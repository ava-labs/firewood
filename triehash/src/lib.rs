// Copyright 2020 Parity Technologies
//
// Licensed under the Apache License, Version 2.0 <LICENSE-APACHE or
// http://www.apache.org/licenses/LICENSE-2.0> or the MIT license
// <LICENSE-MIT or http://opensource.org/licenses/MIT>, at your
// option. This file may not be copied, modified, or distributed
// except according to those terms.

//! Generetes trie root.
//!
//! This module should be used to generate trie root hash.

<<<<<<< HEAD
#![allow(
    clippy::arithmetic_side_effects,
    reason = "Found 7 occurrences after enabling the lint."
)]
#![allow(
    clippy::bool_to_int_with_if,
    reason = "Found 1 occurrences after enabling the lint."
)]
#![allow(
    clippy::cast_possible_truncation,
    reason = "Found 1 occurrences after enabling the lint."
)]
#![allow(
    clippy::indexing_slicing,
    reason = "Found 13 occurrences after enabling the lint."
)]
#![cfg_attr(not(feature = "std"), no_std)]

#[cfg(not(feature = "std"))]
extern crate alloc;

#[cfg(feature = "std")]
mod rstd {
    pub use std::collections::BTreeMap;
}

#[cfg(not(feature = "std"))]
mod rstd {
    pub use alloc::collections::BTreeMap;
    pub use alloc::vec::Vec;
}

use core::cmp;
use core::iter::once;
use rstd::BTreeMap;
=======
use std::cmp;
use std::collections::BTreeMap;
use std::iter::once;
>>>>>>> 0cf014db

use hash_db::Hasher;
use rlp::RlpStream;

fn shared_prefix_len<T: Eq>(first: &[T], second: &[T]) -> usize {
    first
        .iter()
        .zip(second.iter())
        .position(|(f, s)| f != s)
        .unwrap_or_else(|| cmp::min(first.len(), second.len()))
}

/// Generates a trie root hash for a vector of values
///
/// ```
/// use hex_literal::hex;
/// use ethereum_types::H256;
/// use firewood_triehash::ordered_trie_root;
/// use keccak_hasher::KeccakHasher;
///
/// let v = &["doe", "reindeer"];
/// let root = H256::from(hex!("e766d5d51b89dc39d981b41bda63248d7abce4f0225eefd023792a540bcffee3"));
/// assert_eq!(ordered_trie_root::<KeccakHasher, _>(v), root.as_ref());
/// ```
pub fn ordered_trie_root<H, I>(input: I) -> H::Out
where
    I: IntoIterator,
    I::Item: AsRef<[u8]>,
    H: Hasher,
    <H as hash_db::Hasher>::Out: cmp::Ord,
{
    trie_root::<H, _, _, _>(
        input
            .into_iter()
            .enumerate()
            .map(|(i, v)| (rlp::encode(&i), v)),
    )
}

/// Generates a trie root hash for a vector of key-value tuples
///
/// ```
/// use hex_literal::hex;
/// use firewood_triehash::trie_root;
/// use ethereum_types::H256;
/// use keccak_hasher::KeccakHasher;
///
/// let v = vec![
///     ("doe", "reindeer"),
///     ("dog", "puppy"),
///     ("dogglesworth", "cat"),
/// ];
///
/// let root = H256::from(hex!("8aad789dff2f538bca5d8ea56e8abe10f4c7ba3a5dea95fea4cd6e7c3a1168d3"));
/// assert_eq!(trie_root::<KeccakHasher, _, _, _>(v), root.as_ref());
/// ```
pub fn trie_root<H, I, A, B>(input: I) -> H::Out
where
    I: IntoIterator<Item = (A, B)>,
    A: AsRef<[u8]> + Ord,
    B: AsRef<[u8]>,
    H: Hasher,
    <H as hash_db::Hasher>::Out: cmp::Ord,
{
    // first put elements into btree to sort them and to remove duplicates
    let input = input.into_iter().collect::<BTreeMap<_, _>>();

    let mut nibbles = Vec::with_capacity(input.keys().map(|k| k.as_ref().len()).sum::<usize>() * 2);
    let mut lens = Vec::with_capacity(input.len() + 1);
    lens.push(0);
    for k in input.keys() {
        for &b in k.as_ref() {
            nibbles.push(b >> 4);
            nibbles.push(b & 0x0F);
        }
        lens.push(nibbles.len());
    }

    // then move them to a vector
    let input = input
        .into_iter()
        .zip(lens.windows(2))
        .map(|((_, v), w)| (&nibbles[w[0]..w[1]], v))
        .collect::<Vec<_>>();

    let mut stream = RlpStream::new();
    hash256rlp::<H, _, _>(&input, 0, &mut stream);
    H::hash(&stream.out())
}

/// Generates a key-hashed (secure) trie root hash for a vector of key-value tuples.
///
/// ```
/// use hex_literal::hex;
/// use ethereum_types::H256;
/// use firewood_triehash::sec_trie_root;
/// use keccak_hasher::KeccakHasher;
///
/// let v = vec![
///     ("doe", "reindeer"),
///     ("dog", "puppy"),
///     ("dogglesworth", "cat"),
/// ];
///
/// let root = H256::from(hex!("d4cd937e4a4368d7931a9cf51686b7e10abb3dce38a39000fd7902a092b64585"));
/// assert_eq!(sec_trie_root::<KeccakHasher, _, _, _>(v), root.as_ref());
/// ```
pub fn sec_trie_root<H, I, A, B>(input: I) -> H::Out
where
    I: IntoIterator<Item = (A, B)>,
    A: AsRef<[u8]>,
    B: AsRef<[u8]>,
    H: Hasher,
    <H as hash_db::Hasher>::Out: cmp::Ord,
{
    trie_root::<H, _, _, _>(input.into_iter().map(|(k, v)| (H::hash(k.as_ref()), v)))
}

/// Hex-prefix Notation. First nibble has flags: oddness = 2^0 & termination = 2^1.
///
/// The "termination marker" and "leaf-node" specifier are completely equivalent.
///
/// Input values are in range `[0, 0xf]`.
///
/// ```markdown
///  [0,0,1,2,3,4,5]   0x10012345 // 7 > 4
///  [0,1,2,3,4,5]     0x00012345 // 6 > 4
///  [1,2,3,4,5]       0x112345   // 5 > 3
///  [0,0,1,2,3,4]     0x00001234 // 6 > 3
///  [0,1,2,3,4]       0x101234   // 5 > 3
///  [1,2,3,4]         0x001234   // 4 > 3
///  [0,0,1,2,3,4,5,T] 0x30012345 // 7 > 4
///  [0,0,1,2,3,4,T]   0x20001234 // 6 > 4
///  [0,1,2,3,4,5,T]   0x20012345 // 6 > 4
///  [1,2,3,4,5,T]     0x312345   // 5 > 3
///  [1,2,3,4,T]       0x201234   // 4 > 3
/// ```
fn hex_prefix_encode(nibbles: &[u8], leaf: bool) -> impl Iterator<Item = u8> + '_ {
    let inlen = nibbles.len();
    let oddness_factor = inlen % 2;

    let first_byte = {
        let mut bits = ((inlen as u8 & 1) + (2 * u8::from(leaf))) << 4;
        if oddness_factor == 1 {
            bits += nibbles[0];
        }
        bits
    };
    once(first_byte).chain(
        nibbles[oddness_factor..]
            .chunks(2)
            .map(|ch| (ch[0] << 4) | ch[1]),
    )
}

fn hash256rlp<H, A, B>(input: &[(A, B)], pre_len: usize, stream: &mut RlpStream)
where
    A: AsRef<[u8]>,
    B: AsRef<[u8]>,
    H: Hasher,
{
    let inlen = input.len();

    // in case of empty slice, just append empty data
    if inlen == 0 {
        stream.append_empty_data();
        return;
    }

    // take slices
    let key: &[u8] = input[0].0.as_ref();
    let value: &[u8] = input[0].1.as_ref();

    // if the slice contains just one item, append the suffix of the key
    // and then append value
    if inlen == 1 {
        stream.begin_list(2);
        stream.append_iter(hex_prefix_encode(&key[pre_len..], true));
        stream.append(&value);
        return;
    }

    // get length of the longest shared prefix in slice keys
    let shared_prefix = input
        .iter()
        // skip first tuple
        .skip(1)
        // get minimum number of shared nibbles between first and each successive
        .fold(key.len(), |acc, (k, _)| {
            cmp::min(shared_prefix_len(key, k.as_ref()), acc)
        });

    // if shared prefix is higher than current prefix append its
    // new part of the key to the stream
    // then recursively append suffixes of all items who had this key
    if shared_prefix > pre_len {
        stream.begin_list(2);
        stream.append_iter(hex_prefix_encode(&key[pre_len..shared_prefix], false));
        hash256aux::<H, _, _>(input, shared_prefix, stream);
        return;
    }

    // an item for every possible nibble/suffix
    // + 1 for data
    stream.begin_list(17);

    // if first key len is equal to prefix_len, move to next element
    let mut begin = if pre_len == key.len() { 1 } else { 0 };

    // iterate over all possible nibbles
    for i in 0..16 {
        // count how many successive elements have same next nibble
        let len = input
            .iter()
            .skip(begin)
            .take_while(|pair| pair.0.as_ref()[pre_len] == i)
            .count();

        // if at least 1 successive element has the same nibble
        // append their suffixes
        match len {
            0 => {
                stream.append_empty_data();
            }
            _ => hash256aux::<H, _, _>(&input[begin..(begin + len)], pre_len + 1, stream),
        }
        begin += len;
    }

    // if fist key len is equal prefix, append its value
    if pre_len == key.len() {
        stream.append(&value);
    } else {
        stream.append_empty_data();
    }
}

fn hash256aux<H, A, B>(input: &[(A, B)], pre_len: usize, stream: &mut RlpStream)
where
    A: AsRef<[u8]>,
    B: AsRef<[u8]>,
    H: Hasher,
{
    let mut s = RlpStream::new();
    hash256rlp::<H, _, _>(input, pre_len, &mut s);
    let out = s.out();
    match out.len() {
        0..=31 => stream.append_raw(&out, 1),
        _ => stream.append(&H::hash(&out).as_ref()),
    };
}

#[cfg(test)]
mod tests {
    use super::{hex_prefix_encode, shared_prefix_len, trie_root};
    use ethereum_types::H256;
    use hex_literal::hex;
    use keccak_hasher::KeccakHasher;

    #[test]
    fn test_hex_prefix_encode() {
        let v = vec![0, 0, 1, 2, 3, 4, 5];
        let e = vec![0x10, 0x01, 0x23, 0x45];
        let h = hex_prefix_encode(&v, false).collect::<Vec<_>>();
        assert_eq!(h, e);

        let v = vec![0, 1, 2, 3, 4, 5];
        let e = vec![0x00, 0x01, 0x23, 0x45];
        let h = hex_prefix_encode(&v, false).collect::<Vec<_>>();
        assert_eq!(h, e);

        let v = vec![0, 1, 2, 3, 4, 5];
        let e = vec![0x20, 0x01, 0x23, 0x45];
        let h = hex_prefix_encode(&v, true).collect::<Vec<_>>();
        assert_eq!(h, e);

        let v = vec![1, 2, 3, 4, 5];
        let e = vec![0x31, 0x23, 0x45];
        let h = hex_prefix_encode(&v, true).collect::<Vec<_>>();
        assert_eq!(h, e);

        let v = vec![1, 2, 3, 4];
        let e = vec![0x00, 0x12, 0x34];
        let h = hex_prefix_encode(&v, false).collect::<Vec<_>>();
        assert_eq!(h, e);

        let v = vec![4, 1];
        let e = vec![0x20, 0x41];
        let h = hex_prefix_encode(&v, true).collect::<Vec<_>>();
        assert_eq!(h, e);
    }

    #[test]
    fn simple_test() {
        assert_eq!(
            trie_root::<KeccakHasher, _, _, _>(vec![(
                b"A",
                b"aaaaaaaaaaaaaaaaaaaaaaaaaaaaaaaaaaaaaaaaaaaaaaaaaa" as &[u8]
            )]),
            H256::from(hex!(
                "d23786fb4a010da3ce639d66d5e904a11dbc02746d1ce25029e53290cabf28ab"
            ))
            .as_ref(),
        );
    }

    #[test]
    fn test_triehash_out_of_order() {
        assert_eq!(
            trie_root::<KeccakHasher, _, _, _>(vec![
                (vec![0x01u8, 0x23], vec![0x01u8, 0x23]),
                (vec![0x81u8, 0x23], vec![0x81u8, 0x23]),
                (vec![0xf1u8, 0x23], vec![0xf1u8, 0x23]),
            ]),
            trie_root::<KeccakHasher, _, _, _>(vec![
                (vec![0x01u8, 0x23], vec![0x01u8, 0x23]),
                (vec![0xf1u8, 0x23], vec![0xf1u8, 0x23]), // last two tuples are swapped
                (vec![0x81u8, 0x23], vec![0x81u8, 0x23]),
            ]),
        );
    }

    #[test]
    fn test_shared_prefix() {
        let a = vec![1, 2, 3, 4, 5, 6];
        let b = vec![4, 2, 3, 4, 5, 6];
        assert_eq!(shared_prefix_len(&a, &b), 0);
    }

    #[test]
    fn test_shared_prefix2() {
        let a = vec![1, 2, 3, 3, 5];
        let b = vec![1, 2, 3];
        assert_eq!(shared_prefix_len(&a, &b), 3);
    }

    #[test]
    fn test_shared_prefix3() {
        let a = vec![1, 2, 3, 4, 5, 6];
        let b = vec![1, 2, 3, 4, 5, 6];
        assert_eq!(shared_prefix_len(&a, &b), 6);
    }
}<|MERGE_RESOLUTION|>--- conflicted
+++ resolved
@@ -10,47 +10,26 @@
 //!
 //! This module should be used to generate trie root hash.
 
-<<<<<<< HEAD
-#![allow(
+#![expect(
     clippy::arithmetic_side_effects,
     reason = "Found 7 occurrences after enabling the lint."
 )]
-#![allow(
+#![expect(
     clippy::bool_to_int_with_if,
     reason = "Found 1 occurrences after enabling the lint."
 )]
-#![allow(
+#![expect(
     clippy::cast_possible_truncation,
     reason = "Found 1 occurrences after enabling the lint."
 )]
-#![allow(
+#![expect(
     clippy::indexing_slicing,
     reason = "Found 13 occurrences after enabling the lint."
 )]
-#![cfg_attr(not(feature = "std"), no_std)]
-
-#[cfg(not(feature = "std"))]
-extern crate alloc;
-
-#[cfg(feature = "std")]
-mod rstd {
-    pub use std::collections::BTreeMap;
-}
-
-#[cfg(not(feature = "std"))]
-mod rstd {
-    pub use alloc::collections::BTreeMap;
-    pub use alloc::vec::Vec;
-}
-
-use core::cmp;
-use core::iter::once;
-use rstd::BTreeMap;
-=======
+
 use std::cmp;
 use std::collections::BTreeMap;
 use std::iter::once;
->>>>>>> 0cf014db
 
 use hash_db::Hasher;
 use rlp::RlpStream;
