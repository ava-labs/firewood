--- conflicted
+++ resolved
@@ -167,11 +167,7 @@
 
     let mut iter = MerkleKeyValueIter::from_key(&latest_rev, start_key);
 
-<<<<<<< HEAD
-    while let Some(item) = StreamExt::next(&mut stream).await {
-=======
     while let Some(item) = iter.next() {
->>>>>>> cae9899e
         match item {
             Ok((key, value)) => {
                 output_handler.handle_record(&key, &value)?;
@@ -181,11 +177,7 @@
                 if (stop_key.as_ref().is_some_and(|stop_key| key >= *stop_key))
                     || key_count_exceeded(opts.max_key_count, key_count)
                 {
-<<<<<<< HEAD
-                    handle_next_key(StreamExt::next(&mut stream).await).await;
-=======
                     handle_next_key(iter.next());
->>>>>>> cae9899e
                     break;
                 }
             }
