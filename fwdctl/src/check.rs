--- conflicted
+++ resolved
@@ -107,43 +107,16 @@
 
 #[expect(clippy::cast_precision_loss)]
 #[expect(clippy::too_many_lines)]
-<<<<<<< HEAD
-fn print_checker_report(report: CheckerReport) {
+fn print_stats_report(db_stats: DBStats) {
     let (total_branch_area_count, total_branch_area_bytes) =
-        calculate_area_totals(&report.trie_stats.branch_area_counts);
+        calculate_area_totals(&db_stats.trie_stats.branch_area_counts);
     let (total_leaf_area_count, total_leaf_area_bytes) =
-        calculate_area_totals(&report.trie_stats.leaf_area_counts);
+        calculate_area_totals(&db_stats.trie_stats.leaf_area_counts);
     let total_trie_area_count = total_branch_area_count.saturating_add(total_leaf_area_count);
     let total_trie_area_bytes = total_branch_area_bytes.saturating_add(total_leaf_area_bytes);
 
     let (total_free_list_area_count, total_free_list_area_bytes) =
-        calculate_area_totals(&report.free_list_stats.area_counts);
-=======
-fn print_stats_report(db_stats: DBStats) {
-    let total_branch_area_count = db_stats.trie_stats.branch_area_counts.values().sum::<u64>();
-    let total_leaf_area_count = db_stats.trie_stats.leaf_area_counts.values().sum::<u64>();
-    let total_trie_area_count = total_branch_area_count.saturating_add(total_leaf_area_count);
-    let total_branch_area_bytes = db_stats
-        .trie_stats
-        .branch_area_counts
-        .iter()
-        .map(|(area_size, count)| area_size.saturating_mul(*count))
-        .sum::<u64>();
-    let total_leaf_area_bytes = db_stats
-        .trie_stats
-        .leaf_area_counts
-        .iter()
-        .map(|(area_size, count)| area_size.saturating_mul(*count))
-        .sum::<u64>();
-    let total_trie_area_bytes = total_branch_area_bytes.saturating_add(total_leaf_area_bytes);
-    let total_free_list_area_count = db_stats.free_list_stats.area_counts.values().sum::<u64>();
-    let total_free_list_area_bytes = db_stats
-        .free_list_stats
-        .area_counts
-        .iter()
-        .map(|(area_size, count)| area_size.saturating_mul(*count))
-        .sum::<u64>();
->>>>>>> 43226901
+        calculate_area_totals(&db_stats.free_list_stats.area_counts);
 
     // Basic stats
     println!("\nBasic Stats: ");
