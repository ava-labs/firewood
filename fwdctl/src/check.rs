// Copyright (C) 2023, Ava Labs, Inc. All rights reserved.
// See the file LICENSE.md for licensing terms.

<<<<<<< HEAD
use std::collections::HashMap;
=======
use std::collections::BTreeMap;
use std::path::PathBuf;
>>>>>>> ca6a3827
use std::sync::Arc;

use askama::Template;
use clap::Args;
use firewood::v2::api;
use firewood_storage::{CacheReadStrategy, CheckOpt, DBStats, FileBacked, NodeStore};
use handlebars::Handlebars;
use indicatif::{ProgressBar, ProgressFinish, ProgressStyle};
use nonzero_ext::nonzero;
use num_format::{Locale, ToFormattedString};

use crate::DatabasePath;

// TODO: (optionally) add a fix option
#[derive(Args)]
pub struct Options {
    #[command(flatten)]
    pub database: DatabasePath,

    /// Whether to perform hash check
    #[arg(
        long,
        required = false,
        default_value_t = false,
        help = "Should perform hash check"
    )]
    pub hash_check: bool,

    /// Whether to fix observed inconsistencies
    #[arg(
        long,
        required = false,
        default_value_t = false,
        help = "Should fix observed inconsistencies"
    )]
    pub fix: bool,
}

pub(super) fn run(opts: &Options) -> Result<(), api::Error> {
    let db_path = PathBuf::from(&opts.database.dbpath);
    let node_cache_size = nonzero!(1usize);
    let free_list_cache_size = nonzero!(1usize);

    let fb = FileBacked::new(
        db_path,
        node_cache_size,
        free_list_cache_size,
        false,
        false,                         // don't create if missing
        CacheReadStrategy::WritesOnly, // we scan the database once - no need to cache anything
    )?;
    let storage = Arc::new(fb);

    let progress_bar = ProgressBar::no_length()
        .with_style(
            ProgressStyle::with_template("{wide_bar} {bytes}/{total_bytes} [{msg}]")
                .expect("valid template")
                .progress_chars("#>-"),
        )
        .with_finish(ProgressFinish::WithMessage("Check Completed!".into()));

    let check_ops = CheckOpt {
        hash_check: opts.hash_check,
        progress_bar: Some(progress_bar),
    };

    let nodestore = NodeStore::open(storage)?;
    let db_stats = if opts.fix {
        let (_, report) = nodestore.check_and_fix(check_ops);
        println!("Fixed Errors ({}):", report.fixed.len());
        for error in report.fixed {
            println!("\t{error}");
        }
        println!();
        println!("Unfixable Errors ({}):", report.unfixable.len(),);
        for (error, io_error) in report.unfixable {
            println!("\t{error}");
            if let Some(io_error) = io_error {
                println!("\t\tError encountered while fixing: {io_error}");
            }
        }
        report.db_stats
    } else {
        let report = nodestore.check(check_ops);
        println!("Errors ({}):", report.errors.len());
        for error in report.errors {
            println!("\t{error}");
        }
        report.db_stats
    };
    println!();

    print_stats_report(db_stats);

    Ok(())
}

fn calculate_area_totals(area_counts: &BTreeMap<u64, u64>) -> (u64, u64) {
    let total_area_count = area_counts.values().sum::<u64>();
    let total_area_bytes = area_counts
        .iter()
        .map(|(area_size, count)| area_size.saturating_mul(*count))
        .sum::<u64>();
    (total_area_count, total_area_bytes)
}

<<<<<<< HEAD
const TEMPLATE: &str = r"
=======
#[derive(Template)]
#[template(
    source = r"
>>>>>>> ca6a3827
Basic Stats:
    Firewood Image Size / High Watermark (high_watermark): {{high_watermark}}
    Total Key-Value Count (kv_count): {{kv_count}}
    Total Key-Value Bytes (kv_bytes): {{kv_bytes}}

Trie Stats:
    Branching Factor Distribution: {{branching_factors}}
    Depth Distribution: {{depths}}

Branch Area Stats:
    Total Branch Data Bytes (branch_bytes): {{branch_bytes}}
    Total Branch Area Count (branch_area_count): {{total_branch_area_count}}
    Total Branch Area Bytes (branch_area_bytes): {{total_branch_area_bytes}}
    Branch Area Distribution: {{branch_area_counts}}
    Branches that Can Fit Into Smaller Area (low_occupancy_branch_area): {{low_occupancy_branch_area_count}} ({{low_occupancy_branch_area_percent}})

Leaf Area Stats:
    Total Leaf Data Bytes (leaf_bytes): {{leaf_bytes}}
    Total Leaf Area Count (leaf_area_count): {{total_leaf_area_count}}
    Total Leaf Area Bytes (leaf_area_bytes): {{total_leaf_area_bytes}}
    Leaf Area Distribution: {{leaf_area_counts}}
    Leaves that Can Fit Into Smaller Area (low_occupancy_leaf_area): {{low_occupancy_leaf_area_count}} ({{low_occupancy_leaf_area_percent}})

Free List Area Stats:
    Total Free List Area Count (free_list_area_count): {{total_free_list_area_count}}
    Total Free List Area Bytes (free_list_area_bytes): {{total_free_list_area_bytes}}
    Free List Area Distribution: {{free_list_area_counts}}

Alignment Stats:
    Trie Areas Spanning Extra Page Due to Unalignment: {{trie_area_extra_unaligned_page}} ({{trie_area_extra_unaligned_page_percent}})
    Free List Areas Spanning Extra Page Due to Unalignment: {{free_list_area_extra_unaligned_page}} ({{free_list_area_extra_unaligned_page_percent}})
    Trie Nodes Spanning Extra Page Due to Unalignment: {{trie_node_extra_unaligned_page}} ({{trie_node_extra_unaligned_page_percent}}%)

Advanced Stats:
    Storage Overhead: high_watermark / kv_bytes = {{storage_overhead}}
    Internal Fragmentation: 1 - (branch_bytes + leaf_bytes) / (branch_area_bytes + leaf_area_bytes) = {{internal_fragmentation}}
    Areas that Can Fit Into Smaller Area: low_occupancy_branch_area + low_occupancy_leaf_area = {{low_occupancy_area_count}} ({{low_occupancy_area_percent}})
<<<<<<< HEAD
";
=======
",
    ext = "txt"
)]
struct DBStatsReport {
    // Basic stats
    high_watermark: String,
    kv_count: String,
    kv_bytes: String,
    // Trie stats
    branching_factors: String,
    depths: String,
    // Branch area stats
    branch_bytes: String,
    total_branch_area_count: String,
    total_branch_area_bytes: String,
    branch_area_counts: String,
    low_occupancy_branch_area_count: String,
    low_occupancy_branch_area_percent: String,
    // Leaf area stats
    leaf_bytes: String,
    total_leaf_area_count: String,
    total_leaf_area_bytes: String,
    leaf_area_counts: String,
    low_occupancy_leaf_area_count: String,
    low_occupancy_leaf_area_percent: String,
    // Free list area stats
    total_free_list_area_count: String,
    total_free_list_area_bytes: String,
    free_list_area_counts: String,
    // Alignment stats
    trie_area_extra_unaligned_page: String,
    trie_area_extra_unaligned_page_percent: String,
    free_list_area_extra_unaligned_page: String,
    free_list_area_extra_unaligned_page_percent: String,
    // Node stats
    trie_node_extra_unaligned_page: String,
    trie_node_extra_unaligned_page_percent: String,
    // Advanced stats
    storage_overhead: String,
    internal_fragmentation: String,
    low_occupancy_area_count: String,
    low_occupancy_area_percent: String,
}
>>>>>>> ca6a3827

fn format_u64(value: u64) -> String {
    value.to_formatted_string(&Locale::en)
}

fn format_map(map: &BTreeMap<impl ToFormattedString, impl ToFormattedString>) -> String {
    map.iter()
        .map(|(key, value)| {
            format!(
                "{}: {}",
                key.to_formatted_string(&Locale::en),
                value.to_formatted_string(&Locale::en)
            )
        })
        .collect::<Vec<String>>()
        .join(", ")
}

#[expect(clippy::cast_precision_loss)]
fn format_percent(numerator: u64, denominator: u64) -> String {
    format!("{:.2}%", (numerator as f64 / denominator as f64) * 100.0)
}

#[expect(clippy::cast_precision_loss)]
fn format_multiple(num: u64, base: u64) -> String {
    format!("{:.2}x", num as f64 / base as f64)
}

<<<<<<< HEAD
#[expect(clippy::too_many_lines)]
=======
>>>>>>> ca6a3827
fn print_stats_report(db_stats: DBStats) {
    let (total_branch_area_count, total_branch_area_bytes) =
        calculate_area_totals(&db_stats.trie_stats.branch_area_counts);
    let (total_leaf_area_count, total_leaf_area_bytes) =
        calculate_area_totals(&db_stats.trie_stats.leaf_area_counts);
    let total_trie_area_count = total_branch_area_count.saturating_add(total_leaf_area_count);
    let total_trie_area_bytes = total_branch_area_bytes.saturating_add(total_leaf_area_bytes);

    let (total_free_list_area_count, total_free_list_area_bytes) =
        calculate_area_totals(&db_stats.free_list_stats.area_counts);

    let total_trie_bytes = db_stats
        .trie_stats
        .branch_bytes
        .saturating_add(db_stats.trie_stats.leaf_bytes);
    let total_low_occupancy_area_count = db_stats
        .trie_stats
        .low_occupancy_branch_area_count
        .saturating_add(db_stats.trie_stats.low_occupancy_leaf_area_count);

<<<<<<< HEAD
    let context = HashMap::from([
        // Basic stats
        ("high_watermark", format_u64(db_stats.high_watermark)),
        ("kv_count", format_u64(db_stats.trie_stats.kv_count)),
        ("kv_bytes", format_u64(db_stats.trie_stats.kv_bytes)),
        // Trie stats
        (
            "branching_factors",
            format_map(&db_stats.trie_stats.branching_factors),
        ),
        ("depths", format_map(&db_stats.trie_stats.depths)),
        // Branch area stats
        ("branch_bytes", format_u64(db_stats.trie_stats.branch_bytes)),
        (
            "total_branch_area_count",
            format_u64(total_branch_area_count),
        ),
        (
            "total_branch_area_bytes",
            format_u64(total_branch_area_bytes),
        ),
        (
            "branch_area_counts",
            format_map(&db_stats.trie_stats.branch_area_counts),
        ),
        (
            "low_occupancy_branch_area_count",
            format_u64(db_stats.trie_stats.low_occupancy_branch_area_count),
        ),
        (
            "low_occupancy_branch_area_percent",
            format_percent(
                db_stats.trie_stats.low_occupancy_branch_area_count,
                total_branch_area_count,
            ),
        ),
        // Leaf area stats
        ("leaf_bytes", format_u64(db_stats.trie_stats.leaf_bytes)),
        ("total_leaf_area_count", format_u64(total_leaf_area_count)),
        ("total_leaf_area_bytes", format_u64(total_leaf_area_bytes)),
        (
            "leaf_area_counts",
            format_map(&db_stats.trie_stats.leaf_area_counts),
        ),
        (
            "low_occupancy_leaf_area_count",
            format_u64(db_stats.trie_stats.low_occupancy_leaf_area_count),
        ),
        (
            "low_occupancy_leaf_area_percent",
            format_percent(
                db_stats.trie_stats.low_occupancy_leaf_area_count,
                total_leaf_area_count,
            ),
        ),
        // Free list area stats
        (
            "total_free_list_area_count",
            format_u64(total_free_list_area_count),
        ),
        (
            "total_free_list_area_bytes",
            format_u64(total_free_list_area_bytes),
        ),
        (
            "free_list_area_counts",
            format_map(&db_stats.free_list_stats.area_counts),
        ),
        // Alignment stats
        (
            "trie_area_extra_unaligned_page",
            format_u64(db_stats.trie_stats.area_extra_unaligned_page),
        ),
        (
            "trie_area_extra_unaligned_page_percent",
            format_percent(
                db_stats.trie_stats.area_extra_unaligned_page,
                total_trie_area_count,
            ),
        ),
        (
            "free_list_area_extra_unaligned_page",
            format_u64(db_stats.free_list_stats.area_extra_unaligned_page),
        ),
        (
            "free_list_area_extra_unaligned_page_percent",
            format_percent(
                db_stats.free_list_stats.area_extra_unaligned_page,
                total_free_list_area_count,
            ),
        ),
        (
            "trie_node_extra_unaligned_page",
            format_u64(db_stats.trie_stats.node_extra_unaligned_page),
        ),
        (
            "trie_node_extra_unaligned_page_percent",
            format_percent(
                db_stats.trie_stats.node_extra_unaligned_page,
                total_trie_area_count,
            ),
        ),
        (
            "storage_overhead",
            format_multiple(db_stats.high_watermark, db_stats.trie_stats.kv_bytes),
        ),
        (
            "internal_fragmentation",
            format_percent(
                total_trie_area_bytes.saturating_sub(total_trie_bytes),
                total_trie_area_bytes,
            ),
        ),
        (
            "low_occupancy_area_count",
            format_u64(total_low_occupancy_area_count),
        ),
        (
            "low_occupancy_area_percent",
            format_percent(total_low_occupancy_area_count, total_trie_area_count),
        ),
    ]);

    let reg = Handlebars::new();
    let report = reg
        .render_template(TEMPLATE, &context)
        .expect("valid template");
=======
    let report = DBStatsReport {
        high_watermark: format_u64(db_stats.high_watermark),
        kv_count: format_u64(db_stats.trie_stats.kv_count),
        kv_bytes: format_u64(db_stats.trie_stats.kv_bytes),
        branching_factors: format_map(&db_stats.trie_stats.branching_factors),
        depths: format_map(&db_stats.trie_stats.depths),
        branch_bytes: format_u64(db_stats.trie_stats.branch_bytes),
        total_branch_area_count: format_u64(total_branch_area_count),
        total_branch_area_bytes: format_u64(total_branch_area_bytes),
        branch_area_counts: format_map(&db_stats.trie_stats.branch_area_counts),
        low_occupancy_branch_area_count: format_u64(
            db_stats.trie_stats.low_occupancy_branch_area_count,
        ),
        low_occupancy_branch_area_percent: format_percent(
            db_stats.trie_stats.low_occupancy_branch_area_count,
            total_branch_area_count,
        ),
        leaf_bytes: format_u64(db_stats.trie_stats.leaf_bytes),
        total_leaf_area_count: format_u64(total_leaf_area_count),
        total_leaf_area_bytes: format_u64(total_leaf_area_bytes),
        leaf_area_counts: format_map(&db_stats.trie_stats.leaf_area_counts),
        low_occupancy_leaf_area_count: format_u64(
            db_stats.trie_stats.low_occupancy_leaf_area_count,
        ),
        low_occupancy_leaf_area_percent: format_percent(
            db_stats.trie_stats.low_occupancy_leaf_area_count,
            total_leaf_area_count,
        ),
        total_free_list_area_count: format_u64(total_free_list_area_count),
        total_free_list_area_bytes: format_u64(total_free_list_area_bytes),
        free_list_area_counts: format_map(&db_stats.free_list_stats.area_counts),
        trie_area_extra_unaligned_page: format_u64(db_stats.trie_stats.area_extra_unaligned_page),
        trie_area_extra_unaligned_page_percent: format_percent(
            db_stats.trie_stats.area_extra_unaligned_page,
            total_trie_area_count,
        ),
        free_list_area_extra_unaligned_page: format_u64(
            db_stats.free_list_stats.area_extra_unaligned_page,
        ),
        free_list_area_extra_unaligned_page_percent: format_percent(
            db_stats.free_list_stats.area_extra_unaligned_page,
            total_free_list_area_count,
        ),
        trie_node_extra_unaligned_page: format_u64(db_stats.trie_stats.node_extra_unaligned_page),
        trie_node_extra_unaligned_page_percent: format_percent(
            db_stats.trie_stats.node_extra_unaligned_page,
            total_trie_area_count,
        ),
        storage_overhead: format_multiple(db_stats.high_watermark, db_stats.trie_stats.kv_bytes),
        internal_fragmentation: format_percent(
            total_trie_area_bytes.saturating_sub(total_trie_bytes),
            total_trie_area_bytes,
        ),
        low_occupancy_area_count: format_u64(total_low_occupancy_area_count),
        low_occupancy_area_percent: format_percent(
            total_low_occupancy_area_count,
            total_trie_area_count,
        ),
    };

>>>>>>> ca6a3827
    println!("{report}");
}<|MERGE_RESOLUTION|>--- conflicted
+++ resolved
@@ -1,19 +1,14 @@
 // Copyright (C) 2023, Ava Labs, Inc. All rights reserved.
 // See the file LICENSE.md for licensing terms.
 
-<<<<<<< HEAD
-use std::collections::HashMap;
-=======
 use std::collections::BTreeMap;
 use std::path::PathBuf;
->>>>>>> ca6a3827
 use std::sync::Arc;
 
 use askama::Template;
 use clap::Args;
 use firewood::v2::api;
 use firewood_storage::{CacheReadStrategy, CheckOpt, DBStats, FileBacked, NodeStore};
-use handlebars::Handlebars;
 use indicatif::{ProgressBar, ProgressFinish, ProgressStyle};
 use nonzero_ext::nonzero;
 use num_format::{Locale, ToFormattedString};
@@ -113,13 +108,9 @@
     (total_area_count, total_area_bytes)
 }
 
-<<<<<<< HEAD
-const TEMPLATE: &str = r"
-=======
 #[derive(Template)]
 #[template(
     source = r"
->>>>>>> ca6a3827
 Basic Stats:
     Firewood Image Size / High Watermark (high_watermark): {{high_watermark}}
     Total Key-Value Count (kv_count): {{kv_count}}
@@ -157,9 +148,6 @@
     Storage Overhead: high_watermark / kv_bytes = {{storage_overhead}}
     Internal Fragmentation: 1 - (branch_bytes + leaf_bytes) / (branch_area_bytes + leaf_area_bytes) = {{internal_fragmentation}}
     Areas that Can Fit Into Smaller Area: low_occupancy_branch_area + low_occupancy_leaf_area = {{low_occupancy_area_count}} ({{low_occupancy_area_percent}})
-<<<<<<< HEAD
-";
-=======
 ",
     ext = "txt"
 )]
@@ -203,7 +191,6 @@
     low_occupancy_area_count: String,
     low_occupancy_area_percent: String,
 }
->>>>>>> ca6a3827
 
 fn format_u64(value: u64) -> String {
     value.to_formatted_string(&Locale::en)
@@ -232,10 +219,6 @@
     format!("{:.2}x", num as f64 / base as f64)
 }
 
-<<<<<<< HEAD
-#[expect(clippy::too_many_lines)]
-=======
->>>>>>> ca6a3827
 fn print_stats_report(db_stats: DBStats) {
     let (total_branch_area_count, total_branch_area_bytes) =
         calculate_area_totals(&db_stats.trie_stats.branch_area_counts);
@@ -256,135 +239,6 @@
         .low_occupancy_branch_area_count
         .saturating_add(db_stats.trie_stats.low_occupancy_leaf_area_count);
 
-<<<<<<< HEAD
-    let context = HashMap::from([
-        // Basic stats
-        ("high_watermark", format_u64(db_stats.high_watermark)),
-        ("kv_count", format_u64(db_stats.trie_stats.kv_count)),
-        ("kv_bytes", format_u64(db_stats.trie_stats.kv_bytes)),
-        // Trie stats
-        (
-            "branching_factors",
-            format_map(&db_stats.trie_stats.branching_factors),
-        ),
-        ("depths", format_map(&db_stats.trie_stats.depths)),
-        // Branch area stats
-        ("branch_bytes", format_u64(db_stats.trie_stats.branch_bytes)),
-        (
-            "total_branch_area_count",
-            format_u64(total_branch_area_count),
-        ),
-        (
-            "total_branch_area_bytes",
-            format_u64(total_branch_area_bytes),
-        ),
-        (
-            "branch_area_counts",
-            format_map(&db_stats.trie_stats.branch_area_counts),
-        ),
-        (
-            "low_occupancy_branch_area_count",
-            format_u64(db_stats.trie_stats.low_occupancy_branch_area_count),
-        ),
-        (
-            "low_occupancy_branch_area_percent",
-            format_percent(
-                db_stats.trie_stats.low_occupancy_branch_area_count,
-                total_branch_area_count,
-            ),
-        ),
-        // Leaf area stats
-        ("leaf_bytes", format_u64(db_stats.trie_stats.leaf_bytes)),
-        ("total_leaf_area_count", format_u64(total_leaf_area_count)),
-        ("total_leaf_area_bytes", format_u64(total_leaf_area_bytes)),
-        (
-            "leaf_area_counts",
-            format_map(&db_stats.trie_stats.leaf_area_counts),
-        ),
-        (
-            "low_occupancy_leaf_area_count",
-            format_u64(db_stats.trie_stats.low_occupancy_leaf_area_count),
-        ),
-        (
-            "low_occupancy_leaf_area_percent",
-            format_percent(
-                db_stats.trie_stats.low_occupancy_leaf_area_count,
-                total_leaf_area_count,
-            ),
-        ),
-        // Free list area stats
-        (
-            "total_free_list_area_count",
-            format_u64(total_free_list_area_count),
-        ),
-        (
-            "total_free_list_area_bytes",
-            format_u64(total_free_list_area_bytes),
-        ),
-        (
-            "free_list_area_counts",
-            format_map(&db_stats.free_list_stats.area_counts),
-        ),
-        // Alignment stats
-        (
-            "trie_area_extra_unaligned_page",
-            format_u64(db_stats.trie_stats.area_extra_unaligned_page),
-        ),
-        (
-            "trie_area_extra_unaligned_page_percent",
-            format_percent(
-                db_stats.trie_stats.area_extra_unaligned_page,
-                total_trie_area_count,
-            ),
-        ),
-        (
-            "free_list_area_extra_unaligned_page",
-            format_u64(db_stats.free_list_stats.area_extra_unaligned_page),
-        ),
-        (
-            "free_list_area_extra_unaligned_page_percent",
-            format_percent(
-                db_stats.free_list_stats.area_extra_unaligned_page,
-                total_free_list_area_count,
-            ),
-        ),
-        (
-            "trie_node_extra_unaligned_page",
-            format_u64(db_stats.trie_stats.node_extra_unaligned_page),
-        ),
-        (
-            "trie_node_extra_unaligned_page_percent",
-            format_percent(
-                db_stats.trie_stats.node_extra_unaligned_page,
-                total_trie_area_count,
-            ),
-        ),
-        (
-            "storage_overhead",
-            format_multiple(db_stats.high_watermark, db_stats.trie_stats.kv_bytes),
-        ),
-        (
-            "internal_fragmentation",
-            format_percent(
-                total_trie_area_bytes.saturating_sub(total_trie_bytes),
-                total_trie_area_bytes,
-            ),
-        ),
-        (
-            "low_occupancy_area_count",
-            format_u64(total_low_occupancy_area_count),
-        ),
-        (
-            "low_occupancy_area_percent",
-            format_percent(total_low_occupancy_area_count, total_trie_area_count),
-        ),
-    ]);
-
-    let reg = Handlebars::new();
-    let report = reg
-        .render_template(TEMPLATE, &context)
-        .expect("valid template");
-=======
     let report = DBStatsReport {
         high_watermark: format_u64(db_stats.high_watermark),
         kv_count: format_u64(db_stats.trie_stats.kv_count),
@@ -445,6 +299,5 @@
         ),
     };
 
->>>>>>> ca6a3827
     println!("{report}");
 }