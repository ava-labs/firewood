// Copyright (C) 2023, Ava Labs, Inc. All rights reserved.
// See the file LICENSE.md for licensing terms.

use std::path::PathBuf;
use std::sync::Arc;

use clap::Args;
use firewood::v2::api;
use firewood_storage::{CacheReadStrategy, CheckOpt, DBStats, FileBacked, NodeStore};
use indicatif::{ProgressBar, ProgressFinish, ProgressStyle};
use nonzero_ext::nonzero;

use crate::DatabasePath;

// TODO: (optionally) add a fix option
#[derive(Args)]
pub struct Options {
    #[command(flatten)]
    pub database: DatabasePath,

    /// Whether to perform hash check
    #[arg(
        long,
        required = false,
        default_value_t = false,
        help = "Should perform hash check"
    )]
    pub hash_check: bool,

    /// Whether to fix observed inconsistencies
    #[arg(
        long,
        required = false,
        default_value_t = false,
        help = "Should fix observed inconsistencies"
    )]
    pub fix: bool,
}

pub(super) async fn run(opts: &Options) -> Result<(), api::Error> {
    let db_path = PathBuf::from(&opts.database.dbpath);
    let node_cache_size = nonzero!(1usize);
    let free_list_cache_size = nonzero!(1usize);

    let fb = FileBacked::new(
        db_path,
        node_cache_size,
        free_list_cache_size,
        false,
        false,                         // don't create if missing
        CacheReadStrategy::WritesOnly, // we scan the database once - no need to cache anything
    )?;
    let storage = Arc::new(fb);

    let progress_bar = ProgressBar::no_length()
        .with_style(
            ProgressStyle::with_template("{wide_bar} {bytes}/{total_bytes} [{msg}]")
                .expect("valid template")
                .progress_chars("#>-"),
        )
        .with_finish(ProgressFinish::WithMessage("Check Completed!".into()));

    let check_ops = CheckOpt {
        hash_check: opts.hash_check,
        progress_bar: Some(progress_bar),
    };

    let nodestore = NodeStore::open(storage)?;
    let db_stats = if opts.fix {
        let report = nodestore.check_and_fix(check_ops);
        println!("Fixed Errors ({}): {:?}", report.fixed.len(), report.fixed);
        println!(
            "Unfixable Errors ({}): {:?}",
            report.unfixable.len(),
            report.unfixable
        );
        report.db_stats
    } else {
        let report = nodestore.check(check_ops);
        println!("Errors ({}): {:?}", report.errors.len(), report.errors);
        report.db_stats
    };

    print_stats_report(db_stats);

    Ok(())
}

#[expect(clippy::cast_precision_loss)]
fn print_stats_report(db_stats: DBStats) {
    // print the raw data
    println!("\nRaw Data: {db_stats:#?}");

<<<<<<< HEAD
    println!("\nAdvanced Data: ");
    let total_trie_area_bytes = db_stats
=======
    println!("Errors ({}): ", report.errors.len());
    for error in report.errors {
        println!("\t{error}");
    }
    println!();

    println!("Advanced Data: ");
    let total_trie_area_bytes = report
>>>>>>> 65f305cf
        .trie_stats
        .area_counts
        .iter()
        .map(|(area_size, count)| area_size.saturating_mul(*count))
        .sum::<u64>();
    println!(
        "\tStorage Overhead: {} / {} = {:.2}x",
<<<<<<< HEAD
        db_stats.physical_bytes,
        db_stats.trie_stats.kv_bytes,
        (db_stats.physical_bytes as f64 / db_stats.trie_stats.kv_bytes as f64)
=======
        report.high_watermark,
        report.trie_stats.kv_bytes,
        (report.high_watermark as f64 / report.trie_stats.kv_bytes as f64)
>>>>>>> 65f305cf
    );
    let trie_area_index_bytes = db_stats.trie_stats.area_counts.values().sum::<u64>();
    let total_trie_data_bytes = db_stats
        .trie_stats
        .trie_bytes
        .saturating_add(trie_area_index_bytes);
    println!(
<<<<<<< HEAD
        "\tInternal Fragmentation: 1 - ({total_trie_data_bytes} / {total_trie_area_bytes}) = {:.2}%",
        (1f64 - (total_trie_data_bytes as f64)) * 100.0
=======
        "\tInternal Fragmentation: 1 - ({} / {total_trie_area_bytes}) = {:.2}%",
        report.trie_stats.trie_bytes,
        (1f64 - (report.trie_stats.trie_bytes as f64 / total_trie_area_bytes as f64)) * 100.0
    );
    println!(
        "\tTrie Area Size Distribution: {:?}",
        report.trie_stats.area_counts
    );
    println!(
        "\tFree List Area Size Distribution: {:?}",
        report.free_list_stats.area_counts
    );
    println!(
        "\tBranching Factor Distribution: {:?}",
        report.trie_stats.branching_factors
    );
    println!("\tDepth Distribution: {:?}", report.trie_stats.depths);
    let total_trie_area_count = report.trie_stats.area_counts.values().sum::<u64>();
    println!(
        "\tLow Occupancy Rate: {} / {total_trie_area_count} = {:.2}%",
        report.trie_stats.low_occupancy_area_count,
        (report.trie_stats.low_occupancy_area_count as f64 / total_trie_area_count as f64) * 100.0
    );
    println!(
        "\tTrie Extra Unaligned Page Read Rate: {} / {total_trie_area_count} = {:.2}%",
        report.trie_stats.extra_unaligned_page_read,
        (report.trie_stats.extra_unaligned_page_read as f64 / total_trie_area_count as f64) * 100.0
    );
    let total_free_list_area_count = report.free_list_stats.area_counts.values().sum::<u64>();
    println!(
        "\tFree List Extra Unaligned Page Read Rate: {} / {total_free_list_area_count} = {:.2}%",
        report.free_list_stats.extra_unaligned_page_read,
        (report.free_list_stats.extra_unaligned_page_read as f64
            / total_free_list_area_count as f64)
            * 100.0
>>>>>>> 65f305cf
    );
}<|MERGE_RESOLUTION|>--- conflicted
+++ resolved
@@ -68,18 +68,28 @@
     let nodestore = NodeStore::open(storage)?;
     let db_stats = if opts.fix {
         let report = nodestore.check_and_fix(check_ops);
-        println!("Fixed Errors ({}): {:?}", report.fixed.len(), report.fixed);
-        println!(
-            "Unfixable Errors ({}): {:?}",
-            report.unfixable.len(),
-            report.unfixable
-        );
+        println!("Fixed Errors ({}):", report.fixed.len());
+        for error in report.fixed {
+            println!("\t{error}");
+        }
+        println!();
+        println!("Unfixable Errors ({}):", report.unfixable.len(),);
+        for (error, io_error) in report.unfixable {
+            println!("\t{error}");
+            if let Some(io_error) = io_error {
+                println!("\t\tError encountered while fixing: {io_error}");
+            }
+        }
         report.db_stats
     } else {
         let report = nodestore.check(check_ops);
-        println!("Errors ({}): {:?}", report.errors.len(), report.errors);
+        println!("Errors ({}):", report.errors.len());
+        for error in report.errors {
+            println!("\t{error}");
+        }
         report.db_stats
     };
+    println!();
 
     print_stats_report(db_stats);
 
@@ -91,19 +101,8 @@
     // print the raw data
     println!("\nRaw Data: {db_stats:#?}");
 
-<<<<<<< HEAD
-    println!("\nAdvanced Data: ");
+    println!("Advanced Data: ");
     let total_trie_area_bytes = db_stats
-=======
-    println!("Errors ({}): ", report.errors.len());
-    for error in report.errors {
-        println!("\t{error}");
-    }
-    println!();
-
-    println!("Advanced Data: ");
-    let total_trie_area_bytes = report
->>>>>>> 65f305cf
         .trie_stats
         .area_counts
         .iter()
@@ -111,61 +110,47 @@
         .sum::<u64>();
     println!(
         "\tStorage Overhead: {} / {} = {:.2}x",
-<<<<<<< HEAD
-        db_stats.physical_bytes,
+        db_stats.high_watermark,
         db_stats.trie_stats.kv_bytes,
-        (db_stats.physical_bytes as f64 / db_stats.trie_stats.kv_bytes as f64)
-=======
-        report.high_watermark,
-        report.trie_stats.kv_bytes,
-        (report.high_watermark as f64 / report.trie_stats.kv_bytes as f64)
->>>>>>> 65f305cf
+        (db_stats.high_watermark as f64 / db_stats.trie_stats.kv_bytes as f64)
     );
-    let trie_area_index_bytes = db_stats.trie_stats.area_counts.values().sum::<u64>();
-    let total_trie_data_bytes = db_stats
-        .trie_stats
-        .trie_bytes
-        .saturating_add(trie_area_index_bytes);
     println!(
-<<<<<<< HEAD
-        "\tInternal Fragmentation: 1 - ({total_trie_data_bytes} / {total_trie_area_bytes}) = {:.2}%",
-        (1f64 - (total_trie_data_bytes as f64)) * 100.0
-=======
         "\tInternal Fragmentation: 1 - ({} / {total_trie_area_bytes}) = {:.2}%",
-        report.trie_stats.trie_bytes,
-        (1f64 - (report.trie_stats.trie_bytes as f64 / total_trie_area_bytes as f64)) * 100.0
+        db_stats.trie_stats.trie_bytes,
+        (1f64 - (db_stats.trie_stats.trie_bytes as f64 / total_trie_area_bytes as f64)) * 100.0
     );
     println!(
         "\tTrie Area Size Distribution: {:?}",
-        report.trie_stats.area_counts
+        db_stats.trie_stats.area_counts
     );
     println!(
         "\tFree List Area Size Distribution: {:?}",
-        report.free_list_stats.area_counts
+        db_stats.free_list_stats.area_counts
     );
     println!(
         "\tBranching Factor Distribution: {:?}",
-        report.trie_stats.branching_factors
+        db_stats.trie_stats.branching_factors
     );
-    println!("\tDepth Distribution: {:?}", report.trie_stats.depths);
-    let total_trie_area_count = report.trie_stats.area_counts.values().sum::<u64>();
+    println!("\tDepth Distribution: {:?}", db_stats.trie_stats.depths);
+    let total_trie_area_count = db_stats.trie_stats.area_counts.values().sum::<u64>();
     println!(
         "\tLow Occupancy Rate: {} / {total_trie_area_count} = {:.2}%",
-        report.trie_stats.low_occupancy_area_count,
-        (report.trie_stats.low_occupancy_area_count as f64 / total_trie_area_count as f64) * 100.0
+        db_stats.trie_stats.low_occupancy_area_count,
+        (db_stats.trie_stats.low_occupancy_area_count as f64 / total_trie_area_count as f64)
+            * 100.0
     );
     println!(
         "\tTrie Extra Unaligned Page Read Rate: {} / {total_trie_area_count} = {:.2}%",
-        report.trie_stats.extra_unaligned_page_read,
-        (report.trie_stats.extra_unaligned_page_read as f64 / total_trie_area_count as f64) * 100.0
+        db_stats.trie_stats.extra_unaligned_page_read,
+        (db_stats.trie_stats.extra_unaligned_page_read as f64 / total_trie_area_count as f64)
+            * 100.0
     );
-    let total_free_list_area_count = report.free_list_stats.area_counts.values().sum::<u64>();
+    let total_free_list_area_count = db_stats.free_list_stats.area_counts.values().sum::<u64>();
     println!(
         "\tFree List Extra Unaligned Page Read Rate: {} / {total_free_list_area_count} = {:.2}%",
-        report.free_list_stats.extra_unaligned_page_read,
-        (report.free_list_stats.extra_unaligned_page_read as f64
+        db_stats.free_list_stats.extra_unaligned_page_read,
+        (db_stats.free_list_stats.extra_unaligned_page_read as f64
             / total_free_list_area_count as f64)
             * 100.0
->>>>>>> 65f305cf
     );
 }