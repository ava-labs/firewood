[package]
name = "firewood-fwdctl"
version.workspace = true
edition.workspace = true
authors = [
     "Dan Laine <daniel.laine@avalabs.org>",
     "Dan Sover <dan.sover@avalabs.org>",
     "Hao Hao <hao.hao@avalabs.org>",
     "Richard Pringle <rpring9@gmail.com>",
     "Ron Kuris <ron.kuris@avalabs.org>",
     "Sam Batschelet <sam.batschelet@avalabs.org>",
     "xinifinity <113067541+xinifinity@users.noreply.github.com>",
     "zdf <orientzh1230@gmail.com>",
]
description = "Command-line tool for Firewood, an embedded key-value store optimized for blockchain state."
license-file.workspace = true
homepage.workspace = true
repository.workspace = true
rust-version.workspace = true

[[bin]]
name = "fwdctl"
path = "src/main.rs"

[dependencies]
# Workspace dependencies
clap = { workspace = true, features = ["cargo"] }
env_logger.workspace = true
firewood.workspace = true
firewood-storage.workspace = true
hex.workspace = true
log.workspace = true
nonzero_ext.workspace = true
tokio = { workspace = true, features = ["full"] }
# Regular dependencies
csv = "1.3.1"
futures-util = "0.3.31"
<<<<<<< HEAD
nonzero_ext = "0.3.0"
indicatif = "0.18.0"
=======
>>>>>>> 7a4a77de

[features]
ethhash = ["firewood/ethhash"]
logger = ["firewood/logger"]

[dev-dependencies]
# Workspace dependencies
rand.workspace = true
# Regular dependencies
anyhow = "1.0.98"
assert_cmd = "2.0.17"
predicates = "3.1.3"
serial_test = "3.2.0"

[lints]
workspace = true<|MERGE_RESOLUTION|>--- conflicted
+++ resolved
@@ -35,11 +35,7 @@
 # Regular dependencies
 csv = "1.3.1"
 futures-util = "0.3.31"
-<<<<<<< HEAD
-nonzero_ext = "0.3.0"
 indicatif = "0.18.0"
-=======
->>>>>>> 7a4a77de
 
 [features]
 ethhash = ["firewood/ethhash"]
