[package]
name = "firewood-fwdctl"
version.workspace = true
edition.workspace = true
authors = [
     "Dan Laine <daniel.laine@avalabs.org>",
     "Dan Sover <dan.sover@avalabs.org>",
     "Hao Hao <hao.hao@avalabs.org>",
     "Richard Pringle <rpring9@gmail.com>",
     "Ron Kuris <ron.kuris@avalabs.org>",
     "Sam Batschelet <sam.batschelet@avalabs.org>",
     "xinifinity <113067541+xinifinity@users.noreply.github.com>",
     "zdf <orientzh1230@gmail.com>",
]
description = "Command-line tool for Firewood, an embedded key-value store optimized for blockchain state."
license-file.workspace = true
homepage.workspace = true
repository.workspace = true
rust-version.workspace = true

[[bin]]
name = "fwdctl"
path = "src/main.rs"

[dependencies]
# Workspace dependencies
clap = { workspace = true, features = ["cargo", "string"] }
env_logger.workspace = true
firewood.workspace = true
firewood-storage.workspace = true
hex.workspace = true
log.workspace = true
nonzero_ext.workspace = true
# Regular dependencies
csv = "1.3.1"
indicatif = "0.18.0"
<<<<<<< HEAD
handlebars = "6.3.2"
=======
askama = "0.14.0"
>>>>>>> ca6a3827
num-format = "0.4.4"

[features]
ethhash = ["firewood/ethhash"]
logger = ["firewood/logger"]

[dev-dependencies]
# Workspace dependencies
firewood-storage = { workspace = true, features = ["test_utils"] }
rand.workspace = true
# Regular dependencies
anyhow = "1.0.98"
assert_cmd = "2.0.17"
predicates = "3.1.3"
serial_test = "3.2.0"

[lints]
workspace = true<|MERGE_RESOLUTION|>--- conflicted
+++ resolved
@@ -34,11 +34,7 @@
 # Regular dependencies
 csv = "1.3.1"
 indicatif = "0.18.0"
-<<<<<<< HEAD
-handlebars = "6.3.2"
-=======
 askama = "0.14.0"
->>>>>>> ca6a3827
 num-format = "0.4.4"
 
 [features]
