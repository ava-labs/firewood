[package]
name = "fwdctl"
version = "0.0.5"
edition = "2024"
rust-version = "1.85.0"

[dependencies]
<<<<<<< HEAD
firewood = { version = "0.0.4", path = "../firewood" }
storage = { version = "0.0.4", path = "../storage" }
=======
firewood = { version = "0.0.5", path = "../firewood" }
>>>>>>> fbb0609c
clap = { version = "4.5.0", features = ["cargo", "derive"] }
env_logger = "0.11.2"
log = "0.4.20"
tokio = { version = "1.36.0", features = ["full"] }
futures-util = "0.3.30"
hex = "0.4.3"
csv = "1.3.1"
rand = "0.9.1"

[dev-dependencies]
anyhow = "1.0.79"
assert_cmd = "2.0.13"
predicates = "3.1.0"
serial_test = "3.0.0"

[lints.rust]
unsafe_code = "deny"

[lints.clippy]
unwrap_used = "warn"
indexing_slicing = "warn"
explicit_deref_methods = "warn"
missing_const_for_fn = "warn"<|MERGE_RESOLUTION|>--- conflicted
+++ resolved
@@ -5,12 +5,8 @@
 rust-version = "1.85.0"
 
 [dependencies]
-<<<<<<< HEAD
-firewood = { version = "0.0.4", path = "../firewood" }
-storage = { version = "0.0.4", path = "../storage" }
-=======
 firewood = { version = "0.0.5", path = "../firewood" }
->>>>>>> fbb0609c
+storage = { version = "0.0.5", path = "../storage" }
 clap = { version = "4.5.0", features = ["cargo", "derive"] }
 env_logger = "0.11.2"
 log = "0.4.20"
