--- conflicted
+++ resolved
@@ -152,7 +152,6 @@
 	RetryBootstrap            bool // Should Bootstrap be retried
 	RetryBootstrapMaxAttempts int  // Max number of times to retry bootstrap
 	ChainConfigs              map[ids.ID]ChainConfig
-<<<<<<< HEAD
 	// If true, shut down the node after the Primary Network has bootstrapped
 	// and use [FetchOnlyFrom] as beacons
 	FetchOnly bool
@@ -160,9 +159,7 @@
 	FetchOnlyFrom validators.Set
 	// ShutdownNodeFunc allows the chain manager to issue a request to shutdown the node
 	ShutdownNodeFunc func(exitCode int)
-=======
 	MeterVMEnabled            bool // Should each VM be wrapped with a MeterVM
->>>>>>> 0e7f80f9
 }
 
 type manager struct {
@@ -476,17 +473,13 @@
 	ctx.Lock.Lock()
 	defer ctx.Lock.Unlock()
 
-<<<<<<< HEAD
-	meteredManager, err := m.DBManager.NewMeterDBManager(consensusParams.Namespace+"_db", ctx.Metrics)
-=======
 	vm = vertex.NewMeterVM(vm)
 
 	metricsManager, err := m.DBManager.NewMeterDBManager(consensusParams.Namespace+"_db", ctx.Metrics)
->>>>>>> 0e7f80f9
 	if err != nil {
 		return nil, err
 	}
-	dbManager := meteredManager.NewPrefixDBManager(ctx.ChainID[:])
+	dbManager := metricsManager.NewPrefixDBManager(ctx.ChainID[:])
 	vmDBManager := dbManager.NewPrefixDBManager([]byte("vm"))
 
 	db := dbManager.Current()
@@ -616,17 +609,14 @@
 	ctx.Lock.Lock()
 	defer ctx.Lock.Unlock()
 
-<<<<<<< HEAD
-	meteredManager, err := m.DBManager.NewMeterDBManager(consensusParams.Namespace+"_db", ctx.Metrics)
-=======
+
 	vm = block.NewMeterVM(vm)
 
 	metricsManager, err := m.DBManager.NewMeterDBManager(consensusParams.Namespace+"_db", ctx.Metrics)
->>>>>>> 0e7f80f9
 	if err != nil {
 		return nil, err
 	}
-	dbManager := meteredManager.NewPrefixDBManager(ctx.ChainID[:])
+	dbManager := metricsManager.NewPrefixDBManager(ctx.ChainID[:])
 	vmDBManager := dbManager.NewPrefixDBManager([]byte("vm"))
 
 	db := dbManager.Current()
