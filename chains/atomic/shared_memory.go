--- conflicted
+++ resolved
@@ -104,11 +104,6 @@
 	return values, lastTrait, lastKey, nil
 }
 
-<<<<<<< HEAD
-func (sm *sharedMemory) RemoveAndPutMultiple(batchChainsAndInputs map[ids.ID][]*Requests, batches ...database.Batch) error {
-	if len(batchChainsAndInputs) == 0 {
-		return errEmptyBatch
-=======
 func (sm *sharedMemory) Apply(requests map[ids.ID]*Requests, batches ...database.Batch) error {
 	// Sorting here introduces an ordering over the locks to prevent any
 	// deadlocks
@@ -120,7 +115,6 @@
 
 		request.peerChainID = peerChainID
 		sharedOperations[sharedID] = request
->>>>>>> e3f35ee2
 	}
 	ids.SortIDs(sharedIDs)
 
