name: ci

on:
  pull_request:
  push:
    branches: [main]

env:
  CARGO_TERM_COLOR: always

jobs:
  build:
    # To optimize cargo performance and caching throughout the CI pipeline, we use Swatinem/rust-cache
    # and set up an initial build job that writes the cache for a matrix of joint build profiles and
    # feature sets.
    # Future jobs specify the job they "need" (block to ensure the cache has been populated), the shared-key
    # to read the cache and can set save-if: "false" to skip an expensive and unnecessary cache write.
    #
    # GitHub Actions does not provide easy support to define and re-use a matrix across multiple jobs
    # and later jobs may also want to execute with only a subset of this matrix. Therefore, we define
    # the matrix here and later jobs must re-specify the full matrix, a subset, or declare a single
    # shared-key to read the cache.
    strategy:
      # do not cancel concurrent jobs if one fails for exhaustive failure reasons
      fail-fast: false
      matrix:
        include:
          - profile-key: debug-no-default-features
            profile-args: "--no-default-features"
          - profile-key: debug-no-features
            profile-args: ""
          - profile-key: debug-no-features
            profile-args: ""
            os: macos-latest
          - profile-key: debug-ethhash-logger
            profile-args: "--features ethhash,logger"
          - profile-key: maxperf-ethhash-logger
            profile-args: "--profile maxperf --features ethhash,logger"
    runs-on: ${{ matrix.os || 'ubuntu-latest' }}
    steps:
      - uses: actions/checkout@v4
      - uses: dtolnay/rust-toolchain@stable
        with:
<<<<<<< HEAD
          components: rustfmt, clippy
=======
          components: clippy
>>>>>>> 3b644fae
      - uses: Swatinem/rust-cache@v2
        with:
          shared-key: ${{ matrix.profile-key }}
      - name: Check
        run: cargo check ${{ matrix.profile-args }} --workspace --all-targets
      - name: Build
        run: cargo build ${{ matrix.profile-args }} --workspace --all-targets

  no-rust-cache-lint:
    runs-on: ubuntu-latest
    steps:
      - uses: actions/checkout@v4
      - uses: dtolnay/rust-toolchain@stable
        with:
<<<<<<< HEAD
          components: rustfmt, clippy
=======
          components: rustfmt
>>>>>>> 3b644fae
      - name: Check license headers
        uses: viperproject/check-license-header@v2
        with:
          path: .
          config: .github/check-license-headers.yaml
          strict: true
      - name: Format
        run: cargo fmt -- --check

  rust-lint-pr-comments:
    # caveat emptor: actions-rs/clippy-check can only write comments on pull requests
    # not originating from a fork.
    if: github.event_name == 'pull_request' && github.repository == github.event.pull_request.head.repo.full_name
    needs: build
    strategy:
      matrix:
        include:
          - profile-key: debug-no-default-features
            profile-args: "--no-default-features"
          - profile-key: debug-no-features
            profile-args: ""
          - profile-key: debug-no-features
            profile-args: ""
            os: macos-latest
          - profile-key: debug-ethhash-logger
            profile-args: "--features ethhash,logger"
    runs-on: ${{ matrix.os || 'ubuntu-latest' }}
    steps:
      - uses: actions/checkout@v4
      - uses: dtolnay/rust-toolchain@stable
        with:
<<<<<<< HEAD
          components: rustfmt, clippy
=======
          components: clippy
>>>>>>> 3b644fae
      - uses: Swatinem/rust-cache@v2
        with:
          save-if: "false"
          shared-key: ${{ matrix.profile-key }}
      - uses: actions-rs/clippy-check@v1
        with:
          token: ${{ secrets.GITHUB_TOKEN }}
          name: ${{ matrix.profile-key }}
          args: ${{ matrix.profile-args }} --workspace --all-targets

  rust-lint:
    needs: build
    strategy:
      # do not cancel concurrent jobs if one fails for exhaustive failure reasons
      fail-fast: false
      matrix:
        include:
          - profile-key: debug-no-default-features
            profile-args: "--no-default-features"
          - profile-key: debug-no-features
            profile-args: ""
          - profile-key: debug-no-features
            profile-args: ""
            os: macos-latest
          - profile-key: debug-ethhash-logger
            profile-args: "--features ethhash,logger"
    runs-on: ${{ matrix.os || 'ubuntu-latest' }}
    steps:
      - uses: actions/checkout@v4
      - uses: dtolnay/rust-toolchain@stable
        with:
<<<<<<< HEAD
          components: rustfmt, clippy
=======
          components: clippy
>>>>>>> 3b644fae
      - uses: Swatinem/rust-cache@v2
        with:
          save-if: "false"
          shared-key: ${{ matrix.profile-key }}
      - name: Clippy
        run: cargo clippy ${{ matrix.profile-args }} --workspace --all-targets -- -D warnings

  test:
    needs: build
    strategy:
      # do not cancel concurrent jobs if one fails for exhaustive failure reasons
      fail-fast: false
      matrix:
        include:
          - profile-key: debug-no-default-features
            profile-args: "--no-default-features"
          - profile-key: debug-no-features
            profile-args: ""
          - profile-key: debug-no-features
            profile-args: ""
            os: macos-latest
          - profile-key: debug-ethhash-logger
            profile-args: "--features ethhash,logger"
          - profile-key: maxperf-ethhash-logger
            profile-args: "--profile maxperf --features ethhash,logger"
    runs-on: ${{ matrix.os || 'ubuntu-latest' }}
    steps:
      - uses: actions/checkout@v4
      - uses: dtolnay/rust-toolchain@stable
        with:
          components: rustfmt, clippy
      - uses: Swatinem/rust-cache@v2
        with:
          save-if: "false"
          shared-key: ${{ matrix.profile-key }}
      - name: Run tests with features enabled
        run: cargo test --verbose ${{ matrix.profile-args }}

  examples:
    needs: build
    strategy:
      matrix:
        include:
          - profile-key: debug-no-default-features
            profile-args: "--no-default-features"
          - profile-key: debug-no-features
            profile-args: ""
          - profile-key: debug-no-features
            profile-args: ""
            os: macos-latest
          - profile-key: debug-ethhash-logger
            profile-args: "--features ethhash,logger"
          - profile-key: maxperf-ethhash-logger
            profile-args: "--profile maxperf --features ethhash,logger"
    runs-on: ${{ matrix.os || 'ubuntu-latest' }}
    steps:
      - uses: actions/checkout@v4
      - uses: dtolnay/rust-toolchain@stable
        with:
          components: rustfmt, clippy
      - uses: Swatinem/rust-cache@v2
        with:
          save-if: "false"
          shared-key: ${{ matrix.profile-key }}
      - name: Run benchmark example
        run: RUST_BACKTRACE=1 cargo run ${{ matrix.profile-args }} --bin benchmark -- --number-of-batches 100 --batch-size 1000 create
      - name: Run insert example
        run: RUST_BACKTRACE=1 cargo run ${{ matrix.profile-args }} --example insert

  docs:
    needs: build
    runs-on: ubuntu-latest
    steps:
      - uses: actions/checkout@v4
      - uses: dtolnay/rust-toolchain@stable
        with:
          components: rustfmt, clippy
      - uses: Swatinem/rust-cache@v2
        with:
          save-if: "false"
          shared-key: "debug-no-features"
      - name: md check
        uses: DavidAnson/markdownlint-cli2-action@v20
        with:
          globs: |
            *.md
            **/*.md
            !CHANGELOG.md
            !target/**
      - name: doc generation
        run: RUSTDOCFLAGS="-D warnings" cargo doc --document-private-items --no-deps

  ffi:
    needs: build
    runs-on: ${{ matrix.os }}
    strategy:
      matrix:
        os: [ubuntu-latest, macos-latest]
    steps:
      - uses: actions/checkout@v4
      - uses: dtolnay/rust-toolchain@stable
        with:
          components: rustfmt, clippy
      - uses: Swatinem/rust-cache@v2
        with:
          save-if: "false"
          shared-key: "debug-no-features"
      - name: Build Firewood FFI
        working-directory: ffi
        run: cargo build --release
      - name: Set up Go
        uses: actions/setup-go@v5
        with:
          go-version-file: "ffi/go.mod"
          cache-dependency-path: "ffi/go.sum"
      - name: Run golangci-lint
        uses: golangci/golangci-lint-action@v7.0.1
        with:
          version: latest
          working-directory: ffi
      - name: Test Go FFI bindings
        working-directory: ffi
        # cgocheck2 is expensive but provides complete pointer checks
        run: GOEXPERIMENT=cgocheck2 TEST_FIREWOOD_HASH_MODE=firewood go test ./...

  firewood-ethhash-differential-fuzz:
    needs: build
    runs-on: ubuntu-latest
    steps:
      - uses: actions/checkout@v4
      - uses: dtolnay/rust-toolchain@stable
        with:
          components: rustfmt, clippy
      - uses: Swatinem/rust-cache@v2
        with:
          save-if: "false"
          shared-key: "debug-ethhash-logger"
      - name: Build Firewood FFI (with ethhash)
        run: cargo build --features ethhash,logger
      - name: Set up Go
        uses: actions/setup-go@v5
        with:
          go-version-file: "ffi/tests/eth/go.mod"
          cache-dependency-path: "ffi/tests/eth/go.sum"
      - name: Test Go FFI bindings
        working-directory: ffi
        # cgocheck2 is expensive but provides complete pointer checks
        run: GOEXPERIMENT=cgocheck2 TEST_FIREWOOD_HASH_MODE=ethhash go test ./...
      - name: Test Firewood <> Ethereum Differential Fuzz
        working-directory: ffi/tests/eth
        run: go test -fuzz=. -fuzztime=1m
      - name: Upload Fuzz testdata
        if: failure()
        uses: actions/upload-artifact@v4
        with:
          name: ethhash-differential-fuzz-testdata
          path: ffi/tests/eth/testdata
          retention-days: 30

  firewood-merkle-differential-fuzz:
    needs: build
    runs-on: ubuntu-latest
    steps:
      - uses: actions/checkout@v4
      - uses: dtolnay/rust-toolchain@stable
        with:
          components: rustfmt, clippy
      - uses: Swatinem/rust-cache@v2
        with:
          save-if: "false"
          shared-key: "debug-no-features"
      - name: Build Firewood FFI
        run: cargo build -p firewood-ffi
      - name: Set up Go
        uses: actions/setup-go@v5
        with:
          go-version-file: "ffi/tests/firewood/go.mod"
          cache-dependency-path: "ffi/tests/firewood/go.sum"
      - name: Test Firewood <> MerkleDB Differential fuzz
        working-directory: ffi/tests/firewood
        run: go test -fuzz=. -fuzztime=1m
      - name: Upload Fuzz testdata
        if: failure()
        uses: actions/upload-artifact@v4
        with:
          name: firewood-merkle-differential-fuzz-testdata
          path: ffi/tests/firewood/testdata
          retention-days: 30

  stale-deps:
    needs: build
    runs-on: ubuntu-latest
    steps:
      - uses: actions/checkout@v4
      - uses: dtolnay/rust-toolchain@stable
        with:
          components: rustfmt, clippy
      - uses: Swatinem/rust-cache@v2
        with:
          save-if: "false"
          shared-key: "debug-no-features"
      - name: Install cargo-machete
        run: cargo install cargo-machete
      - name: Check for stale dependencies
        run: cargo machete --with-metadata<|MERGE_RESOLUTION|>--- conflicted
+++ resolved
@@ -41,11 +41,7 @@
       - uses: actions/checkout@v4
       - uses: dtolnay/rust-toolchain@stable
         with:
-<<<<<<< HEAD
-          components: rustfmt, clippy
-=======
           components: clippy
->>>>>>> 3b644fae
       - uses: Swatinem/rust-cache@v2
         with:
           shared-key: ${{ matrix.profile-key }}
@@ -60,11 +56,7 @@
       - uses: actions/checkout@v4
       - uses: dtolnay/rust-toolchain@stable
         with:
-<<<<<<< HEAD
-          components: rustfmt, clippy
-=======
           components: rustfmt
->>>>>>> 3b644fae
       - name: Check license headers
         uses: viperproject/check-license-header@v2
         with:
@@ -96,11 +88,7 @@
       - uses: actions/checkout@v4
       - uses: dtolnay/rust-toolchain@stable
         with:
-<<<<<<< HEAD
-          components: rustfmt, clippy
-=======
           components: clippy
->>>>>>> 3b644fae
       - uses: Swatinem/rust-cache@v2
         with:
           save-if: "false"
@@ -132,11 +120,7 @@
       - uses: actions/checkout@v4
       - uses: dtolnay/rust-toolchain@stable
         with:
-<<<<<<< HEAD
-          components: rustfmt, clippy
-=======
           components: clippy
->>>>>>> 3b644fae
       - uses: Swatinem/rust-cache@v2
         with:
           save-if: "false"
