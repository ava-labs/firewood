// (c) 2019-2020, Ava Labs, Inc. All rights reserved.
// See the file LICENSE for licensing terms.

package keystore

import (
	"bytes"
	"fmt"
	"math/rand"
	"reflect"
	"testing"

	"github.com/ava-labs/avalanchego/api"
	"github.com/ava-labs/avalanchego/database/manager"
	"github.com/ava-labs/avalanchego/database/memdb"
	"github.com/ava-labs/avalanchego/ids"
	"github.com/ava-labs/avalanchego/utils/formatting"
	"github.com/ava-labs/avalanchego/utils/logging"
	"github.com/ava-labs/avalanchego/version"
)

var (
	// strongPassword defines a password used for the following tests that
	// scores high enough to pass the password strength scoring system
	strongPassword = "N_+=_jJ;^(<;{4,:*m6CET}'&N;83FYK.wtNpwp-Jt" // #nosec G101
)

func TestServiceListNoUsers(t *testing.T) {
<<<<<<< HEAD
	ks, _, err := CreateTestKeystore()
=======
	ks, err := New(logging.NoLog{}, manager.NewDefaultMemDBManager())
>>>>>>> cf3d15a8
	if err != nil {
		t.Fatal(err)
	}
	s := service{ks: ks.(*keystore)}

	reply := ListUsersReply{}
	if err := s.ListUsers(nil, nil, &reply); err != nil {
		t.Fatal(err)
	}
	if len(reply.Users) != 0 {
		t.Fatalf("No users should have been created yet")
	}
}

func TestServiceCreateUser(t *testing.T) {
<<<<<<< HEAD
	ks, _, err := CreateTestKeystore()
=======
	ks, err := New(logging.NoLog{}, manager.NewDefaultMemDBManager())
>>>>>>> cf3d15a8
	if err != nil {
		t.Fatal(err)
	}
	s := service{ks: ks.(*keystore)}

	{
		reply := api.SuccessResponse{}
		if err := s.CreateUser(nil, &api.UserPass{
			Username: "bob",
			Password: strongPassword,
		}, &reply); err != nil {
			t.Fatal(err)
		}
		if !reply.Success {
			t.Fatalf("User should have been created successfully")
		}
	}

	{
		reply := ListUsersReply{}
		if err := s.ListUsers(nil, nil, &reply); err != nil {
			t.Fatal(err)
		}
		if len(reply.Users) != 1 {
			t.Fatalf("One user should have been created")
		}
		if user := reply.Users[0]; user != "bob" {
			t.Fatalf("'bob' should have been a user that was created")
		}
	}
}

// genStr returns a string of given length
func genStr(n int) string {
	b := make([]byte, n)
	rand.Read(b) // #nosec G404
	return fmt.Sprintf("%x", b)[:n]
}

// TestServiceCreateUserArgsCheck generates excessively long usernames or
// passwords to assure the sanity checks on string length are not exceeded
func TestServiceCreateUserArgsCheck(t *testing.T) {
<<<<<<< HEAD
	ks, _, err := CreateTestKeystore()
=======
	ks, err := New(logging.NoLog{}, manager.NewDefaultMemDBManager())
>>>>>>> cf3d15a8
	if err != nil {
		t.Fatal(err)
	}
	s := service{ks: ks.(*keystore)}

	{
		reply := api.SuccessResponse{}
		err := s.CreateUser(nil, &api.UserPass{
			Username: genStr(maxUserLen + 1),
			Password: strongPassword,
		}, &reply)

		if err != errUserMaxLength {
			t.Fatal("User was created when it should have been rejected due to too long a Username, err =", err)
		}
	}

	{
		reply := api.SuccessResponse{}
		err := s.CreateUser(nil, &api.UserPass{
			Username: "shortuser",
			Password: genStr(maxUserLen + 1),
		}, &reply)

		if err == nil {
			t.Fatal("User was created when it should have been rejected due to too long a Password, err =", err)
		}
	}

	{
		reply := ListUsersReply{}
		if err := s.ListUsers(nil, nil, &reply); err != nil {
			t.Fatal(err)
		}

		if len(reply.Users) > 0 {
			t.Fatalf("A user exists when there should be none")
		}
	}
}

// TestServiceCreateUserWeakPassword tests creating a new user with a weak
// password to ensure the password strength check is working
func TestServiceCreateUserWeakPassword(t *testing.T) {
<<<<<<< HEAD
	ks, _, err := CreateTestKeystore()
=======
	ks, err := New(logging.NoLog{}, manager.NewDefaultMemDBManager())
>>>>>>> cf3d15a8
	if err != nil {
		t.Fatal(err)
	}
	s := service{ks: ks.(*keystore)}

	{
		reply := api.SuccessResponse{}
		err := s.CreateUser(nil, &api.UserPass{
			Username: "bob",
			Password: "weak",
		}, &reply)

		if err == nil {
			t.Error("Expected error when testing weak password")
		}
	}
}

func TestServiceCreateDuplicate(t *testing.T) {
<<<<<<< HEAD
	ks, _, err := CreateTestKeystore()
=======
	ks, err := New(logging.NoLog{}, manager.NewDefaultMemDBManager())
>>>>>>> cf3d15a8
	if err != nil {
		t.Fatal(err)
	}
	s := service{ks: ks.(*keystore)}

	{
		reply := api.SuccessResponse{}
		if err := s.CreateUser(nil, &api.UserPass{
			Username: "bob",
			Password: strongPassword,
		}, &reply); err != nil {
			t.Fatal(err)
		}
		if !reply.Success {
			t.Fatalf("User should have been created successfully")
		}
	}

	{
		reply := api.SuccessResponse{}
		if err := s.CreateUser(nil, &api.UserPass{
			Username: "bob",
			Password: strongPassword,
		}, &reply); err == nil {
			t.Fatalf("Should have errored due to the username already existing")
		}
	}
}

func TestServiceCreateUserNoName(t *testing.T) {
<<<<<<< HEAD
	ks, _, err := CreateTestKeystore()
=======
	ks, err := New(logging.NoLog{}, manager.NewDefaultMemDBManager())
>>>>>>> cf3d15a8
	if err != nil {
		t.Fatal(err)
	}
	s := service{ks: ks.(*keystore)}

	reply := api.SuccessResponse{}
	if err := s.CreateUser(nil, &api.UserPass{
		Password: strongPassword,
	}, &reply); err == nil {
		t.Fatalf("Shouldn't have allowed empty username")
	}
}

func TestServiceUseBlockchainDB(t *testing.T) {
<<<<<<< HEAD
	ks, _, err := CreateTestKeystore()
=======
	ks, err := New(logging.NoLog{}, manager.NewDefaultMemDBManager())
>>>>>>> cf3d15a8
	if err != nil {
		t.Fatal(err)
	}
	s := service{ks: ks.(*keystore)}

	{
		reply := api.SuccessResponse{}
		if err := s.CreateUser(nil, &api.UserPass{
			Username: "bob",
			Password: strongPassword,
		}, &reply); err != nil {
			t.Fatal(err)
		}
		if !reply.Success {
			t.Fatalf("User should have been created successfully")
		}
	}

	{
		db, err := ks.GetDatabase(ids.Empty, "bob", strongPassword)
		if err != nil {
			t.Fatal(err)
		}
		if err := db.Put([]byte("hello"), []byte("world")); err != nil {
			t.Fatal(err)
		}
	}

	{
		db, err := ks.GetDatabase(ids.Empty, "bob", strongPassword)
		if err != nil {
			t.Fatal(err)
		}
		if val, err := db.Get([]byte("hello")); err != nil {
			t.Fatal(err)
		} else if !bytes.Equal(val, []byte("world")) {
			t.Fatalf("Should have read '%s' from the db", "world")
		}
	}
}

func TestServiceExportImport(t *testing.T) {
	encodings := []formatting.Encoding{formatting.Hex, formatting.CB58}
	for _, encoding := range encodings {
<<<<<<< HEAD
		ks, _, err := CreateTestKeystore()
=======
		ks, err := New(logging.NoLog{}, manager.NewDefaultMemDBManager())
>>>>>>> cf3d15a8
		if err != nil {
			t.Fatal(err)
		}
		s := service{ks: ks.(*keystore)}

		{
			reply := api.SuccessResponse{}
			if err := s.CreateUser(nil, &api.UserPass{
				Username: "bob",
				Password: strongPassword,
			}, &reply); err != nil {
				t.Fatal(err)
			}
			if !reply.Success {
				t.Fatalf("User should have been created successfully")
			}
		}

		{
			db, err := ks.GetDatabase(ids.Empty, "bob", strongPassword)
			if err != nil {
				t.Fatal(err)
			}
			if err := db.Put([]byte("hello"), []byte("world")); err != nil {
				t.Fatal(err)
			}
		}

		exportArgs := ExportUserArgs{
			UserPass: api.UserPass{
				Username: "bob",
				Password: strongPassword,
			},
			Encoding: encoding,
		}
		exportReply := ExportUserReply{}
		if err := s.ExportUser(nil, &exportArgs, &exportReply); err != nil {
			t.Fatal(err)
		}

<<<<<<< HEAD
		newKS, _, err := CreateTestKeystore()
=======
		newKS, err := New(logging.NoLog{}, manager.NewDefaultMemDBManager())
>>>>>>> cf3d15a8
		if err != nil {
			t.Fatal(err)
		}
		newS := service{ks: newKS.(*keystore)}

		{
			reply := api.SuccessResponse{}
			if err := newS.ImportUser(nil, &ImportUserArgs{
				UserPass: api.UserPass{
					Username: "bob",
					Password: "",
				},
				User: exportReply.User,
			}, &reply); err == nil {
				t.Fatal("Should have errored due to incorrect password")
			}
		}

		{
			reply := api.SuccessResponse{}
			if err := newS.ImportUser(nil, &ImportUserArgs{
				UserPass: api.UserPass{
					Username: "",
					Password: "strongPassword",
				},
				User: exportReply.User,
			}, &reply); err == nil {
				t.Fatal("Should have errored due to empty username")
			}
		}

		{
			reply := api.SuccessResponse{}
			if err := newS.ImportUser(nil, &ImportUserArgs{
				UserPass: api.UserPass{
					Username: "bob",
					Password: strongPassword,
				},
				User:     exportReply.User,
				Encoding: encoding,
			}, &reply); err != nil {
				t.Fatal(err)
			}
			if !reply.Success {
				t.Fatalf("User should have been imported successfully")
			}
		}

		{
			db, err := newKS.GetDatabase(ids.Empty, "bob", strongPassword)
			if err != nil {
				t.Fatal(err)
			}
			if val, err := db.Get([]byte("hello")); err != nil {
				t.Fatal(err)
			} else if !bytes.Equal(val, []byte("world")) {
				t.Fatalf("Should have read '%s' from the db", "world")
			}
		}
	}
}

func TestServiceDeleteUser(t *testing.T) {
	testUser := "testUser"
	password := "passwTest@fake01ord"
	tests := []struct {
		desc      string
		setup     func(ks *keystore) error
		request   *api.UserPass
		want      *api.SuccessResponse
		wantError bool
	}{{
		desc:      "empty user name case",
		request:   &api.UserPass{},
		wantError: true,
	}, {
		desc:      "user not exists case",
		request:   &api.UserPass{Username: "dummy"},
		wantError: true,
	}, {
		desc:      "user exists and invalid password case",
		request:   &api.UserPass{Username: testUser, Password: "password"},
		wantError: true,
	}, {
		desc: "user exists and valid password case",
		setup: func(ks *keystore) error {
			s := service{ks: ks}
			return s.CreateUser(nil, &api.UserPass{Username: testUser, Password: password}, &api.SuccessResponse{})
		},
		request: &api.UserPass{Username: testUser, Password: password},
		want:    &api.SuccessResponse{Success: true},
	}, {
		desc: "delete a user, imported from import api case",
		setup: func(ks *keystore) error {
			s := service{ks: ks}

			reply := api.SuccessResponse{}
			if err := s.CreateUser(nil, &api.UserPass{Username: testUser, Password: password}, &reply); err != nil {
				return err
			}

			// created data in bob db
			db, err := ks.GetDatabase(ids.Empty, testUser, password)
			if err != nil {
				return err
			}
			if err := db.Put([]byte("hello"), []byte("world")); err != nil {
				return err
			}

			return nil
		},
		request: &api.UserPass{Username: testUser, Password: password},
		want:    &api.SuccessResponse{Success: true},
	}}

	for _, tt := range tests {
		t.Run(tt.desc, func(t *testing.T) {
<<<<<<< HEAD
			ksIntf, _, err := CreateTestKeystore()
=======
			ksIntf, err := New(logging.NoLog{}, manager.NewDefaultMemDBManager())
>>>>>>> cf3d15a8
			if err != nil {
				t.Fatal(err)
			}
			ks := ksIntf.(*keystore)
			s := service{ks: ks}

			if tt.setup != nil {
				if err := tt.setup(ks); err != nil {
					t.Fatalf("failed to create user setup in keystore: %v", err)
				}
			}
			got := &api.SuccessResponse{}
			err = s.DeleteUser(nil, tt.request, got)
			if (err != nil) != tt.wantError {
				t.Fatalf("DeleteUser() failed: error %v, wantError %v", err, tt.wantError)
			}

			if !tt.wantError && !reflect.DeepEqual(tt.want, got) {
				t.Fatalf("DeleteUser() failed: got %v, want %v", got, tt.want)
			}

			if err == nil && got.Success { // delete is successful
				if _, ok := ks.usernameToPassword[testUser]; ok {
					t.Fatalf("DeleteUser() failed: expected the user %s should be delete from users map", testUser)
				}

				// deleted user details should be available to create user again.
				if err = s.CreateUser(nil, &api.UserPass{Username: testUser, Password: password}, &api.SuccessResponse{}); err != nil {
					t.Fatalf("failed to create user: %v", err)
				}
			}
		})
	}
}

<<<<<<< HEAD
// 1st part -> insert data into 1.0.0
// 2nd part -> migrate data from 1.0.0 to 1.3.3
// 3rd part -> check if data from 1.0.0 exists in 1.3.3
=======
>>>>>>> cf3d15a8
func TestMigrateKeystoreUser(t *testing.T) {
	testUser := "testUser"
	password := "passwTest@fake01ord"
	bID := ids.Empty
	versionedDBs := []*manager.VersionedDatabase{
		{
			Database: memdb.New(),
<<<<<<< HEAD
			Version:  version.NewDefaultVersion(1, 0, 0),
=======
			Version:  version.DefaultVersion1_0_0,
>>>>>>> cf3d15a8
		},
	}

	dbManager, err := manager.NewManagerFromDBs(versionedDBs)
	if err != nil {
		t.Fatal(err)
	}
	ks, err := New(logging.NoLog{}, dbManager)
	if err != nil {
		t.Fatal(err)
	}

	if err := ks.CreateUser(testUser, password); err != nil {
		t.Fatalf("Failed to create user: %s", err)
	}

	userDB, err := ks.GetDatabase(bID, testUser, password)
	if err != nil {
		t.Fatalf("Failed to get user database: %s", err)
	}
	k1 := []byte("Old")
	v1 := []byte("Dominion")
	if err := userDB.Put(k1, v1); err != nil {
		t.Fatalf("Failed to put value in userDB: %s", err)
	}
	k2 := []byte("Luke")
	v2 := []byte("Bryan")
	if err := userDB.Put(k2, v2); err != nil {
		t.Fatalf("Failed to put value in userDB: %s", err)
	}

	versionedDBs = append(versionedDBs, &manager.VersionedDatabase{
		Database: memdb.New(),
<<<<<<< HEAD
		Version:  version.NewDefaultVersion(1, 3, 3),
=======
		Version:  version.NewDefaultVersion(1, 1, 0),
>>>>>>> cf3d15a8
	})
	upgradedDBManager, err := manager.NewManagerFromDBs(versionedDBs)
	if err != nil {
		t.Fatal(err)
	}

	ksUpgraded, err := New(logging.NoLog{}, upgradedDBManager)
	if err != nil {
		t.Fatal(err)
	}

	users, err := ksUpgraded.ListUsers()
	if err != nil {
		t.Fatalf("Failed to list users: %s", err)
	}

	if len(users) != 1 {
		t.Fatalf("Exepcted 1 user, but found: %d", len(users))
	}

	if users[0] != testUser {
		t.Fatalf("Expected first user to be %s, but found %s", testUser, users[0])
	}

	userDB, err = ksUpgraded.GetDatabase(bID, testUser, password)
	if err != nil {
		t.Fatalf("Failed to get user database from upgraded DB: %s", err)
	}

	value, err := userDB.Get(k1)
	if err != nil {
		t.Fatalf("Failed to get value from userDB: %s", err)
	}
	if !bytes.Equal(value, v1) {
		t.Fatalf("Expected value: %s, but found %s", value, v1)
	}

	value, err = userDB.Get(k2)
	if err != nil {
		t.Fatalf("Failed to get value from userDB: %s", err)
	}
	if !bytes.Equal(value, v2) {
		t.Fatalf("Expected value: %s, but found %s", value, v2)
	}
<<<<<<< HEAD
=======

	versionedDBs = append(versionedDBs, &manager.VersionedDatabase{
		Database: memdb.New(),
		Version:  version.NewDefaultVersion(2, 1, 0),
	})
	secondUpgradedDBManager, err := manager.NewManagerFromDBs(versionedDBs)
	if err != nil {
		t.Fatal(err)
	}

	ksSecondUpgrade, err := New(logging.NoLog{}, secondUpgradedDBManager)
	if err != nil {
		t.Fatal(err)
	}

	users, err = ksSecondUpgrade.ListUsers()
	if err != nil {
		t.Fatalf("Failed to list users: %s", err)
	}

	if len(users) != 1 {
		t.Fatalf("Exepcted 1 user, but found: %d", len(users))
	}

	if users[0] != testUser {
		t.Fatalf("Expected first user to be %s, but found %s", testUser, users[0])
	}

	userDB, err = ksSecondUpgrade.GetDatabase(bID, testUser, password)
	if err != nil {
		t.Fatalf("Failed to get user database from upgraded DB: %s", err)
	}

	value, err = userDB.Get(k1)
	if err != nil {
		t.Fatalf("Failed to get value from userDB: %s", err)
	}
	if !bytes.Equal(value, v1) {
		t.Fatalf("Expected value: %s, but found %s", value, v1)
	}

	value, err = userDB.Get(k2)
	if err != nil {
		t.Fatalf("Failed to get value from userDB: %s", err)
	}
	if !bytes.Equal(value, v2) {
		t.Fatalf("Expected value: %s, but found %s", value, v2)
	}
>>>>>>> cf3d15a8
}<|MERGE_RESOLUTION|>--- conflicted
+++ resolved
@@ -26,11 +26,7 @@
 )
 
 func TestServiceListNoUsers(t *testing.T) {
-<<<<<<< HEAD
-	ks, _, err := CreateTestKeystore()
-=======
-	ks, err := New(logging.NoLog{}, manager.NewDefaultMemDBManager())
->>>>>>> cf3d15a8
+	ks, _, err := CreateTestKeystore()
 	if err != nil {
 		t.Fatal(err)
 	}
@@ -46,11 +42,7 @@
 }
 
 func TestServiceCreateUser(t *testing.T) {
-<<<<<<< HEAD
-	ks, _, err := CreateTestKeystore()
-=======
-	ks, err := New(logging.NoLog{}, manager.NewDefaultMemDBManager())
->>>>>>> cf3d15a8
+	ks, _, err := CreateTestKeystore()
 	if err != nil {
 		t.Fatal(err)
 	}
@@ -93,11 +85,7 @@
 // TestServiceCreateUserArgsCheck generates excessively long usernames or
 // passwords to assure the sanity checks on string length are not exceeded
 func TestServiceCreateUserArgsCheck(t *testing.T) {
-<<<<<<< HEAD
-	ks, _, err := CreateTestKeystore()
-=======
-	ks, err := New(logging.NoLog{}, manager.NewDefaultMemDBManager())
->>>>>>> cf3d15a8
+	ks, _, err := CreateTestKeystore()
 	if err != nil {
 		t.Fatal(err)
 	}
@@ -142,11 +130,7 @@
 // TestServiceCreateUserWeakPassword tests creating a new user with a weak
 // password to ensure the password strength check is working
 func TestServiceCreateUserWeakPassword(t *testing.T) {
-<<<<<<< HEAD
-	ks, _, err := CreateTestKeystore()
-=======
-	ks, err := New(logging.NoLog{}, manager.NewDefaultMemDBManager())
->>>>>>> cf3d15a8
+	ks, _, err := CreateTestKeystore()
 	if err != nil {
 		t.Fatal(err)
 	}
@@ -166,11 +150,7 @@
 }
 
 func TestServiceCreateDuplicate(t *testing.T) {
-<<<<<<< HEAD
-	ks, _, err := CreateTestKeystore()
-=======
-	ks, err := New(logging.NoLog{}, manager.NewDefaultMemDBManager())
->>>>>>> cf3d15a8
+	ks, _, err := CreateTestKeystore()
 	if err != nil {
 		t.Fatal(err)
 	}
@@ -201,11 +181,7 @@
 }
 
 func TestServiceCreateUserNoName(t *testing.T) {
-<<<<<<< HEAD
-	ks, _, err := CreateTestKeystore()
-=======
-	ks, err := New(logging.NoLog{}, manager.NewDefaultMemDBManager())
->>>>>>> cf3d15a8
+	ks, _, err := CreateTestKeystore()
 	if err != nil {
 		t.Fatal(err)
 	}
@@ -220,11 +196,7 @@
 }
 
 func TestServiceUseBlockchainDB(t *testing.T) {
-<<<<<<< HEAD
-	ks, _, err := CreateTestKeystore()
-=======
-	ks, err := New(logging.NoLog{}, manager.NewDefaultMemDBManager())
->>>>>>> cf3d15a8
+	ks, _, err := CreateTestKeystore()
 	if err != nil {
 		t.Fatal(err)
 	}
@@ -269,11 +241,7 @@
 func TestServiceExportImport(t *testing.T) {
 	encodings := []formatting.Encoding{formatting.Hex, formatting.CB58}
 	for _, encoding := range encodings {
-<<<<<<< HEAD
 		ks, _, err := CreateTestKeystore()
-=======
-		ks, err := New(logging.NoLog{}, manager.NewDefaultMemDBManager())
->>>>>>> cf3d15a8
 		if err != nil {
 			t.Fatal(err)
 		}
@@ -314,11 +282,7 @@
 			t.Fatal(err)
 		}
 
-<<<<<<< HEAD
 		newKS, _, err := CreateTestKeystore()
-=======
-		newKS, err := New(logging.NoLog{}, manager.NewDefaultMemDBManager())
->>>>>>> cf3d15a8
 		if err != nil {
 			t.Fatal(err)
 		}
@@ -437,11 +401,7 @@
 
 	for _, tt := range tests {
 		t.Run(tt.desc, func(t *testing.T) {
-<<<<<<< HEAD
 			ksIntf, _, err := CreateTestKeystore()
-=======
-			ksIntf, err := New(logging.NoLog{}, manager.NewDefaultMemDBManager())
->>>>>>> cf3d15a8
 			if err != nil {
 				t.Fatal(err)
 			}
@@ -477,12 +437,9 @@
 	}
 }
 
-<<<<<<< HEAD
 // 1st part -> insert data into 1.0.0
 // 2nd part -> migrate data from 1.0.0 to 1.3.3
 // 3rd part -> check if data from 1.0.0 exists in 1.3.3
-=======
->>>>>>> cf3d15a8
 func TestMigrateKeystoreUser(t *testing.T) {
 	testUser := "testUser"
 	password := "passwTest@fake01ord"
@@ -490,11 +447,7 @@
 	versionedDBs := []*manager.VersionedDatabase{
 		{
 			Database: memdb.New(),
-<<<<<<< HEAD
-			Version:  version.NewDefaultVersion(1, 0, 0),
-=======
 			Version:  version.DefaultVersion1_0_0,
->>>>>>> cf3d15a8
 		},
 	}
 
@@ -528,11 +481,7 @@
 
 	versionedDBs = append(versionedDBs, &manager.VersionedDatabase{
 		Database: memdb.New(),
-<<<<<<< HEAD
 		Version:  version.NewDefaultVersion(1, 3, 3),
-=======
-		Version:  version.NewDefaultVersion(1, 1, 0),
->>>>>>> cf3d15a8
 	})
 	upgradedDBManager, err := manager.NewManagerFromDBs(versionedDBs)
 	if err != nil {
@@ -577,55 +526,4 @@
 	if !bytes.Equal(value, v2) {
 		t.Fatalf("Expected value: %s, but found %s", value, v2)
 	}
-<<<<<<< HEAD
-=======
-
-	versionedDBs = append(versionedDBs, &manager.VersionedDatabase{
-		Database: memdb.New(),
-		Version:  version.NewDefaultVersion(2, 1, 0),
-	})
-	secondUpgradedDBManager, err := manager.NewManagerFromDBs(versionedDBs)
-	if err != nil {
-		t.Fatal(err)
-	}
-
-	ksSecondUpgrade, err := New(logging.NoLog{}, secondUpgradedDBManager)
-	if err != nil {
-		t.Fatal(err)
-	}
-
-	users, err = ksSecondUpgrade.ListUsers()
-	if err != nil {
-		t.Fatalf("Failed to list users: %s", err)
-	}
-
-	if len(users) != 1 {
-		t.Fatalf("Exepcted 1 user, but found: %d", len(users))
-	}
-
-	if users[0] != testUser {
-		t.Fatalf("Expected first user to be %s, but found %s", testUser, users[0])
-	}
-
-	userDB, err = ksSecondUpgrade.GetDatabase(bID, testUser, password)
-	if err != nil {
-		t.Fatalf("Failed to get user database from upgraded DB: %s", err)
-	}
-
-	value, err = userDB.Get(k1)
-	if err != nil {
-		t.Fatalf("Failed to get value from userDB: %s", err)
-	}
-	if !bytes.Equal(value, v1) {
-		t.Fatalf("Expected value: %s, but found %s", value, v1)
-	}
-
-	value, err = userDB.Get(k2)
-	if err != nil {
-		t.Fatalf("Failed to get value from userDB: %s", err)
-	}
-	if !bytes.Equal(value, v2) {
-		t.Fatalf("Expected value: %s, but found %s", value, v2)
-	}
->>>>>>> cf3d15a8
 }