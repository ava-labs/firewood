// Copyright (C) 2023, Ava Labs, Inc. All rights reserved.
// See the file LICENSE.md for licensing terms.

#![allow(dead_code)]

use std::collections::HashMap;
use std::num::NonZero;
use std::path::PathBuf;
use std::sync::Arc;
use std::{collections::VecDeque, io::Error};

use typed_builder::TypedBuilder;

use crate::v2::api::HashKey;

use storage::{Committed, FileBacked, ImmutableProposal, NodeStore, Parentable, TrieHash};

#[derive(Clone, Debug, TypedBuilder)]
pub struct RevisionManagerConfig {
    /// The number of historical revisions to keep in memory.
    #[builder(default = 64)]
    max_revisions: usize,

    #[builder(default_code = "NonZero::new(1024).expect(\"non-zero\")")]
    node_cache_size: NonZero<usize>,
}

#[derive(Debug)]
pub(crate) struct RevisionManager {
    /// Maximum number of revisions to keep on disk
    max_revisions: usize,
<<<<<<< HEAD
    filebacked: Arc<FileBacked>,
    historical: VecDeque<Arc<NodeStore<Committed, FileBacked>>>,
    proposals: Vec<Arc<NodeStore<Arc<ImmutableProposal>, FileBacked>>>,

    by_hash: HashMap<TrieHash, Arc<NodeStore<Committed, FileBacked>>>,
    // TODO: If we want to allow commits to piggy back, add this
    // committing_proposals: VecDeque<Arc<NodeStore<Arc<ProposedImmutable>>>>,
=======

    /// The underlying file storage
    filebacked: Arc<FileBacked>,

    /// The list of revisions that are on disk; these point to the different roots
    /// stored in the filebacked storage.
    historical: VecDeque<Arc<NodeStore<Committed, FileBacked>>>,
    proposals: Vec<Arc<NodeStore<ImmutableProposal, FileBacked>>>,
    // committing_proposals: VecDeque<Arc<ProposedImmutable>>,
    by_hash: HashMap<TrieHash, Arc<NodeStore<Committed, FileBacked>>>,
    // TODO: maintain root hash of the most recent commit
>>>>>>> c06ab387
}

impl RevisionManager {
    pub fn new(
        filename: PathBuf,
        truncate: bool,
        config: RevisionManagerConfig,
    ) -> Result<Self, Error> {
        let storage = Arc::new(FileBacked::new(filename, config.node_cache_size, truncate)?);
        let nodestore = Arc::new(NodeStore::new_empty_committed(storage.clone())?);
        let manager = Self {
            max_revisions: config.max_revisions,
            filebacked: storage,
            historical: VecDeque::from([nodestore]),
            by_hash: Default::default(),
            proposals: Default::default(),
            // committing_proposals: Default::default(),
        };
        Ok(manager)
    }

    pub fn latest_revision(&self) -> Option<Arc<NodeStore<Committed, FileBacked>>> {
        self.historical.back().cloned()
    }
}

#[derive(Debug, thiserror::Error)]
pub(crate) enum RevisionManagerError {
    #[error("The proposal cannot be committed since a sibling was committed")]
    SiblingCommitted,
    #[error(
        "The proposal cannot be committed since it is not a direct child of the most recent commit"
    )]
    NotLatest,
    #[error("An IO error occurred during the commit")]
    IO(#[from] std::io::Error),
}

impl RevisionManager {
    /// Commit a proposal
    /// To commit a proposal involves a few steps:
    /// 1. Commit check.
    ///    The proposal’s parent must be the last committed revision, otherwise the commit fails.
    /// 2. Persist delete list.
    ///    The list of all nodes that were to be deleted for this proposal must be fully flushed to disk.
    ///    The address of the root node and the root hash is also persisted.
    ///    Note that this is *not* a write ahead log.
    ///    It only contains the address of the nodes that are deleted, which should be very small.
    /// 3. Set last committed revision.
    ///    Set last committed revision in memory.
    ///    Another commit can start after this but before the node flush is completed.
    /// 4. Free list flush.
    ///    Persist/write the free list header.
    ///    The free list is flushed first to prevent future allocations from using the space allocated to this proposal.
    ///    This should be done in a single write since the free list headers are small, and must be persisted to disk before starting the next step.
    /// 5. Node flush.
    ///    Persist/write all the nodes to disk.
    ///    Note that since these are all freshly allocated nodes, they will never be referred to by any prior commit.
    ///    After flushing all nodes, the file should be flushed to disk (fsync) before performing the next step.
    /// 6. Root move.
    ///    The root address on disk must be updated.
    ///    This write can be delayed, but would mean that recovery will not roll forward to this revision.
    /// 7. Proposal Cleanup.
    ///    Any other proposals that have this proposal as a parent should be reparented to the committed version.
    /// 8. Revision reaping.
    ///    If more than the configurable number of revisions is available, the oldest revision can be forgotten.
    pub fn commit(
        &mut self,
<<<<<<< HEAD
        proposal: Arc<NodeStore<Arc<ImmutableProposal>, FileBacked>>,
=======
        proposal: Arc<NodeStore<ImmutableProposal, FileBacked>>,
>>>>>>> c06ab387
    ) -> Result<(), RevisionManagerError> {
        // 1. Commit check
        let current_revision = self.current_revision();
        if !proposal
            .kind
<<<<<<< HEAD
            .parent_hash_is(current_revision.kind.root_hash())
=======
            .parent_is(&current_revision.kind.as_nodestore_parent())
>>>>>>> c06ab387
        {
            return Err(RevisionManagerError::NotLatest);
        }
        // 2. Persist delete list
        // TODO

        // 3. Set last committed revision
        let committed: Arc<NodeStore<Committed, FileBacked>> = proposal.as_committed().into();
        self.historical.push_back(committed.clone());
        if let Some(hash) = committed.kind.root_hash() {
            self.by_hash.insert(hash, committed.clone());
        }
        // TODO: We could allow other commits to start here using the pending list

        // 4. Free list flush
        proposal.flush_freelist()?;

        // 5. Node flush
        proposal.flush_nodes()?;

        // 6. Root move
        proposal.flush_header()?;

        // 7. Proposal Cleanup
<<<<<<< HEAD
        // first remove the committing proposal from the list of outstanding proposals
        self.proposals.retain(|p| !Arc::ptr_eq(&proposal, p));

        // then reparent any proposals that have this proposal as a parent
        for p in self.proposals.iter() {
            proposal.commit_reparent(p);
        }

        // 8. Revision reaping
        // TODO
=======
        self.proposals.retain(|p| {
            // TODO: reparent proposals; this needs a lock on the parent element of immutable proposals
            // if p
            //     .kind
            //     .parent_is(&proposal.kind.as_nodestore_parent())
            // {
            //     p.kind.reparent_to(&committed.kind.as_nodestore_parent());
            // }
            !Arc::ptr_eq(&proposal, p)
        });
>>>>>>> c06ab387

        Ok(())
    }
}

pub type NewProposalError = (); // TODO implement

impl RevisionManager {
<<<<<<< HEAD
    pub fn add_proposal(&mut self, proposal: Arc<NodeStore<Arc<ImmutableProposal>, FileBacked>>) {
=======
    pub fn add_proposal(&mut self, proposal: Arc<NodeStore<ImmutableProposal, FileBacked>>) {
>>>>>>> c06ab387
        self.proposals.push(proposal);
    }

    pub fn revision(
        &self,
        root_hash: HashKey,
    ) -> Result<Arc<NodeStore<Committed, FileBacked>>, RevisionManagerError> {
        self.by_hash
            .get(&root_hash)
            .cloned()
            .ok_or(RevisionManagerError::IO(std::io::Error::new(
                std::io::ErrorKind::NotFound,
                "Revision not found",
            )))
    }

    pub fn root_hash(&self) -> Result<Option<HashKey>, RevisionManagerError> {
        self.current_revision()
            .kind
            .root_hash()
            .map(Option::Some)
            .ok_or(RevisionManagerError::IO(std::io::Error::new(
                std::io::ErrorKind::NotFound,
                "Root hash not found",
            )))
    }

    fn current_revision(&self) -> Arc<NodeStore<Committed, FileBacked>> {
        self.historical
            .back()
            .expect("there is always one revision")
            .clone()
    }
}

#[cfg(test)]
mod tests {
    // TODO
}<|MERGE_RESOLUTION|>--- conflicted
+++ resolved
@@ -29,15 +29,6 @@
 pub(crate) struct RevisionManager {
     /// Maximum number of revisions to keep on disk
     max_revisions: usize,
-<<<<<<< HEAD
-    filebacked: Arc<FileBacked>,
-    historical: VecDeque<Arc<NodeStore<Committed, FileBacked>>>,
-    proposals: Vec<Arc<NodeStore<Arc<ImmutableProposal>, FileBacked>>>,
-
-    by_hash: HashMap<TrieHash, Arc<NodeStore<Committed, FileBacked>>>,
-    // TODO: If we want to allow commits to piggy back, add this
-    // committing_proposals: VecDeque<Arc<NodeStore<Arc<ProposedImmutable>>>>,
-=======
 
     /// The underlying file storage
     filebacked: Arc<FileBacked>,
@@ -45,11 +36,10 @@
     /// The list of revisions that are on disk; these point to the different roots
     /// stored in the filebacked storage.
     historical: VecDeque<Arc<NodeStore<Committed, FileBacked>>>,
-    proposals: Vec<Arc<NodeStore<ImmutableProposal, FileBacked>>>,
+    proposals: Vec<Arc<NodeStore<Arc<ImmutableProposal>, FileBacked>>>,
     // committing_proposals: VecDeque<Arc<ProposedImmutable>>,
     by_hash: HashMap<TrieHash, Arc<NodeStore<Committed, FileBacked>>>,
     // TODO: maintain root hash of the most recent commit
->>>>>>> c06ab387
 }
 
 impl RevisionManager {
@@ -118,21 +108,13 @@
     ///    If more than the configurable number of revisions is available, the oldest revision can be forgotten.
     pub fn commit(
         &mut self,
-<<<<<<< HEAD
         proposal: Arc<NodeStore<Arc<ImmutableProposal>, FileBacked>>,
-=======
-        proposal: Arc<NodeStore<ImmutableProposal, FileBacked>>,
->>>>>>> c06ab387
     ) -> Result<(), RevisionManagerError> {
         // 1. Commit check
         let current_revision = self.current_revision();
         if !proposal
             .kind
-<<<<<<< HEAD
             .parent_hash_is(current_revision.kind.root_hash())
-=======
-            .parent_is(&current_revision.kind.as_nodestore_parent())
->>>>>>> c06ab387
         {
             return Err(RevisionManagerError::NotLatest);
         }
@@ -157,7 +139,6 @@
         proposal.flush_header()?;
 
         // 7. Proposal Cleanup
-<<<<<<< HEAD
         // first remove the committing proposal from the list of outstanding proposals
         self.proposals.retain(|p| !Arc::ptr_eq(&proposal, p));
 
@@ -168,18 +149,6 @@
 
         // 8. Revision reaping
         // TODO
-=======
-        self.proposals.retain(|p| {
-            // TODO: reparent proposals; this needs a lock on the parent element of immutable proposals
-            // if p
-            //     .kind
-            //     .parent_is(&proposal.kind.as_nodestore_parent())
-            // {
-            //     p.kind.reparent_to(&committed.kind.as_nodestore_parent());
-            // }
-            !Arc::ptr_eq(&proposal, p)
-        });
->>>>>>> c06ab387
 
         Ok(())
     }
@@ -188,11 +157,7 @@
 pub type NewProposalError = (); // TODO implement
 
 impl RevisionManager {
-<<<<<<< HEAD
     pub fn add_proposal(&mut self, proposal: Arc<NodeStore<Arc<ImmutableProposal>, FileBacked>>) {
-=======
-    pub fn add_proposal(&mut self, proposal: Arc<NodeStore<ImmutableProposal, FileBacked>>) {
->>>>>>> c06ab387
         self.proposals.push(proposal);
     }
 
