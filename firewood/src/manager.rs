--- conflicted
+++ resolved
@@ -87,7 +87,6 @@
 pub struct InMemoryRevisions {
     latest: VecDeque<CommittedRevision>,
     by_hash: HashMap<TrieHash, CommittedRevision>,
-    allow_space_reuse: bool,
 }
 
 impl InMemoryRevisions {
@@ -135,24 +134,14 @@
         // from opening the same database simultaneously
         fb.lock()?;
 
-<<<<<<< HEAD
-        let allow_space_reuse = config.root_store_dir.is_none();
-        let in_memory_revisions = Arc::new(RwLock::new(InMemoryRevisions {
-            allow_space_reuse,
-            ..Default::default()
-        }));
-
-        let root_store: Box<dyn RootStore + Send + Sync> = match config.root_store_dir {
-            Some(path) => Box::new(
-                FjallStore::new(path, in_memory_revisions.clone())
+        let in_memory_revisions = Arc::new(RwLock::new(InMemoryRevisions::default()));
+
+        let root_store: Option<RootStore> = match config.root_store_dir {
+            Some(path) => Some(
+                RootStore::new(path, in_memory_revisions.clone())
                     .map_err(RevisionManagerError::RootStoreError)?,
             ),
-            None => Box::new(NoOpStore {}),
-=======
-        let root_store: Option<RootStore> = match config.root_store_dir {
-            Some(path) => Some(RootStore::new(path).map_err(RevisionManagerError::RootStoreError)?),
             None => None,
->>>>>>> bb9c4c76
         };
 
         let storage = Arc::new(fb);
@@ -244,13 +233,8 @@
                 in_memory_revisions.by_hash.remove(hash);
             }
 
-<<<<<<< HEAD
-            // We reap the revision's nodes only if `RootStore` allows space reuse.
-            if in_memory_revisions.allow_space_reuse {
-=======
             // We reap the revision's nodes only if `RootStore` does not exist.
             if self.root_store.is_none() {
->>>>>>> bb9c4c76
                 // This `try_unwrap` is safe because nobody else will call `try_unwrap` on this Arc
                 // in a different thread, so we don't have to worry about the race condition where
                 // the Arc we get back is not usable as indicated in the docs for `try_unwrap`.
@@ -375,26 +359,9 @@
             return Ok(revision);
         }
 
-<<<<<<< HEAD
-        // 2. Check the persistent `RootStore`.
-        let nodestore = self
-            .root_store
-            .get(&root_hash)
-            .map_err(RevisionManagerError::RootStoreError)?
-            .ok_or(RevisionManagerError::RevisionNotFound {
-                provided: root_hash.clone(),
-            })?;
-=======
-        let mut cache_guard = self.by_rootstore.lock();
-
-        // 2. Check the in-memory `RootStore` cache.
-        if let Some(nodestore) = cache_guard.get(&root_hash) {
-            return Ok(nodestore);
-        }
-
         // 3. Check the persistent `RootStore`.
         // If the revision exists, get its root address and construct a NodeStore for it.
-        let root_address = match &self.root_store {
+        let nodestore = match &self.root_store {
             Some(store) => store
                 .get(&root_hash)
                 .map_err(RevisionManagerError::RootStoreError)?
@@ -407,7 +374,6 @@
                 });
             }
         };
->>>>>>> bb9c4c76
 
         Ok(nodestore)
     }
