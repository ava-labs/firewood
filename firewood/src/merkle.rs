--- conflicted
+++ resolved
@@ -725,16 +725,8 @@
             (Some((child_index, child_partial_path)), None) => {
                 // 3. The key is below the node (i.e. its descendant)
                 match node {
-<<<<<<< HEAD
-                    // TODO: this seems to delete the leaf node, which is incorrect
-                    Node::Leaf(ref mut leaf) => Ok((
-                        None,
-                        Some(std::mem::take(&mut leaf.value).into_boxed_slice()),
-                    )),
-=======
                     // we found a non-matching leaf node, so the value does not exist
                     Node::Leaf(_) => Ok((Some(node), None)),
->>>>>>> dd508de1
                     Node::Branch(ref mut branch) => {
                         #[allow(clippy::indexing_slicing)]
                         let child = match std::mem::take(&mut branch.children[child_index as usize])
