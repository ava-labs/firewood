--- conflicted
+++ resolved
@@ -6,23 +6,15 @@
 use crate::stream::{MerkleKeyValueStream, PathIterItem, PathIterator};
 use crate::v2::api;
 use futures::{StreamExt, TryStreamExt};
-use sha3::{Digest, Keccak256};
+use sha2::{Digest, Sha256};
 use std::collections::{HashMap, HashSet};
 use std::future::ready;
 use std::io::Write;
-<<<<<<< HEAD
-use storage::ReadLinearStore;
-use storage::TrieHash;
-use storage::{BranchNode, LeafNode, Node};
-use storage::{LinearAddress, UpdateError, WriteLinearStore};
-use storage::{Path, ProposedImmutable};
-=======
 use storage::TrieHash;
 use storage::{BranchNode, LeafNode, Node};
 use storage::{LinearAddress, UpdateError, WriteLinearStore};
 use storage::{NibblesIterator, Path};
 use storage::{ProposedImmutable, ReadLinearStore};
->>>>>>> 561c14d7
 
 use std::ops::{Deref, DerefMut};
 use thiserror::Error;
@@ -138,14 +130,14 @@
         let path_iter = PathIterator::new(self, key)?;
         for path in path_iter {
             let path = path?;
-            let hashable = self.0.hashable_contents(
+            let serialized_node = self.0.serialize_for_hashing(
                 &path.node,
                 &Path::from_nibbles_iterator(path.key_nibbles.iter().copied()),
             );
-            let mut hasher = Keccak256::new();
-            hasher.update(&hashable);
+            let mut hasher: Sha256 = Sha256::new();
+            hasher.update(&serialized_node);
             let hash = hasher.finalize().into();
-            proofs.insert(hash, hashable);
+            proofs.insert(hash, serialized_node);
         }
         Ok(Proof(proofs))
     }
