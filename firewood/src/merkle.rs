use crate::db::{MutStore, SharedStore};
// Copyright (C) 2023, Ava Labs, Inc. All rights reserved.
// See the file LICENSE.md for licensing terms.
use crate::nibbles::Nibbles;
use crate::shale::{self, disk_address::DiskAddress, ObjWriteSizeError, ShaleError, ShaleStore};
use crate::v2::api::{self, HashKey};
use futures::{StreamExt, TryStreamExt};
use sha3::{Digest, Keccak256};
use std::{
    collections::HashMap, future::ready, io::Write, iter::once, marker::PhantomData, sync::OnceLock,
};
use thiserror::Error;

mod node;
pub mod proof;
mod stream;
mod trie_hash;

pub use node::{
    BinarySerde, Bincode, BranchNode, Data, EncodedNode, EncodedNodeType, LeafNode, Node, NodeType,
    PartialPath,
};
pub use proof::{Proof, ProofError};
pub use stream::MerkleKeyValueStream;
pub use trie_hash::{TrieHash, TRIE_HASH_LEN};

use self::proof::{locate_subproof, SubProof};
use self::stream::PathIterator;

type NodeObjRef<'a> = shale::ObjRef<'a, Node>;
type ParentRefs<'a> = Vec<(NodeObjRef<'a>, u8)>;
type ParentAddresses = Vec<(DiskAddress, u8)>;

pub type Key = Box<[u8]>;
type Value = Vec<u8>;

#[derive(Debug, Error)]
pub enum MerkleError {
    #[error("merkle datastore error: {0:?}")]
    Shale(#[from] ShaleError),
    #[error("read only")]
    ReadOnly,
    #[error("node not a branch node")]
    NotBranchNode,
    #[error("format error: {0:?}")]
    Format(#[from] std::io::Error),
    #[error("parent should not be a leaf branch")]
    ParentLeafBranch,
    #[error("removing internal node references failed")]
    UnsetInternal,
    #[error("error updating nodes: {0}")]
    WriteError(#[from] ObjWriteSizeError),
    #[error("merkle serde error: {0}")]
    BinarySerdeError(String),
}

macro_rules! write_node {
    ($self: expr, $r: expr, $modify: expr, $parents: expr, $deleted: expr) => {
        if let Err(_) = $r.write($modify) {
            let ptr = $self.put_node($r.clone())?.as_ptr();
            set_parent(ptr, $parents);
            $deleted.push($r.as_ptr());
            true
        } else {
            false
        }
    };
}

#[derive(Debug)]
pub struct Merkle<S, T> {
    store: Box<S>,
    phantom: PhantomData<T>,
}

impl<T> From<Merkle<MutStore, T>> for Merkle<SharedStore, T> {
    fn from(value: Merkle<MutStore, T>) -> Self {
        let store = value.store.into();
        Merkle {
            store: Box::new(store),
            phantom: PhantomData,
        }
    }
}

impl<S: ShaleStore<Node>, T> Merkle<S, T> {
    pub fn get_node(&self, ptr: DiskAddress) -> Result<NodeObjRef, MerkleError> {
        self.store.get_item(ptr).map_err(Into::into)
    }

    pub fn put_node(&self, node: Node) -> Result<NodeObjRef, MerkleError> {
        self.store.put_item(node, 0).map_err(Into::into)
    }

    fn free_node(&mut self, ptr: DiskAddress) -> Result<(), MerkleError> {
        self.store.free_item(ptr).map_err(Into::into)
    }
}

impl<'de, S, T> Merkle<S, T>
where
    S: ShaleStore<Node> + Send + Sync,
    T: BinarySerde,
    EncodedNode<T>: serde::Serialize + serde::Deserialize<'de>,
{
    pub fn new(store: Box<S>) -> Self {
        Self {
            store,
            phantom: PhantomData,
        }
    }

<<<<<<< HEAD
    fn encode(&self, node: &NodeObjRef) -> Result<Vec<u8>, MerkleError> {
        let encoded = match node.inner() {
=======
    // TODO: use `encode` / `decode` instead of `node.encode` / `node.decode` after extention node removal.
    #[allow(dead_code)]
    fn encode(&self, node: &NodeType) -> Result<Vec<u8>, MerkleError> {
        let encoded = match node {
>>>>>>> 957f8c7b
            NodeType::Leaf(n) => EncodedNode::new(EncodedNodeType::Leaf(n.clone())),

            NodeType::Branch(n) => {
                let path = n.path.clone();

                // pair up DiskAddresses with encoded children and pick the right one
                let encoded_children = n.chd().iter().zip(n.children_encoded.iter());
                let children = encoded_children
                    .map(|(child_addr, encoded_child)| {
                        child_addr
                            // if there's a child disk address here, get the encoded bytes
                            .map(|addr| {
                                self.get_node(addr)
                                    .and_then(|node| self.encode(node.inner()))
                            })
                            // or look for the pre-fetched bytes
                            .or_else(|| encoded_child.as_ref().map(|child| Ok(child.to_vec())))
                            .transpose()
                    })
                    .collect::<Result<Vec<Option<Vec<u8>>>, MerkleError>>()?
                    .try_into()
                    .expect("MAX_CHILDREN will always be yielded");

                EncodedNode::new(EncodedNodeType::Branch {
                    path,
                    children,
                    value: n.value.clone(),
                })
            }
        };

        Bincode::serialize(&encoded).map_err(|e| MerkleError::BinarySerdeError(e.to_string()))
    }

    fn decode(&self, buf: &'de [u8]) -> Result<NodeType, MerkleError> {
        let encoded: EncodedNode<T> =
            T::deserialize(buf).map_err(|e| MerkleError::BinarySerdeError(e.to_string()))?;

        match encoded.node {
            EncodedNodeType::Leaf(leaf) => Ok(NodeType::Leaf(leaf)),
            EncodedNodeType::Branch {
                path,
                children,
                value,
            } => {
                let value = value.map(|v| v.0);
                let branch = NodeType::Branch(
                    BranchNode::new(path, [None; BranchNode::MAX_CHILDREN], value, *children)
                        .into(),
                );

                Ok(branch)
            }
        }
    }
}

impl<S, T> Merkle<S, T>
where
    S: ShaleStore<Node> + Send + Sync,
    T: BinarySerde,
    EncodedNode<T>: serde::Serialize + for<'de> serde::Deserialize<'de>,
{
    pub fn init_root(&self) -> Result<DiskAddress, MerkleError> {
        self.store
            .put_item(
                Node::from_branch(BranchNode {
                    path: vec![].into(),
                    children: [None; BranchNode::MAX_CHILDREN],
                    value: None,
                    children_encoded: Default::default(),
                }),
                Node::max_branch_node_size(),
            )
            .map_err(MerkleError::Shale)
            .map(|node| node.as_ptr())
    }

    pub fn get_store(&self) -> &S {
        self.store.as_ref()
    }

    pub fn empty_root() -> &'static TrieHash {
        static V: OnceLock<TrieHash> = OnceLock::new();
        #[allow(clippy::unwrap_used)]
        V.get_or_init(|| {
            TrieHash(
                hex::decode("56e81f171bcc55a6ff8345e692c0f86e5b48e01b996cadc001622fb5e363b421")
                    .unwrap()
                    .try_into()
                    .unwrap(),
            )
        })
    }

    pub fn root_hash(&self, sentinel: DiskAddress) -> Result<TrieHash, MerkleError> {
        let root = self
            .get_node(sentinel)?
            .inner
            .as_branch()
            .ok_or(MerkleError::NotBranchNode)?
            .children[0];
        Ok(if let Some(root) = root {
            let mut node = self.get_node(root)?;
            let res = self.to_hash(&node)?;
            #[allow(clippy::unwrap_used)]
            // if node.is_dirty() {
            //     node.write(|_| {}).unwrap();
            //     node.set_dirty(false);
            // }
            // TODO only write if dirty, or remove notion of dirty
            node.write(|_| {}).unwrap();
            res
        } else {
            *Self::empty_root()
        })
    }

    fn to_hash(&self, node: &NodeObjRef) -> Result<TrieHash, MerkleError> {
        let res = self.encode(node)?;
        Ok(TrieHash(Keccak256::digest(res).into()))
    }

    fn dump_(&self, u: DiskAddress, w: &mut dyn Write) -> Result<(), MerkleError> {
        let u_ref = self.get_node(u)?;

        match &u_ref.inner {
            NodeType::Branch(n) => {
                writeln!(w, "{n:?}")?;
                for c in n.children.iter().flatten() {
                    self.dump_(*c, w)?
                }
            }
            #[allow(clippy::unwrap_used)]
            NodeType::Leaf(n) => writeln!(w, "{n:?}").unwrap(),
        }

        Ok(())
    }

    pub fn dump(&self, root: DiskAddress, w: &mut dyn Write) -> Result<(), MerkleError> {
        if root.is_null() {
            write!(w, "<Empty>")?;
        } else {
            self.dump_(root, w)?;
        };
        Ok(())
    }

    pub fn insert<K: AsRef<[u8]>>(
        &mut self,
        key: K,
        val: Vec<u8>,
        root: DiskAddress,
    ) -> Result<(), MerkleError> {
        let (parents, deleted) = self.insert_and_return_updates(key, val, root)?;

        for mut r in parents {
            r.write(|u| u.rehash())?;
        }

        for ptr in deleted {
            self.free_node(ptr)?
        }

        Ok(())
    }

    fn insert_and_return_updates<K: AsRef<[u8]>>(
        &self,
        key: K,
        val: Vec<u8>,
        root: DiskAddress,
    ) -> Result<(impl Iterator<Item = NodeObjRef>, Vec<DiskAddress>), MerkleError> {
        // as we split a node, we need to track deleted nodes and parents
        let mut deleted = Vec::new();
        let mut parents = Vec::new();

        // we use Nibbles::<1> so that 1 zero nibble is at the front
        // this is for the sentinel node, which avoids moving the root
        // and always only has one child
        let mut key_nibbles = Nibbles::<1>::new(key.as_ref()).into_iter();

        let mut node = self.get_node(root)?;

        // walk down the merkle tree starting from next_node, currently the root
        // return None if the value is inserted
        let next_node_and_val = loop {
            let Some(mut next_nibble) = key_nibbles.next() else {
                break Some((node, val));
            };

            let (node_ref, next_node_ptr) = match &node.inner {
                // For a Branch node, we look at the child pointer. If it points
                // to another node, we walk down that. Otherwise, we can store our
                // value as a leaf and we're done
                NodeType::Leaf(n) => {
                    // TODO: avoid extra allocation
                    let key_remainder = once(next_nibble)
                        .chain(key_nibbles.clone())
                        .collect::<Vec<_>>();

                    let overlap = PrefixOverlap::from(&n.path, &key_remainder);

                    #[allow(clippy::indexing_slicing)]
                    match (overlap.unique_a.len(), overlap.unique_b.len()) {
                        // same node, overwrite the data
                        (0, 0) => {
                            self.update_data_and_move_node_if_larger(
                                (&mut parents, &mut deleted),
                                node,
                                Data(val),
                            )?;
                        }

                        // new node is a child of the old node
                        (0, _) => {
                            let (new_leaf_index, new_leaf_path) = {
                                let (index, path) = overlap.unique_b.split_at(1);
                                (index[0], path.to_vec())
                            };

                            let new_leaf = Node::from_leaf(LeafNode::new(
                                PartialPath(new_leaf_path),
                                Data(val),
                            ));

                            let new_leaf = self.put_node(new_leaf)?.as_ptr();

                            let mut children = [None; BranchNode::MAX_CHILDREN];
                            children[new_leaf_index as usize] = Some(new_leaf);

                            let new_branch = BranchNode {
                                path: PartialPath(overlap.shared.to_vec()),
                                children,
                                value: n.data.clone().into(),
                                children_encoded: Default::default(),
                            };

                            let new_branch = Node::from_branch(new_branch);

                            let new_branch = self.put_node(new_branch)?.as_ptr();

                            set_parent(new_branch, &mut parents);

                            deleted.push(node.as_ptr());
                        }

                        // old node is a child of the new node
                        (_, 0) => {
                            let (old_leaf_index, old_leaf_path) = {
                                let (index, path) = overlap.unique_a.split_at(1);
                                (index[0], path.to_vec())
                            };

                            let new_branch_path = overlap.shared.to_vec();

                            let old_leaf = self
                                .update_path_and_move_node_if_larger(
                                    (&mut parents, &mut deleted),
                                    node,
                                    PartialPath(old_leaf_path.to_vec()),
                                )?
                                .as_ptr();

                            let mut new_branch = BranchNode {
                                path: PartialPath(new_branch_path),
                                children: [None; BranchNode::MAX_CHILDREN],
                                value: Some(val.into()),
                                children_encoded: Default::default(),
                            };

                            new_branch.children[old_leaf_index as usize] = Some(old_leaf);

                            let node = Node::from_branch(new_branch);
                            let node = self.put_node(node)?.as_ptr();

                            set_parent(node, &mut parents);
                        }

                        // nodes are siblings
                        _ => {
                            let (old_leaf_index, old_leaf_path) = {
                                let (index, path) = overlap.unique_a.split_at(1);
                                (index[0], path.to_vec())
                            };

                            let (new_leaf_index, new_leaf_path) = {
                                let (index, path) = overlap.unique_b.split_at(1);
                                (index[0], path.to_vec())
                            };

                            let new_branch_path = overlap.shared.to_vec();

                            let old_leaf = self
                                .update_path_and_move_node_if_larger(
                                    (&mut parents, &mut deleted),
                                    node,
                                    PartialPath(old_leaf_path.to_vec()),
                                )?
                                .as_ptr();

                            let new_leaf = Node::from_leaf(LeafNode::new(
                                PartialPath(new_leaf_path),
                                Data(val),
                            ));

                            let new_leaf = self.put_node(new_leaf)?.as_ptr();

                            let mut new_branch = BranchNode {
                                path: PartialPath(new_branch_path),
                                children: [None; BranchNode::MAX_CHILDREN],
                                value: None,
                                children_encoded: Default::default(),
                            };

                            new_branch.children[old_leaf_index as usize] = Some(old_leaf);
                            new_branch.children[new_leaf_index as usize] = Some(new_leaf);

                            let node = Node::from_branch(new_branch);
                            let node = self.put_node(node)?.as_ptr();

                            set_parent(node, &mut parents);
                        }
                    }

                    break None;
                }

                NodeType::Branch(n) if n.path.len() == 0 => {
                    #[allow(clippy::indexing_slicing)]
                    match n.children[next_nibble as usize] {
                        Some(c) => (node, c),
                        None => {
                            // insert the leaf to the empty slot
                            // create a new leaf
                            let leaf_ptr = self
                                .put_node(Node::from_leaf(LeafNode::new(
                                    PartialPath(key_nibbles.collect()),
                                    Data(val),
                                )))?
                                .as_ptr();

                            // set the current child to point to this leaf
                            #[allow(clippy::indexing_slicing)]
                            node.write(|node| {
                                node.as_branch_mut().children[next_nibble as usize] =
                                    Some(leaf_ptr);
                                node.rehash();
                            })?;

                            break None;
                        }
                    }
                }

                NodeType::Branch(n) => {
                    // TODO: avoid extra allocation
                    let key_remainder = once(next_nibble)
                        .chain(key_nibbles.clone())
                        .collect::<Vec<_>>();

                    let overlap = PrefixOverlap::from(&n.path, &key_remainder);

                    #[allow(clippy::indexing_slicing)]
                    match (overlap.unique_a.len(), overlap.unique_b.len()) {
                        // same node, overwrite the data
                        (0, 0) => {
                            self.update_data_and_move_node_if_larger(
                                (&mut parents, &mut deleted),
                                node,
                                Data(val),
                            )?;
                            break None;
                        }

                        // new node is a child of the old node
                        (0, _) => {
                            let (new_leaf_index, new_leaf_path) = {
                                let (index, path) = overlap.unique_b.split_at(1);
                                (index[0], path)
                            };

                            (0..overlap.shared.len()).for_each(|_| {
                                key_nibbles.next();
                            });

                            next_nibble = new_leaf_index;

                            match n.children[next_nibble as usize] {
                                Some(ptr) => (node, ptr),
                                None => {
                                    let new_leaf = Node::from_leaf(LeafNode::new(
                                        PartialPath(new_leaf_path.to_vec()),
                                        Data(val),
                                    ));

                                    let new_leaf = self.put_node(new_leaf)?.as_ptr();

                                    #[allow(clippy::indexing_slicing)]
                                    node.write(|node| {
                                        node.as_branch_mut().children[next_nibble as usize] =
                                            Some(new_leaf);
                                        node.rehash();
                                    })?;

                                    break None;
                                }
                            }
                        }

                        // old node is a child of the new node
                        (_, 0) => {
                            let (old_branch_index, old_branch_path) = {
                                let (index, path) = overlap.unique_a.split_at(1);
                                (index[0], path.to_vec())
                            };

                            let new_branch_path = overlap.shared.to_vec();

                            let old_branch = self
                                .update_path_and_move_node_if_larger(
                                    (&mut parents, &mut deleted),
                                    node,
                                    PartialPath(old_branch_path.to_vec()),
                                )?
                                .as_ptr();

                            let mut new_branch = BranchNode {
                                path: PartialPath(new_branch_path),
                                children: [None; BranchNode::MAX_CHILDREN],
                                value: Some(val.into()),
                                children_encoded: Default::default(),
                            };

                            new_branch.children[old_branch_index as usize] = Some(old_branch);

                            let node = Node::from_branch(new_branch);
                            let node = self.put_node(node)?.as_ptr();

                            set_parent(node, &mut parents);

                            break None;
                        }

                        // nodes are siblings
                        _ => {
                            let (old_branch_index, old_branch_path) = {
                                let (index, path) = overlap.unique_a.split_at(1);
                                (index[0], path.to_vec())
                            };

                            let (new_leaf_index, new_leaf_path) = {
                                let (index, path) = overlap.unique_b.split_at(1);
                                (index[0], path.to_vec())
                            };

                            let new_branch_path = overlap.shared.to_vec();

                            let old_branch = self
                                .update_path_and_move_node_if_larger(
                                    (&mut parents, &mut deleted),
                                    node,
                                    PartialPath(old_branch_path.to_vec()),
                                )?
                                .as_ptr();

                            let new_leaf = Node::from_leaf(LeafNode::new(
                                PartialPath(new_leaf_path),
                                Data(val),
                            ));

                            let new_leaf = self.put_node(new_leaf)?.as_ptr();

                            let mut new_branch = BranchNode {
                                path: PartialPath(new_branch_path),
                                children: [None; BranchNode::MAX_CHILDREN],
                                value: None,
                                children_encoded: Default::default(),
                            };

                            new_branch.children[old_branch_index as usize] = Some(old_branch);
                            new_branch.children[new_leaf_index as usize] = Some(new_leaf);

                            let node = Node::from_branch(new_branch);
                            let node = self.put_node(node)?.as_ptr();

                            set_parent(node, &mut parents);

                            break None;
                        }
                    }
                }
            };

            // push another parent, and follow the next pointer
            parents.push((node_ref, next_nibble));
            node = self.get_node(next_node_ptr)?;
        };

        if let Some((mut node, val)) = next_node_and_val {
            // we walked down the tree and reached the end of the key,
            // but haven't inserted the value yet
            let mut info = None;
            let u_ptr = {
                write_node!(
                    self,
                    node,
                    |u| {
                        info = match &mut u.inner {
                            NodeType::Branch(n) => {
                                n.value = Some(Data(val));
                                None
                            }
                            NodeType::Leaf(n) => {
                                if n.path.len() == 0 {
                                    n.data = Data(val);

                                    None
                                } else {
                                    #[allow(clippy::indexing_slicing)]
                                    let idx = n.path[0];
                                    #[allow(clippy::indexing_slicing)]
                                    (n.path = PartialPath(n.path[1..].to_vec()));
                                    u.rehash();

                                    Some((idx, true, None, val))
                                }
                            }
                        };

                        u.rehash()
                    },
                    &mut parents,
                    &mut deleted
                );

                node.as_ptr()
            };

            if let Some((idx, more, ext, val)) = info {
                let mut chd = [None; BranchNode::MAX_CHILDREN];

                let c_ptr = if more {
                    u_ptr
                } else {
                    deleted.push(u_ptr);
                    #[allow(clippy::unwrap_used)]
                    ext.unwrap()
                };

                #[allow(clippy::indexing_slicing)]
                (chd[idx as usize] = Some(c_ptr));

                let branch = self
                    .put_node(Node::from_branch(BranchNode {
                        path: vec![].into(),
                        children: chd,
                        value: Some(Data(val)),
                        children_encoded: Default::default(),
                    }))?
                    .as_ptr();

                set_parent(branch, &mut parents);
            }
        }

        Ok((parents.into_iter().rev().map(|(node, _)| node), deleted))
    }

    pub fn remove<K: AsRef<[u8]>>(
        &mut self,
        key: K,
        root: DiskAddress,
    ) -> Result<Option<Vec<u8>>, MerkleError> {
        if root.is_null() {
            return Ok(None);
        }

        let mut deleted = Vec::new();

        let data = {
            let (node, mut parents) =
                self.get_node_and_parents_by_key(self.get_node(root)?, key)?;

            let Some(mut node) = node else {
                return Ok(None);
            };

            let data = match &node.inner {
                NodeType::Branch(branch) => {
                    let data = branch.value.clone();
                    let children = branch.children;

                    if data.is_none() {
                        return Ok(None);
                    }

                    let children: Vec<_> = children
                        .iter()
                        .enumerate()
                        .filter_map(|(i, child)| child.map(|child| (i, child)))
                        .collect();

                    // don't change the sentinal node
                    if children.len() == 1 && !parents.is_empty() {
                        let branch_path = &branch.path.0;

                        #[allow(clippy::indexing_slicing)]
                        let (child_index, child) = children[0];
                        let mut child = self.get_node(child)?;

                        child.write(|child| {
                            let child_path = child.inner.path_mut();
                            let path = branch_path
                                .iter()
                                .copied()
                                .chain(once(child_index as u8))
                                .chain(child_path.0.iter().copied())
                                .collect();
                            *child_path = PartialPath(path);

                            child.rehash();
                        })?;

                        set_parent(child.as_ptr(), &mut parents);

                        deleted.push(node.as_ptr());
                    } else {
                        node.write(|node| {
                            node.as_branch_mut().value = None;
                            node.rehash();
                        })?
                    }

                    data
                }

                NodeType::Leaf(n) => {
                    let data = Some(n.data.clone());

                    // TODO: handle unwrap better
                    deleted.push(node.as_ptr());

                    let (mut parent, child_index) = parents.pop().expect("parents is never empty");

                    #[allow(clippy::indexing_slicing)]
                    parent.write(|parent| {
                        parent.as_branch_mut().children[child_index as usize] = None;
                    })?;

                    let branch = parent
                        .inner
                        .as_branch()
                        .expect("parents are always branch nodes");

                    let children: Vec<_> = branch
                        .children
                        .iter()
                        .enumerate()
                        .filter_map(|(i, child)| child.map(|child| (i, child)))
                        .collect();

                    match (children.len(), &branch.value, !parents.is_empty()) {
                        // node is invalid, all single-child nodes should have data
                        (1, None, true) => {
                            let parent_path = &branch.path.0;

                            #[allow(clippy::indexing_slicing)]
                            let (child_index, child) = children[0];
                            let child = self.get_node(child)?;

                            // TODO:
                            // there's an optimization here for when the paths are the same length
                            // and that clone isn't great but ObjRef causes problems
                            // we can't write directly to the child because we could be changing its size
                            let new_child = match child.inner.clone() {
                                NodeType::Branch(mut child) => {
                                    let path = parent_path
                                        .iter()
                                        .copied()
                                        .chain(once(child_index as u8))
                                        .chain(child.path.0.iter().copied())
                                        .collect();

                                    child.path = PartialPath(path);

                                    Node::from_branch(child)
                                }
                                NodeType::Leaf(mut child) => {
                                    let path = parent_path
                                        .iter()
                                        .copied()
                                        .chain(once(child_index as u8))
                                        .chain(child.path.0.iter().copied())
                                        .collect();

                                    child.path = PartialPath(path);

                                    Node::from_leaf(child)
                                }
                            };

                            let child = self.put_node(new_child)?.as_ptr();

                            set_parent(child, &mut parents);

                            deleted.push(parent.as_ptr());
                        }

                        // branch nodes shouldn't have no children
                        (0, Some(data), true) => {
                            let leaf = Node::from_leaf(LeafNode::new(
                                PartialPath(branch.path.0.clone()),
                                data.clone(),
                            ));

                            let leaf = self.put_node(leaf)?.as_ptr();
                            set_parent(leaf, &mut parents);

                            deleted.push(parent.as_ptr());
                        }

                        _ => parent.write(|parent| parent.rehash())?,
                    }

                    data
                }
            };

            for (mut parent, _) in parents {
                parent.write(|u| u.rehash())?;
            }

            data
        };

        for ptr in deleted.into_iter() {
            self.free_node(ptr)?;
        }

        Ok(data.map(|data| data.0))
    }

    fn remove_tree_(
        &self,
        u: DiskAddress,
        deleted: &mut Vec<DiskAddress>,
    ) -> Result<(), MerkleError> {
        let u_ref = self.get_node(u)?;
        match &u_ref.inner {
            NodeType::Branch(n) => {
                for c in n.children.iter().flatten() {
                    self.remove_tree_(*c, deleted)?
                }
            }
            NodeType::Leaf(_) => (),
        }
        deleted.push(u);
        Ok(())
    }

    pub fn remove_tree(&mut self, root: DiskAddress) -> Result<(), MerkleError> {
        let mut deleted = Vec::new();
        if root.is_null() {
            return Ok(());
        }
        self.remove_tree_(root, &mut deleted)?;
        for ptr in deleted.into_iter() {
            self.free_node(ptr)?;
        }
        Ok(())
    }

    fn get_node_by_key<'a, K: AsRef<[u8]>>(
        &'a self,
        node_ref: NodeObjRef<'a>,
        key: K,
    ) -> Result<Option<NodeObjRef<'a>>, MerkleError> {
        let key = key.as_ref();
        let path_iter = self.path_iter(node_ref, key);

        match path_iter.last() {
            None => Ok(None),
            Some(Err(e)) => Err(e),
            Some(Ok((node_key, node))) => {
                let key_nibbles = Nibbles::<0>::new(key).into_iter();
                if key_nibbles.eq(node_key.iter().copied()) {
                    Ok(Some(node))
                } else {
                    Ok(None)
                }
            }
        }
    }

    fn get_node_and_parents_by_key<'a, K: AsRef<[u8]>>(
        &'a self,
        node_ref: NodeObjRef<'a>,
        key: K,
    ) -> Result<(Option<NodeObjRef<'a>>, ParentRefs<'a>), MerkleError> {
        let mut parents = Vec::new();
        let node_ref = self.get_node_by_key_with_callbacks(
            node_ref,
            key,
            |_, _| {},
            |node_ref, nib| {
                parents.push((node_ref, nib));
            },
        )?;

        Ok((node_ref, parents))
    }

    fn get_node_and_parent_addresses_by_key<'a, K: AsRef<[u8]>>(
        &'a self,
        node_ref: NodeObjRef<'a>,
        key: K,
    ) -> Result<(Option<NodeObjRef<'a>>, ParentAddresses), MerkleError> {
        let mut parents = Vec::new();
        let node_ref = self.get_node_by_key_with_callbacks(
            node_ref,
            key,
            |_, _| {},
            |node_ref, nib| {
                parents.push((node_ref.into_ptr(), nib));
            },
        )?;

        Ok((node_ref, parents))
    }

    fn get_node_by_key_with_callbacks<'a, K: AsRef<[u8]>>(
        &'a self,
        mut node_ref: NodeObjRef<'a>,
        key: K,
        mut start_loop_callback: impl FnMut(DiskAddress, u8),
        mut end_loop_callback: impl FnMut(NodeObjRef<'a>, u8),
    ) -> Result<Option<NodeObjRef<'a>>, MerkleError> {
        let mut key_nibbles = Nibbles::<1>::new(key.as_ref()).into_iter();

        loop {
            let Some(mut nib) = key_nibbles.next() else {
                break;
            };

            start_loop_callback(node_ref.as_ptr(), nib);

            let next_ptr = match &node_ref.inner {
                #[allow(clippy::indexing_slicing)]
                NodeType::Branch(n) if n.path.len() == 0 => match n.children[nib as usize] {
                    Some(c) => c,
                    None => return Ok(None),
                },
                NodeType::Branch(n) => {
                    let mut n_path_iter = n.path.iter().copied();

                    if n_path_iter.next() != Some(nib) {
                        return Ok(None);
                    }

                    let path_matches = n_path_iter
                        .map(Some)
                        .all(|n_path_nibble| key_nibbles.next() == n_path_nibble);

                    if !path_matches {
                        return Ok(None);
                    }

                    nib = if let Some(nib) = key_nibbles.next() {
                        nib
                    } else {
                        return Ok(if n.value.is_some() {
                            Some(node_ref)
                        } else {
                            None
                        });
                    };

                    #[allow(clippy::indexing_slicing)]
                    match n.children[nib as usize] {
                        Some(c) => c,
                        None => return Ok(None),
                    }
                }
                NodeType::Leaf(n) => {
                    let node_ref = if once(nib).chain(key_nibbles).eq(n.path.iter().copied()) {
                        Some(node_ref)
                    } else {
                        None
                    };

                    return Ok(node_ref);
                }
            };

            end_loop_callback(node_ref, nib);

            node_ref = self.get_node(next_ptr)?;
        }

        // when we're done iterating over nibbles, check if the node we're at has a value
        let node_ref = match &node_ref.inner {
            NodeType::Branch(n) if n.value.as_ref().is_some() && n.path.is_empty() => {
                Some(node_ref)
            }
            NodeType::Leaf(n) if n.path.len() == 0 => Some(node_ref),
            _ => None,
        };

        Ok(node_ref)
    }

    pub fn get_mut<K: AsRef<[u8]>>(
        &mut self,
        key: K,
        root: DiskAddress,
    ) -> Result<Option<RefMut<S, T>>, MerkleError> {
        if root.is_null() {
            return Ok(None);
        }

        let (ptr, parents) = {
            let root_node = self.get_node(root)?;
            let (node_ref, parents) = self.get_node_and_parent_addresses_by_key(root_node, key)?;

            (node_ref.map(|n| n.into_ptr()), parents)
        };

        Ok(ptr.map(|ptr| RefMut::new(ptr, parents, self)))
    }

    /// verify_proof checks merkle proofs. The given proof must contain the value for
    /// key in a trie with the given root hash. VerifyProof returns an error if the
    /// proof contains invalid trie nodes or the wrong value.
    ///
    /// The generic N represents the storage for the node data
    pub fn verify_proof<K: AsRef<[u8]>, N: AsRef<[u8]> + Send>(
        &self,
        proof: &Proof<N>,
        key: K,
        root_hash: HashKey,
    ) -> Result<Option<Vec<u8>>, ProofError> {
        let mut key_nibbles = Nibbles::<0>::new(key.as_ref()).into_iter();

        let mut cur_hash = root_hash;
        let proofs_map = &proof.0;

        loop {
            let cur_proof = proofs_map
                .get(&cur_hash)
                .ok_or(ProofError::ProofNodeMissing)?;

            let node = self.decode(cur_proof.as_ref())?;
            // TODO: I think this will currently fail if the key is &[];
            let (sub_proof, traversed_nibbles) = locate_subproof(key_nibbles, node)?;
            key_nibbles = traversed_nibbles;

            cur_hash = match sub_proof {
                // Return when reaching the end of the key.
                Some(SubProof::Data(value)) if key_nibbles.is_empty() => return Ok(Some(value)),
                // The trie doesn't contain the key.
                Some(SubProof::Hash(hash)) => hash,
                _ => return Ok(None),
            };
        }
    }

    /// Constructs a merkle proof for key. The result contains all encoded nodes
    /// on the path to the value at key. The value itself is also included in the
    /// last node and can be retrieved by verifying the proof.
    ///
    /// If the trie does not contain a value for key, the returned proof contains
    /// all nodes of the longest existing prefix of the key, ending with the node
    /// that proves the absence of the key (at least the root node).
    pub fn prove<K>(&self, key: K, root: DiskAddress) -> Result<Proof<Vec<u8>>, MerkleError>
    where
        K: AsRef<[u8]>,
    {
        let mut proofs = HashMap::new();
        if root.is_null() {
            return Ok(Proof(proofs));
        }

        let sentinel_node = self.get_node(root)?;

        let path_iter = self.path_iter(sentinel_node, key.as_ref());

        let nodes = path_iter
            .map(|result| result.map(|(_, node)| node))
            .collect::<Result<Vec<NodeObjRef>, MerkleError>>()?;

        // Get the hashes of the nodes.
        for node in nodes.into_iter() {
            let encoded = self.encode(&node)?;
            let hash: [u8; TRIE_HASH_LEN] = sha3::Keccak256::digest(&encoded).into();
            proofs.insert(hash, encoded.to_vec());
        }
        Ok(Proof(proofs))
    }

    pub fn get<K: AsRef<[u8]>>(
        &self,
        key: K,
        root: DiskAddress,
    ) -> Result<Option<Ref>, MerkleError> {
        if root.is_null() {
            return Ok(None);
        }

        let root_node = self.get_node(root)?;
        let node_ref = self.get_node_by_key(root_node, key)?;

        Ok(node_ref.map(Ref))
    }

    pub fn flush_dirty(&self) -> Option<()> {
        self.store.flush_dirty()
    }

    pub fn path_iter<'a, 'b>(
        &'a self,
        sentinel_node: NodeObjRef<'a>,
        key: &'b [u8],
    ) -> PathIterator<'_, 'b, S, T> {
        PathIterator::new(self, sentinel_node, key)
    }

    pub(crate) fn key_value_iter(&self, root: DiskAddress) -> MerkleKeyValueStream<'_, S, T> {
        MerkleKeyValueStream::new(self, root)
    }

    pub(crate) fn key_value_iter_from_key(
        &self,
        root: DiskAddress,
        key: Key,
    ) -> MerkleKeyValueStream<'_, S, T> {
        MerkleKeyValueStream::from_key(self, root, key)
    }

    pub(super) async fn range_proof<K: api::KeyType + Send + Sync>(
        &self,
        root: DiskAddress,
        first_key: Option<K>,
        last_key: Option<K>,
        limit: Option<usize>,
    ) -> Result<Option<api::RangeProof<Vec<u8>, Vec<u8>>>, api::Error> {
        if let (Some(k1), Some(k2)) = (&first_key, &last_key) {
            if k1.as_ref() > k2.as_ref() {
                return Err(api::Error::InvalidRange {
                    first_key: k1.as_ref().to_vec(),
                    last_key: k2.as_ref().to_vec(),
                });
            }
        }

        // limit of 0 is always an empty RangeProof
        if limit == Some(0) {
            return Ok(None);
        }

        let mut stream = match first_key {
            // TODO: fix the call-site to force the caller to do the allocation
            Some(key) => {
                self.key_value_iter_from_key(root, key.as_ref().to_vec().into_boxed_slice())
            }
            None => self.key_value_iter(root),
        };

        // fetch the first key from the stream
        let first_result = stream.next().await;

        // transpose the Option<Result<T, E>> to Result<Option<T>, E>
        // If this is an error, the ? operator will return it
        let Some((first_key, first_data)) = first_result.transpose()? else {
            // nothing returned, either the trie is empty or the key wasn't found
            return Ok(None);
        };

        let first_key_proof = self
            .prove(&first_key, root)
            .map_err(|e| api::Error::InternalError(Box::new(e)))?;
        let limit = limit.map(|old_limit| old_limit - 1);

        let mut middle = vec![(first_key.into_vec(), first_data)];

        // we stop streaming if either we hit the limit or the key returned was larger
        // than the largest key requested
        #[allow(clippy::unwrap_used)]
        middle.extend(
            stream
                .take(limit.unwrap_or(usize::MAX))
                .take_while(|kv_result| {
                    // no last key asked for, so keep going
                    let Some(last_key) = last_key.as_ref() else {
                        return ready(true);
                    };

                    // return the error if there was one
                    let Ok(kv) = kv_result else {
                        return ready(true);
                    };

                    // keep going if the key returned is less than the last key requested
                    ready(&*kv.0 <= last_key.as_ref())
                })
                .map(|kv_result| kv_result.map(|(k, v)| (k.into_vec(), v)))
                .try_collect::<Vec<(Vec<u8>, Vec<u8>)>>()
                .await?,
        );

        // remove the last key from middle and do a proof on it
        let last_key_proof = match middle.last() {
            None => {
                return Ok(Some(api::RangeProof {
                    first_key_proof: first_key_proof.clone(),
                    middle: vec![],
                    last_key_proof: first_key_proof,
                }))
            }
            Some((last_key, _)) => self
                .prove(last_key, root)
                .map_err(|e| api::Error::InternalError(Box::new(e)))?,
        };

        Ok(Some(api::RangeProof {
            first_key_proof,
            middle,
            last_key_proof,
        }))
    }

    /// Try to update the [NodeObjRef]'s path in-place. If the update fails because the node can no longer fit at its old address,
    /// then the old address is marked for deletion and the [Node] (with its update) is inserted at a new address.
    fn update_path_and_move_node_if_larger<'a>(
        &'a self,
        (parents, to_delete): (&mut [(NodeObjRef, u8)], &mut Vec<DiskAddress>),
        mut node: NodeObjRef<'a>,
        path: PartialPath,
    ) -> Result<NodeObjRef<'a>, MerkleError> {
        let write_result = node.write(|node| {
            node.inner_mut().set_path(path);
            node.rehash();
        });

        self.move_node_if_write_failed((parents, to_delete), node, write_result)
    }

    /// Try to update the [NodeObjRef]'s data/value in-place. If the update fails because the node can no longer fit at its old address,
    /// then the old address is marked for deletion and the [Node] (with its update) is inserted at a new address.
    fn update_data_and_move_node_if_larger<'a>(
        &'a self,
        (parents, to_delete): (&mut [(NodeObjRef, u8)], &mut Vec<DiskAddress>),
        mut node: NodeObjRef<'a>,
        data: Data,
    ) -> Result<NodeObjRef, MerkleError> {
        let write_result = node.write(|node| {
            node.inner_mut().set_data(data);
            node.rehash();
        });

        self.move_node_if_write_failed((parents, to_delete), node, write_result)
    }

    /// Checks if the `write_result` is an [ObjWriteSizeError]. If it is, then the `node` is moved to a new address and the old address is marked for deletion.
    fn move_node_if_write_failed<'a>(
        &'a self,
        (parents, deleted): (&mut [(NodeObjRef, u8)], &mut Vec<DiskAddress>),
        mut node: NodeObjRef<'a>,
        write_result: Result<(), ObjWriteSizeError>,
    ) -> Result<NodeObjRef<'a>, MerkleError> {
        if let Err(ObjWriteSizeError) = write_result {
            let old_node_address = node.as_ptr();
            node = self.put_node(node.into_inner())?;
            deleted.push(old_node_address);

            set_parent(node.as_ptr(), parents);
        }

        Ok(node)
    }
}

fn set_parent(new_chd: DiskAddress, parents: &mut [(NodeObjRef, u8)]) {
    #[allow(clippy::unwrap_used)]
    let (p_ref, idx) = parents.last_mut().unwrap();
    #[allow(clippy::unwrap_used)]
    p_ref
        .write(|p| {
            match &mut p.inner {
                #[allow(clippy::indexing_slicing)]
                NodeType::Branch(pp) => pp.children[*idx as usize] = Some(new_chd),
                _ => unreachable!(),
            }
            p.rehash();
        })
        .unwrap();
}

pub struct Ref<'a>(NodeObjRef<'a>);

pub struct RefMut<'a, S, T> {
    ptr: DiskAddress,
    parents: ParentAddresses,
    merkle: &'a mut Merkle<S, T>,
}

impl<'a> std::ops::Deref for Ref<'a> {
    type Target = [u8];
    #[allow(clippy::unwrap_used)]
    fn deref(&self) -> &[u8] {
        match &self.0.inner {
            NodeType::Branch(n) => n.value.as_ref().unwrap(),
            NodeType::Leaf(n) => &n.data,
        }
    }
}

impl<'a, S: ShaleStore<Node> + Send + Sync, T> RefMut<'a, S, T> {
    fn new(ptr: DiskAddress, parents: ParentAddresses, merkle: &'a mut Merkle<S, T>) -> Self {
        Self {
            ptr,
            parents,
            merkle,
        }
    }

    #[allow(clippy::unwrap_used)]
    pub fn get(&self) -> Ref {
        Ref(self.merkle.get_node(self.ptr).unwrap())
    }

    pub fn write(&mut self, modify: impl FnOnce(&mut Vec<u8>)) -> Result<(), MerkleError> {
        let mut deleted = Vec::new();
        #[allow(clippy::unwrap_used)]
        {
            let mut u_ref = self.merkle.get_node(self.ptr).unwrap();
            #[allow(clippy::unwrap_used)]
            let mut parents: Vec<_> = self
                .parents
                .iter()
                .map(|(ptr, nib)| (self.merkle.get_node(*ptr).unwrap(), *nib))
                .collect();
            write_node!(
                self.merkle,
                u_ref,
                |u| {
                    #[allow(clippy::unwrap_used)]
                    modify(match &mut u.inner {
                        NodeType::Branch(n) => &mut n.value.as_mut().unwrap().0,
                        NodeType::Leaf(n) => &mut n.data.0,
                    });
                    u.rehash()
                },
                &mut parents,
                &mut deleted
            );
        }
        for ptr in deleted.into_iter() {
            self.merkle.free_node(ptr)?;
        }
        Ok(())
    }
}

// nibbles, high bits first, then low bits
pub const fn to_nibble_array(x: u8) -> [u8; 2] {
    [x >> 4, x & 0b_0000_1111]
}

// given a set of nibbles, take each pair and convert this back into bytes
// if an odd number of nibbles, in debug mode it panics. In release mode,
// the final nibble is dropped
pub fn from_nibbles(nibbles: &[u8]) -> impl Iterator<Item = u8> + '_ {
    debug_assert_eq!(nibbles.len() & 1, 0);
    #[allow(clippy::indexing_slicing)]
    nibbles.chunks_exact(2).map(|p| (p[0] << 4) | p[1])
}

/// The [`PrefixOverlap`] type represents the _shared_ and _unique_ parts of two potentially overlapping slices.
/// As the type-name implies, the `shared` property only constitues a shared *prefix*.
/// The `unique_*` properties, [`unique_a`][`PrefixOverlap::unique_a`] and [`unique_b`][`PrefixOverlap::unique_b`]
/// are set based on the argument order passed into the [`from`][`PrefixOverlap::from`] constructor.
#[derive(Debug)]
struct PrefixOverlap<'a, T> {
    shared: &'a [T],
    unique_a: &'a [T],
    unique_b: &'a [T],
}

impl<'a, T: PartialEq> PrefixOverlap<'a, T> {
    fn from(a: &'a [T], b: &'a [T]) -> Self {
        let mut split_index = 0;

        #[allow(clippy::indexing_slicing)]
        for i in 0..std::cmp::min(a.len(), b.len()) {
            if a[i] != b[i] {
                break;
            }

            split_index += 1;
        }

        let (shared, unique_a) = a.split_at(split_index);
        let (_, unique_b) = b.split_at(split_index);

        Self {
            shared,
            unique_a,
            unique_b,
        }
    }
}

#[cfg(test)]
#[allow(clippy::indexing_slicing, clippy::unwrap_used)]
mod tests {
    use super::*;
    use crate::merkle::node::PlainCodec;
    use shale::{cached::DynamicMem, compact::CompactSpace, CachedStore};
    use test_case::test_case;

    fn leaf(path: Vec<u8>, data: Vec<u8>) -> Node {
        Node::from_leaf(LeafNode::new(PartialPath(path), Data(data)))
    }

    #[test_case(vec![0x12, 0x34, 0x56], &[0x1, 0x2, 0x3, 0x4, 0x5, 0x6])]
    #[test_case(vec![0xc0, 0xff], &[0xc, 0x0, 0xf, 0xf])]
    fn to_nibbles(bytes: Vec<u8>, nibbles: &[u8]) {
        let n: Vec<_> = bytes.into_iter().flat_map(to_nibble_array).collect();
        assert_eq!(n, nibbles);
    }

    fn create_generic_test_merkle<'de, T>() -> Merkle<CompactSpace<Node, DynamicMem>, T>
    where
        T: BinarySerde,
        EncodedNode<T>: serde::Serialize + serde::Deserialize<'de>,
    {
        const RESERVED: usize = 0x1000;

        let mut dm = shale::cached::DynamicMem::new(0x10000, 0);
        let compact_header = DiskAddress::null();
        dm.write(
            compact_header.into(),
            &shale::to_dehydrated(&shale::compact::CompactSpaceHeader::new(
                std::num::NonZeroUsize::new(RESERVED).unwrap(),
                std::num::NonZeroUsize::new(RESERVED).unwrap(),
            ))
            .unwrap(),
        );
        let compact_header = shale::StoredView::ptr_to_obj(
            &dm,
            compact_header,
            shale::compact::CompactHeader::MSIZE,
        )
        .unwrap();
        let mem_meta = dm;
        let mem_payload = DynamicMem::new(0x10000, 0x1);

        let cache = shale::ObjCache::new(1);
        let space =
            shale::compact::CompactSpace::new(mem_meta, mem_payload, compact_header, cache, 10, 16)
                .expect("CompactSpace init fail");

        let store = Box::new(space);
        Merkle::new(store)
    }

    pub(super) fn create_test_merkle() -> Merkle<CompactSpace<Node, DynamicMem>, Bincode> {
        create_generic_test_merkle::<Bincode>()
    }

    fn branch(path: &[u8], value: &[u8], encoded_child: Option<Vec<u8>>) -> Node {
        let (path, value) = (path.to_vec(), value.to_vec());
        let path = Nibbles::<0>::new(&path);
        let path = PartialPath(path.into_iter().collect());

        let children = Default::default();
        // TODO: Properly test empty data as a value
        let value = Some(Data(value));
        let mut children_encoded = <[Option<Vec<u8>>; BranchNode::MAX_CHILDREN]>::default();

        if let Some(child) = encoded_child {
            children_encoded[0] = Some(child);
        }

        Node::from_branch(BranchNode {
            path,
            children,
            value,
            children_encoded,
        })
    }

    fn branch_without_data(path: &[u8], encoded_child: Option<Vec<u8>>) -> Node {
        let path = path.to_vec();
        let path = Nibbles::<0>::new(&path);
        let path = PartialPath(path.into_iter().collect());

        let children = Default::default();
        // TODO: Properly test empty data as a value
        let value = None;
        let mut children_encoded = <[Option<Vec<u8>>; BranchNode::MAX_CHILDREN]>::default();

        if let Some(child) = encoded_child {
            children_encoded[0] = Some(child);
        }

        Node::from_branch(BranchNode {
            path,
            children,
            value,
            children_encoded,
        })
    }

    #[test_case(Bincode::new(), leaf(Vec::new(), Vec::new()) ; "empty leaf encoding with Bincode")]
    #[test_case(Bincode::new(), leaf(vec![1, 2, 3], vec![4, 5]) ; "leaf encoding with Bincode")]
    #[test_case(Bincode::new(), branch(b"", b"value", vec![1, 2, 3].into()) ; "branch with chd with Bincode")]
    #[test_case(Bincode::new(), branch(b"", b"value", None); "branch without chd with Bincode")]
    #[test_case(Bincode::new(), branch_without_data(b"", None); "branch without value and chd with Bincode")]
    #[test_case(PlainCodec::new(), leaf(Vec::new(), Vec::new()) ; "empty leaf encoding with PlainCodec")]
    #[test_case(PlainCodec::new(), leaf(vec![1, 2, 3], vec![4, 5]) ; "leaf encoding with PlainCodec")]
    #[test_case(PlainCodec::new(), branch(b"", b"value", vec![1, 2, 3].into()) ; "branch with chd with PlainCodec")]
    #[test_case(PlainCodec::new(), branch(b"", b"value", Some(Vec::new())); "branch with empty chd with PlainCodec")]
    #[test_case(PlainCodec::new(), branch(b"", b"", vec![1, 2, 3].into()); "branch with empty value with PlainCodec")]
    fn node_encode_decode<T>(_codec: T, node: Node)
    where
        T: BinarySerde,
        for<'de> EncodedNode<T>: serde::Serialize + serde::Deserialize<'de>,
    {
        let merkle = create_generic_test_merkle::<T>();
        let node_ref = merkle.put_node(node.clone()).unwrap();

        let encoded = merkle.encode(node_ref.inner()).unwrap();
        let new_node = Node::from(merkle.decode(encoded.as_ref()).unwrap());

        assert_eq!(node, new_node);
    }

    #[test]
    fn insert_and_retrieve_one() {
        let key = b"hello";
        let val = b"world";

        let mut merkle = create_test_merkle();
        let root = merkle.init_root().unwrap();

        merkle.insert(key, val.to_vec(), root).unwrap();

        let fetched_val = merkle.get(key, root).unwrap();

        assert_eq!(fetched_val.as_deref(), val.as_slice().into());
    }

    #[test]
    fn insert_and_retrieve_multiple() {
        let mut merkle = create_test_merkle();
        let root = merkle.init_root().unwrap();

        // insert values
        for key_val in u8::MIN..=u8::MAX {
            let key = vec![key_val];
            let val = vec![key_val];

            merkle.insert(&key, val.clone(), root).unwrap();

            let fetched_val = merkle.get(&key, root).unwrap();

            // make sure the value was inserted
            assert_eq!(fetched_val.as_deref(), val.as_slice().into());
        }

        // make sure none of the previous values were forgotten after initial insert
        for key_val in u8::MIN..=u8::MAX {
            let key = vec![key_val];
            let val = vec![key_val];

            let fetched_val = merkle.get(&key, root).unwrap();

            assert_eq!(fetched_val.as_deref(), val.as_slice().into());
        }
    }

    #[test]
    fn long_insert_and_retrieve_multiple() {
        let key_val: Vec<(&'static [u8], _)> = vec![
            (
                &[0, 0, 0, 1, 0, 101, 151, 236],
                [16, 15, 159, 195, 34, 101, 227, 73],
            ),
            (
                &[0, 0, 1, 107, 198, 92, 205],
                [26, 147, 21, 200, 138, 106, 137, 218],
            ),
            (&[0, 1, 0, 1, 0, 56], [194, 147, 168, 193, 19, 226, 51, 204]),
            (&[1, 90], [101, 38, 25, 65, 181, 79, 88, 223]),
            (
                &[1, 1, 1, 0, 0, 0, 1, 59],
                [105, 173, 182, 126, 67, 166, 166, 196],
            ),
            (
                &[0, 1, 0, 0, 1, 1, 55, 33, 38, 194],
                [90, 140, 160, 53, 230, 100, 237, 236],
            ),
            (
                &[1, 1, 0, 1, 249, 46, 69],
                [16, 104, 134, 6, 57, 46, 200, 35],
            ),
            (
                &[1, 1, 0, 1, 0, 0, 1, 33, 163],
                [95, 97, 187, 124, 198, 28, 75, 226],
            ),
            (
                &[1, 1, 0, 1, 0, 57, 156],
                [184, 18, 69, 29, 96, 252, 188, 58],
            ),
            (&[1, 0, 1, 1, 0, 218], [155, 38, 43, 54, 93, 134, 73, 209]),
        ];

        let mut merkle = create_test_merkle();
        let root = merkle.init_root().unwrap();

        for (key, val) in &key_val {
            merkle.insert(key, val.to_vec(), root).unwrap();

            let fetched_val = merkle.get(key, root).unwrap();

            assert_eq!(fetched_val.as_deref(), val.as_slice().into());
        }

        for (key, val) in key_val {
            let fetched_val = merkle.get(key, root).unwrap();

            assert_eq!(fetched_val.as_deref(), val.as_slice().into());
        }
    }

    #[test]
    fn remove_one() {
        let key = b"hello";
        let val = b"world";

        let mut merkle = create_test_merkle();
        let root = merkle.init_root().unwrap();

        merkle.insert(key, val.to_vec(), root).unwrap();

        assert_eq!(
            merkle.get(key, root).unwrap().as_deref(),
            val.as_slice().into()
        );

        let removed_val = merkle.remove(key, root).unwrap();
        assert_eq!(removed_val.as_deref(), val.as_slice().into());

        let fetched_val = merkle.get(key, root).unwrap();
        assert!(fetched_val.is_none());
    }

    #[test]
    fn remove_many() {
        let mut merkle = create_test_merkle();
        let root = merkle.init_root().unwrap();

        // insert values
        for key_val in u8::MIN..=u8::MAX {
            let key = &[key_val];
            let val = &[key_val];

            merkle.insert(key, val.to_vec(), root).unwrap();

            let fetched_val = merkle.get(key, root).unwrap();

            // make sure the value was inserted
            assert_eq!(fetched_val.as_deref(), val.as_slice().into());
        }

        // remove values
        for key_val in u8::MIN..=u8::MAX {
            let key = &[key_val];
            let val = &[key_val];

            let Ok(removed_val) = merkle.remove(key, root) else {
                panic!("({key_val}, {key_val}) missing");
            };

            assert_eq!(removed_val.as_deref(), val.as_slice().into());

            let fetched_val = merkle.get(key, root).unwrap();
            assert!(fetched_val.is_none());
        }
    }

    #[test]
    fn get_empty_proof() {
        let merkle = create_test_merkle();
        let root = merkle.init_root().unwrap();

        let proof = merkle.prove(b"any-key", root).unwrap();

        assert!(proof.0.is_empty());
    }

    #[tokio::test]
    async fn empty_range_proof() {
        let merkle = create_test_merkle();
        let root = merkle.init_root().unwrap();

        assert!(merkle
            .range_proof::<&[u8]>(root, None, None, None)
            .await
            .unwrap()
            .is_none());
    }

    #[tokio::test]
    async fn range_proof_invalid_bounds() {
        let merkle = create_test_merkle();
        let root = merkle.init_root().unwrap();
        let start_key = &[0x01];
        let end_key = &[0x00];

        match merkle
            .range_proof::<&[u8]>(root, Some(start_key), Some(end_key), Some(1))
            .await
        {
            Err(api::Error::InvalidRange {
                first_key,
                last_key,
            }) if first_key == start_key && last_key == end_key => (),
            Err(api::Error::InvalidRange { .. }) => panic!("wrong bounds on InvalidRange error"),
            _ => panic!("expected InvalidRange error"),
        }
    }

    #[tokio::test]
    async fn full_range_proof() {
        let mut merkle = create_test_merkle();
        let root = merkle.init_root().unwrap();
        // insert values
        for key_val in u8::MIN..=u8::MAX {
            let key = &[key_val];
            let val = &[key_val];

            merkle.insert(key, val.to_vec(), root).unwrap();
        }
        merkle.flush_dirty();

        let rangeproof = merkle
            .range_proof::<&[u8]>(root, None, None, None)
            .await
            .unwrap()
            .unwrap();
        assert_eq!(rangeproof.middle.len(), u8::MAX as usize + 1);
        assert_ne!(rangeproof.first_key_proof.0, rangeproof.last_key_proof.0);
        let left_proof = merkle.prove([u8::MIN], root).unwrap();
        let right_proof = merkle.prove([u8::MAX], root).unwrap();
        assert_eq!(rangeproof.first_key_proof.0, left_proof.0);
        assert_eq!(rangeproof.last_key_proof.0, right_proof.0);
    }

    #[tokio::test]
    async fn single_value_range_proof() {
        const RANDOM_KEY: u8 = 42;

        let mut merkle = create_test_merkle();
        let root = merkle.init_root().unwrap();
        // insert values
        for key_val in u8::MIN..=u8::MAX {
            let key = &[key_val];
            let val = &[key_val];

            merkle.insert(key, val.to_vec(), root).unwrap();
        }
        merkle.flush_dirty();

        let rangeproof = merkle
            .range_proof(root, Some([RANDOM_KEY]), None, Some(1))
            .await
            .unwrap()
            .unwrap();
        assert_eq!(rangeproof.first_key_proof.0, rangeproof.last_key_proof.0);
        assert_eq!(rangeproof.middle.len(), 1);
    }

    #[test]
    fn shared_path_proof() {
        let mut merkle = create_test_merkle();
        let root = merkle.init_root().unwrap();

        let key1 = b"key1";
        let value1 = b"1";
        merkle.insert(key1, value1.to_vec(), root).unwrap();

        let key2 = b"key2";
        let value2 = b"2";
        merkle.insert(key2, value2.to_vec(), root).unwrap();

        let root_hash = merkle.root_hash(root).unwrap().0;

        let verified = {
            let key = key1;
            let proof = merkle.prove(key, root).unwrap();
            merkle.verify_proof(&proof, key, root_hash).unwrap()
        };

        assert_eq!(verified, Some(value1.to_vec()));

        let verified = {
            let key = key2;
            let proof = merkle.prove(key, root).unwrap();
            merkle.verify_proof(&proof, key, root_hash).unwrap()
        };

        assert_eq!(verified, Some(value2.to_vec()));
    }

    // this was a specific failing case
    #[test]
    fn shared_path_on_insert() {
        type Bytes = &'static [u8];
        let pairs: Vec<(Bytes, Bytes)> = vec![
            (
                &[1, 1, 46, 82, 67, 218],
                &[23, 252, 128, 144, 235, 202, 124, 243],
            ),
            (
                &[1, 0, 0, 1, 1, 0, 63, 80],
                &[99, 82, 31, 213, 180, 196, 49, 242],
            ),
            (
                &[0, 0, 0, 169, 176, 15],
                &[105, 211, 176, 51, 231, 182, 74, 207],
            ),
            (
                &[1, 0, 0, 0, 53, 57, 93],
                &[234, 139, 214, 220, 172, 38, 168, 164],
            ),
        ];

        let mut merkle = create_test_merkle();
        let root = merkle.init_root().unwrap();

        for (key, val) in &pairs {
            let val = val.to_vec();
            merkle.insert(key, val.clone(), root).unwrap();

            let fetched_val = merkle.get(key, root).unwrap();

            // make sure the value was inserted
            assert_eq!(fetched_val.as_deref(), val.as_slice().into());
        }

        for (key, val) in pairs {
            let fetched_val = merkle.get(key, root).unwrap();

            // make sure the value was inserted
            assert_eq!(fetched_val.as_deref(), val.into());
        }
    }

    #[test]
    fn overwrite_leaf() {
        let key = vec![0x00];
        let val = vec![1];
        let overwrite = vec![2];

        let mut merkle = create_test_merkle();
        let root = merkle.init_root().unwrap();

        merkle.insert(&key, val.clone(), root).unwrap();

        assert_eq!(
            merkle.get(&key, root).unwrap().as_deref(),
            Some(val.as_slice())
        );

        merkle.insert(&key, overwrite.clone(), root).unwrap();

        assert_eq!(
            merkle.get(&key, root).unwrap().as_deref(),
            Some(overwrite.as_slice())
        );
    }

    #[test]
    fn new_leaf_is_a_child_of_the_old_leaf() {
        let key = vec![0xff];
        let val = vec![1];
        let key_2 = vec![0xff, 0x00];
        let val_2 = vec![2];

        let mut merkle = create_test_merkle();
        let root = merkle.init_root().unwrap();

        merkle.insert(&key, val.clone(), root).unwrap();
        merkle.insert(&key_2, val_2.clone(), root).unwrap();

        assert_eq!(
            merkle.get(&key, root).unwrap().as_deref(),
            Some(val.as_slice())
        );

        assert_eq!(
            merkle.get(&key_2, root).unwrap().as_deref(),
            Some(val_2.as_slice())
        );
    }

    #[test]
    fn old_leaf_is_a_child_of_the_new_leaf() {
        let key = vec![0xff, 0x00];
        let val = vec![1];
        let key_2 = vec![0xff];
        let val_2 = vec![2];

        let mut merkle = create_test_merkle();
        let root = merkle.init_root().unwrap();

        merkle.insert(&key, val.clone(), root).unwrap();
        merkle.insert(&key_2, val_2.clone(), root).unwrap();

        assert_eq!(
            merkle.get(&key, root).unwrap().as_deref(),
            Some(val.as_slice())
        );

        assert_eq!(
            merkle.get(&key_2, root).unwrap().as_deref(),
            Some(val_2.as_slice())
        );
    }

    #[test]
    fn new_leaf_is_sibling_of_old_leaf() {
        let key = vec![0xff];
        let val = vec![1];
        let key_2 = vec![0xff, 0x00];
        let val_2 = vec![2];
        let key_3 = vec![0xff, 0x0f];
        let val_3 = vec![3];

        let mut merkle = create_test_merkle();
        let root = merkle.init_root().unwrap();

        merkle.insert(&key, val.clone(), root).unwrap();
        merkle.insert(&key_2, val_2.clone(), root).unwrap();
        merkle.insert(&key_3, val_3.clone(), root).unwrap();

        assert_eq!(
            merkle.get(&key, root).unwrap().as_deref(),
            Some(val.as_slice())
        );

        assert_eq!(
            merkle.get(&key_2, root).unwrap().as_deref(),
            Some(val_2.as_slice())
        );

        assert_eq!(
            merkle.get(&key_3, root).unwrap().as_deref(),
            Some(val_3.as_slice())
        );
    }

    #[test]
    fn old_branch_is_a_child_of_new_branch() {
        let key = vec![0xff, 0xf0];
        let val = vec![1];
        let key_2 = vec![0xff, 0xf0, 0x00];
        let val_2 = vec![2];
        let key_3 = vec![0xff];
        let val_3 = vec![3];

        let mut merkle = create_test_merkle();
        let root = merkle.init_root().unwrap();

        merkle.insert(&key, val.clone(), root).unwrap();
        merkle.insert(&key_2, val_2.clone(), root).unwrap();
        merkle.insert(&key_3, val_3.clone(), root).unwrap();

        assert_eq!(
            merkle.get(&key, root).unwrap().as_deref(),
            Some(val.as_slice())
        );

        assert_eq!(
            merkle.get(&key_2, root).unwrap().as_deref(),
            Some(val_2.as_slice())
        );

        assert_eq!(
            merkle.get(&key_3, root).unwrap().as_deref(),
            Some(val_3.as_slice())
        );
    }

    #[test]
    fn overlapping_branch_insert() {
        let key = vec![0xff];
        let val = vec![1];
        let key_2 = vec![0xff, 0x00];
        let val_2 = vec![2];

        let overwrite = vec![3];

        let mut merkle = create_test_merkle();
        let root = merkle.init_root().unwrap();

        merkle.insert(&key, val.clone(), root).unwrap();
        merkle.insert(&key_2, val_2.clone(), root).unwrap();

        assert_eq!(
            merkle.get(&key, root).unwrap().as_deref(),
            Some(val.as_slice())
        );

        assert_eq!(
            merkle.get(&key_2, root).unwrap().as_deref(),
            Some(val_2.as_slice())
        );

        merkle.insert(&key, overwrite.clone(), root).unwrap();

        assert_eq!(
            merkle.get(&key, root).unwrap().as_deref(),
            Some(overwrite.as_slice())
        );

        assert_eq!(
            merkle.get(&key_2, root).unwrap().as_deref(),
            Some(val_2.as_slice())
        );
    }

    #[test]
    fn single_key_proof_with_one_node() {
        let mut merkle = create_test_merkle();
        let root = merkle.init_root().unwrap();
        let key = b"key";
        let value = b"value";

        merkle.insert(key, value.to_vec(), root).unwrap();
        let root_hash = merkle.root_hash(root).unwrap();

        let proof = merkle.prove(key, root).unwrap();

        let verified = merkle.verify_proof(&proof, key, root_hash.0).unwrap();

        assert_eq!(verified, Some(value.to_vec()));
    }

    #[test]
    fn two_key_proof_without_shared_path() {
        let mut merkle = create_test_merkle();
        let root = merkle.init_root().unwrap();

        let key1 = &[0x00];
        let key2 = &[0xff];

        merkle.insert(key1, key1.to_vec(), root).unwrap();
        merkle.insert(key2, key2.to_vec(), root).unwrap();

        let root_hash = merkle.root_hash(root).unwrap();

        let verified = {
            let proof = merkle.prove(key1, root).unwrap();
            merkle.verify_proof(&proof, key1, root_hash.0).unwrap()
        };

        assert_eq!(verified.as_deref(), Some(key1.as_slice()));
    }

    #[test]
    fn update_leaf_with_larger_path() -> Result<(), MerkleError> {
        let path = vec![0x00];
        let data = vec![0x00];

        let double_path = path
            .clone()
            .into_iter()
            .chain(path.clone())
            .collect::<Vec<_>>();

        let node = Node::from_leaf(LeafNode {
            path: PartialPath::from(path),
            data: Data(data.clone()),
        });

        check_node_update(node, double_path, data)
    }

    #[test]
    fn update_leaf_with_larger_data() -> Result<(), MerkleError> {
        let path = vec![0x00];
        let data = vec![0x00];

        let double_data = data
            .clone()
            .into_iter()
            .chain(data.clone())
            .collect::<Vec<_>>();

        let node = Node::from_leaf(LeafNode {
            path: PartialPath::from(path.clone()),
            data: Data(data),
        });

        check_node_update(node, path, double_data)
    }

    #[test]
    fn update_branch_with_larger_path() -> Result<(), MerkleError> {
        let path = vec![0x00];
        let data = vec![0x00];

        let double_path = path
            .clone()
            .into_iter()
            .chain(path.clone())
            .collect::<Vec<_>>();

        let node = Node::from_branch(BranchNode {
            path: PartialPath::from(path.clone()),
            children: Default::default(),
            value: Some(Data(data.clone())),
            children_encoded: Default::default(),
        });

        check_node_update(node, double_path, data)
    }

    #[test]
    fn update_branch_with_larger_data() -> Result<(), MerkleError> {
        let path = vec![0x00];
        let data = vec![0x00];

        let double_data = data
            .clone()
            .into_iter()
            .chain(data.clone())
            .collect::<Vec<_>>();

        let node = Node::from_branch(BranchNode {
            path: PartialPath::from(path.clone()),
            children: Default::default(),
            value: Some(Data(data)),
            children_encoded: Default::default(),
        });

        check_node_update(node, path, double_data)
    }

    fn check_node_update(
        node: Node,
        new_path: Vec<u8>,
        new_data: Vec<u8>,
    ) -> Result<(), MerkleError> {
        let merkle = create_test_merkle();
        let root = merkle.init_root()?;
        let root = merkle.get_node(root)?;

        let mut node_ref = merkle.put_node(node)?;
        let addr = node_ref.as_ptr();

        // make sure that doubling the path length will fail on a normal write
        let write_result = node_ref.write(|node| {
            node.inner_mut().set_path(PartialPath(new_path.clone()));
            node.inner_mut().set_data(Data(new_data.clone()));
            node.rehash();
        });

        assert!(matches!(write_result, Err(ObjWriteSizeError)));

        let mut to_delete = vec![];
        // could be any branch node, convenient to use the root.
        let mut parents = vec![(root, 0)];

        let node = merkle.update_path_and_move_node_if_larger(
            (&mut parents, &mut to_delete),
            node_ref,
            PartialPath(new_path.clone()),
        )?;

        assert_ne!(node.as_ptr(), addr);
        assert_eq!(&to_delete[0], &addr);

        let (path, data) = match node.inner() {
            NodeType::Leaf(leaf) => (&leaf.path, Some(&leaf.data)),
            NodeType::Branch(branch) => (&branch.path, branch.value.as_ref()),
        };

        assert_eq!(path, &PartialPath(new_path));
        assert_eq!(data, Some(&Data(new_data)));

        Ok(())
    }
}<|MERGE_RESOLUTION|>--- conflicted
+++ resolved
@@ -110,15 +110,8 @@
         }
     }
 
-<<<<<<< HEAD
-    fn encode(&self, node: &NodeObjRef) -> Result<Vec<u8>, MerkleError> {
-        let encoded = match node.inner() {
-=======
-    // TODO: use `encode` / `decode` instead of `node.encode` / `node.decode` after extention node removal.
-    #[allow(dead_code)]
     fn encode(&self, node: &NodeType) -> Result<Vec<u8>, MerkleError> {
         let encoded = match node {
->>>>>>> 957f8c7b
             NodeType::Leaf(n) => EncodedNode::new(EncodedNodeType::Leaf(n.clone())),
 
             NodeType::Branch(n) => {
@@ -238,7 +231,7 @@
     }
 
     fn to_hash(&self, node: &NodeObjRef) -> Result<TrieHash, MerkleError> {
-        let res = self.encode(node)?;
+        let res = self.encode(node.inner())?;
         Ok(TrieHash(Keccak256::digest(res).into()))
     }
 
@@ -1113,7 +1106,7 @@
 
         // Get the hashes of the nodes.
         for node in nodes.into_iter() {
-            let encoded = self.encode(&node)?;
+            let encoded = self.encode(node.inner())?;
             let hash: [u8; TRIE_HASH_LEN] = sha3::Keccak256::digest(&encoded).into();
             proofs.insert(hash, encoded.to_vec());
         }
