// Copyright (C) 2023, Ava Labs, Inc. All rights reserved.
// See the file LICENSE.md for licensing terms.

use crate::hashednode::hash_node;
use crate::proof::{Proof, ProofError};
use crate::stream::{MerkleKeyValueStream, PathIterator};
use crate::v2::api;
use futures::{StreamExt, TryStreamExt};
use std::collections::HashSet;
use std::fmt::Debug;
use std::future::ready;
use std::io::Write;
use std::iter::once;
use std::sync::Arc;
use storage::{
    BranchNode, Child, LeafNode, LinearAddress, NibblesIterator, Node, NodeReader, NodeWriter,
    Path, TrieHash,
};

use thiserror::Error;

pub type Key = Box<[u8]>;
pub type Value = Vec<u8>;

#[derive(Debug, Error)]
pub enum MerkleError {
    #[error("uninitialized")]
    Uninitialized,
    #[error("read only")]
    ReadOnly,
    #[error("node not a branch node")]
    NotBranchNode,
    #[error("IO error: {0:?}")]
    IO(#[from] std::io::Error),
    #[error("parent should not be a leaf branch")]
    ParentLeafBranch,
    #[error("removing internal node references failed")]
    UnsetInternal,
    #[error("merkle serde error: {0}")]
    BinarySerdeError(String),
    #[error("invalid utf8")]
    UTF8Error,
    #[error("node not found")]
    NodeNotFound,
}

// convert a set of nibbles into a printable string
// panics if there is a non-nibble byte in the set
fn nibbles_formatter<X: IntoIterator<Item = u8>>(nib: X) -> String {
    nib.into_iter()
        .map(|c| {
            *b"0123456789abcdef"
                .get(c as usize)
                .expect("requires nibbles") as char
        })
        .collect::<String>()
}

macro_rules! write_attributes {
    ($writer:ident, $node:expr, $value:expr) => {
        if !$node.partial_path.0.is_empty() {
            write!(
                $writer,
                " pp={}",
                nibbles_formatter($node.partial_path.0.clone())
            )?;
        }
        #[allow(clippy::unnecessary_to_owned)]
        if !$value.is_empty() {
            match std::str::from_utf8($value) {
                Ok(string) if string.chars().all(char::is_alphanumeric) => {
                    write!($writer, " val={}", string)?
                }
                _ => {
                    write!($writer, " val={}", hex::encode($value))?;
                }
            }
        }
    };
}

/// Returns the value mapped to by `key` in the subtrie rooted at `node`.
fn get_helper<T: NodeReader>(
    nodestore: &T,
    node: &Node,
    key: &[u8],
) -> Result<Option<Box<[u8]>>, MerkleError> {
    // 4 possibilities for the position of the `key` relative to `node`:
    // 1. The node is at `key`
    // 2. The key is above the node (i.e. its ancestor)
    // 3. The key is below the node (i.e. its descendant)
    // 4. Neither is an ancestor of the other
    let path_overlap = PrefixOverlap::from(key, node.partial_path().as_ref());
    let unique_key = path_overlap.unique_a;
    let unique_node = path_overlap.unique_b;

    match (
        unique_key.split_first().map(|(index, path)| (*index, path)),
        unique_node.split_first(),
    ) {
        (_, Some(_)) => {
            // Case (2) or (4)
            Ok(None)
        }
        (None, None) => return Ok(node.value().map(|v| v.to_vec().into_boxed_slice())), // 1. The node is at `key`
        (Some((child_index, key)), None) => {
            // 3. The key is below the node (i.e. its descendant)
            match node {
                Node::Leaf(leaf) => Ok(Some(leaf.value.clone())),
                Node::Branch(branch) => {
                    #[allow(clippy::indexing_slicing)]
                    let child = match &branch.children[child_index as usize] {
                        Child::None => return Ok(None),
                        Child::Node(node) => node,
                        Child::AddressWithHash(addr, _) => &nodestore.read_node(*addr)?,
                    };

                    get_helper(nodestore, child, key)
                }
            }
        }
    }
}

#[derive(Debug)]
pub struct Merkle<T: NodeReader> {
    nodestore: T,
}

impl<T: NodeReader> From<T> for Merkle<T> {
    fn from(nodestore: T) -> Self {
        Merkle { nodestore }
    }
}

impl<T: NodeReader> Merkle<T> {
    pub fn root(&self) -> Option<(LinearAddress, TrieHash)> {
        // TODO the nodestore should have the hash already
        let root_addr = self.nodestore.root_address()?;
        let root = self
            .read_node(root_addr)
            .expect("TODO don't use expect here");
        let root_hash = hash_node(&root, &Path::new());
        Some((root_addr, root_hash))
    }

    pub(crate) fn read_node(&self, addr: LinearAddress) -> Result<Arc<Node>, MerkleError> {
        self.nodestore.read_node(addr).map_err(Into::into)
    }

    /// Constructs a merkle proof for key. The result contains all encoded nodes
    /// on the path to the value at key. The value itself is also included in the
    /// last node and can be retrieved by verifying the proof.
    ///
    /// If the trie does not contain a value for key, the returned proof contains
    /// all nodes of the longest existing prefix of the key, ending with the node
    /// that proves the absence of the key (at least the root node).
    pub fn prove(&self, _key: &[u8]) -> Result<Proof<Vec<u8>>, MerkleError> {
        todo!()
        // let mut proofs = HashMap::new();
        // if root_addr.is_null() {
        //     return Ok(Proof(proofs));
        // }

        // let sentinel_node = self.get_node(root_addr)?;

        // let path_iter = self.path_iter(sentinel_node, key.as_ref());

        // let nodes = path_iter
        //     .map(|result| result.map(|(_, node)| node))
        //     .collect::<Result<Vec<NodeObjRef>, MerkleError>>()?;

        // // Get the hashes of the nodes.
        // for node in nodes.into_iter() {
        //     let encoded = node.get_encoded(&self.store);
        //     let hash: [u8; TRIE_HASH_LEN] = sha3::Keccak256::digest(encoded).into();
        //     proofs.insert(hash, encoded.to_vec());
        // }
        // Ok(Proof(proofs))
    }

    pub fn verify_proof<N: AsRef<[u8]> + Send>(
        &self,
        _key: &[u8],
        _proof: &Proof<N>,
    ) -> Result<Option<Vec<u8>>, MerkleError> {
        todo!()
    }

    pub fn verify_range_proof<N: AsRef<[u8]> + Send, V: AsRef<[u8]>>(
        &self,
        _proof: &Proof<N>,
        _first_key: &[u8],
        _last_key: &[u8],
        _keys: Vec<&[u8]>,
        _vals: Vec<V>,
    ) -> Result<bool, ProofError> {
        todo!()
    }

    // TODO danlaine: can we use the LinearAddress of the `root` instead?
    pub fn path_iter<'a>(&self, key: &'a [u8]) -> Result<PathIterator<'_, 'a, T>, MerkleError> {
        PathIterator::new(self, key)
    }

    pub(crate) fn _key_value_iter(&self) -> MerkleKeyValueStream<'_, T> {
        MerkleKeyValueStream::_new(self)
    }

    pub(crate) fn _key_value_iter_from_key(&self, key: Key) -> MerkleKeyValueStream<'_, T> {
        // TODO danlaine: change key to &[u8]
        MerkleKeyValueStream::_from_key(self, key)
    }

    pub(super) async fn _range_proof(
        &self,
        first_key: Option<&[u8]>,
        last_key: Option<&[u8]>,
        limit: Option<usize>,
    ) -> Result<Option<api::RangeProof<Vec<u8>, Vec<u8>>>, api::Error> {
        if let (Some(k1), Some(k2)) = (&first_key, &last_key) {
            if k1 > k2 {
                return Err(api::Error::InvalidRange {
                    first_key: k1.to_vec(),
                    last_key: k2.to_vec(),
                });
            }
        }

        // limit of 0 is always an empty RangeProof
        if limit == Some(0) {
            return Ok(None);
        }

        let mut stream = match first_key {
            // TODO: fix the call-site to force the caller to do the allocation
            Some(key) => self._key_value_iter_from_key(key.to_vec().into_boxed_slice()),
            None => self._key_value_iter(),
        };

        // fetch the first key from the stream
        let first_result = stream.next().await;

        // transpose the Option<Result<T, E>> to Result<Option<T>, E>
        // If this is an error, the ? operator will return it
        let Some((first_key, first_value)) = first_result.transpose()? else {
            // nothing returned, either the trie is empty or the key wasn't found
            return Ok(None);
        };

        let first_key_proof = self
            .prove(&first_key)
            .map_err(|e| api::Error::InternalError(Box::new(e)))?;
        let limit = limit.map(|old_limit| old_limit - 1);

        let mut middle = vec![(first_key.into_vec(), first_value)];

        // we stop streaming if either we hit the limit or the key returned was larger
        // than the largest key requested
        #[allow(clippy::unwrap_used)]
        middle.extend(
            stream
                .take(limit.unwrap_or(usize::MAX))
                .take_while(|kv_result| {
                    // no last key asked for, so keep going
                    let Some(last_key) = last_key else {
                        return ready(true);
                    };

                    // return the error if there was one
                    let Ok(kv) = kv_result else {
                        return ready(true);
                    };

                    // keep going if the key returned is less than the last key requested
                    ready(&*kv.0 <= last_key)
                })
                .map(|kv_result| kv_result.map(|(k, v)| (k.into_vec(), v)))
                .try_collect::<Vec<(Vec<u8>, Vec<u8>)>>()
                .await?,
        );

        // remove the last key from middle and do a proof on it
        let last_key_proof = match middle.last() {
            None => {
                return Ok(Some(api::RangeProof {
                    first_key_proof: first_key_proof.clone(),
                    middle: vec![],
                    last_key_proof: first_key_proof,
                }))
            }
            Some((last_key, _)) => self
                .prove(last_key)
                .map_err(|e| api::Error::InternalError(Box::new(e)))?,
        };

        Ok(Some(api::RangeProof {
            first_key_proof,
            middle,
            last_key_proof,
        }))
    }

    /// Returns the value mapped to by `key`.
    pub fn get(&self, key: &[u8]) -> Result<Option<Box<[u8]>>, MerkleError> {
        let Some((root_addr, _)) = self.root() else {
            return Ok(None);
        };
        let root = self.read_node(root_addr)?;

        let key = Path::from_nibbles_iterator(NibblesIterator::new(key));
        get_helper(&self.nodestore, &root, &key)
    }

    pub fn dump_node(
        &self,
        addr: LinearAddress,
        hash: Option<&TrieHash>,
        seen: &mut HashSet<LinearAddress>,
        writer: &mut dyn Write,
    ) -> Result<(), MerkleError> {
        write!(writer, "  {addr}[label=\"addr:{addr:?} hash:{hash:?}")?;

        match &*self.read_node(addr)? {
            Node::Branch(b) => {
                write_attributes!(writer, b, &b.value.clone().unwrap_or(Box::from([])));
                writeln!(writer, "\"]")?;
                for (childidx, child) in b.children.iter().enumerate() {
                    let (child_addr, child_hash) = match child {
                        Child::None => continue,
                        Child::Node(_) => continue, // TODO
                        Child::AddressWithHash(addr, hash) => (*addr, Some(hash)),
                    };

                    let inserted = seen.insert(child_addr);
                    if !inserted {
                        // We have already seen this child, which shouldn't happen.
                        // Indicate this with a red edge.
                        writeln!(
                            writer,
                            "  {addr} -> {child_addr}[label=\"{childidx} (dup)\" color=red]"
                        )?;
                    } else {
                        writeln!(writer, "  {addr} -> {child_addr}[label=\"{childidx}\"]")?;
                        self.dump_node(child_addr, child_hash, seen, writer)?;
                    }
                }
            }
            Node::Leaf(l) => {
                write_attributes!(writer, l, &l.value);
                writeln!(writer, "\" shape=rect]")?;
            }
        };
        Ok(())
    }

    pub fn dump(&self) -> Result<String, MerkleError> {
        let mut result = vec![];
        writeln!(result, "digraph Merkle {{")?;
        if let Some((root_addr, root_hash)) = self.root() {
            writeln!(result, " root -> {root_addr}")?;
            let mut seen = HashSet::new();
            self.dump_node(root_addr, Some(&root_hash), &mut seen, &mut result)?;
        }
        write!(result, "}}")?;

        Ok(String::from_utf8_lossy(&result).to_string())
    }
}

// impl<T: NodeWriter> ImmutableMerkle<T> {
//     pub fn write(&mut self) -> Result<(), MerkleError> {
//         for addr in self.deleted.iter() {
//             self.parent_state.delete_node(*addr)?;
//         }

//         match std::mem::take(&mut self.root) {
//             Root::Node(_) => {
//                 unreachable!("node should have been hashed. TODO make this impossible.")
//             }
//             Root::None => {
//                 self.parent_state.set_root(None)?;
//             }
//             Root::AddrWithHash(addr, hash) => {
//                 // Already written
//                 // Replace take above
//                 self.root = Root::AddrWithHash(addr, hash);
//             }
//             Root::HashedNode(node, hash) => {
//                 // Write the node and update the root
//                 let addr = self.write_helper(node)?;
//                 self.root = Root::AddrWithHash(addr, hash);
//             }
//         }
//         Ok(())
//     }

//     /// Writes `node` and its children recursively to `self.parent_state`.
//     /// This method replaces all of the in memory represetations of the nodes with
//     /// `Child::AddressWithHash` variants.
//     /// TODO we should have a NodeWithAddressAndHash variant to avoid this.
//     /// We should be able to write a node but keep ownership of it.
//     fn write_helper(&mut self, mut node: Node) -> Result<LinearAddress, MerkleError> {
//         match node {
//             Node::Leaf(_) => {}
//             Node::Branch(ref mut branch) => {
//                 for child in branch.children.iter_mut() {
//                     match std::mem::take(child) {
//                         Child::None => {}
//                         Child::AddressWithHash(_, _) => {} // already written
//                         Child::Node(_) => {
//                             unreachable!("node should have been hashed. TODO make this impossible.")
//                         }
//                         Child::HashedNode(child_node, child_hash) => {
//                             let child_addr = self.write_helper(child_node)?;
//                             let _ = std::mem::replace(
//                                 child,
//                                 Child::AddressWithHash(child_addr, child_hash),
//                             );
//                         }
//                     }
//                 }
//             }
//         }
//         self.parent_state.create_node(node)
//     }
// }

#[derive(Debug)]
pub struct MutableProposal<T: NodeWriter> {
    root: Option<Node>,
    nodestore: T,
}

impl<T: NodeWriter> MutableProposal<T> {
    /// Hashes the trie and returns it as its immutable variant.
    pub fn hash(mut self) -> Result<impl NodeReader, MerkleError> {
        let Some(root) = std::mem::take(&mut self.root) else {
            self.nodestore.set_root(None)?;
            return Ok(self.nodestore);
        };

        // TODO use hash
        let (root_addr, _root_hash) = self.hash_helper(root, &mut Path(Default::default()));

        self.nodestore.set_root(Some(root_addr))?;
        Ok(self.nodestore)
    }

    /// Hashes `node`, which is at the given `path_prefix`, and its children recursively.
    /// Returns the hashed node and its hash.
    fn hash_helper(&mut self, mut node: Node, path_prefix: &mut Path) -> (LinearAddress, TrieHash) {
        // Allocate addresses and calculate hashes for all new nodes
        match node {
            Node::Branch(ref mut b) => {
                for (nibble, child, child_node) in
                    b.children
                        .iter_mut()
                        .enumerate()
                        .filter_map(|(index, child)| match child {
                            Child::None => None,
                            Child::AddressWithHash(_, _) => None,
                            Child::Node(node) => {
                                let node = std::mem::take(node);
                                Some((index as u8, child, node))
                            }
                        })
                {
                    // Hash this child and update
                    // we extend and truncate path_prefix to reduce memory allocations
                    let original_length = path_prefix.len();
                    path_prefix
                        .0
                        .extend(b.partial_path.0.iter().copied().chain(once(nibble)));

                    let (child_addr, child_hash) = self.hash_helper(child_node, path_prefix);
                    *child = Child::AddressWithHash(child_addr, child_hash);
                    path_prefix.0.truncate(original_length);
                }
            }
            Node::Leaf(_) => {}
        }

        let hash = hash_node(&node, path_prefix);
        let addr = self.nodestore.create_node(node).expect("TODO handle error");
        (addr, hash)
    }
}

/// Returns a new merkle using the given [NodeStore].
/// If the nodestore has a root address, the root node is read and used as the root.
<<<<<<< HEAD
/// Otherwise, the root is set to [Root::None] (i.e. this trie is empty).
pub fn new<T: NodeWriter>(mut nodestore: T) -> Result<MutableProposal<T>, MerkleError> {
=======
/// Otherwise, the root is set to None (i.e. this trie is empty).
pub fn new<T: NodeWriter>(nodestore: T) -> Result<MutableProposal<T>, MerkleError> {
>>>>>>> 4361a175
    let Some(root_addr) = nodestore.root_address() else {
        return Ok(MutableProposal {
            root: None,
            nodestore,
        });
    };

    let root = nodestore.read_node(root_addr)?;
    let root = (*root).clone();

    nodestore.delete_node(root_addr)?;

    Ok(MutableProposal {
        root: Some(root),
        nodestore,
    })
}

impl<T: NodeWriter> MutableProposal<T> {
    pub const fn root(&self) -> &Option<Node> {
        &self.root
    }

    pub fn get(&self, key: &[u8]) -> Result<Option<Box<[u8]>>, MerkleError> {
        let Some(root) = &self.root else {
            return Ok(None);
        };

        let key = Path::from_nibbles_iterator(NibblesIterator::new(key));
        get_helper(&self.nodestore, root, &key)
    }

    /// Map `key` to `value` in the trie.
    pub fn insert(&mut self, key: &[u8], value: Box<[u8]>) -> Result<(), MerkleError> {
        let key = Path::from_nibbles_iterator(NibblesIterator::new(key));

        let Some(root) = std::mem::take(&mut self.root) else {
            // The trie is empty. Create a new leaf node with `value` and set
            // it as the root.
            let root = Node::Leaf(LeafNode {
                partial_path: key,
                value,
            });
            self.root = root.into();
            return Ok(());
        };

        let root = self.insert_helper(root, key.as_ref(), value)?;
        self.root = root.into();
        Ok(())
    }

    /// Map `key` to `value` into the subtrie rooted at `node`.
    /// Returns the new root of the subtrie.
    pub fn insert_helper(
        &mut self,
        mut node: Node,
        key: &[u8],
        value: Box<[u8]>,
    ) -> Result<Node, MerkleError> {
        // 4 possibilities for the position of the `key` relative to `node`:
        // 1. The node is at `key`
        // 2. The key is above the node (i.e. its ancestor)
        // 3. The key is below the node (i.e. its descendant)
        // 4. Neither is an ancestor of the other
        let path_overlap = PrefixOverlap::from(key, node.partial_path().as_ref());

        let unique_key = path_overlap.unique_a;
        let unique_node = path_overlap.unique_b;

        match (
            unique_key
                .split_first()
                .map(|(index, path)| (*index, path.into())),
            unique_node
                .split_first()
                .map(|(index, path)| (*index, path.into())),
        ) {
            (None, None) => {
                // 1. The node is at `key`
                node.update_value(value);
                Ok(node)
            }
            (None, Some((child_index, partial_path))) => {
                // 2. The key is above the node (i.e. its ancestor)
                // Make a new branch node and insert the current node as a child.
                //    ...                ...
                //     |     -->          |
                //    node               key
                //                        |
                //                       node
                let mut branch = BranchNode {
                    partial_path: path_overlap.shared.into(),
                    value: Some(value),
                    children: Default::default(),
                };

                // Shorten the node's partial path since it has a new parent.
                node.update_partial_path(partial_path);
                branch.update_child(child_index, Child::Node(node));

                Ok(Node::Branch(Box::new(branch)))
            }
            (Some((child_index, partial_path)), None) => {
                // 3. The key is below the node (i.e. its descendant)
                //    ...                         ...
                //     |                           |
                //    node         -->            node
                //     |                           |
                //    ... (key may be below)       ... (key is below)
                match node {
                    Node::Branch(ref mut branch) => {
                        #[allow(clippy::indexing_slicing)]
                        let child = match std::mem::take(&mut branch.children[child_index as usize])
                        {
                            Child::None => {
                                // There is no child at this index.
                                // Create a new leaf and put it here.
                                let new_leaf = Node::Leaf(LeafNode {
                                    value,
                                    partial_path,
                                });
                                branch.update_child(child_index, Child::Node(new_leaf));
                                return Ok(node);
                            }
                            Child::Node(child) => child,
                            Child::AddressWithHash(addr, _) => {
                                let node = self.nodestore.read_node(addr)?;
                                self.nodestore.delete_node(addr)?;
                                (*node).clone()
                            }
                        };

                        let child = self.insert_helper(child, partial_path.as_ref(), value)?;
                        branch.update_child(child_index, Child::Node(child));
                        Ok(node)
                    }
                    Node::Leaf(ref mut leaf) => {
                        // Turn this node into a branch node and put a new leaf as a child.
                        let mut branch = BranchNode {
                            partial_path: std::mem::replace(&mut leaf.partial_path, Path::new()),
                            value: Some(std::mem::take(&mut leaf.value)),
                            children: Default::default(),
                        };

                        let new_leaf = Node::Leaf(LeafNode {
                            value,
                            partial_path,
                        });

                        branch.update_child(child_index, Child::Node(new_leaf));

                        Ok(Node::Branch(Box::new(branch)))
                    }
                }
            }
            (Some((key_index, key_partial_path)), Some((node_index, node_partial_path))) => {
                // 4. Neither is an ancestor of the other
                //    ...                         ...
                //     |                           |
                //    node         -->            branch
                //     |                           |    \
                //                               node   key
                // Make a branch node that has both the current node and a new leaf node as children.
                let mut branch = BranchNode {
                    partial_path: path_overlap.shared.into(),
                    value: None,
                    children: Default::default(),
                };

                node.update_partial_path(node_partial_path);
                branch.update_child(node_index, Child::Node(node));

                let new_leaf = Node::Leaf(LeafNode {
                    value,
                    partial_path: key_partial_path,
                });
                branch.update_child(key_index, Child::Node(new_leaf));

                Ok(Node::Branch(Box::new(branch)))
            }
        }
    }

    /// Removes the value associated with the given `key`.
    /// Returns the value that was removed, if any.
    /// Otherwise returns `None`.
    pub fn remove(&mut self, key: &[u8]) -> Result<Option<Box<[u8]>>, MerkleError> {
        let key = Path::from_nibbles_iterator(NibblesIterator::new(key));

        let Some(root) = std::mem::take(&mut self.root) else {
            // The trie is empty. There is nothing to remove.
            return Ok(None);
        };

        let (root, removed_value) = self.remove_helper(root, &key)?;
        self.root = root;
        Ok(removed_value)
    }

    /// Removes the value associated with the given `key` from the subtrie rooted at `node`.
    /// Returns the new root of the subtrie and the value that was removed, if any.
    #[allow(clippy::type_complexity)]
    fn remove_helper(
        &mut self,
        mut node: Node,
        key: &[u8],
    ) -> Result<(Option<Node>, Option<Box<[u8]>>), MerkleError> {
        // 4 possibilities for the position of the `key` relative to `node`:
        // 1. The node is at `key`
        // 2. The key is above the node (i.e. its ancestor)
        // 3. The key is below the node (i.e. its descendant)
        // 4. Neither is an ancestor of the other
        let path_overlap = PrefixOverlap::from(key, node.partial_path().as_ref());

        let unique_key = path_overlap.unique_a;
        let unique_node = path_overlap.unique_b;

        match (
            unique_key
                .split_first()
                .map(|(index, path)| (*index, Path::from(path))),
            unique_node.split_first(),
        ) {
            (_, Some(_)) => {
                // Case (2) or (4)
                Ok((Some(node), None))
            }
            (None, None) => {
                // 1. The node is at `key`
                match &mut node {
                    Node::Branch(branch) => {
                        let Some(removed_value) = branch.value.take() else {
                            // The branch has no value. Return the node as is.
                            return Ok((Some(node), None));
                        };

                        // This branch node has a value.
                        // If it has multiple children, return the node as is.
                        // Otherwise, its only child becomes the root of this subtrie.
                        let mut children_iter = branch
                            .children
                            .iter_mut()
                            .enumerate()
                            .filter(|(_, child)| !matches!(child, Child::None));

                        let (child_index, child) = children_iter
                            .next()
                            .expect("branch node must have children");

                        if children_iter.next().is_some() {
                            // The branch has more than 1 child so it can't be removed.
                            Ok((Some(node), Some(removed_value)))
                        } else {
                            // The branch's only child becomes the root of this subtrie.
                            let mut child = match child {
                                Child::None => unreachable!(),
                                Child::Node(child_node) => std::mem::replace(
                                    child_node,
                                    Node::Leaf(LeafNode {
                                        value: Box::from([]),
                                        partial_path: Path::new(),
                                    }),
                                ),
                                Child::AddressWithHash(addr, _) => {
                                    let node = self.nodestore.read_node(*addr)?;
                                    self.nodestore.delete_node(*addr)?;
                                    (*node).clone()
                                }
                            };

                            // The child's partial path is the concatenation of its (now removed) parent,
                            // its (former) child index, and its partial path.
                            match child {
                                Node::Branch(ref mut child_branch) => {
                                    let partial_path = Path::from_nibbles_iterator(
                                        branch
                                            .partial_path
                                            .iter()
                                            .copied()
                                            .chain(once(child_index as u8))
                                            .chain(child_branch.partial_path.iter().copied()),
                                    );
                                    child_branch.partial_path = partial_path;
                                }
                                Node::Leaf(ref mut leaf) => {
                                    let partial_path = Path::from_nibbles_iterator(
                                        branch
                                            .partial_path
                                            .iter()
                                            .copied()
                                            .chain(once(child_index as u8))
                                            .chain(leaf.partial_path.iter().copied()),
                                    );
                                    leaf.partial_path = partial_path;
                                }
                            }

                            let node_partial_path =
                                std::mem::replace(&mut branch.partial_path, Path::new());

                            let partial_path = Path::from_nibbles_iterator(
                                branch
                                    .partial_path
                                    .iter()
                                    .chain(once(&(child_index as u8)))
                                    .chain(node_partial_path.iter())
                                    .copied(),
                            );

                            node.update_partial_path(partial_path);

                            Ok((Some(child), Some(removed_value)))
                        }
                    }
                    Node::Leaf(leaf) => {
                        let removed_value = std::mem::take(&mut leaf.value);
                        Ok((None, Some(removed_value)))
                    }
                }
            }
            (Some((child_index, child_partial_path)), None) => {
                // 3. The key is below the node (i.e. its descendant)
                match node {
                    Node::Leaf(ref mut leaf) => Ok((None, Some(std::mem::take(&mut leaf.value)))),
                    Node::Branch(ref mut branch) => {
                        #[allow(clippy::indexing_slicing)]
                        let child = match std::mem::take(&mut branch.children[child_index as usize])
                        {
                            Child::None => {
                                return Ok((Some(node), None));
                            }
                            Child::Node(node) => node,
                            Child::AddressWithHash(addr, _) => {
                                let node = self.nodestore.read_node(addr)?;
                                self.nodestore.delete_node(addr)?;
                                (*node).clone()
                            }
                        };

                        let (child, removed_value) =
                            self.remove_helper(child, child_partial_path.as_ref())?;

                        if let Some(child) = child {
                            branch.update_child(child_index, Child::Node(child));
                        } else {
                            branch.update_child(child_index, Child::None);
                        }

                        let mut children_iter = branch
                            .children
                            .iter_mut()
                            .enumerate()
                            .filter(|(_, child)| !matches!(child, Child::None));

                        let Some((child_index, child)) = children_iter.next() else {
                            // The branch has no children. Turn it into a leaf.
                            let leaf = Node::Leaf(LeafNode {
                                    value: branch.value.take().expect(
                                        "branch node must have a value if it previously had only 1 child",
                                    ),
                                    partial_path: branch.partial_path.clone(), // TODO remove clone
                                });
                            return Ok((Some(leaf), removed_value));
                        };

                        if children_iter.next().is_some() {
                            // The branch has more than 1 child. Return the branch.
                            return Ok((Some(node), removed_value));
                        }

                        // The branch has only 1 child. Remove the branch and return the child.
                        let mut child = match child {
                            Child::None => unreachable!(),
                            Child::Node(child_node) => std::mem::replace(
                                child_node,
                                Node::Leaf(LeafNode {
                                    value: Box::from([]),
                                    partial_path: Path::new(),
                                }),
                            ),
                            Child::AddressWithHash(addr, _) => {
                                let node = self.nodestore.read_node(*addr)?;
                                self.nodestore.delete_node(*addr)?;
                                (*node).clone()
                            }
                        };

                        // The child's partial path is the concatenation of its (now removed) parent,
                        // its (former) child index, and its partial path.
                        let branch_partial_path =
                            std::mem::replace(&mut branch.partial_path, Path::new());

                        let child_partial_path = Path::from_nibbles_iterator(
                            branch_partial_path
                                .iter()
                                .chain(once(&(child_index as u8)))
                                .chain(child.partial_path().iter())
                                .copied(),
                        );
                        child.update_partial_path(child_partial_path);

                        Ok((Some(child), removed_value))
                    }
                }
            }
        }
    }
}

/// Returns an iterator where each element is the result of combining
/// 2 nibbles of `nibbles`. If `nibbles` is odd length, panics in
/// debug mode and drops the final nibble in release mode.
pub fn nibbles_to_bytes_iter(nibbles: &[u8]) -> impl Iterator<Item = u8> + '_ {
    debug_assert_eq!(nibbles.len() & 1, 0);
    #[allow(clippy::indexing_slicing)]
    nibbles.chunks_exact(2).map(|p| (p[0] << 4) | p[1])
}

/// The [`PrefixOverlap`] type represents the _shared_ and _unique_ parts of two potentially overlapping slices.
/// As the type-name implies, the `shared` property only constitues a shared *prefix*.
/// The `unique_*` properties, [`unique_a`][`PrefixOverlap::unique_a`] and [`unique_b`][`PrefixOverlap::unique_b`]
/// are set based on the argument order passed into the [`from`][`PrefixOverlap::from`] constructor.
#[derive(Debug)]
struct PrefixOverlap<'a, T> {
    shared: &'a [T],
    unique_a: &'a [T],
    unique_b: &'a [T],
}

impl<'a, T: PartialEq> PrefixOverlap<'a, T> {
    fn from(a: &'a [T], b: &'a [T]) -> Self {
        let split_index = a
            .iter()
            .zip(b)
            .position(|(a, b)| *a != *b)
            .unwrap_or_else(|| std::cmp::min(a.len(), b.len()));

        let (shared, unique_a) = a.split_at(split_index);
        let unique_b = b.get(split_index..).expect("");

        Self {
            shared,
            unique_a,
            unique_b,
        }
    }
}

#[cfg(test)]
#[allow(clippy::indexing_slicing, clippy::unwrap_used)]
mod tests {
    use super::*;
    use storage::{ImmutableProposal, MemStore, NodeStore};
    use test_case::test_case;

    #[test]
    fn test_get_regression() {
        let mut merkle = create_in_memory_merkle();

        merkle.insert(&[0], Box::new([0])).unwrap();
        assert_eq!(merkle.get(&[0]).unwrap(), Some(Box::from([0])));

        merkle.insert(&[1], Box::new([1])).unwrap();
        assert_eq!(merkle.get(&[1]).unwrap(), Some(Box::from([1])));

        merkle.insert(&[2], Box::new([2])).unwrap();
        assert_eq!(merkle.get(&[2]).unwrap(), Some(Box::from([2])));

        let merkle = Merkle {
            nodestore: merkle.hash().unwrap(),
        };

        assert_eq!(merkle.get(&[0]).unwrap(), Some(Box::from([0])));
        assert_eq!(merkle.get(&[1]).unwrap(), Some(Box::from([1])));
        assert_eq!(merkle.get(&[2]).unwrap(), Some(Box::from([2])));

        for result in merkle.path_iter(&[2]).unwrap() {
            result.unwrap();
        }
    }

    #[test]
    fn insert_one() {
        let mut merkle = create_in_memory_merkle();
        merkle.insert(b"abc", Box::new([])).unwrap()
    }

    fn create_in_memory_merkle() -> MutableProposal<NodeStore<ImmutableProposal, MemStore>> {
        let memstore = MemStore::new(vec![]);
        MutableProposal {
            nodestore: NodeStore::new_empty_proposal(memstore.into()),
            root: None,
        }
    }

    // use super::*;
    // use test_case::test_case;

    //     fn branch(path: &[u8], value: &[u8], encoded_child: Option<Vec<u8>>) -> Node {
    //         let (path, value) = (path.to_vec(), value.to_vec());
    //         let path = Nibbles::<0>::new(&path);
    //         let path = Path(path.into_iter().collect());

    //         let children = Default::default();
    //         let value = if value.is_empty() { None } else { Some(value) };
    //         let mut children_encoded = <[Option<Vec<u8>>; BranchNode::MAX_CHILDREN]>::default();

    //         if let Some(child) = encoded_child {
    //             children_encoded[0] = Some(child);
    //         }

    //         Node::from_branch(BranchNode {
    //             partial_path: path,
    //             children,
    //             value,
    //             children_encoded,
    //         })
    //     }

    //     fn branch_without_value(path: &[u8], encoded_child: Option<Vec<u8>>) -> Node {
    //         let path = path.to_vec();
    //         let path = Nibbles::<0>::new(&path);
    //         let path = Path(path.into_iter().collect());

    //         let children = Default::default();
    //         // TODO: Properly test empty value
    //         let value = None;
    //         let mut children_encoded = <[Option<Vec<u8>>; BranchNode::MAX_CHILDREN]>::default();

    //         if let Some(child) = encoded_child {
    //             children_encoded[0] = Some(child);
    //         }

    //         Node::from_branch(BranchNode {
    //             partial_path: path,
    //             children,
    //             value,
    //             children_encoded,
    //         })
    //     }

    //     #[test_case(leaf(Vec::new(), Vec::new()) ; "empty leaf encoding")]
    //     #[test_case(leaf(vec![1, 2, 3], vec![4, 5]) ; "leaf encoding")]
    //     #[test_case(branch(b"", b"value", vec![1, 2, 3].into()) ; "branch with chd")]
    //     #[test_case(branch(b"", b"value", None); "branch without chd")]
    //     #[test_case(branch_without_value(b"", None); "branch without value and chd")]
    //     #[test_case(branch(b"", b"", None); "branch without path value or children")]
    //     #[test_case(branch(b"", b"value", None) ; "branch with value")]
    //     #[test_case(branch(&[2], b"", None); "branch with path")]
    //     #[test_case(branch(b"", b"", vec![1, 2, 3].into()); "branch with children")]
    //     #[test_case(branch(&[2], b"value", None); "branch with path and value")]
    //     #[test_case(branch(b"", b"value", vec![1, 2, 3].into()); "branch with value and children")]
    //     #[test_case(branch(&[2], b"", vec![1, 2, 3].into()); "branch with path and children")]
    //     #[test_case(branch(&[2], b"value", vec![1, 2, 3].into()); "branch with path value and children")]
    //     fn encode(node: Node) {
    //         let merkle = create_in_memory_merkle();

    //         let node_ref = merkle.put_node(node).unwrap();
    //         let encoded = node_ref.get_encoded(&merkle.store);
    //         let new_node = Node::from(NodeType::decode(encoded).unwrap());
    //         let new_node_encoded = new_node.get_encoded(&merkle.store);

    //         assert_eq!(encoded, new_node_encoded);
    //     }

    //     #[test_case(Bincode::new(), leaf(vec![], vec![4, 5]) ; "leaf without partial path encoding with Bincode")]
    //     #[test_case(Bincode::new(), leaf(vec![1, 2, 3], vec![4, 5]) ; "leaf with partial path encoding with Bincode")]
    //     #[test_case(Bincode::new(), branch(b"abcd", b"value", vec![1, 2, 3].into()) ; "branch with partial path and value with Bincode")]
    //     #[test_case(Bincode::new(), branch(b"abcd", &[], vec![1, 2, 3].into()) ; "branch with partial path and no value with Bincode")]
    //     #[test_case(Bincode::new(), branch(b"", &[1,3,3,7], vec![1, 2, 3].into()) ; "branch with no partial path and value with Bincode")]
    //     #[test_case(PlainCodec::new(), leaf(Vec::new(), vec![4, 5]) ; "leaf without partial path encoding with PlainCodec")]
    //     #[test_case(PlainCodec::new(), leaf(vec![1, 2, 3], vec![4, 5]) ; "leaf with partial path encoding with PlainCodec")]
    //     #[test_case(PlainCodec::new(), branch(b"abcd", b"value", vec![1, 2, 3].into()) ; "branch with partial path and value with PlainCodec")]
    //     #[test_case(PlainCodec::new(), branch(b"abcd", &[], vec![1, 2, 3].into()) ; "branch with partial path and no value with PlainCodec")]
    //     #[test_case(PlainCodec::new(), branch(b"", &[1,3,3,7], vec![1, 2, 3].into()) ; "branch with no partial path and value with PlainCodec")]
    //     fn node_encode_decode<T>(_codec: T, node: Node)
    //     where
    //         T: BinarySerde,
    //         for<'de> EncodedNode<T>: serde::Serialize + serde::Deserialize<'de>,
    //     {
    //         let merkle = create_generic_test_merkle::<T>();
    //         let node_ref = merkle.put_node(node.clone()).unwrap();

    //         let encoded = merkle.encode(node_ref.inner()).unwrap();
    //         let new_node = Node::from(merkle.decode(encoded.as_ref()).unwrap());

    //         assert_eq!(node, new_node);
    //     }

    #[test]
    fn test_insert_and_get() {
        let mut merkle = create_in_memory_merkle();

        // insert values
        for key_val in u8::MIN..=u8::MAX {
            let key = vec![key_val];
            let val = Box::new([key_val]);

            merkle.insert(&key, val.clone()).unwrap();

            let fetched_val = merkle.get(&key).unwrap();

            // make sure the value was inserted
            assert_eq!(fetched_val.as_deref(), val.as_slice().into());
        }

        // make sure none of the previous values were forgotten after initial insert
        for key_val in u8::MIN..=u8::MAX {
            let key = vec![key_val];
            let val = vec![key_val];

            let fetched_val = merkle.get(&key).unwrap();

            assert_eq!(fetched_val.as_deref(), val.as_slice().into());
        }
    }

    #[test]
    fn remove_root() {
        let key0 = vec![0];
        let val0 = [0];
        let key1 = vec![0, 1];
        let val1 = [0, 1];
        let key2 = vec![0, 1, 2];
        let val2 = [0, 1, 2];
        let key3 = vec![0, 1, 15];
        let val3 = [0, 1, 15];

        let mut merkle = create_in_memory_merkle();

        merkle.insert(&key0, Box::from(val0)).unwrap();
        merkle.insert(&key1, Box::from(val1)).unwrap();
        merkle.insert(&key2, Box::from(val2)).unwrap();
        merkle.insert(&key3, Box::from(val3)).unwrap();
        // Trie is:
        //   key0
        //    |
        //   key1
        //  /    \
        // key2  key3

        // Test removal of root when it's a branch with 1 branch child
        let removed_val = merkle.remove(&key0).unwrap();
        assert_eq!(removed_val, Some(Box::from(val0)));
        assert!(merkle.get(&key0).unwrap().is_none());
        // Removing an already removed key is a no-op
        assert!(merkle.remove(&key0).unwrap().is_none());

        // Trie is:
        //   key1
        //  /    \
        // key2  key3
        // Test removal of root when it's a branch with multiple children
        assert_eq!(merkle.remove(&key1).unwrap(), Some(Box::from(val1)));
        assert!(merkle.get(&key1).unwrap().is_none());
        assert!(merkle.remove(&key1).unwrap().is_none());

        // Trie is:
        //   key1 (now has no value)
        //  /    \
        // key2  key3
        let removed_val = merkle.remove(&key2).unwrap();
        assert_eq!(removed_val, Some(Box::from(val2)));
        assert!(merkle.get(&key2).unwrap().is_none());
        assert!(merkle.remove(&key2).unwrap().is_none());

        // Trie is:
        // key3
        let removed_val = merkle.remove(&key3).unwrap();
        assert_eq!(removed_val, Some(Box::from(val3)));
        assert!(merkle.get(&key3).unwrap().is_none());
        assert!(merkle.remove(&key3).unwrap().is_none());

        assert!(merkle.root().is_none());
    }

    #[test]
    fn remove_many() {
        let mut merkle = create_in_memory_merkle();

        // insert key-value pairs
        for key_val in u8::MIN..=u8::MAX {
            let key = [key_val];
            let val = [key_val];

            merkle.insert(&key, Box::new(val)).unwrap();
            let got = merkle.get(&key).unwrap().unwrap();
            assert_eq!(&*got, val);
        }

        // remove key-value pairs
        for key_val in u8::MIN..=u8::MAX {
            let key = [key_val];
            let val = [key_val];

            let got = merkle.remove(&key).unwrap().unwrap();
            assert_eq!(&*got, val);

            // Removing an already removed key is a no-op
            assert!(merkle.remove(&key).unwrap().is_none());

            let got = merkle.get(&key).unwrap();
            assert!(got.is_none());
        }
        assert!(merkle.root().is_none());
    }

    //     #[test]
    //     fn get_empty_proof() {
    //         let merkle = create_in_memory_merkle();
    //         let root_addr = merkle.init_sentinel().unwrap();

    //         let proof = merkle.prove(b"any-key", root_addr).unwrap();

    //         assert!(proof.0.is_empty());
    //     }

    //     #[tokio::test]
    //     async fn empty_range_proof() {
    //         let merkle = create_in_memory_merkle();
    //         let root_addr = merkle.init_sentinel().unwrap();

    //         assert!(merkle
    //             .range_proof::<&[u8]>(root_addr, None, None, None)
    //             .await
    //             .unwrap()
    //             .is_none());
    //     }

    //     #[tokio::test]
    //     async fn range_proof_invalid_bounds() {
    //         let merkle = create_in_memory_merkle();
    //         let root_addr = merkle.init_sentinel().unwrap();
    //         let start_key = &[0x01];
    //         let end_key = &[0x00];

    //         match merkle
    //             .range_proof::<&[u8]>(root_addr, Some(start_key), Some(end_key), Some(1))
    //             .await
    //         {
    //             Err(api::Error::InvalidRange {
    //                 first_key,
    //                 last_key,
    //             }) if first_key == start_key && last_key == end_key => (),
    //             Err(api::Error::InvalidRange { .. }) => panic!("wrong bounds on InvalidRange error"),
    //             _ => panic!("expected InvalidRange error"),
    //         }
    //     }

    //     #[tokio::test]
    //     async fn full_range_proof() {
    //         let mut merkle = create_in_memory_merkle();
    //         let root_addr = merkle.init_sentinel().unwrap();
    //         // insert values
    //         for key_val in u8::MIN..=u8::MAX {
    //             let key = &[key_val];
    //             let val = &[key_val];

    //             merkle.insert(key, val.to_vec(), root_addr).unwrap();
    //         }
    //         merkle.flush_dirty();

    //         let rangeproof = merkle
    //             .range_proof::<&[u8]>(root_addr, None, None, None)
    //             .await
    //             .unwrap()
    //             .unwrap();
    //         assert_eq!(rangeproof.middle.len(), u8::MAX as usize + 1);
    //         assert_ne!(rangeproof.first_key_proof.0, rangeproof.last_key_proof.0);
    //         let left_proof = merkle.prove([u8::MIN], root_addr).unwrap();
    //         let right_proof = merkle.prove([u8::MAX], root_addr).unwrap();
    //         assert_eq!(rangeproof.first_key_proof.0, left_proof.0);
    //         assert_eq!(rangeproof.last_key_proof.0, right_proof.0);
    //     }

    //     #[tokio::test]
    //     async fn single_value_range_proof() {
    //         const RANDOM_KEY: u8 = 42;

    //         let mut merkle = create_in_memory_merkle();
    //         let root_addr = merkle.init_sentinel().unwrap();
    //         // insert values
    //         for key_val in u8::MIN..=u8::MAX {
    //             let key = &[key_val];
    //             let val = &[key_val];

    //             merkle.insert(key, val.to_vec(), root_addr).unwrap();
    //         }
    //         merkle.flush_dirty();

    //         let rangeproof = merkle
    //             .range_proof(root_addr, Some([RANDOM_KEY]), None, Some(1))
    //             .await
    //             .unwrap()
    //             .unwrap();
    //         assert_eq!(rangeproof.first_key_proof.0, rangeproof.last_key_proof.0);
    //         assert_eq!(rangeproof.middle.len(), 1);
    //     }

    //     #[test]
    //     fn shared_path_proof() {
    //         let mut merkle = create_in_memory_merkle();
    //         let root_addr = merkle.init_sentinel().unwrap();

    //         let key1 = b"key1";
    //         let value1 = b"1";
    //         merkle.insert(key1, value1.to_vec(), root_addr).unwrap();

    //         let key2 = b"key2";
    //         let value2 = b"2";
    //         merkle.insert(key2, value2.to_vec(), root_addr).unwrap();

    //         let root_hash = merkle.root_hash(root_addr).unwrap();

    //         let verified = {
    //             let key = key1;
    //             let proof = merkle.prove(key, root_addr).unwrap();
    //             proof.verify(key, root_hash.0).unwrap()
    //         };

    //         assert_eq!(verified, Some(value1.to_vec()));

    //         let verified = {
    //             let key = key2;
    //             let proof = merkle.prove(key, root_addr).unwrap();
    //             proof.verify(key, root_hash.0).unwrap()
    //         };

    //         assert_eq!(verified, Some(value2.to_vec()));
    //     }

    //     // this was a specific failing case
    //     #[test]
    //     fn shared_path_on_insert() {
    //         type Bytes = &'static [u8];
    //         let pairs: Vec<(Bytes, Bytes)> = vec![
    //             (
    //                 &[1, 1, 46, 82, 67, 218],
    //                 &[23, 252, 128, 144, 235, 202, 124, 243],
    //             ),
    //             (
    //                 &[1, 0, 0, 1, 1, 0, 63, 80],
    //                 &[99, 82, 31, 213, 180, 196, 49, 242],
    //             ),
    //             (
    //                 &[0, 0, 0, 169, 176, 15],
    //                 &[105, 211, 176, 51, 231, 182, 74, 207],
    //             ),
    //             (
    //                 &[1, 0, 0, 0, 53, 57, 93],
    //                 &[234, 139, 214, 220, 172, 38, 168, 164],
    //             ),
    //         ];

    //         let mut merkle = create_in_memory_merkle();
    //         let root_addr = merkle.init_sentinel().unwrap();

    //         for (key, val) in &pairs {
    //             let val = val.to_vec();
    //             merkle.insert(key, val.clone(), root_addr).unwrap();

    //             let fetched_val = merkle.get(key, root_addr).unwrap();

    //             // make sure the value was inserted
    //             assert_eq!(fetched_val.as_deref(), val.as_slice().into());
    //         }

    //         for (key, val) in pairs {
    //             let fetched_val = merkle.get(key, root_addr).unwrap();

    //             // make sure the value was inserted
    //             assert_eq!(fetched_val.as_deref(), val.into());
    //         }
    //     }

    //     #[test]
    //     fn overwrite_leaf() {
    //         let key = vec![0x00];
    //         let val = vec![1];
    //         let overwrite = vec![2];

    //         let mut merkle = create_in_memory_merkle();
    //         let root_addr = merkle.init_sentinel().unwrap();

    //         merkle.insert(&key, val.clone(), root_addr).unwrap();

    //         assert_eq!(
    //             merkle.get(&key, root_addr).unwrap().as_deref(),
    //             Some(val.as_slice())
    //         );

    //         merkle
    //             .insert(&key, overwrite.clone(), root_addr)
    //             .unwrap();

    //         assert_eq!(
    //             merkle.get(&key, root_addr).unwrap().as_deref(),
    //             Some(overwrite.as_slice())
    //         );
    //     }

    #[test]
    fn test_insert_leaf_suffix() {
        // key_2 is a suffix of key, which is a leaf
        let key = vec![0xff];
        let val = [1];
        let key_2 = vec![0xff, 0x00];
        let val_2 = [2];

        let mut merkle = create_in_memory_merkle();

        merkle.insert(&key, Box::new(val)).unwrap();
        merkle.insert(&key_2, Box::new(val_2)).unwrap();

        let got = merkle.get(&key).unwrap().unwrap();

        assert_eq!(*got, val);

        let got = merkle.get(&key_2).unwrap().unwrap();
        assert_eq!(*got, val_2);
    }

    #[test]
    fn test_insert_leaf_prefix() {
        // key_2 is a prefix of key, which is a leaf
        let key = vec![0xff, 0x00];
        let val = [1];
        let key_2 = vec![0xff];
        let val_2 = [2];

        let mut merkle = create_in_memory_merkle();

        merkle.insert(&key, Box::new(val)).unwrap();
        merkle.insert(&key_2, Box::new(val_2)).unwrap();

        let got = merkle.get(&key).unwrap().unwrap();
        assert_eq!(*got, val);

        let got = merkle.get(&key_2).unwrap().unwrap();
        assert_eq!(*got, val_2);
    }

    #[test]
    fn test_insert_sibling_leaf() {
        // The node at key is a branch node with children key_2 and key_3.
        // TODO assert in this test that key is the parent of key_2 and key_3.
        // i.e. the node types are branch, leaf, leaf respectively.
        let key = vec![0xff];
        let val = [1];
        let key_2 = vec![0xff, 0x00];
        let val_2 = [2];
        let key_3 = vec![0xff, 0x0f];
        let val_3 = [3];

        let mut merkle = create_in_memory_merkle();

        merkle.insert(&key, Box::new(val)).unwrap();
        merkle.insert(&key_2, Box::new(val_2)).unwrap();
        merkle.insert(&key_3, Box::new(val_3)).unwrap();

        let got = merkle.get(&key).unwrap().unwrap();
        assert_eq!(*got, val);

        let got = merkle.get(&key_2).unwrap().unwrap();
        assert_eq!(*got, val_2);

        let got = merkle.get(&key_3).unwrap().unwrap();
        assert_eq!(*got, val_3);
    }

    #[test]
    fn test_insert_branch_as_branch_parent() {
        let key = vec![0xff, 0xf0];
        let val = [1];
        let key_2 = vec![0xff, 0xf0, 0x00];
        let val_2 = [2];
        let key_3 = vec![0xff];
        let val_3 = [3];

        let mut merkle = create_in_memory_merkle();

        merkle.insert(&key, Box::new(val)).unwrap();
        // key is a leaf

        merkle.insert(&key_2, Box::new(val_2)).unwrap();
        // key is branch with child key_2

        merkle.insert(&key_3, Box::new(val_3)).unwrap();
        // key_3 is a branch with child key
        // key is a branch with child key_3

        let got = merkle.get(&key).unwrap().unwrap();
        assert_eq!(&*got, val);

        let got = merkle.get(&key_2).unwrap().unwrap();
        assert_eq!(&*got, val_2);

        let got = merkle.get(&key_3).unwrap().unwrap();
        assert_eq!(&*got, val_3);
    }

    #[test]
    fn test_insert_overwrite_branch_value() {
        let key = vec![0xff];
        let val = [1];
        let key_2 = vec![0xff, 0x00];
        let val_2 = [2];
        let overwrite = [3];

        let mut merkle = create_in_memory_merkle();

        merkle.insert(&key, Box::new(val)).unwrap();
        merkle.insert(&key_2, Box::new(val_2)).unwrap();

        let got = merkle.get(&key).unwrap().unwrap();
        assert_eq!(*got, val);

        let got = merkle.get(&key_2).unwrap().unwrap();
        assert_eq!(*got, val_2);

        merkle.insert(&key, Box::new(overwrite)).unwrap();

        let got = merkle.get(&key).unwrap().unwrap();
        assert_eq!(*got, overwrite);

        let got = merkle.get(&key_2).unwrap().unwrap();
        assert_eq!(*got, val_2);
    }

    //     #[test]
    //     fn single_key_proof_with_one_node() {
    //         let mut merkle = create_in_memory_merkle();
    //         let root_addr = merkle.init_sentinel().unwrap();
    //         let key = b"key";
    //         let value = b"value";

    //         merkle.insert(key, value.to_vec(), root_addr).unwrap();
    //         let root_hash = merkle.root_hash(root_addr).unwrap();

    //         let proof = merkle.prove(key, root_addr).unwrap();

    //         let verified = proof.verify(key, root_hash.0).unwrap();

    //         assert_eq!(verified, Some(value.to_vec()));
    //     }

    //     #[test]
    //     fn two_key_proof_without_shared_path() {
    //         let mut merkle = create_in_memory_merkle();
    //         let root_addr = merkle.init_sentinel().unwrap();

    //         let key1 = &[0x00];
    //         let key2 = &[0xff];

    //         merkle.insert(key1, key1.to_vec(), root_addr).unwrap();
    //         merkle.insert(key2, key2.to_vec(), root_addr).unwrap();

    //         let root_hash = merkle.root_hash(root_addr).unwrap();

    //         let verified = {
    //             let proof = merkle.prove(key1, root_addr).unwrap();
    //             proof.verify(key1, root_hash.0).unwrap()
    //         };

    //         assert_eq!(verified.as_deref(), Some(key1.as_slice()));
    //     }

    fn merkle_build_test<K: AsRef<[u8]>, V: AsRef<[u8]>>(
        items: Vec<(K, V)>,
    ) -> Result<MutableProposal<NodeStore<ImmutableProposal, MemStore>>, MerkleError> {
        let nodestore = NodeStore::new_empty_proposal(MemStore::new(vec![]).into());
        let mut merkle = new(nodestore).unwrap();
        for (k, v) in items.iter() {
            merkle.insert(k.as_ref(), Box::from(v.as_ref()))?;
        }

        Ok(merkle)
    }

    #[test]
    fn test_root_hash_simple_insertions() -> Result<(), MerkleError> {
        let items = vec![
            ("do", "verb"),
            ("doe", "reindeer"),
            ("dog", "puppy"),
            ("doge", "coin"),
            ("horse", "stallion"),
            ("ddd", "ok"),
        ];
        let nodestore = merkle_build_test(items).unwrap().hash().unwrap();
        let merkle = Merkle { nodestore };

        merkle.dump().unwrap();
        Ok(())
    }

    #[test_case(vec![], None; "empty trie")]
    #[test_case(vec![(&[0],&[0])], Some("073615413d814b23383fc2c8d8af13abfffcb371b654b98dbf47dd74b1e4d1b9"); "root")]
    #[test_case(vec![(&[0,1],&[0,1])], Some("28e67ae4054c8cdf3506567aa43f122224fe65ef1ab3e7b7899f75448a69a6fd"); "root with partial path")]
    #[test_case(vec![(&[0],&[1;32])], Some("ba0283637f46fa807280b7d08013710af08dfdc236b9b22f9d66e60592d6c8a3"); "leaf value >= 32 bytes")]
    #[test_case(vec![(&[0],&[0]),(&[0,1],&[1;32])], Some("3edbf1fdd345db01e47655bcd0a9a456857c4093188cf35c5c89b8b0fb3de17e"); "branch value >= 32 bytes")]
    #[test_case(vec![(&[0],&[0]),(&[0,1],&[0,1])], Some("c3bdc20aff5cba30f81ffd7689e94e1dbeece4a08e27f0104262431604cf45c6"); "root with leaf child")]
    #[test_case(vec![(&[0],&[0]),(&[0,1],&[0,1]),(&[0,1,2],&[0,1,2])], Some("229011c50ad4d5c2f4efe02b8db54f361ad295c4eee2bf76ea4ad1bb92676f97"); "root with branch child")]
    #[test_case(vec![(&[0],&[0]),(&[0,1],&[0,1]),(&[0,8],&[0,8]),(&[0,1,2],&[0,1,2])], Some("a683b4881cb540b969f885f538ba5904699d480152f350659475a962d6240ef9"); "root with branch child and leaf child")]
    fn test_root_hash_merkledb_compatible(kvs: Vec<(&[u8], &[u8])>, expected_hash: Option<&str>) {
        let nodestore = merkle_build_test(kvs).unwrap().hash().unwrap();
        let merkle = Merkle { nodestore };
        let Some((_, got_hash)) = merkle.root() else {
            assert!(expected_hash.is_none());
            return;
        };

        let expected_hash = expected_hash.unwrap();

        // This hash is from merkledb
        let expected_hash: [u8; 32] = hex::decode(expected_hash).unwrap().try_into().unwrap();

        assert_eq!(got_hash, TrieHash::from(expected_hash));
    }

    #[test]
    fn test_root_hash_fuzz_insertions() -> Result<(), MerkleError> {
        use rand::rngs::StdRng;
        use rand::{Rng, SeedableRng};
        let rng = std::cell::RefCell::new(StdRng::seed_from_u64(42));
        let max_len0 = 8;
        let max_len1 = 4;
        let keygen = || {
            let (len0, len1): (usize, usize) = {
                let mut rng = rng.borrow_mut();
                (
                    rng.gen_range(1..max_len0 + 1),
                    rng.gen_range(1..max_len1 + 1),
                )
            };
            let key: Vec<u8> = (0..len0)
                .map(|_| rng.borrow_mut().gen_range(0..2))
                .chain((0..len1).map(|_| rng.borrow_mut().gen()))
                .collect();
            key
        };

        for _ in 0..10 {
            let mut items = Vec::new();

            for _ in 0..10 {
                let val: Vec<u8> = (0..8).map(|_| rng.borrow_mut().gen()).collect();
                items.push((keygen(), val));
            }

            merkle_build_test(items)?;
        }

        Ok(())
    }

    // #[test]
    // #[allow(clippy::unwrap_used)]
    // fn test_root_hash_reversed_deletions() -> Result<(), MerkleError> {
    //     use rand::rngs::StdRng;
    //     use rand::{Rng, SeedableRng};
    //     let rng = std::cell::RefCell::new(StdRng::seed_from_u64(42));
    //     let max_len0 = 8;
    //     let max_len1 = 4;
    //     let keygen = || {
    //         let (len0, len1): (usize, usize) = {
    //             let mut rng = rng.borrow_mut();
    //             (
    //                 rng.gen_range(1..max_len0 + 1),
    //                 rng.gen_range(1..max_len1 + 1),
    //             )
    //         };
    //         let key: Vec<u8> = (0..len0)
    //             .map(|_| rng.borrow_mut().gen_range(0..2))
    //             .chain((0..len1).map(|_| rng.borrow_mut().gen()))
    //             .collect();
    //         key
    //     };

    //     for _ in 0..10 {
    //         let mut items: Vec<_> = (0..10)
    //             .map(|_| keygen())
    //             .map(|key| {
    //                 let val: Box<[u8]> = (0..8).map(|_| rng.borrow_mut().gen()).collect();
    //                 (key, val)
    //             })
    //             .collect();

    //         items.sort();

    //         let mut merkle =
    //             Merkle::new(HashedNodeStore::initialize(MemStore::new(vec![])).unwrap());

    //         let mut hashes = Vec::new();

    //         for (k, v) in items.iter() {
    //             hashes.push((merkle.root_hash()?, merkle.dump()?));
    //             merkle.insert(k, v.clone())?;
    //         }

    //         let mut new_hashes = Vec::new();

    //         for (k, _) in items.iter().rev() {
    //             let before = merkle.dump()?;
    //             merkle.remove(k)?;
    //             new_hashes.push((merkle.root_hash()?, k, before, merkle.dump()?));
    //         }

    //         hashes.reverse();

    //         for i in 0..hashes.len() {
    //             #[allow(clippy::indexing_slicing)]
    //             let (new_hash, key, before_removal, after_removal) = &new_hashes[i];
    //             #[allow(clippy::indexing_slicing)]
    //             let expected_hash = &hashes[i];
    //             let key = key.iter().fold(String::new(), |mut s, b| {
    //                 let _ = write!(s, "{:02x}", b);
    //                 s
    //             });
    //             // assert_eq!(new_hash, expected_hash, "\n\nkey: {key}\nbefore:\n{before_removal}\nafter:\n{after_removal}\n\nexpected:\n{expected_dump}\n");
    //         }
    //     }

    //     Ok(())
    // }

    // #[test]
    // #[allow(clippy::unwrap_used)]
    // fn test_root_hash_random_deletions() -> Result<(), MerkleError> {
    //     use rand::rngs::StdRng;
    //     use rand::seq::SliceRandom;
    //     use rand::{Rng, SeedableRng};
    //     let rng = std::cell::RefCell::new(StdRng::seed_from_u64(42));
    //     let max_len0 = 8;
    //     let max_len1 = 4;
    //     let keygen = || {
    //         let (len0, len1): (usize, usize) = {
    //             let mut rng = rng.borrow_mut();
    //             (
    //                 rng.gen_range(1..max_len0 + 1),
    //                 rng.gen_range(1..max_len1 + 1),
    //             )
    //         };
    //         let key: Vec<u8> = (0..len0)
    //             .map(|_| rng.borrow_mut().gen_range(0..2))
    //             .chain((0..len1).map(|_| rng.borrow_mut().gen()))
    //             .collect();
    //         key
    //     };

    //     for i in 0..10 {
    //         let mut items = std::collections::HashMap::new();

    //         for _ in 0..10 {
    //             let val: Box<[u8]> = (0..8).map(|_| rng.borrow_mut().gen()).collect();
    //             items.insert(keygen(), val);
    //         }

    //         let mut items_ordered: Vec<_> =
    //             items.iter().map(|(k, v)| (k.clone(), v.clone())).collect();
    //         items_ordered.sort();
    //         items_ordered.shuffle(&mut *rng.borrow_mut());
    //         let mut merkle =
    //             Merkle::new(HashedNodeStore::initialize(MemStore::new(vec![])).unwrap());

    //         for (k, v) in items.iter() {
    //             merkle.insert(k, v.clone())?;
    //         }

    //         for (k, v) in items.iter() {
    //             assert_eq!(&*merkle.get(k)?.unwrap(), &v[..]);
    //         }

    //         for (k, _) in items_ordered.into_iter() {
    //             assert!(merkle.get(&k)?.is_some());

    //             merkle.remove(&k)?;

    //             assert!(merkle.get(&k)?.is_none());

    //             items.remove(&k);

    //             for (k, v) in items.iter() {
    //                 assert_eq!(&*merkle.get(k)?.unwrap(), &v[..]);
    //             }

    //             let h = triehash::trie_root::<keccak_hasher::KeccakHasher, Vec<_>, _, _>(
    //                 items.iter().collect(),
    //             );

    //             let h0 = merkle.root_hash()?;

    //             if TrieHash::from(h) != h0 {
    //                 println!("{} != {}", hex::encode(h), hex::encode(*h0));
    //             }
    //         }

    //         println!("i = {i}");
    //     }
    //     Ok(())
    // }

    // #[test]
    // #[allow(clippy::unwrap_used, clippy::indexing_slicing)]
    // fn test_proof() -> Result<(), MerkleError> {
    //     let set = fixed_and_pseudorandom_data(500);
    //     let mut items = Vec::from_iter(set.iter());
    //     items.sort();
    //     let merkle = merkle_build_test(items.clone())?;
    //     let (keys, vals): (Vec<[u8; 32]>, Vec<[u8; 20]>) = items.into_iter().unzip();

    //     for (i, key) in keys.iter().enumerate() {
    //         let proof = merkle.prove(key)?;
    //         assert!(!proof.0.is_empty());
    //         let val = merkle.verify_proof(key, &proof)?;
    //         assert!(val.is_some());
    //         assert_eq!(val.unwrap(), vals[i]);
    //     }

    //     Ok(())
    // }

    // #[test]
    // /// Verify the proofs that end with leaf node with the given key.
    // fn test_proof_end_with_leaf() -> Result<(), MerkleError> {
    //     let items = vec![
    //         ("do", "verb"),
    //         ("doe", "reindeer"),
    //         ("dog", "puppy"),
    //         ("doge", "coin"),
    //         ("horse", "stallion"),
    //         ("ddd", "ok"),
    //     ];
    //     let merkle = merkle_build_test(items)?;
    //     let key = "doe".as_ref();

    //     let proof = merkle.prove(key)?;
    //     assert!(!proof.0.is_empty());

    //     let verify_proof = merkle.verify_proof(key, &proof)?;
    //     assert!(verify_proof.is_some());

    //     Ok(())
    // }

    // #[test]
    // /// Verify the proofs that end with branch node with the given key.
    // fn test_proof_end_with_branch() -> Result<(), MerkleError> {
    //     let items = vec![
    //         ("d", "verb"),
    //         ("do", "verb"),
    //         ("doe", "reindeer"),
    //         ("e", "coin"),
    //     ];
    //     let merkle = merkle_build_test(items)?;
    //     let key = "d".as_ref();

    //     let proof = merkle.prove(key)?;
    //     assert!(!proof.0.is_empty());

    //     let verify_proof = merkle.verify_proof(key, &proof)?;
    //     assert!(verify_proof.is_some());

    //     Ok(())
    // }

    // #[test]
    // fn test_bad_proof() -> Result<(), MerkleError> {
    //     let set = fixed_and_pseudorandom_data(800);
    //     let mut items = Vec::from_iter(set.iter());
    //     items.sort();
    //     let merkle = merkle_build_test(items.clone())?;
    //     let (keys, _): (Vec<[u8; 32]>, Vec<[u8; 20]>) = items.into_iter().unzip();

    //     for key in keys.iter() {
    //         let mut proof = merkle.prove(key)?;
    //         assert!(!proof.0.is_empty());

    //         // Delete an entry from the generated proofs.
    //         let len = proof.0.len();
    //         let new_proof = Proof(proof.0.drain().take(len - 1).collect());
    //         assert!(merkle.verify_proof(key, &new_proof).is_err());
    //     }

    //     Ok(())
    // }

    // #[test]
    // // Tests that missing keys can also be proven. The test explicitly uses a single
    // // entry trie and checks for missing keys both before and after the single entry.
    // fn test_missing_key_proof() -> Result<(), MerkleError> {
    //     let items = vec![("k", "v")];
    //     let merkle = merkle_build_test(items)?;
    //     for key in ["a", "j", "l", "z"] {
    //         let proof = merkle.prove(key.as_ref())?;
    //         assert!(!proof.0.is_empty());
    //         assert!(proof.0.len() == 1);

    //         let val = merkle.verify_proof(key.as_ref(), &proof)?;
    //         assert!(val.is_none());
    //     }

    //     Ok(())
    // }

    // #[test]
    // fn test_empty_tree_proof() -> Result<(), MerkleError> {
    //     let items: Vec<(&str, &str)> = Vec::new();
    //     let merkle = merkle_build_test(items)?;
    //     let key = "x".as_ref();

    //     let proof = merkle.prove(key)?;
    //     assert!(proof.0.is_empty());

    //     Ok(())
    // }

    // #[test]
    // // Tests normal range proof with both edge proofs as the existent proof.
    // // The test cases are generated randomly.
    // #[allow(clippy::indexing_slicing)]
    // fn test_range_proof() -> Result<(), ProofError> {
    //     let set = fixed_and_pseudorandom_data(4096);
    //     let mut items = Vec::from_iter(set.iter());
    //     items.sort();
    //     let merkle = merkle_build_test(items.clone())?;

    //     for _ in 0..10 {
    //         let start = rand::thread_rng().gen_range(0..items.len());
    //         let end = rand::thread_rng().gen_range(0..items.len() - start) + start - 1;

    //         if end <= start {
    //             continue;
    //         }

    //         let mut proof = merkle.prove(items[start].0)?;
    //         assert!(!proof.0.is_empty());
    //         let end_proof = merkle.prove(items[end - 1].0)?;
    //         assert!(!end_proof.0.is_empty());
    //         proof.extend(end_proof);

    //         let mut keys = Vec::new();
    //         let mut vals = Vec::new();
    //         for item in items[start..end].iter() {
    //             keys.push(item.0.as_ref());
    //             vals.push(&item.1);
    //         }

    //         merkle.verify_range_proof(&proof, items[start].0, items[end - 1].0, keys, vals)?;
    //     }
    //     Ok(())
    // }

    // #[test]
    // // Tests a few cases which the proof is wrong.
    // // The prover is expected to detect the error.
    // #[allow(clippy::indexing_slicing)]
    // fn test_bad_range_proof() -> Result<(), ProofError> {
    //     let set = fixed_and_pseudorandom_data(4096);
    //     let mut items = Vec::from_iter(set.iter());
    //     items.sort();
    //     let merkle = merkle_build_test(items.clone())?;

    //     for _ in 0..10 {
    //         let start = rand::thread_rng().gen_range(0..items.len());
    //         let end = rand::thread_rng().gen_range(0..items.len() - start) + start - 1;

    //         if end <= start {
    //             continue;
    //         }

    //         let mut proof = merkle.prove(items[start].0)?;
    //         assert!(!proof.0.is_empty());
    //         let end_proof = merkle.prove(items[end - 1].0)?;
    //         assert!(!end_proof.0.is_empty());
    //         proof.extend(end_proof);

    //         let mut keys: Vec<[u8; 32]> = Vec::new();
    //         let mut vals: Vec<[u8; 20]> = Vec::new();
    //         for item in items[start..end].iter() {
    //             keys.push(*item.0);
    //             vals.push(*item.1);
    //         }

    //         let test_case: u32 = rand::thread_rng().gen_range(0..6);
    //         let index = rand::thread_rng().gen_range(0..end - start);
    //         match test_case {
    //             0 => {
    //                 // Modified key
    //                 keys[index] = rand::thread_rng().gen::<[u8; 32]>(); // In theory it can't be same
    //             }
    //             1 => {
    //                 // Modified val
    //                 vals[index] = rand::thread_rng().gen::<[u8; 20]>(); // In theory it can't be same
    //             }
    //             2 => {
    //                 // Gapped entry slice
    //                 if index == 0 || index == end - start - 1 {
    //                     continue;
    //                 }
    //                 keys.remove(index);
    //                 vals.remove(index);
    //             }
    //             3 => {
    //                 // Out of order
    //                 let index_1 = rand::thread_rng().gen_range(0..end - start);
    //                 let index_2 = rand::thread_rng().gen_range(0..end - start);
    //                 if index_1 == index_2 {
    //                     continue;
    //                 }
    //                 keys.swap(index_1, index_2);
    //                 vals.swap(index_1, index_2);
    //             }
    //             4 => {
    //                 // Set random key to empty, do nothing
    //                 keys[index] = [0; 32];
    //             }
    //             5 => {
    //                 // Set random value to nil
    //                 vals[index] = [0; 20];
    //             }
    //             _ => unreachable!(),
    //         }

    //         let keys_slice = keys.iter().map(|k| k.as_ref()).collect::<Vec<&[u8]>>();
    //         assert!(merkle
    //             .verify_range_proof(&proof, items[start].0, items[end - 1].0, keys_slice, vals)
    //             .is_err());
    //     }

    //     Ok(())
    // }

    // #[test]
    // // Tests normal range proof with two non-existent proofs.
    // // The test cases are generated randomly.
    // #[allow(clippy::indexing_slicing)]
    // fn test_range_proof_with_non_existent_proof() -> Result<(), ProofError> {
    //     let set = fixed_and_pseudorandom_data(4096);
    //     let mut items = Vec::from_iter(set.iter());
    //     items.sort();
    //     let merkle = merkle_build_test(items.clone())?;

    //     for _ in 0..10 {
    //         let start = rand::thread_rng().gen_range(0..items.len());
    //         let end = rand::thread_rng().gen_range(0..items.len() - start) + start - 1;

    //         if end <= start {
    //             continue;
    //         }

    //         // Short circuit if the decreased key is same with the previous key
    //         let first = decrease_key(items[start].0);
    //         if start != 0 && first.as_ref() == items[start - 1].0.as_ref() {
    //             continue;
    //         }
    //         // Short circuit if the decreased key is underflow
    //         if &first > items[start].0 {
    //             continue;
    //         }
    //         // Short circuit if the increased key is same with the next key
    //         let last = increase_key(items[end - 1].0);
    //         if end != items.len() && last.as_ref() == items[end].0.as_ref() {
    //             continue;
    //         }
    //         // Short circuit if the increased key is overflow
    //         if &last < items[end - 1].0 {
    //             continue;
    //         }

    //         let mut proof = merkle.prove(&first)?;
    //         assert!(!proof.0.is_empty());
    //         let end_proof = merkle.prove(&last)?;
    //         assert!(!end_proof.0.is_empty());
    //         proof.extend(end_proof);

    //         let mut keys: Vec<&[u8]> = Vec::new();
    //         let mut vals: Vec<[u8; 20]> = Vec::new();
    //         for item in items[start..end].iter() {
    //             keys.push(item.0);
    //             vals.push(*item.1);
    //         }

    //         merkle.verify_range_proof(&proof, &first, &last, keys, vals)?;
    //     }

    //     // Special case, two edge proofs for two edge key.
    //     let first = &[0; 32];
    //     let last = &[255; 32];
    //     let mut proof = merkle.prove(first)?;
    //     assert!(!proof.0.is_empty());
    //     let end_proof = merkle.prove(last)?;
    //     assert!(!end_proof.0.is_empty());
    //     proof.extend(end_proof);

    //     let (keys, vals): (Vec<&[u8; 32]>, Vec<&[u8; 20]>) = items.into_iter().unzip();
    //     let keys = keys.iter().map(|k| k.as_ref()).collect::<Vec<&[u8]>>();
    //     merkle.verify_range_proof(&proof, first, last, keys, vals)?;

    //     Ok(())
    // }

    // #[test]
    // // Tests such scenarios:
    // // - There exists a gap between the first element and the left edge proof
    // // - There exists a gap between the last element and the right edge proof
    // #[allow(clippy::indexing_slicing)]
    // fn test_range_proof_with_invalid_non_existent_proof() -> Result<(), ProofError> {
    //     let set = fixed_and_pseudorandom_data(4096);
    //     let mut items = Vec::from_iter(set.iter());
    //     items.sort();
    //     let merkle = merkle_build_test(items.clone())?;

    //     // Case 1
    //     let mut start = 100;
    //     let mut end = 200;
    //     let first = decrease_key(items[start].0);

    //     let mut proof = merkle.prove(&first)?;
    //     assert!(!proof.0.is_empty());
    //     let end_proof = merkle.prove(items[end - 1].0)?;
    //     assert!(!end_proof.0.is_empty());
    //     proof.extend(end_proof);

    //     start = 105; // Gap created
    //     let mut keys: Vec<&[u8]> = Vec::new();
    //     let mut vals: Vec<[u8; 20]> = Vec::new();
    //     // Create gap
    //     for item in items[start..end].iter() {
    //         keys.push(item.0);
    //         vals.push(*item.1);
    //     }
    //     assert!(merkle
    //         .verify_range_proof(&proof, &first, items[end - 1].0, keys, vals)
    //         .is_err());

    //     // Case 2
    //     start = 100;
    //     end = 200;
    //     let last = increase_key(items[end - 1].0);

    //     let mut proof = merkle.prove(items[start].0)?;
    //     assert!(!proof.0.is_empty());
    //     let end_proof = merkle.prove(&last)?;
    //     assert!(!end_proof.0.is_empty());
    //     proof.extend(end_proof);

    //     end = 195; // Capped slice
    //     let mut keys: Vec<&[u8]> = Vec::new();
    //     let mut vals: Vec<[u8; 20]> = Vec::new();
    //     // Create gap
    //     for item in items[start..end].iter() {
    //         keys.push(item.0);
    //         vals.push(*item.1);
    //     }
    //     assert!(merkle
    //         .verify_range_proof(&proof, items[start].0, &last, keys, vals)
    //         .is_err());

    //     Ok(())
    // }

    // #[test]
    // // Tests the proof with only one element. The first edge proof can be existent one or
    // // non-existent one.
    // #[allow(clippy::indexing_slicing)]
    // fn test_one_element_range_proof() -> Result<(), ProofError> {
    //     let set = fixed_and_pseudorandom_data(4096);
    //     let mut items = Vec::from_iter(set.iter());
    //     items.sort();
    //     let merkle = merkle_build_test(items.clone())?;

    //     // One element with existent edge proof, both edge proofs
    //     // point to the SAME key.
    //     let start = 1000;
    //     let start_proof = merkle.prove(items[start].0)?;
    //     assert!(!start_proof.0.is_empty());

    //     merkle.verify_range_proof(
    //         &start_proof,
    //         items[start].0,
    //         items[start].0,
    //         vec![items[start].0],
    //         vec![&items[start].1],
    //     )?;

    //     // One element with left non-existent edge proof
    //     let first = decrease_key(items[start].0);
    //     let mut proof = merkle.prove(&first)?;
    //     assert!(!proof.0.is_empty());
    //     let end_proof = merkle.prove(items[start].0)?;
    //     assert!(!end_proof.0.is_empty());
    //     proof.extend(end_proof);

    //     merkle.verify_range_proof(
    //         &proof,
    //         &first,
    //         items[start].0,
    //         vec![items[start].0],
    //         vec![*items[start].1],
    //     )?;

    //     // One element with right non-existent edge proof
    //     let last = increase_key(items[start].0);
    //     let mut proof = merkle.prove(items[start].0)?;
    //     assert!(!proof.0.is_empty());
    //     let end_proof = merkle.prove(&last)?;
    //     assert!(!end_proof.0.is_empty());
    //     proof.extend(end_proof);

    //     merkle.verify_range_proof(
    //         &proof,
    //         items[start].0,
    //         &last,
    //         vec![items[start].0],
    //         vec![*items[start].1],
    //     )?;

    //     // One element with two non-existent edge proofs
    //     let mut proof = merkle.prove(&first)?;
    //     assert!(!proof.0.is_empty());
    //     let end_proof = merkle.prove(&last)?;
    //     assert!(!end_proof.0.is_empty());
    //     proof.extend(end_proof);

    //     merkle.verify_range_proof(
    //         &proof,
    //         &first,
    //         &last,
    //         vec![items[start].0],
    //         vec![*items[start].1],
    //     )?;

    //     // Test the mini trie with only a single element.
    //     let key = rand::thread_rng().gen::<[u8; 32]>();
    //     let val = rand::thread_rng().gen::<[u8; 20]>();
    //     let merkle = merkle_build_test(vec![(key, val)])?;

    //     let first = &[0; 32];
    //     let mut proof = merkle.prove(first)?;
    //     assert!(!proof.0.is_empty());
    //     let end_proof = merkle.prove(&key)?;
    //     assert!(!end_proof.0.is_empty());
    //     proof.extend(end_proof);

    //     merkle.verify_range_proof(&proof, first, &key, vec![&key], vec![val])?;

    //     Ok(())
    // }

    // #[test]
    // // Tests the range proof with all elements.
    // // The edge proofs can be nil.
    // #[allow(clippy::indexing_slicing)]
    // fn test_all_elements_proof() -> Result<(), ProofError> {
    //     let set = fixed_and_pseudorandom_data(4096);
    //     let mut items = Vec::from_iter(set.iter());
    //     items.sort();
    //     let merkle = merkle_build_test(items.clone())?;

    //     let item_iter = items.clone().into_iter();
    //     let keys: Vec<&[u8]> = item_iter.clone().map(|item| item.0.as_ref()).collect();
    //     let vals: Vec<&[u8; 20]> = item_iter.map(|item| item.1).collect();

    //     let empty_proof = Proof(HashMap::<[u8; 32], Vec<u8>>::new());
    //     let empty_key: [u8; 32] = [0; 32];
    //     merkle.verify_range_proof(
    //         &empty_proof,
    //         &empty_key,
    //         &empty_key,
    //         keys.clone(),
    //         vals.clone(),
    //     )?;

    //     // With edge proofs, it should still work.
    //     let start = 0;
    //     let end = &items.len() - 1;

    //     let mut proof = merkle.prove(items[start].0)?;
    //     assert!(!proof.0.is_empty());
    //     let end_proof = merkle.prove(items[end].0)?;
    //     assert!(!end_proof.0.is_empty());
    //     proof.extend(end_proof);

    //     merkle.verify_range_proof(
    //         &proof,
    //         items[start].0,
    //         items[end].0,
    //         keys.clone(),
    //         vals.clone(),
    //     )?;

    //     // Even with non-existent edge proofs, it should still work.
    //     let first = &[0; 32];
    //     let last = &[255; 32];
    //     let mut proof = merkle.prove(first)?;
    //     assert!(!proof.0.is_empty());
    //     let end_proof = merkle.prove(last)?;
    //     assert!(!end_proof.0.is_empty());
    //     proof.extend(end_proof);

    //     merkle.verify_range_proof(&proof, first, last, keys, vals)?;

    //     Ok(())
    // }

    // #[test]
    // // Tests the range proof with "no" element. The first edge proof must
    // // be a non-existent proof.
    // #[allow(clippy::indexing_slicing)]
    // fn test_empty_range_proof() -> Result<(), ProofError> {
    //     let set = fixed_and_pseudorandom_data(4096);
    //     let mut items = Vec::from_iter(set.iter());
    //     items.sort();
    //     let merkle = merkle_build_test(items.clone())?;

    //     let cases = [(items.len() - 1, false)];
    //     for c in cases.iter() {
    //         let first = increase_key(items[c.0].0);
    //         let proof = merkle.prove(&first)?;
    //         assert!(!proof.0.is_empty());

    //         // key and value vectors are intentionally empty.
    //         let keys: Vec<&[u8]> = Vec::new();
    //         let vals: Vec<[u8; 20]> = Vec::new();

    //         if c.1 {
    //             assert!(merkle
    //                 .verify_range_proof(&proof, &first, &first, keys, vals)
    //                 .is_err());
    //         } else {
    //             merkle.verify_range_proof(&proof, &first, &first, keys, vals)?;
    //         }
    //     }

    //     Ok(())
    // }

    // #[test]
    // // Focuses on the small trie with embedded nodes. If the gapped
    // // node is embedded in the trie, it should be detected too.
    // #[allow(clippy::indexing_slicing)]
    // fn test_gapped_range_proof() -> Result<(), ProofError> {
    //     let mut items = Vec::new();
    //     // Sorted entries
    //     for i in 0..10_u32 {
    //         let mut key = [0; 32];
    //         for (index, d) in i.to_be_bytes().iter().enumerate() {
    //             key[index] = *d;
    //         }
    //         items.push((key, i.to_be_bytes()));
    //     }
    //     let merkle = merkle_build_test(items.clone())?;

    //     let first = 2;
    //     let last = 8;

    //     let mut proof = merkle.prove(&items[first].0)?;
    //     assert!(!proof.0.is_empty());
    //     let end_proof = merkle.prove(&items[last - 1].0)?;
    //     assert!(!end_proof.0.is_empty());
    //     proof.extend(end_proof);

    //     let middle = (first + last) / 2 - first;
    //     let (keys, vals): (Vec<&[u8]>, Vec<&[u8; 4]>) = items[first..last]
    //         .iter()
    //         .enumerate()
    //         .filter(|(pos, _)| *pos != middle)
    //         .map(|(_, item)| (item.0.as_ref(), &item.1))
    //         .unzip();

    //     assert!(merkle
    //         .verify_range_proof(&proof, &items[0].0, &items[items.len() - 1].0, keys, vals)
    //         .is_err());

    //     Ok(())
    // }

    // #[test]
    // // Tests the element is not in the range covered by proofs.
    // #[allow(clippy::indexing_slicing)]
    // fn test_same_side_proof() -> Result<(), MerkleError> {
    //     let set = fixed_and_pseudorandom_data(4096);
    //     let mut items = Vec::from_iter(set.iter());
    //     items.sort();
    //     let merkle = merkle_build_test(items.clone())?;

    //     let pos = 1000;
    //     let mut last = decrease_key(items[pos].0);
    //     let mut first = last;
    //     first = decrease_key(&first);

    //     let mut proof = merkle.prove(&first)?;
    //     assert!(!proof.0.is_empty());
    //     let end_proof = merkle.prove(&last)?;
    //     assert!(!end_proof.0.is_empty());
    //     proof.extend(end_proof);

    //     assert!(merkle
    //         .verify_range_proof(
    //             &proof,
    //             &first,
    //             &last,
    //             vec![items[pos].0],
    //             vec![items[pos].1]
    //         )
    //         .is_err());

    //     first = increase_key(items[pos].0);
    //     last = first;
    //     last = increase_key(&last);

    //     let mut proof = merkle.prove(&first)?;
    //     assert!(!proof.0.is_empty());
    //     let end_proof = merkle.prove(&last)?;
    //     assert!(!end_proof.0.is_empty());
    //     proof.extend(end_proof);

    //     assert!(merkle
    //         .verify_range_proof(
    //             &proof,
    //             &first,
    //             &last,
    //             vec![items[pos].0],
    //             vec![items[pos].1]
    //         )
    //         .is_err());

    //     Ok(())
    // }

    // #[test]
    // #[allow(clippy::indexing_slicing)]
    // // Tests the range starts from zero.
    // fn test_single_side_range_proof() -> Result<(), ProofError> {
    //     for _ in 0..10 {
    //         let mut set = HashMap::new();
    //         for _ in 0..4096_u32 {
    //             let key = rand::thread_rng().gen::<[u8; 32]>();
    //             let val = rand::thread_rng().gen::<[u8; 20]>();
    //             set.insert(key, val);
    //         }
    //         let mut items = Vec::from_iter(set.iter());
    //         items.sort();
    //         let merkle = merkle_build_test(items.clone())?;

    //         let cases = vec![0, 1, 100, 1000, items.len() - 1];
    //         for case in cases {
    //             let start = &[0; 32];
    //             let mut proof = merkle.prove(start)?;
    //             assert!(!proof.0.is_empty());
    //             let end_proof = merkle.prove(items[case].0)?;
    //             assert!(!end_proof.0.is_empty());
    //             proof.extend(end_proof);

    //             let item_iter = items.clone().into_iter().take(case + 1);
    //             let keys = item_iter.clone().map(|item| item.0.as_ref()).collect();
    //             let vals = item_iter.map(|item| item.1).collect();

    //             merkle.verify_range_proof(&proof, start, items[case].0, keys, vals)?;
    //         }
    //     }
    //     Ok(())
    // }

    // #[test]
    // #[allow(clippy::indexing_slicing)]
    // // Tests the range ends with 0xffff...fff.
    // fn test_reverse_single_side_range_proof() -> Result<(), ProofError> {
    //     for _ in 0..10 {
    //         let mut set = HashMap::new();
    //         for _ in 0..1024_u32 {
    //             let key = rand::thread_rng().gen::<[u8; 32]>();
    //             let val = rand::thread_rng().gen::<[u8; 20]>();
    //             set.insert(key, val);
    //         }
    //         let mut items = Vec::from_iter(set.iter());
    //         items.sort();
    //         let merkle = merkle_build_test(items.clone())?;

    //         let cases = vec![0, 1, 100, 1000, items.len() - 1];
    //         for case in cases {
    //             let end = &[255; 32];
    //             let mut proof = merkle.prove(items[case].0)?;
    //             assert!(!proof.0.is_empty());
    //             let end_proof = merkle.prove(end)?;
    //             assert!(!end_proof.0.is_empty());
    //             proof.extend(end_proof);

    //             let item_iter = items.clone().into_iter().skip(case);
    //             let keys = item_iter.clone().map(|item| item.0.as_ref()).collect();
    //             let vals = item_iter.map(|item| item.1).collect();

    //             merkle.verify_range_proof(&proof, items[case].0, end, keys, vals)?;
    //         }
    //     }
    //     Ok(())
    // }

    // #[test]
    // // Tests the range starts with zero and ends with 0xffff...fff.
    // fn test_both_sides_range_proof() -> Result<(), ProofError> {
    //     for _ in 0..10 {
    //         let mut set = HashMap::new();
    //         for _ in 0..4096_u32 {
    //             let key = rand::thread_rng().gen::<[u8; 32]>();
    //             let val = rand::thread_rng().gen::<[u8; 20]>();
    //             set.insert(key, val);
    //         }
    //         let mut items = Vec::from_iter(set.iter());
    //         items.sort();
    //         let merkle = merkle_build_test(items.clone())?;

    //         let start = &[0; 32];
    //         let end = &[255; 32];

    //         let mut proof = merkle.prove(start)?;
    //         assert!(!proof.0.is_empty());
    //         let end_proof = merkle.prove(end)?;
    //         assert!(!end_proof.0.is_empty());
    //         proof.extend(end_proof);

    //         let (keys, vals): (Vec<&[u8; 32]>, Vec<&[u8; 20]>) = items.into_iter().unzip();
    //         let keys = keys.iter().map(|k| k.as_ref()).collect::<Vec<&[u8]>>();
    //         merkle.verify_range_proof(&proof, start, end, keys, vals)?;
    //     }
    //     Ok(())
    // }

    // #[test]
    // #[allow(clippy::indexing_slicing)]
    // // Tests normal range proof with both edge proofs
    // // as the existent proof, but with an extra empty value included, which is a
    // // noop technically, but practically should be rejected.
    // fn test_empty_value_range_proof() -> Result<(), ProofError> {
    //     let set = fixed_and_pseudorandom_data(512);
    //     let mut items = Vec::from_iter(set.iter());
    //     items.sort();
    //     let merkle = merkle_build_test(items.clone())?;

    //     // Create a new entry with a slightly modified key
    //     let mid_index = items.len() / 2;
    //     let key = increase_key(items[mid_index - 1].0);
    //     let empty_value: [u8; 20] = [0; 20];
    //     items.splice(mid_index..mid_index, [(&key, &empty_value)].iter().cloned());

    //     let start = 1;
    //     let end = items.len() - 1;

    //     let mut proof = merkle.prove(items[start].0)?;
    //     assert!(!proof.0.is_empty());
    //     let end_proof = merkle.prove(items[end - 1].0)?;
    //     assert!(!end_proof.0.is_empty());
    //     proof.extend(end_proof);

    //     let item_iter = items.clone().into_iter().skip(start).take(end - start);
    //     let keys = item_iter.clone().map(|item| item.0.as_ref()).collect();
    //     let vals = item_iter.map(|item| item.1).collect();
    //     assert!(merkle
    //         .verify_range_proof(&proof, items[start].0, items[end - 1].0, keys, vals)
    //         .is_err());

    //     Ok(())
    // }

    // #[test]
    // #[allow(clippy::indexing_slicing)]
    // // Tests the range proof with all elements,
    // // but with an extra empty value included, which is a noop technically, but
    // // practically should be rejected.
    // fn test_all_elements_empty_value_range_proof() -> Result<(), ProofError> {
    //     let set = fixed_and_pseudorandom_data(512);
    //     let mut items = Vec::from_iter(set.iter());
    //     items.sort();
    //     let merkle = merkle_build_test(items.clone())?;

    //     // Create a new entry with a slightly modified key
    //     let mid_index = items.len() / 2;
    //     let key = increase_key(items[mid_index - 1].0);
    //     let empty_value: [u8; 20] = [0; 20];
    //     items.splice(mid_index..mid_index, [(&key, &empty_value)].iter().cloned());

    //     let start = 0;
    //     let end = items.len() - 1;

    //     let mut proof = merkle.prove(items[start].0)?;
    //     assert!(!proof.0.is_empty());
    //     let end_proof = merkle.prove(items[end].0)?;
    //     assert!(!end_proof.0.is_empty());
    //     proof.extend(end_proof);

    //     let item_iter = items.clone().into_iter();
    //     let keys = item_iter.clone().map(|item| item.0.as_ref()).collect();
    //     let vals = item_iter.map(|item| item.1).collect();
    //     assert!(merkle
    //         .verify_range_proof(&proof, items[start].0, items[end].0, keys, vals)
    //         .is_err());

    //     Ok(())
    // }

    // #[test]
    // fn test_range_proof_keys_with_shared_prefix() -> Result<(), ProofError> {
    //     let items = vec![
    //         (
    //             hex::decode("aa10000000000000000000000000000000000000000000000000000000000000")
    //                 .expect("Decoding failed"),
    //             hex::decode("02").expect("Decoding failed"),
    //         ),
    //         (
    //             hex::decode("aa20000000000000000000000000000000000000000000000000000000000000")
    //                 .expect("Decoding failed"),
    //             hex::decode("03").expect("Decoding failed"),
    //         ),
    //     ];
    //     let merkle = merkle_build_test(items.clone())?;

    //     let start = hex::decode("0000000000000000000000000000000000000000000000000000000000000000")
    //         .expect("Decoding failed");
    //     let end = hex::decode("ffffffffffffffffffffffffffffffffffffffffffffffffffffffffffffffff")
    //         .expect("Decoding failed");

    //     let mut proof = merkle.prove(&start)?;
    //     assert!(!proof.0.is_empty());
    //     let end_proof = merkle.prove(&end)?;
    //     assert!(!end_proof.0.is_empty());
    //     proof.extend(end_proof);

    //     let keys = items.iter().map(|item| item.0.as_ref()).collect();
    //     let vals = items.iter().map(|item| item.1.clone()).collect();

    //     merkle.verify_range_proof(&proof, &start, &end, keys, vals)?;

    //     Ok(())
    // }

    // #[test]
    // #[allow(clippy::indexing_slicing)]
    // // Tests a malicious proof, where the proof is more or less the
    // // whole trie. This is to match corresponding test in geth.
    // fn test_bloadted_range_proof() -> Result<(), ProofError> {
    //     // Use a small trie
    //     let mut items = Vec::new();
    //     for i in 0..100_u32 {
    //         let mut key: [u8; 32] = [0; 32];
    //         let mut value: [u8; 20] = [0; 20];
    //         for (index, d) in i.to_be_bytes().iter().enumerate() {
    //             key[index] = *d;
    //             value[index] = *d;
    //         }
    //         items.push((key, value));
    //     }
    //     let merkle = merkle_build_test(items.clone())?;

    //     // In the 'malicious' case, we add proofs for every single item
    //     // (but only one key/value pair used as leaf)
    //     let mut proof = Proof(HashMap::new());
    //     let mut keys = Vec::new();
    //     let mut vals = Vec::new();
    //     for (i, item) in items.iter().enumerate() {
    //         let cur_proof = merkle.prove(&item.0)?;
    //         assert!(!cur_proof.0.is_empty());
    //         proof.extend(cur_proof);
    //         if i == 50 {
    //             keys.push(item.0.as_ref());
    //             vals.push(item.1);
    //         }
    //     }

    //     merkle.verify_range_proof(&proof, keys[0], keys[keys.len() - 1], keys.clone(), vals)?;

    //     Ok(())
    // }

    // generate pseudorandom data, but prefix it with some known data
    // The number of fixed data points is 100; you specify how much random data you want
    // #[allow(clippy::indexing_slicing)]
    // fn fixed_and_pseudorandom_data(random_count: u32) -> HashMap<[u8; 32], [u8; 20]> {
    //     let mut items: HashMap<[u8; 32], [u8; 20]> = HashMap::new();
    //     for i in 0..100_u32 {
    //         let mut key: [u8; 32] = [0; 32];
    //         let mut value: [u8; 20] = [0; 20];
    //         for (index, d) in i.to_be_bytes().iter().enumerate() {
    //             key[index] = *d;
    //             value[index] = *d;
    //         }
    //         items.insert(key, value);

    //         let mut more_key: [u8; 32] = [0; 32];
    //         for (index, d) in (i + 10).to_be_bytes().iter().enumerate() {
    //             more_key[index] = *d;
    //         }
    //         items.insert(more_key, value);
    //     }

    //     // read FIREWOOD_TEST_SEED from the environment. If it's there, parse it into a u64.
    //     let seed = std::env::var("FIREWOOD_TEST_SEED")
    //         .ok()
    //         .map_or_else(
    //             || None,
    //             |s| Some(str::parse(&s).expect("couldn't parse FIREWOOD_TEST_SEED; must be a u64")),
    //         )
    //         .unwrap_or_else(|| thread_rng().gen());

    //     // the test framework will only render this in verbose mode or if the test fails
    //     // to re-run the test when it fails, just specify the seed instead of randomly
    //     // selecting one
    //     eprintln!("Seed {seed}: to rerun with this data, export FIREWOOD_TEST_SEED={seed}");
    //     let mut r = StdRng::seed_from_u64(seed);
    //     for _ in 0..random_count {
    //         let key = r.gen::<[u8; 32]>();
    //         let val = r.gen::<[u8; 20]>();
    //         items.insert(key, val);
    //     }
    //     items
    // }

    // fn increase_key(key: &[u8; 32]) -> [u8; 32] {
    //     let mut new_key = *key;
    //     for ch in new_key.iter_mut().rev() {
    //         let overflow;
    //         (*ch, overflow) = ch.overflowing_add(1);
    //         if !overflow {
    //             break;
    //         }
    //     }
    //     new_key
    // }

    // fn decrease_key(key: &[u8; 32]) -> [u8; 32] {
    //     let mut new_key = *key;
    //     for ch in new_key.iter_mut().rev() {
    //         let overflow;
    //         (*ch, overflow) = ch.overflowing_sub(1);
    //         if !overflow {
    //             break;
    //         }
    //     }
    //     new_key
    // }
}<|MERGE_RESOLUTION|>--- conflicted
+++ resolved
@@ -487,15 +487,10 @@
     }
 }
 
-/// Returns a new merkle using the given [NodeStore].
+/// Returns a new merkle using the given `nodestore`.
 /// If the nodestore has a root address, the root node is read and used as the root.
-<<<<<<< HEAD
-/// Otherwise, the root is set to [Root::None] (i.e. this trie is empty).
+/// Otherwise, the root is set to None (i.e. this trie is empty).
 pub fn new<T: NodeWriter>(mut nodestore: T) -> Result<MutableProposal<T>, MerkleError> {
-=======
-/// Otherwise, the root is set to None (i.e. this trie is empty).
-pub fn new<T: NodeWriter>(nodestore: T) -> Result<MutableProposal<T>, MerkleError> {
->>>>>>> 4361a175
     let Some(root_addr) = nodestore.root_address() else {
         return Ok(MutableProposal {
             root: None,
