// Copyright (C) 2023, Ava Labs, Inc. All rights reserved.
// See the file LICENSE.md for licensing terms.

<<<<<<< HEAD
use crate::hashednode::{hash_node, Hashable, ValueDigest};
=======
use crate::hashednode::{hash_node, ValueDigest};
>>>>>>> 11f2921b
use crate::proof::{Proof, ProofError, ProofNode};
use crate::stream::{MerkleKeyValueStream, PathIterator};
use crate::v2::api;
use futures::{StreamExt, TryStreamExt};
use std::collections::HashSet;
use std::fmt::Debug;
use std::future::ready;
use std::io::Write;
use std::iter::once;
use std::sync::Arc;
use storage::{
    BranchNode, Child, LeafNode, LinearAddress, NibblesIterator, Node, NodeStore, Path,
    ReadLinearStore, TrieHash, WriteLinearStore,
};

use thiserror::Error;

pub type Key = Box<[u8]>;
pub type Value = Vec<u8>;

#[derive(Debug, Error)]
pub enum MerkleError {
    #[error("can't generate proof for empty node")]
    Empty,
    #[error("read only")]
    ReadOnly,
    #[error("node not a branch node")]
    NotBranchNode,
    #[error("IO error: {0:?}")]
    IO(#[from] std::io::Error),
    #[error("parent should not be a leaf branch")]
    ParentLeafBranch,
    #[error("removing internal node references failed")]
    UnsetInternal,
    #[error("merkle serde error: {0}")]
    BinarySerdeError(String),
    #[error("invalid utf8")]
    UTF8Error,
    #[error("node not found")]
    NodeNotFound,
}

// convert a set of nibbles into a printable string
// panics if there is a non-nibble byte in the set
fn nibbles_formatter<X: IntoIterator<Item = u8>>(nib: X) -> String {
    nib.into_iter()
        .map(|c| {
            *b"0123456789abcdef"
                .get(c as usize)
                .expect("requires nibbles") as char
        })
        .collect::<String>()
}

macro_rules! write_attributes {
    ($writer:ident, $node:expr, $value:expr) => {
        if !$node.partial_path.0.is_empty() {
            write!(
                $writer,
                " pp={}",
                nibbles_formatter($node.partial_path.0.clone())
            )?;
        }
        #[allow(clippy::unnecessary_to_owned)]
        if !$value.is_empty() {
            match std::str::from_utf8($value) {
                Ok(string) if string.chars().all(char::is_alphanumeric) => {
                    write!($writer, " val={}", string)?
                }
                _ => {
                    write!($writer, " val={}", hex::encode($value))?;
                }
            }
        }
    };
}

pub trait NodeReader {
    fn read_node(&self, addr: LinearAddress) -> Result<Arc<Node>, MerkleError>;
    /// Returns the root address of the trie stored on disk
    fn root_address(&self) -> Option<LinearAddress>;
}

// TODO: write an actual implementation for NodeReader in the storage crate.
// This "implementation" exists solely to allow the tests to compile.
impl<T: ReadLinearStore> NodeReader for NodeStore<T> {
    fn read_node(&self, addr: LinearAddress) -> Result<Arc<Node>, MerkleError> {
        let node = self.read_node(addr).map_err(MerkleError::IO)?;
        Ok(Arc::new(node))
    }

    fn root_address(&self) -> Option<LinearAddress> {
        self.root_address()
    }
}

pub trait NodeWriter: NodeReader {
    fn set_root(&mut self, addr: Option<LinearAddress>) -> Result<(), MerkleError>;
    fn create_node(&mut self, node: Node) -> Result<LinearAddress, MerkleError>;
    fn delete_node(&mut self, addr: LinearAddress) -> Result<(), MerkleError>;
}

// TODO: write an actual implementation for NodeWriter in the storage crate.
// This "implementation" exists solely to allow the tests to compile.
impl<T: WriteLinearStore> NodeWriter for NodeStore<T> {
    fn set_root(&mut self, addr: Option<LinearAddress>) -> Result<(), MerkleError> {
        self.set_root(addr).map_err(Into::into)
    }

    fn create_node(&mut self, node: Node) -> Result<LinearAddress, MerkleError> {
        self.create_node(node).map_err(Into::into)
    }

    fn delete_node(&mut self, addr: LinearAddress) -> Result<(), MerkleError> {
        self.delete_node(addr).map_err(Into::into)
    }
}

/// Returns the value mapped to by `key` in the subtrie rooted at `node`.
fn get_helper<T: NodeReader>(
    nodestore: &T,
    node: &Node,
    key: &[u8],
) -> Result<Option<Box<[u8]>>, MerkleError> {
    // 4 possibilities for the position of the `key` relative to `node`:
    // 1. The node is at `key`
    // 2. The key is above the node (i.e. its ancestor)
    // 3. The key is below the node (i.e. its descendant)
    // 4. Neither is an ancestor of the other
    let path_overlap = PrefixOverlap::from(key, node.partial_path().as_ref());
    let unique_key = path_overlap.unique_a;
    let unique_node = path_overlap.unique_b;

    match (
        unique_key.split_first().map(|(index, path)| (*index, path)),
        unique_node.split_first(),
    ) {
        (_, Some(_)) => {
            // Case (2) or (4)
            Ok(None)
        }
        (None, None) => return Ok(node.value().map(|v| v.to_vec().into_boxed_slice())), // 1. The node is at `key`
        (Some((child_index, key)), None) => {
            // 3. The key is below the node (i.e. its descendant)
            match node {
                Node::Leaf(leaf) => Ok(Some(leaf.value.clone())),
                Node::Branch(branch) => {
                    #[allow(clippy::indexing_slicing)]
                    let child = match &branch.children[child_index as usize] {
                        None => return Ok(None),
                        Some(Child::Node(node)) => node,
                        Some(Child::AddressWithHash(addr, _)) => &nodestore.read_node(*addr)?,
                    };

                    get_helper(nodestore, child, key)
                }
            }
        }
    }
}

#[derive(Debug)]
pub struct Merkle<T: NodeReader> {
    nodestore: T,
}

impl<T: NodeReader> Merkle<T> {
    pub fn root(&self) -> Option<(LinearAddress, TrieHash)> {
        // TODO the nodestore should have the hash already
        let root_addr = self.nodestore.root_address()?;
        let root = self
            .read_node(root_addr)
            .expect("TODO don't use expect here");
        let root_hash = hash_node(&root, &Path::new());
        Some((root_addr, root_hash))
    }

    pub(crate) fn read_node(&self, addr: LinearAddress) -> Result<Arc<Node>, MerkleError> {
        self.nodestore.read_node(addr)
    }

    /// Returns a proof that the given key has a certain value,
    /// or that the key isn't in the trie.
<<<<<<< HEAD
    pub fn prove(&self, key: &[u8]) -> Result<Proof<ProofNode>, MerkleError> {
=======
    pub fn prove(&self, key: &[u8]) -> Result<Proof, MerkleError> {
>>>>>>> 11f2921b
        let Some(root_addr) = self.nodestore.root_address() else {
            return Err(MerkleError::Empty);
        };

        // Get the path to the key
        let path_iter = self.path_iter(key)?;
        let mut proof = Vec::new();
        for node in path_iter {
            let node = node?;
            proof.push(ProofNode::from(node));
        }

        if proof.is_empty() {
            // No nodes, even the root, are before `key`.
            // The root alone proves the non-existence of `key`.
            let root = self.read_node(root_addr)?;

            // TODO reduce duplicate code with ProofNode::from<PathIterItem>
            let mut child_hashes: [Option<TrieHash>; BranchNode::MAX_CHILDREN] = Default::default();
            if let Some(branch) = root.as_branch() {
                // TODO danlaine: can we avoid indexing?
                #[allow(clippy::indexing_slicing)]
                for (i, hash) in branch.children_iter() {
                    child_hashes[i] = Some(hash.clone());
                }
            }

            proof.push(ProofNode {
                key: root.partial_path().bytes(),
                value_digest: root
                    .value()
                    .map(|value| ValueDigest::Value(value.to_vec().into_boxed_slice())),
                child_hashes,
            })
        }

        Ok(Proof(proof.into_boxed_slice()))
    }

    pub fn verify_proof(
        &self,
        _key: &[u8],
<<<<<<< HEAD
        _proof: &Proof<impl Hashable>,
=======
        _proof: &Proof,
>>>>>>> 11f2921b
    ) -> Result<Option<Vec<u8>>, MerkleError> {
        todo!()
    }

    pub fn verify_range_proof<V: AsRef<[u8]>>(
        &self,
<<<<<<< HEAD
        _proof: &Proof<impl Hashable>,
=======
        _proof: &Proof,
>>>>>>> 11f2921b
        _first_key: &[u8],
        _last_key: &[u8],
        _keys: Vec<&[u8]>,
        _vals: Vec<V>,
    ) -> Result<bool, ProofError> {
        todo!()
    }

    // TODO danlaine: can we use the LinearAddress of the `root` instead?
    pub fn path_iter<'a>(&self, key: &'a [u8]) -> Result<PathIterator<'_, 'a, T>, MerkleError> {
        PathIterator::new(self, key)
    }

    pub(crate) fn _key_value_iter(&self) -> MerkleKeyValueStream<'_, T> {
        MerkleKeyValueStream::_new(self)
    }

    pub(crate) fn _key_value_iter_from_key(&self, key: Key) -> MerkleKeyValueStream<'_, T> {
        // TODO danlaine: change key to &[u8]
        MerkleKeyValueStream::_from_key(self, key)
    }

    pub(super) async fn _range_proof(
        &self,
        first_key: Option<&[u8]>,
        last_key: Option<&[u8]>,
        limit: Option<usize>,
    ) -> Result<Option<api::RangeProof<Vec<u8>, Vec<u8>, ProofNode>>, api::Error> {
        if let (Some(k1), Some(k2)) = (&first_key, &last_key) {
            if k1 > k2 {
                return Err(api::Error::InvalidRange {
                    first_key: k1.to_vec(),
                    last_key: k2.to_vec(),
                });
            }
        }

        // limit of 0 is always an empty RangeProof
        if limit == Some(0) {
            return Ok(None);
        }

        let mut stream = match first_key {
            // TODO: fix the call-site to force the caller to do the allocation
            Some(key) => self._key_value_iter_from_key(key.to_vec().into_boxed_slice()),
            None => self._key_value_iter(),
        };

        // fetch the first key from the stream
        let first_result = stream.next().await;

        // transpose the Option<Result<T, E>> to Result<Option<T>, E>
        // If this is an error, the ? operator will return it
        let Some((first_key, first_value)) = first_result.transpose()? else {
            // nothing returned, either the trie is empty or the key wasn't found
            return Ok(None);
        };

        let first_key_proof = self
            .prove(&first_key)
            .map_err(|e| api::Error::InternalError(Box::new(e)))?;
        let limit = limit.map(|old_limit| old_limit - 1);

        let mut middle = vec![(first_key.into_vec(), first_value)];

        // we stop streaming if either we hit the limit or the key returned was larger
        // than the largest key requested
        #[allow(clippy::unwrap_used)]
        middle.extend(
            stream
                .take(limit.unwrap_or(usize::MAX))
                .take_while(|kv_result| {
                    // no last key asked for, so keep going
                    let Some(last_key) = last_key else {
                        return ready(true);
                    };

                    // return the error if there was one
                    let Ok(kv) = kv_result else {
                        return ready(true);
                    };

                    // keep going if the key returned is less than the last key requested
                    ready(&*kv.0 <= last_key)
                })
                .map(|kv_result| kv_result.map(|(k, v)| (k.into_vec(), v)))
                .try_collect::<Vec<(Vec<u8>, Vec<u8>)>>()
                .await?,
        );

        // remove the last key from middle and do a proof on it
        let last_key_proof = match middle.last() {
            None => {
                return Ok(Some(api::RangeProof {
                    first_key_proof: first_key_proof.clone(),
                    middle: vec![],
                    last_key_proof: first_key_proof,
                }))
            }
            Some((last_key, _)) => self
                .prove(last_key)
                .map_err(|e| api::Error::InternalError(Box::new(e)))?,
        };

        Ok(Some(api::RangeProof {
            first_key_proof,
            middle,
            last_key_proof,
        }))
    }

    /// Returns the value mapped to by `key`.
    pub fn get(&self, key: &[u8]) -> Result<Option<Box<[u8]>>, MerkleError> {
        let Some((root_addr, _)) = self.root() else {
            return Ok(None);
        };
        let root = self.read_node(root_addr)?;

        let key = Path::from_nibbles_iterator(NibblesIterator::new(key));
        get_helper(&self.nodestore, &root, &key)
    }

    pub fn dump_node(
        &self,
        addr: LinearAddress,
        hash: Option<&TrieHash>,
        seen: &mut HashSet<LinearAddress>,
        writer: &mut dyn Write,
    ) -> Result<(), MerkleError> {
        write!(writer, "  {addr}[label=\"addr:{addr:?} hash:{hash:?}")?;

        match &*self.read_node(addr)? {
            Node::Branch(b) => {
                write_attributes!(writer, b, &b.value.clone().unwrap_or(Box::from([])));
                writeln!(writer, "\"]")?;
                for (childidx, child) in b.children.iter().enumerate() {
                    let (child_addr, child_hash) = match child {
                        None => continue,
                        Some(Child::Node(_)) => continue, // TODO
                        Some(Child::AddressWithHash(addr, hash)) => (*addr, Some(hash)),
                    };

                    let inserted = seen.insert(child_addr);
                    if !inserted {
                        // We have already seen this child, which shouldn't happen.
                        // Indicate this with a red edge.
                        writeln!(
                            writer,
                            "  {addr} -> {child_addr}[label=\"{childidx} (dup)\" color=red]"
                        )?;
                    } else {
                        writeln!(writer, "  {addr} -> {child_addr}[label=\"{childidx}\"]")?;
                        self.dump_node(child_addr, child_hash, seen, writer)?;
                    }
                }
            }
            Node::Leaf(l) => {
                write_attributes!(writer, l, &l.value);
                writeln!(writer, "\" shape=rect]")?;
            }
        };
        Ok(())
    }

    pub fn dump(&self) -> Result<String, MerkleError> {
        let mut result = vec![];
        writeln!(result, "digraph Merkle {{")?;
        if let Some((root_addr, root_hash)) = self.root() {
            writeln!(result, " root -> {root_addr}")?;
            let mut seen = HashSet::new();
            self.dump_node(root_addr, Some(&root_hash), &mut seen, &mut result)?;
        }
        write!(result, "}}")?;

        Ok(String::from_utf8_lossy(&result).to_string())
    }
}

// impl<T: NodeWriter> ImmutableMerkle<T> {
//     pub fn write(&mut self) -> Result<(), MerkleError> {
//         for addr in self.deleted.iter() {
//             self.parent_state.delete_node(*addr)?;
//         }

//         match std::mem::take(&mut self.root) {
//             Root::Node(_) => {
//                 unreachable!("node should have been hashed. TODO make this impossible.")
//             }
//             Root::None => {
//                 self.parent_state.set_root(None)?;
//             }
//             Root::AddrWithHash(addr, hash) => {
//                 // Already written
//                 // Replace take above
//                 self.root = Root::AddrWithHash(addr, hash);
//             }
//             Root::HashedNode(node, hash) => {
//                 // Write the node and update the root
//                 let addr = self.write_helper(node)?;
//                 self.root = Root::AddrWithHash(addr, hash);
//             }
//         }
//         Ok(())
//     }

//     /// Writes `node` and its children recursively to `self.parent_state`.
//     /// This method replaces all of the in memory represetations of the nodes with
//     /// `Child::AddressWithHash` variants.
//     /// TODO we should have a NodeWithAddressAndHash variant to avoid this.
//     /// We should be able to write a node but keep ownership of it.
//     fn write_helper(&mut self, mut node: Node) -> Result<LinearAddress, MerkleError> {
//         match node {
//             Node::Leaf(_) => {}
//             Node::Branch(ref mut branch) => {
//                 for child in branch.children.iter_mut() {
//                     match std::mem::take(child) {
//                         Child::None => {}
//                         Child::AddressWithHash(_, _) => {} // already written
//                         Child::Node(_) => {
//                             unreachable!("node should have been hashed. TODO make this impossible.")
//                         }
//                         Child::HashedNode(child_node, child_hash) => {
//                             let child_addr = self.write_helper(child_node)?;
//                             let _ = std::mem::replace(
//                                 child,
//                                 Child::AddressWithHash(child_addr, child_hash),
//                             );
//                         }
//                     }
//                 }
//             }
//         }
//         self.parent_state.create_node(node)
//     }
// }

#[derive(Debug)]
pub struct MutableProposal<T: NodeWriter> {
    deleted: Vec<LinearAddress>,
    root: Option<Node>,
    nodestore: T,
}

impl<T: NodeWriter> MutableProposal<T> {
    /// Hashes the trie and returns it as its immutable variant.
    pub fn hash(mut self) -> Result<Merkle<impl NodeReader>, MerkleError> {
        for addr in self.deleted.iter() {
            self.nodestore.delete_node(*addr)?;
        }

        let Some(root) = std::mem::take(&mut self.root) else {
            self.nodestore.set_root(None)?;
            return Ok(Merkle {
                nodestore: self.nodestore,
            });
        };

        // TODO use hash
        let (root_addr, _root_hash) = self.hash_helper(root, &mut Path(Default::default()));

        self.nodestore.set_root(Some(root_addr))?;
        Ok(Merkle {
            nodestore: self.nodestore,
        })
    }

    /// Hashes `node`, which is at the given `path_prefix`, and its children recursively.
    /// Returns the hashed node and its hash.
    fn hash_helper(&mut self, mut node: Node, path_prefix: &mut Path) -> (LinearAddress, TrieHash) {
        match node {
            Node::Branch(ref mut b) => {
                for (nibble, child) in b.children.iter_mut().enumerate() {
                    // Take child from b.children
                    let Some(Child::Node(child_node)) = std::mem::take(child) else {
                        // There is no child or we already know its hash.
                        continue;
                    };

                    // Hash this child and update
                    let original_length = path_prefix.len();
                    path_prefix
                        .0
                        .extend(b.partial_path.0.iter().copied().chain(once(nibble as u8)));

                    let (child_addr, child_hash) = self.hash_helper(child_node, path_prefix);
                    *child = Some(Child::AddressWithHash(child_addr, child_hash));
                    path_prefix.0.truncate(original_length);
                }
            }
            Node::Leaf(_) => {}
        }

        let hash = hash_node(&node, path_prefix);
        let addr = self.nodestore.create_node(node).expect("TODO handle error");
        (addr, hash)
    }
}

/// Returns a new merkle using the given [NodeStore].
/// If the nodestore has a root address, the root node is read and used as the root.
/// Otherwise, the root is set to None (i.e. this trie is empty).
pub fn new<T: NodeWriter>(nodestore: T) -> Result<MutableProposal<T>, MerkleError> {
    let Some(root_addr) = nodestore.root_address() else {
        return Ok(MutableProposal {
            deleted: Default::default(),
            root: None,
            nodestore,
        });
    };

    let root = nodestore.read_node(root_addr)?;
    let root = (*root).clone();

    Ok(MutableProposal {
        deleted: vec![root_addr],
        root: Some(root),
        nodestore,
    })
}

impl<T: NodeWriter> MutableProposal<T> {
    pub const fn root(&self) -> &Option<Node> {
        &self.root
    }

    pub fn get(&self, key: &[u8]) -> Result<Option<Box<[u8]>>, MerkleError> {
        let Some(root) = &self.root else {
            return Ok(None);
        };

        let key = Path::from_nibbles_iterator(NibblesIterator::new(key));
        get_helper(&self.nodestore, root, &key)
    }

    /// Map `key` to `value` in the trie.
    pub fn insert(&mut self, key: &[u8], value: Box<[u8]>) -> Result<(), MerkleError> {
        let key = Path::from_nibbles_iterator(NibblesIterator::new(key));

        let Some(root) = std::mem::take(&mut self.root) else {
            // The trie is empty. Create a new leaf node with `value` and set
            // it as the root.
            let root = Node::Leaf(LeafNode {
                partial_path: key,
                value,
            });
            self.root = root.into();
            return Ok(());
        };

        let root = self.insert_helper(root, key.as_ref(), value)?;
        self.root = root.into();
        Ok(())
    }

    /// Map `key` to `value` into the subtrie rooted at `node`.
    /// Returns the new root of the subtrie.
    pub fn insert_helper(
        &mut self,
        mut node: Node,
        key: &[u8],
        value: Box<[u8]>,
    ) -> Result<Node, MerkleError> {
        // 4 possibilities for the position of the `key` relative to `node`:
        // 1. The node is at `key`
        // 2. The key is above the node (i.e. its ancestor)
        // 3. The key is below the node (i.e. its descendant)
        // 4. Neither is an ancestor of the other
        let path_overlap = PrefixOverlap::from(key, node.partial_path().as_ref());

        let unique_key = path_overlap.unique_a;
        let unique_node = path_overlap.unique_b;

        match (
            unique_key
                .split_first()
                .map(|(index, path)| (*index, path.into())),
            unique_node
                .split_first()
                .map(|(index, path)| (*index, path.into())),
        ) {
            (None, None) => {
                // 1. The node is at `key`
                node.update_value(value);
                Ok(node)
            }
            (None, Some((child_index, partial_path))) => {
                // 2. The key is above the node (i.e. its ancestor)
                // Make a new branch node and insert the current node as a child.
                //    ...                ...
                //     |     -->          |
                //    node               key
                //                        |
                //                       node
                let mut branch = BranchNode {
                    partial_path: path_overlap.shared.into(),
                    value: Some(value),
                    children: Default::default(),
                };

                // Shorten the node's partial path since it has a new parent.
                node.update_partial_path(partial_path);
                branch.update_child(child_index, Some(Child::Node(node)));

                Ok(Node::Branch(Box::new(branch)))
            }
            (Some((child_index, partial_path)), None) => {
                // 3. The key is below the node (i.e. its descendant)
                //    ...                         ...
                //     |                           |
                //    node         -->            node
                //     |                           |
                //    ... (key may be below)       ... (key is below)
                match node {
                    Node::Branch(ref mut branch) => {
                        #[allow(clippy::indexing_slicing)]
                        let child = match std::mem::take(&mut branch.children[child_index as usize])
                        {
                            None => {
                                // There is no child at this index.
                                // Create a new leaf and put it here.
                                let new_leaf = Node::Leaf(LeafNode {
                                    value,
                                    partial_path,
                                });
                                branch.update_child(child_index, Some(Child::Node(new_leaf)));
                                return Ok(node);
                            }
                            Some(Child::Node(child)) => child,
                            Some(Child::AddressWithHash(addr, _)) => {
                                let node = self.nodestore.read_node(addr)?;
                                self.deleted.push(addr);
                                (*node).clone()
                            }
                        };

                        let child = self.insert_helper(child, partial_path.as_ref(), value)?;
                        branch.update_child(child_index, Some(Child::Node(child)));
                        Ok(node)
                    }
                    Node::Leaf(ref mut leaf) => {
                        // Turn this node into a branch node and put a new leaf as a child.
                        let mut branch = BranchNode {
                            partial_path: std::mem::replace(&mut leaf.partial_path, Path::new()),
                            value: Some(std::mem::take(&mut leaf.value)),
                            children: Default::default(),
                        };

                        let new_leaf = Node::Leaf(LeafNode {
                            value,
                            partial_path,
                        });

                        branch.update_child(child_index, Some(Child::Node(new_leaf)));

                        Ok(Node::Branch(Box::new(branch)))
                    }
                }
            }
            (Some((key_index, key_partial_path)), Some((node_index, node_partial_path))) => {
                // 4. Neither is an ancestor of the other
                //    ...                         ...
                //     |                           |
                //    node         -->            branch
                //     |                           |    \
                //                               node   key
                // Make a branch node that has both the current node and a new leaf node as children.
                let mut branch = BranchNode {
                    partial_path: path_overlap.shared.into(),
                    value: None,
                    children: Default::default(),
                };

                node.update_partial_path(node_partial_path);
                branch.update_child(node_index, Some(Child::Node(node)));

                let new_leaf = Node::Leaf(LeafNode {
                    value,
                    partial_path: key_partial_path,
                });
                branch.update_child(key_index, Some(Child::Node(new_leaf)));

                Ok(Node::Branch(Box::new(branch)))
            }
        }
    }

    /// Removes the value associated with the given `key`.
    /// Returns the value that was removed, if any.
    /// Otherwise returns `None`.
    pub fn remove(&mut self, key: &[u8]) -> Result<Option<Box<[u8]>>, MerkleError> {
        let key = Path::from_nibbles_iterator(NibblesIterator::new(key));

        let Some(root) = std::mem::take(&mut self.root) else {
            // The trie is empty. There is nothing to remove.
            return Ok(None);
        };

        let (root, removed_value) = self.remove_helper(root, &key)?;
        self.root = root;
        Ok(removed_value)
    }

    /// Removes the value associated with the given `key` from the subtrie rooted at `node`.
    /// Returns the new root of the subtrie and the value that was removed, if any.
    #[allow(clippy::type_complexity)]
    fn remove_helper(
        &mut self,
        mut node: Node,
        key: &[u8],
    ) -> Result<(Option<Node>, Option<Box<[u8]>>), MerkleError> {
        // 4 possibilities for the position of the `key` relative to `node`:
        // 1. The node is at `key`
        // 2. The key is above the node (i.e. its ancestor)
        // 3. The key is below the node (i.e. its descendant)
        // 4. Neither is an ancestor of the other
        let path_overlap = PrefixOverlap::from(key, node.partial_path().as_ref());

        let unique_key = path_overlap.unique_a;
        let unique_node = path_overlap.unique_b;

        match (
            unique_key
                .split_first()
                .map(|(index, path)| (*index, Path::from(path))),
            unique_node.split_first(),
        ) {
            (_, Some(_)) => {
                // Case (2) or (4)
                Ok((Some(node), None))
            }
            (None, None) => {
                // 1. The node is at `key`
                match &mut node {
                    Node::Branch(ref mut branch) => {
                        let Some(removed_value) = branch.value.take() else {
                            // The branch has no value. Return the node as is.
                            return Ok((Some(node), None));
                        };

                        // This branch node has a value.
                        // If it has multiple children, return the node as is.
                        // Otherwise, its only child becomes the root of this subtrie.
                        let mut children_iter =
                            branch
                                .children
                                .iter_mut()
                                .enumerate()
                                .filter_map(|(index, child)| {
                                    child.as_mut().map(|child| (index, child))
                                });

                        let (child_index, child) = children_iter
                            .next()
                            .expect("branch node must have children");

                        if children_iter.next().is_some() {
                            // The branch has more than 1 child so it can't be removed.
                            Ok((Some(node), Some(removed_value)))
                        } else {
                            // The branch's only child becomes the root of this subtrie.
                            let mut child = match child {
                                Child::Node(ref mut child_node) => std::mem::take(child_node),
                                Child::AddressWithHash(addr, _) => {
                                    let node = self.nodestore.read_node(*addr)?;
                                    self.deleted.push(*addr);
                                    (*node).clone()
                                }
                            };

                            // The child's partial path is the concatenation of its (now removed) parent,
                            // its (former) child index, and its partial path.
                            match child {
                                Node::Branch(ref mut child_branch) => {
                                    let partial_path = Path::from_nibbles_iterator(
                                        branch
                                            .partial_path
                                            .iter()
                                            .copied()
                                            .chain(once(child_index as u8))
                                            .chain(child_branch.partial_path.iter().copied()),
                                    );
                                    child_branch.partial_path = partial_path;
                                }
                                Node::Leaf(ref mut leaf) => {
                                    let partial_path = Path::from_nibbles_iterator(
                                        branch
                                            .partial_path
                                            .iter()
                                            .copied()
                                            .chain(once(child_index as u8))
                                            .chain(leaf.partial_path.iter().copied()),
                                    );
                                    leaf.partial_path = partial_path;
                                }
                            }

                            let node_partial_path =
                                std::mem::replace(&mut branch.partial_path, Path::new());

                            let partial_path = Path::from_nibbles_iterator(
                                branch
                                    .partial_path
                                    .iter()
                                    .chain(once(&(child_index as u8)))
                                    .chain(node_partial_path.iter())
                                    .copied(),
                            );

                            node.update_partial_path(partial_path);

                            Ok((Some(child), Some(removed_value)))
                        }
                    }
                    Node::Leaf(leaf) => {
                        let removed_value = std::mem::take(&mut leaf.value);
                        Ok((None, Some(removed_value)))
                    }
                }
            }
            (Some((child_index, child_partial_path)), None) => {
                // 3. The key is below the node (i.e. its descendant)
                match node {
                    Node::Leaf(ref mut leaf) => Ok((None, Some(std::mem::take(&mut leaf.value)))),
                    Node::Branch(ref mut branch) => {
                        #[allow(clippy::indexing_slicing)]
                        let child = match std::mem::take(&mut branch.children[child_index as usize])
                        {
                            None => {
                                return Ok((Some(node), None));
                            }
                            Some(Child::Node(node)) => node,
                            Some(Child::AddressWithHash(addr, _)) => {
                                let node = self.nodestore.read_node(addr)?;
                                self.deleted.push(addr);
                                (*node).clone()
                            }
                        };

                        let (child, removed_value) =
                            self.remove_helper(child, child_partial_path.as_ref())?;

                        if let Some(child) = child {
                            branch.update_child(child_index, Some(Child::Node(child)));
                        } else {
                            branch.update_child(child_index, None);
                        }

                        let mut children_iter =
                            branch
                                .children
                                .iter_mut()
                                .enumerate()
                                .filter_map(|(index, child)| {
                                    child.as_mut().map(|child| (index, child))
                                });

                        let Some((child_index, child)) = children_iter.next() else {
                            // The branch has no children. Turn it into a leaf.
                            let leaf = Node::Leaf(LeafNode {
                                    value: branch.value.take().expect(
                                        "branch node must have a value if it previously had only 1 child",
                                    ),
                                    partial_path: branch.partial_path.clone(), // TODO remove clone
                                });
                            return Ok((Some(leaf), removed_value));
                        };

                        if children_iter.next().is_some() {
                            // The branch has more than 1 child. Return the branch.
                            return Ok((Some(node), removed_value));
                        }

                        // The branch has only 1 child. Remove the branch and return the child.
                        let mut child = match child {
                            Child::Node(child_node) => std::mem::replace(
                                child_node,
                                Node::Leaf(LeafNode {
                                    value: Box::from([]),
                                    partial_path: Path::new(),
                                }),
                            ),
                            Child::AddressWithHash(addr, _) => {
                                let node = self.nodestore.read_node(*addr)?;
                                self.deleted.push(*addr);
                                (*node).clone()
                            }
                        };

                        // The child's partial path is the concatenation of its (now removed) parent,
                        // its (former) child index, and its partial path.
                        let branch_partial_path =
                            std::mem::replace(&mut branch.partial_path, Path::new());

                        let child_partial_path = Path::from_nibbles_iterator(
                            branch_partial_path
                                .iter()
                                .chain(once(&(child_index as u8)))
                                .chain(child.partial_path().iter())
                                .copied(),
                        );
                        child.update_partial_path(child_partial_path);

                        Ok((Some(child), removed_value))
                    }
                }
            }
        }
    }
}

/// Returns an iterator where each element is the result of combining
/// 2 nibbles of `nibbles`. If `nibbles` is odd length, panics in
/// debug mode and drops the final nibble in release mode.
pub fn nibbles_to_bytes_iter(nibbles: &[u8]) -> impl Iterator<Item = u8> + '_ {
    debug_assert_eq!(nibbles.len() & 1, 0);
    #[allow(clippy::indexing_slicing)]
    nibbles.chunks_exact(2).map(|p| (p[0] << 4) | p[1])
}

/// The [`PrefixOverlap`] type represents the _shared_ and _unique_ parts of two potentially overlapping slices.
/// As the type-name implies, the `shared` property only constitues a shared *prefix*.
/// The `unique_*` properties, [`unique_a`][`PrefixOverlap::unique_a`] and [`unique_b`][`PrefixOverlap::unique_b`]
/// are set based on the argument order passed into the [`from`][`PrefixOverlap::from`] constructor.
#[derive(Debug)]
struct PrefixOverlap<'a, T> {
    shared: &'a [T],
    unique_a: &'a [T],
    unique_b: &'a [T],
}

impl<'a, T: PartialEq> PrefixOverlap<'a, T> {
    fn from(a: &'a [T], b: &'a [T]) -> Self {
        let split_index = a
            .iter()
            .zip(b)
            .position(|(a, b)| *a != *b)
            .unwrap_or_else(|| std::cmp::min(a.len(), b.len()));

        let (shared, unique_a) = a.split_at(split_index);
        let unique_b = b.get(split_index..).expect("");

        Self {
            shared,
            unique_a,
            unique_b,
        }
    }
}

#[cfg(test)]
#[allow(clippy::indexing_slicing, clippy::unwrap_used)]
mod tests {
    use super::*;
    use rand::{rngs::StdRng, thread_rng, Rng, SeedableRng};
    use storage::MemStore;
    use test_case::test_case;

    // Returns n random key-value pairs.
    fn generate_random_kvs(seed: u64, n: usize) -> Vec<(Vec<u8>, Vec<u8>)> {
        eprintln!("Used seed: {}", seed);

        let mut rng = StdRng::seed_from_u64(seed);

        let mut kvs: Vec<(Vec<u8>, Vec<u8>)> = Vec::new();
        for _ in 0..n {
            let key_len = rng.gen_range(1..=4096);
            let key: Vec<u8> = (0..key_len).map(|_| rng.gen()).collect();

            let val_len = rng.gen_range(1..=4096);
            let val: Vec<u8> = (0..val_len).map(|_| rng.gen()).collect();

            kvs.push((key, val));
        }

        kvs
    }

    #[test]
    fn test_get_regression() {
        let mut merkle = create_in_memory_merkle();

        merkle.insert(&[0], Box::new([0])).unwrap();
        assert_eq!(merkle.get(&[0]).unwrap(), Some(Box::from([0])));

        merkle.insert(&[1], Box::new([1])).unwrap();
        assert_eq!(merkle.get(&[1]).unwrap(), Some(Box::from([1])));

        merkle.insert(&[2], Box::new([2])).unwrap();
        assert_eq!(merkle.get(&[2]).unwrap(), Some(Box::from([2])));

        let merkle = merkle.hash().unwrap();

        assert_eq!(merkle.get(&[0]).unwrap(), Some(Box::from([0])));
        assert_eq!(merkle.get(&[1]).unwrap(), Some(Box::from([1])));
        assert_eq!(merkle.get(&[2]).unwrap(), Some(Box::from([2])));

        for result in merkle.path_iter(&[2]).unwrap() {
            result.unwrap();
        }
    }

    #[test]
    fn insert_one() {
        let mut merkle = create_in_memory_merkle();
        merkle.insert(b"abc", Box::new([])).unwrap()
    }

    fn create_in_memory_merkle() -> MutableProposal<NodeStore<MemStore>> {
        let nodestore = NodeStore::initialize(MemStore::new(vec![])).unwrap();
        new(nodestore).unwrap()
    }

    // use super::*;
    // use test_case::test_case;

    //     fn branch(path: &[u8], value: &[u8], encoded_child: Option<Vec<u8>>) -> Node {
    //         let (path, value) = (path.to_vec(), value.to_vec());
    //         let path = Nibbles::<0>::new(&path);
    //         let path = Path(path.into_iter().collect());

    //         let children = Default::default();
    //         let value = if value.is_empty() { None } else { Some(value) };
    //         let mut children_encoded = <[Option<Vec<u8>>; BranchNode::MAX_CHILDREN]>::default();

    //         if let Some(child) = encoded_child {
    //             children_encoded[0] = Some(child);
    //         }

    //         Node::from_branch(BranchNode {
    //             partial_path: path,
    //             children,
    //             value,
    //             children_encoded,
    //         })
    //     }

    //     fn branch_without_value(path: &[u8], encoded_child: Option<Vec<u8>>) -> Node {
    //         let path = path.to_vec();
    //         let path = Nibbles::<0>::new(&path);
    //         let path = Path(path.into_iter().collect());

    //         let children = Default::default();
    //         // TODO: Properly test empty value
    //         let value = None;
    //         let mut children_encoded = <[Option<Vec<u8>>; BranchNode::MAX_CHILDREN]>::default();

    //         if let Some(child) = encoded_child {
    //             children_encoded[0] = Some(child);
    //         }

    //         Node::from_branch(BranchNode {
    //             partial_path: path,
    //             children,
    //             value,
    //             children_encoded,
    //         })
    //     }

    //     #[test_case(leaf(Vec::new(), Vec::new()) ; "empty leaf encoding")]
    //     #[test_case(leaf(vec![1, 2, 3], vec![4, 5]) ; "leaf encoding")]
    //     #[test_case(branch(b"", b"value", vec![1, 2, 3].into()) ; "branch with chd")]
    //     #[test_case(branch(b"", b"value", None); "branch without chd")]
    //     #[test_case(branch_without_value(b"", None); "branch without value and chd")]
    //     #[test_case(branch(b"", b"", None); "branch without path value or children")]
    //     #[test_case(branch(b"", b"value", None) ; "branch with value")]
    //     #[test_case(branch(&[2], b"", None); "branch with path")]
    //     #[test_case(branch(b"", b"", vec![1, 2, 3].into()); "branch with children")]
    //     #[test_case(branch(&[2], b"value", None); "branch with path and value")]
    //     #[test_case(branch(b"", b"value", vec![1, 2, 3].into()); "branch with value and children")]
    //     #[test_case(branch(&[2], b"", vec![1, 2, 3].into()); "branch with path and children")]
    //     #[test_case(branch(&[2], b"value", vec![1, 2, 3].into()); "branch with path value and children")]
    //     fn encode(node: Node) {
    //         let merkle = create_in_memory_merkle();

    //         let node_ref = merkle.put_node(node).unwrap();
    //         let encoded = node_ref.get_encoded(&merkle.store);
    //         let new_node = Node::from(NodeType::decode(encoded).unwrap());
    //         let new_node_encoded = new_node.get_encoded(&merkle.store);

    //         assert_eq!(encoded, new_node_encoded);
    //     }

    //     #[test_case(Bincode::new(), leaf(vec![], vec![4, 5]) ; "leaf without partial path encoding with Bincode")]
    //     #[test_case(Bincode::new(), leaf(vec![1, 2, 3], vec![4, 5]) ; "leaf with partial path encoding with Bincode")]
    //     #[test_case(Bincode::new(), branch(b"abcd", b"value", vec![1, 2, 3].into()) ; "branch with partial path and value with Bincode")]
    //     #[test_case(Bincode::new(), branch(b"abcd", &[], vec![1, 2, 3].into()) ; "branch with partial path and no value with Bincode")]
    //     #[test_case(Bincode::new(), branch(b"", &[1,3,3,7], vec![1, 2, 3].into()) ; "branch with no partial path and value with Bincode")]
    //     #[test_case(PlainCodec::new(), leaf(Vec::new(), vec![4, 5]) ; "leaf without partial path encoding with PlainCodec")]
    //     #[test_case(PlainCodec::new(), leaf(vec![1, 2, 3], vec![4, 5]) ; "leaf with partial path encoding with PlainCodec")]
    //     #[test_case(PlainCodec::new(), branch(b"abcd", b"value", vec![1, 2, 3].into()) ; "branch with partial path and value with PlainCodec")]
    //     #[test_case(PlainCodec::new(), branch(b"abcd", &[], vec![1, 2, 3].into()) ; "branch with partial path and no value with PlainCodec")]
    //     #[test_case(PlainCodec::new(), branch(b"", &[1,3,3,7], vec![1, 2, 3].into()) ; "branch with no partial path and value with PlainCodec")]
    //     fn node_encode_decode<T>(_codec: T, node: Node)
    //     where
    //         T: BinarySerde,
    //         for<'de> EncodedNode<T>: serde::Serialize + serde::Deserialize<'de>,
    //     {
    //         let merkle = create_generic_test_merkle::<T>();
    //         let node_ref = merkle.put_node(node.clone()).unwrap();

    //         let encoded = merkle.encode(node_ref.inner()).unwrap();
    //         let new_node = Node::from(merkle.decode(encoded.as_ref()).unwrap());

    //         assert_eq!(node, new_node);
    //     }

    #[test]
    fn test_insert_and_get() {
        let mut merkle = create_in_memory_merkle();

        // insert values
        for key_val in u8::MIN..=u8::MAX {
            let key = vec![key_val];
            let val = Box::new([key_val]);

            merkle.insert(&key, val.clone()).unwrap();

            let fetched_val = merkle.get(&key).unwrap();

            // make sure the value was inserted
            assert_eq!(fetched_val.as_deref(), val.as_slice().into());
        }

        // make sure none of the previous values were forgotten after initial insert
        for key_val in u8::MIN..=u8::MAX {
            let key = vec![key_val];
            let val = vec![key_val];

            let fetched_val = merkle.get(&key).unwrap();

            assert_eq!(fetched_val.as_deref(), val.as_slice().into());
        }
    }

    #[test]
    fn remove_root() {
        let key0 = vec![0];
        let val0 = [0];
        let key1 = vec![0, 1];
        let val1 = [0, 1];
        let key2 = vec![0, 1, 2];
        let val2 = [0, 1, 2];
        let key3 = vec![0, 1, 15];
        let val3 = [0, 1, 15];

        let mut merkle = create_in_memory_merkle();

        merkle.insert(&key0, Box::from(val0)).unwrap();
        merkle.insert(&key1, Box::from(val1)).unwrap();
        merkle.insert(&key2, Box::from(val2)).unwrap();
        merkle.insert(&key3, Box::from(val3)).unwrap();
        // Trie is:
        //   key0
        //    |
        //   key1
        //  /    \
        // key2  key3

        // Test removal of root when it's a branch with 1 branch child
        let removed_val = merkle.remove(&key0).unwrap();
        assert_eq!(removed_val, Some(Box::from(val0)));
        assert!(merkle.get(&key0).unwrap().is_none());
        // Removing an already removed key is a no-op
        assert!(merkle.remove(&key0).unwrap().is_none());

        // Trie is:
        //   key1
        //  /    \
        // key2  key3
        // Test removal of root when it's a branch with multiple children
        assert_eq!(merkle.remove(&key1).unwrap(), Some(Box::from(val1)));
        assert!(merkle.get(&key1).unwrap().is_none());
        assert!(merkle.remove(&key1).unwrap().is_none());

        // Trie is:
        //   key1 (now has no value)
        //  /    \
        // key2  key3
        let removed_val = merkle.remove(&key2).unwrap();
        assert_eq!(removed_val, Some(Box::from(val2)));
        assert!(merkle.get(&key2).unwrap().is_none());
        assert!(merkle.remove(&key2).unwrap().is_none());

        // Trie is:
        // key3
        let removed_val = merkle.remove(&key3).unwrap();
        assert_eq!(removed_val, Some(Box::from(val3)));
        assert!(merkle.get(&key3).unwrap().is_none());
        assert!(merkle.remove(&key3).unwrap().is_none());

        assert!(merkle.root().is_none());
    }

    #[test]
    fn remove_many() {
        let mut merkle = create_in_memory_merkle();

        // insert key-value pairs
        for key_val in u8::MIN..=u8::MAX {
            let key = [key_val];
            let val = [key_val];

            merkle.insert(&key, Box::new(val)).unwrap();
            let got = merkle.get(&key).unwrap().unwrap();
            assert_eq!(&*got, val);
        }

        // remove key-value pairs
        for key_val in u8::MIN..=u8::MAX {
            let key = [key_val];
            let val = [key_val];

            let got = merkle.remove(&key).unwrap().unwrap();
            assert_eq!(&*got, val);

            // Removing an already removed key is a no-op
            assert!(merkle.remove(&key).unwrap().is_none());

            let got = merkle.get(&key).unwrap();
            assert!(got.is_none());
        }
        assert!(merkle.root().is_none());
    }

    #[test]
    fn get_empty_proof() {
        let merkle = create_in_memory_merkle().hash().unwrap();
        let proof = merkle.prove(b"any-key");
        assert!(matches!(proof.unwrap_err(), MerkleError::Empty));
    }
<<<<<<< HEAD

    #[test]
    fn single_key_proof() {
        let mut merkle = create_in_memory_merkle();

        let seed = std::env::var("FIREWOOD_TEST_SEED")
            .ok()
            .map_or_else(
                || None,
                |s| Some(str::parse(&s).expect("couldn't parse FIREWOOD_TEST_SEED; must be a u64")),
            )
            .unwrap_or_else(|| thread_rng().gen());

=======

    #[test]
    fn single_key_proof() {
        let mut merkle = create_in_memory_merkle();

        let seed = std::env::var("FIREWOOD_TEST_SEED")
            .ok()
            .map_or_else(
                || None,
                |s| Some(str::parse(&s).expect("couldn't parse FIREWOOD_TEST_SEED; must be a u64")),
            )
            .unwrap_or_else(|| thread_rng().gen());

>>>>>>> 11f2921b
        const TEST_SIZE: usize = 1;

        let kvs = generate_random_kvs(seed, TEST_SIZE);

        for (key, val) in &kvs {
            merkle.insert(key, val.clone().into_boxed_slice()).unwrap();
        }

        let merkle = merkle.hash().unwrap();

        let (_, root_hash) = merkle.root().unwrap();

        for (key, value) in kvs {
            let proof = merkle.prove(&key).unwrap();

            proof
                .verify(key.clone(), Some(value.clone()), &root_hash)
                .unwrap();

            {
                // Test that the proof is invalid when the value is different
                let mut value = value.clone();
                value[0] = value[0].wrapping_add(1);
                assert!(proof.verify(key.clone(), Some(value), &root_hash).is_err());
            }

            {
                // Test that the proof is invalid when the hash is different
                assert!(proof
                    .verify(key, Some(value), &TrieHash::default())
                    .is_err());
            }
        }
    }

    //     #[tokio::test]
    //     async fn empty_range_proof() {
    //         let merkle = create_in_memory_merkle();
    //         let root_addr = merkle.init_sentinel().unwrap();

    //         assert!(merkle
    //             .range_proof::<&[u8]>(root_addr, None, None, None)
    //             .await
    //             .unwrap()
    //             .is_none());
    //     }

    //     #[tokio::test]
    //     async fn range_proof_invalid_bounds() {
    //         let merkle = create_in_memory_merkle();
    //         let root_addr = merkle.init_sentinel().unwrap();
    //         let start_key = &[0x01];
    //         let end_key = &[0x00];

    //         match merkle
    //             .range_proof::<&[u8]>(root_addr, Some(start_key), Some(end_key), Some(1))
    //             .await
    //         {
    //             Err(api::Error::InvalidRange {
    //                 first_key,
    //                 last_key,
    //             }) if first_key == start_key && last_key == end_key => (),
    //             Err(api::Error::InvalidRange { .. }) => panic!("wrong bounds on InvalidRange error"),
    //             _ => panic!("expected InvalidRange error"),
    //         }
    //     }

    //     #[tokio::test]
    //     async fn full_range_proof() {
    //         let mut merkle = create_in_memory_merkle();
    //         let root_addr = merkle.init_sentinel().unwrap();
    //         // insert values
    //         for key_val in u8::MIN..=u8::MAX {
    //             let key = &[key_val];
    //             let val = &[key_val];

    //             merkle.insert(key, val.to_vec(), root_addr).unwrap();
    //         }
    //         merkle.flush_dirty();

    //         let rangeproof = merkle
    //             .range_proof::<&[u8]>(root_addr, None, None, None)
    //             .await
    //             .unwrap()
    //             .unwrap();
    //         assert_eq!(rangeproof.middle.len(), u8::MAX as usize + 1);
    //         assert_ne!(rangeproof.first_key_proof.0, rangeproof.last_key_proof.0);
    //         let left_proof = merkle.prove([u8::MIN], root_addr).unwrap();
    //         let right_proof = merkle.prove([u8::MAX], root_addr).unwrap();
    //         assert_eq!(rangeproof.first_key_proof.0, left_proof.0);
    //         assert_eq!(rangeproof.last_key_proof.0, right_proof.0);
    //     }

    //     #[tokio::test]
    //     async fn single_value_range_proof() {
    //         const RANDOM_KEY: u8 = 42;

    //         let mut merkle = create_in_memory_merkle();
    //         let root_addr = merkle.init_sentinel().unwrap();
    //         // insert values
    //         for key_val in u8::MIN..=u8::MAX {
    //             let key = &[key_val];
    //             let val = &[key_val];

    //             merkle.insert(key, val.to_vec(), root_addr).unwrap();
    //         }
    //         merkle.flush_dirty();

    //         let rangeproof = merkle
    //             .range_proof(root_addr, Some([RANDOM_KEY]), None, Some(1))
    //             .await
    //             .unwrap()
    //             .unwrap();
    //         assert_eq!(rangeproof.first_key_proof.0, rangeproof.last_key_proof.0);
    //         assert_eq!(rangeproof.middle.len(), 1);
    //     }

    //     #[test]
    //     fn shared_path_proof() {
    //         let mut merkle = create_in_memory_merkle();
    //         let root_addr = merkle.init_sentinel().unwrap();

    //         let key1 = b"key1";
    //         let value1 = b"1";
    //         merkle.insert(key1, value1.to_vec(), root_addr).unwrap();

    //         let key2 = b"key2";
    //         let value2 = b"2";
    //         merkle.insert(key2, value2.to_vec(), root_addr).unwrap();

    //         let root_hash = merkle.root_hash(root_addr).unwrap();

    //         let verified = {
    //             let key = key1;
    //             let proof = merkle.prove(key, root_addr).unwrap();
    //             proof.verify(key, root_hash.0).unwrap()
    //         };

    //         assert_eq!(verified, Some(value1.to_vec()));

    //         let verified = {
    //             let key = key2;
    //             let proof = merkle.prove(key, root_addr).unwrap();
    //             proof.verify(key, root_hash.0).unwrap()
    //         };

    //         assert_eq!(verified, Some(value2.to_vec()));
    //     }

    //     // this was a specific failing case
    //     #[test]
    //     fn shared_path_on_insert() {
    //         type Bytes = &'static [u8];
    //         let pairs: Vec<(Bytes, Bytes)> = vec![
    //             (
    //                 &[1, 1, 46, 82, 67, 218],
    //                 &[23, 252, 128, 144, 235, 202, 124, 243],
    //             ),
    //             (
    //                 &[1, 0, 0, 1, 1, 0, 63, 80],
    //                 &[99, 82, 31, 213, 180, 196, 49, 242],
    //             ),
    //             (
    //                 &[0, 0, 0, 169, 176, 15],
    //                 &[105, 211, 176, 51, 231, 182, 74, 207],
    //             ),
    //             (
    //                 &[1, 0, 0, 0, 53, 57, 93],
    //                 &[234, 139, 214, 220, 172, 38, 168, 164],
    //             ),
    //         ];

    //         let mut merkle = create_in_memory_merkle();
    //         let root_addr = merkle.init_sentinel().unwrap();

    //         for (key, val) in &pairs {
    //             let val = val.to_vec();
    //             merkle.insert(key, val.clone(), root_addr).unwrap();

    //             let fetched_val = merkle.get(key, root_addr).unwrap();

    //             // make sure the value was inserted
    //             assert_eq!(fetched_val.as_deref(), val.as_slice().into());
    //         }

    //         for (key, val) in pairs {
    //             let fetched_val = merkle.get(key, root_addr).unwrap();

    //             // make sure the value was inserted
    //             assert_eq!(fetched_val.as_deref(), val.into());
    //         }
    //     }

    //     #[test]
    //     fn overwrite_leaf() {
    //         let key = vec![0x00];
    //         let val = vec![1];
    //         let overwrite = vec![2];

    //         let mut merkle = create_in_memory_merkle();
    //         let root_addr = merkle.init_sentinel().unwrap();

    //         merkle.insert(&key, val.clone(), root_addr).unwrap();

    //         assert_eq!(
    //             merkle.get(&key, root_addr).unwrap().as_deref(),
    //             Some(val.as_slice())
    //         );

    //         merkle
    //             .insert(&key, overwrite.clone(), root_addr)
    //             .unwrap();

    //         assert_eq!(
    //             merkle.get(&key, root_addr).unwrap().as_deref(),
    //             Some(overwrite.as_slice())
    //         );
    //     }

    #[test]
    fn test_insert_leaf_suffix() {
        // key_2 is a suffix of key, which is a leaf
        let key = vec![0xff];
        let val = [1];
        let key_2 = vec![0xff, 0x00];
        let val_2 = [2];

        let mut merkle = create_in_memory_merkle();

        merkle.insert(&key, Box::new(val)).unwrap();
        merkle.insert(&key_2, Box::new(val_2)).unwrap();

        let got = merkle.get(&key).unwrap().unwrap();

        assert_eq!(*got, val);

        let got = merkle.get(&key_2).unwrap().unwrap();
        assert_eq!(*got, val_2);
    }

    #[test]
    fn test_insert_leaf_prefix() {
        // key_2 is a prefix of key, which is a leaf
        let key = vec![0xff, 0x00];
        let val = [1];
        let key_2 = vec![0xff];
        let val_2 = [2];

        let mut merkle = create_in_memory_merkle();

        merkle.insert(&key, Box::new(val)).unwrap();
        merkle.insert(&key_2, Box::new(val_2)).unwrap();

        let got = merkle.get(&key).unwrap().unwrap();
        assert_eq!(*got, val);

        let got = merkle.get(&key_2).unwrap().unwrap();
        assert_eq!(*got, val_2);
    }

    #[test]
    fn test_insert_sibling_leaf() {
        // The node at key is a branch node with children key_2 and key_3.
        // TODO assert in this test that key is the parent of key_2 and key_3.
        // i.e. the node types are branch, leaf, leaf respectively.
        let key = vec![0xff];
        let val = [1];
        let key_2 = vec![0xff, 0x00];
        let val_2 = [2];
        let key_3 = vec![0xff, 0x0f];
        let val_3 = [3];

        let mut merkle = create_in_memory_merkle();

        merkle.insert(&key, Box::new(val)).unwrap();
        merkle.insert(&key_2, Box::new(val_2)).unwrap();
        merkle.insert(&key_3, Box::new(val_3)).unwrap();

        let got = merkle.get(&key).unwrap().unwrap();
        assert_eq!(*got, val);

        let got = merkle.get(&key_2).unwrap().unwrap();
        assert_eq!(*got, val_2);

        let got = merkle.get(&key_3).unwrap().unwrap();
        assert_eq!(*got, val_3);
    }

    #[test]
    fn test_insert_branch_as_branch_parent() {
        let key = vec![0xff, 0xf0];
        let val = [1];
        let key_2 = vec![0xff, 0xf0, 0x00];
        let val_2 = [2];
        let key_3 = vec![0xff];
        let val_3 = [3];

        let mut merkle = create_in_memory_merkle();

        merkle.insert(&key, Box::new(val)).unwrap();
        // key is a leaf

        merkle.insert(&key_2, Box::new(val_2)).unwrap();
        // key is branch with child key_2

        merkle.insert(&key_3, Box::new(val_3)).unwrap();
        // key_3 is a branch with child key
        // key is a branch with child key_3

        let got = merkle.get(&key).unwrap().unwrap();
        assert_eq!(&*got, val);

        let got = merkle.get(&key_2).unwrap().unwrap();
        assert_eq!(&*got, val_2);

        let got = merkle.get(&key_3).unwrap().unwrap();
        assert_eq!(&*got, val_3);
    }

    #[test]
    fn test_insert_overwrite_branch_value() {
        let key = vec![0xff];
        let val = [1];
        let key_2 = vec![0xff, 0x00];
        let val_2 = [2];
        let overwrite = [3];

        let mut merkle = create_in_memory_merkle();

        merkle.insert(&key, Box::new(val)).unwrap();
        merkle.insert(&key_2, Box::new(val_2)).unwrap();

        let got = merkle.get(&key).unwrap().unwrap();
        assert_eq!(*got, val);

        let got = merkle.get(&key_2).unwrap().unwrap();
        assert_eq!(*got, val_2);

        merkle.insert(&key, Box::new(overwrite)).unwrap();

        let got = merkle.get(&key).unwrap().unwrap();
        assert_eq!(*got, overwrite);

        let got = merkle.get(&key_2).unwrap().unwrap();
        assert_eq!(*got, val_2);
    }

    //     #[test]
    //     fn single_key_proof_with_one_node() {
    //         let mut merkle = create_in_memory_merkle();
    //         let root_addr = merkle.init_sentinel().unwrap();
    //         let key = b"key";
    //         let value = b"value";

    //         merkle.insert(key, value.to_vec(), root_addr).unwrap();
    //         let root_hash = merkle.root_hash(root_addr).unwrap();

    //         let proof = merkle.prove(key, root_addr).unwrap();

    //         let verified = proof.verify(key, root_hash.0).unwrap();

    //         assert_eq!(verified, Some(value.to_vec()));
    //     }

    //     #[test]
    //     fn two_key_proof_without_shared_path() {
    //         let mut merkle = create_in_memory_merkle();
    //         let root_addr = merkle.init_sentinel().unwrap();

    //         let key1 = &[0x00];
    //         let key2 = &[0xff];

    //         merkle.insert(key1, key1.to_vec(), root_addr).unwrap();
    //         merkle.insert(key2, key2.to_vec(), root_addr).unwrap();

    //         let root_hash = merkle.root_hash(root_addr).unwrap();

    //         let verified = {
    //             let proof = merkle.prove(key1, root_addr).unwrap();
    //             proof.verify(key1, root_hash.0).unwrap()
    //         };

    //         assert_eq!(verified.as_deref(), Some(key1.as_slice()));
    //     }

    fn merkle_build_test<K: AsRef<[u8]>, V: AsRef<[u8]>>(
        items: Vec<(K, V)>,
    ) -> Result<MutableProposal<NodeStore<MemStore>>, MerkleError> {
        let nodestore = NodeStore::initialize(MemStore::new(vec![]))?;
        let mut merkle = new(nodestore).unwrap();
        for (k, v) in items.iter() {
            merkle.insert(k.as_ref(), Box::from(v.as_ref()))?;
        }

        Ok(merkle)
    }

    #[test]
    fn test_root_hash_simple_insertions() -> Result<(), MerkleError> {
        let items = vec![
            ("do", "verb"),
            ("doe", "reindeer"),
            ("dog", "puppy"),
            ("doge", "coin"),
            ("horse", "stallion"),
            ("ddd", "ok"),
        ];
        let merkle = merkle_build_test(items).unwrap().hash().unwrap();

        merkle.dump().unwrap();
        Ok(())
    }

    #[test_case(vec![], None; "empty trie")]
    #[test_case(vec![(&[0],&[0])], Some("073615413d814b23383fc2c8d8af13abfffcb371b654b98dbf47dd74b1e4d1b9"); "root")]
    #[test_case(vec![(&[0,1],&[0,1])], Some("28e67ae4054c8cdf3506567aa43f122224fe65ef1ab3e7b7899f75448a69a6fd"); "root with partial path")]
    #[test_case(vec![(&[0],&[1;32])], Some("ba0283637f46fa807280b7d08013710af08dfdc236b9b22f9d66e60592d6c8a3"); "leaf value >= 32 bytes")]
    #[test_case(vec![(&[0],&[0]),(&[0,1],&[1;32])], Some("3edbf1fdd345db01e47655bcd0a9a456857c4093188cf35c5c89b8b0fb3de17e"); "branch value >= 32 bytes")]
    #[test_case(vec![(&[0],&[0]),(&[0,1],&[0,1])], Some("c3bdc20aff5cba30f81ffd7689e94e1dbeece4a08e27f0104262431604cf45c6"); "root with leaf child")]
    #[test_case(vec![(&[0],&[0]),(&[0,1],&[0,1]),(&[0,1,2],&[0,1,2])], Some("229011c50ad4d5c2f4efe02b8db54f361ad295c4eee2bf76ea4ad1bb92676f97"); "root with branch child")]
    #[test_case(vec![(&[0],&[0]),(&[0,1],&[0,1]),(&[0,8],&[0,8]),(&[0,1,2],&[0,1,2])], Some("a683b4881cb540b969f885f538ba5904699d480152f350659475a962d6240ef9"); "root with branch child and leaf child")]
    fn test_root_hash_merkledb_compatible(kvs: Vec<(&[u8], &[u8])>, expected_hash: Option<&str>) {
        let merkle = merkle_build_test(kvs).unwrap().hash().unwrap();

        let Some((_, got_hash)) = merkle.root() else {
            assert!(expected_hash.is_none());
            return;
        };

        let expected_hash = expected_hash.unwrap();

        // This hash is from merkledb
        let expected_hash: [u8; 32] = hex::decode(expected_hash).unwrap().try_into().unwrap();

        assert_eq!(got_hash, TrieHash::from(expected_hash));
    }

    #[test]
    fn test_root_hash_fuzz_insertions() -> Result<(), MerkleError> {
        use rand::rngs::StdRng;
        use rand::{Rng, SeedableRng};
        let rng = std::cell::RefCell::new(StdRng::seed_from_u64(42));
        let max_len0 = 8;
        let max_len1 = 4;
        let keygen = || {
            let (len0, len1): (usize, usize) = {
                let mut rng = rng.borrow_mut();
                (
                    rng.gen_range(1..max_len0 + 1),
                    rng.gen_range(1..max_len1 + 1),
                )
            };
            let key: Vec<u8> = (0..len0)
                .map(|_| rng.borrow_mut().gen_range(0..2))
                .chain((0..len1).map(|_| rng.borrow_mut().gen()))
                .collect();
            key
        };

        for _ in 0..10 {
            let mut items = Vec::new();

            for _ in 0..10 {
                let val: Vec<u8> = (0..8).map(|_| rng.borrow_mut().gen()).collect();
                items.push((keygen(), val));
            }

            merkle_build_test(items)?;
        }

        Ok(())
    }

    // #[test]
    // #[allow(clippy::unwrap_used)]
    // fn test_root_hash_reversed_deletions() -> Result<(), MerkleError> {
    //     use rand::rngs::StdRng;
    //     use rand::{Rng, SeedableRng};
    //     let rng = std::cell::RefCell::new(StdRng::seed_from_u64(42));
    //     let max_len0 = 8;
    //     let max_len1 = 4;
    //     let keygen = || {
    //         let (len0, len1): (usize, usize) = {
    //             let mut rng = rng.borrow_mut();
    //             (
    //                 rng.gen_range(1..max_len0 + 1),
    //                 rng.gen_range(1..max_len1 + 1),
    //             )
    //         };
    //         let key: Vec<u8> = (0..len0)
    //             .map(|_| rng.borrow_mut().gen_range(0..2))
    //             .chain((0..len1).map(|_| rng.borrow_mut().gen()))
    //             .collect();
    //         key
    //     };

    //     for _ in 0..10 {
    //         let mut items: Vec<_> = (0..10)
    //             .map(|_| keygen())
    //             .map(|key| {
    //                 let val: Box<[u8]> = (0..8).map(|_| rng.borrow_mut().gen()).collect();
    //                 (key, val)
    //             })
    //             .collect();

    //         items.sort();

    //         let mut merkle =
    //             Merkle::new(HashedNodeStore::initialize(MemStore::new(vec![])).unwrap());

    //         let mut hashes = Vec::new();

    //         for (k, v) in items.iter() {
    //             hashes.push((merkle.root_hash()?, merkle.dump()?));
    //             merkle.insert(k, v.clone())?;
    //         }

    //         let mut new_hashes = Vec::new();

    //         for (k, _) in items.iter().rev() {
    //             let before = merkle.dump()?;
    //             merkle.remove(k)?;
    //             new_hashes.push((merkle.root_hash()?, k, before, merkle.dump()?));
    //         }

    //         hashes.reverse();

    //         for i in 0..hashes.len() {
    //             #[allow(clippy::indexing_slicing)]
    //             let (new_hash, key, before_removal, after_removal) = &new_hashes[i];
    //             #[allow(clippy::indexing_slicing)]
    //             let expected_hash = &hashes[i];
    //             let key = key.iter().fold(String::new(), |mut s, b| {
    //                 let _ = write!(s, "{:02x}", b);
    //                 s
    //             });
    //             // assert_eq!(new_hash, expected_hash, "\n\nkey: {key}\nbefore:\n{before_removal}\nafter:\n{after_removal}\n\nexpected:\n{expected_dump}\n");
    //         }
    //     }

    //     Ok(())
    // }

    // #[test]
    // #[allow(clippy::unwrap_used)]
    // fn test_root_hash_random_deletions() -> Result<(), MerkleError> {
    //     use rand::rngs::StdRng;
    //     use rand::seq::SliceRandom;
    //     use rand::{Rng, SeedableRng};
    //     let rng = std::cell::RefCell::new(StdRng::seed_from_u64(42));
    //     let max_len0 = 8;
    //     let max_len1 = 4;
    //     let keygen = || {
    //         let (len0, len1): (usize, usize) = {
    //             let mut rng = rng.borrow_mut();
    //             (
    //                 rng.gen_range(1..max_len0 + 1),
    //                 rng.gen_range(1..max_len1 + 1),
    //             )
    //         };
    //         let key: Vec<u8> = (0..len0)
    //             .map(|_| rng.borrow_mut().gen_range(0..2))
    //             .chain((0..len1).map(|_| rng.borrow_mut().gen()))
    //             .collect();
    //         key
    //     };

    //     for i in 0..10 {
    //         let mut items = std::collections::HashMap::new();

    //         for _ in 0..10 {
    //             let val: Box<[u8]> = (0..8).map(|_| rng.borrow_mut().gen()).collect();
    //             items.insert(keygen(), val);
    //         }

    //         let mut items_ordered: Vec<_> =
    //             items.iter().map(|(k, v)| (k.clone(), v.clone())).collect();
    //         items_ordered.sort();
    //         items_ordered.shuffle(&mut *rng.borrow_mut());
    //         let mut merkle =
    //             Merkle::new(HashedNodeStore::initialize(MemStore::new(vec![])).unwrap());

    //         for (k, v) in items.iter() {
    //             merkle.insert(k, v.clone())?;
    //         }

    //         for (k, v) in items.iter() {
    //             assert_eq!(&*merkle.get(k)?.unwrap(), &v[..]);
    //         }

    //         for (k, _) in items_ordered.into_iter() {
    //             assert!(merkle.get(&k)?.is_some());

    //             merkle.remove(&k)?;

    //             assert!(merkle.get(&k)?.is_none());

    //             items.remove(&k);

    //             for (k, v) in items.iter() {
    //                 assert_eq!(&*merkle.get(k)?.unwrap(), &v[..]);
    //             }

    //             let h = triehash::trie_root::<keccak_hasher::KeccakHasher, Vec<_>, _, _>(
    //                 items.iter().collect(),
    //             );

    //             let h0 = merkle.root_hash()?;

    //             if TrieHash::from(h) != h0 {
    //                 println!("{} != {}", hex::encode(h), hex::encode(*h0));
    //             }
    //         }

    //         println!("i = {i}");
    //     }
    //     Ok(())
    // }

    // #[test]
    // #[allow(clippy::unwrap_used, clippy::indexing_slicing)]
    // fn test_proof() -> Result<(), MerkleError> {
    //     let set = fixed_and_pseudorandom_data(500);
    //     let mut items = Vec::from_iter(set.iter());
    //     items.sort();
    //     let merkle = merkle_build_test(items.clone())?;
    //     let (keys, vals): (Vec<[u8; 32]>, Vec<[u8; 20]>) = items.into_iter().unzip();

    //     for (i, key) in keys.iter().enumerate() {
    //         let proof = merkle.prove(key)?;
    //         assert!(!proof.0.is_empty());
    //         let val = merkle.verify_proof(key, &proof)?;
    //         assert!(val.is_some());
    //         assert_eq!(val.unwrap(), vals[i]);
    //     }

    //     Ok(())
    // }

    // #[test]
    // /// Verify the proofs that end with leaf node with the given key.
    // fn test_proof_end_with_leaf() -> Result<(), MerkleError> {
    //     let items = vec![
    //         ("do", "verb"),
    //         ("doe", "reindeer"),
    //         ("dog", "puppy"),
    //         ("doge", "coin"),
    //         ("horse", "stallion"),
    //         ("ddd", "ok"),
    //     ];
    //     let merkle = merkle_build_test(items)?;
    //     let key = "doe".as_ref();

    //     let proof = merkle.prove(key)?;
    //     assert!(!proof.0.is_empty());

    //     let verify_proof = merkle.verify_proof(key, &proof)?;
    //     assert!(verify_proof.is_some());

    //     Ok(())
    // }

    // #[test]
    // /// Verify the proofs that end with branch node with the given key.
    // fn test_proof_end_with_branch() -> Result<(), MerkleError> {
    //     let items = vec![
    //         ("d", "verb"),
    //         ("do", "verb"),
    //         ("doe", "reindeer"),
    //         ("e", "coin"),
    //     ];
    //     let merkle = merkle_build_test(items)?;
    //     let key = "d".as_ref();

    //     let proof = merkle.prove(key)?;
    //     assert!(!proof.0.is_empty());

    //     let verify_proof = merkle.verify_proof(key, &proof)?;
    //     assert!(verify_proof.is_some());

    //     Ok(())
    // }

    // #[test]
    // fn test_bad_proof() -> Result<(), MerkleError> {
    //     let set = fixed_and_pseudorandom_data(800);
    //     let mut items = Vec::from_iter(set.iter());
    //     items.sort();
    //     let merkle = merkle_build_test(items.clone())?;
    //     let (keys, _): (Vec<[u8; 32]>, Vec<[u8; 20]>) = items.into_iter().unzip();

    //     for key in keys.iter() {
    //         let mut proof = merkle.prove(key)?;
    //         assert!(!proof.0.is_empty());

    //         // Delete an entry from the generated proofs.
    //         let len = proof.0.len();
    //         let new_proof = Proof(proof.0.drain().take(len - 1).collect());
    //         assert!(merkle.verify_proof(key, &new_proof).is_err());
    //     }

    //     Ok(())
    // }

    // #[test]
    // // Tests that missing keys can also be proven. The test explicitly uses a single
    // // entry trie and checks for missing keys both before and after the single entry.
    // fn test_missing_key_proof() -> Result<(), MerkleError> {
    //     let items = vec![("k", "v")];
    //     let merkle = merkle_build_test(items)?;
    //     for key in ["a", "j", "l", "z"] {
    //         let proof = merkle.prove(key.as_ref())?;
    //         assert!(!proof.0.is_empty());
    //         assert!(proof.0.len() == 1);

    //         let val = merkle.verify_proof(key.as_ref(), &proof)?;
    //         assert!(val.is_none());
    //     }

    //     Ok(())
    // }

    // #[test]
    // fn test_empty_tree_proof() -> Result<(), MerkleError> {
    //     let items: Vec<(&str, &str)> = Vec::new();
    //     let merkle = merkle_build_test(items)?;
    //     let key = "x".as_ref();

    //     let proof = merkle.prove(key)?;
    //     assert!(proof.0.is_empty());

    //     Ok(())
    // }

    // #[test]
    // // Tests normal range proof with both edge proofs as the existent proof.
    // // The test cases are generated randomly.
    // #[allow(clippy::indexing_slicing)]
    // fn test_range_proof() -> Result<(), ProofError> {
    //     let set = fixed_and_pseudorandom_data(4096);
    //     let mut items = Vec::from_iter(set.iter());
    //     items.sort();
    //     let merkle = merkle_build_test(items.clone())?;

    //     for _ in 0..10 {
    //         let start = rand::thread_rng().gen_range(0..items.len());
    //         let end = rand::thread_rng().gen_range(0..items.len() - start) + start - 1;

    //         if end <= start {
    //             continue;
    //         }

    //         let mut proof = merkle.prove(items[start].0)?;
    //         assert!(!proof.0.is_empty());
    //         let end_proof = merkle.prove(items[end - 1].0)?;
    //         assert!(!end_proof.0.is_empty());
    //         proof.extend(end_proof);

    //         let mut keys = Vec::new();
    //         let mut vals = Vec::new();
    //         for item in items[start..end].iter() {
    //             keys.push(item.0.as_ref());
    //             vals.push(&item.1);
    //         }

    //         merkle.verify_range_proof(&proof, items[start].0, items[end - 1].0, keys, vals)?;
    //     }
    //     Ok(())
    // }

    // #[test]
    // // Tests a few cases which the proof is wrong.
    // // The prover is expected to detect the error.
    // #[allow(clippy::indexing_slicing)]
    // fn test_bad_range_proof() -> Result<(), ProofError> {
    //     let set = fixed_and_pseudorandom_data(4096);
    //     let mut items = Vec::from_iter(set.iter());
    //     items.sort();
    //     let merkle = merkle_build_test(items.clone())?;

    //     for _ in 0..10 {
    //         let start = rand::thread_rng().gen_range(0..items.len());
    //         let end = rand::thread_rng().gen_range(0..items.len() - start) + start - 1;

    //         if end <= start {
    //             continue;
    //         }

    //         let mut proof = merkle.prove(items[start].0)?;
    //         assert!(!proof.0.is_empty());
    //         let end_proof = merkle.prove(items[end - 1].0)?;
    //         assert!(!end_proof.0.is_empty());
    //         proof.extend(end_proof);

    //         let mut keys: Vec<[u8; 32]> = Vec::new();
    //         let mut vals: Vec<[u8; 20]> = Vec::new();
    //         for item in items[start..end].iter() {
    //             keys.push(*item.0);
    //             vals.push(*item.1);
    //         }

    //         let test_case: u32 = rand::thread_rng().gen_range(0..6);
    //         let index = rand::thread_rng().gen_range(0..end - start);
    //         match test_case {
    //             0 => {
    //                 // Modified key
    //                 keys[index] = rand::thread_rng().gen::<[u8; 32]>(); // In theory it can't be same
    //             }
    //             1 => {
    //                 // Modified val
    //                 vals[index] = rand::thread_rng().gen::<[u8; 20]>(); // In theory it can't be same
    //             }
    //             2 => {
    //                 // Gapped entry slice
    //                 if index == 0 || index == end - start - 1 {
    //                     continue;
    //                 }
    //                 keys.remove(index);
    //                 vals.remove(index);
    //             }
    //             3 => {
    //                 // Out of order
    //                 let index_1 = rand::thread_rng().gen_range(0..end - start);
    //                 let index_2 = rand::thread_rng().gen_range(0..end - start);
    //                 if index_1 == index_2 {
    //                     continue;
    //                 }
    //                 keys.swap(index_1, index_2);
    //                 vals.swap(index_1, index_2);
    //             }
    //             4 => {
    //                 // Set random key to empty, do nothing
    //                 keys[index] = [0; 32];
    //             }
    //             5 => {
    //                 // Set random value to nil
    //                 vals[index] = [0; 20];
    //             }
    //             _ => unreachable!(),
    //         }

    //         let keys_slice = keys.iter().map(|k| k.as_ref()).collect::<Vec<&[u8]>>();
    //         assert!(merkle
    //             .verify_range_proof(&proof, items[start].0, items[end - 1].0, keys_slice, vals)
    //             .is_err());
    //     }

    //     Ok(())
    // }

    // #[test]
    // // Tests normal range proof with two non-existent proofs.
    // // The test cases are generated randomly.
    // #[allow(clippy::indexing_slicing)]
    // fn test_range_proof_with_non_existent_proof() -> Result<(), ProofError> {
    //     let set = fixed_and_pseudorandom_data(4096);
    //     let mut items = Vec::from_iter(set.iter());
    //     items.sort();
    //     let merkle = merkle_build_test(items.clone())?;

    //     for _ in 0..10 {
    //         let start = rand::thread_rng().gen_range(0..items.len());
    //         let end = rand::thread_rng().gen_range(0..items.len() - start) + start - 1;

    //         if end <= start {
    //             continue;
    //         }

    //         // Short circuit if the decreased key is same with the previous key
    //         let first = decrease_key(items[start].0);
    //         if start != 0 && first.as_ref() == items[start - 1].0.as_ref() {
    //             continue;
    //         }
    //         // Short circuit if the decreased key is underflow
    //         if &first > items[start].0 {
    //             continue;
    //         }
    //         // Short circuit if the increased key is same with the next key
    //         let last = increase_key(items[end - 1].0);
    //         if end != items.len() && last.as_ref() == items[end].0.as_ref() {
    //             continue;
    //         }
    //         // Short circuit if the increased key is overflow
    //         if &last < items[end - 1].0 {
    //             continue;
    //         }

    //         let mut proof = merkle.prove(&first)?;
    //         assert!(!proof.0.is_empty());
    //         let end_proof = merkle.prove(&last)?;
    //         assert!(!end_proof.0.is_empty());
    //         proof.extend(end_proof);

    //         let mut keys: Vec<&[u8]> = Vec::new();
    //         let mut vals: Vec<[u8; 20]> = Vec::new();
    //         for item in items[start..end].iter() {
    //             keys.push(item.0);
    //             vals.push(*item.1);
    //         }

    //         merkle.verify_range_proof(&proof, &first, &last, keys, vals)?;
    //     }

    //     // Special case, two edge proofs for two edge key.
    //     let first = &[0; 32];
    //     let last = &[255; 32];
    //     let mut proof = merkle.prove(first)?;
    //     assert!(!proof.0.is_empty());
    //     let end_proof = merkle.prove(last)?;
    //     assert!(!end_proof.0.is_empty());
    //     proof.extend(end_proof);

    //     let (keys, vals): (Vec<&[u8; 32]>, Vec<&[u8; 20]>) = items.into_iter().unzip();
    //     let keys = keys.iter().map(|k| k.as_ref()).collect::<Vec<&[u8]>>();
    //     merkle.verify_range_proof(&proof, first, last, keys, vals)?;

    //     Ok(())
    // }

    // #[test]
    // // Tests such scenarios:
    // // - There exists a gap between the first element and the left edge proof
    // // - There exists a gap between the last element and the right edge proof
    // #[allow(clippy::indexing_slicing)]
    // fn test_range_proof_with_invalid_non_existent_proof() -> Result<(), ProofError> {
    //     let set = fixed_and_pseudorandom_data(4096);
    //     let mut items = Vec::from_iter(set.iter());
    //     items.sort();
    //     let merkle = merkle_build_test(items.clone())?;

    //     // Case 1
    //     let mut start = 100;
    //     let mut end = 200;
    //     let first = decrease_key(items[start].0);

    //     let mut proof = merkle.prove(&first)?;
    //     assert!(!proof.0.is_empty());
    //     let end_proof = merkle.prove(items[end - 1].0)?;
    //     assert!(!end_proof.0.is_empty());
    //     proof.extend(end_proof);

    //     start = 105; // Gap created
    //     let mut keys: Vec<&[u8]> = Vec::new();
    //     let mut vals: Vec<[u8; 20]> = Vec::new();
    //     // Create gap
    //     for item in items[start..end].iter() {
    //         keys.push(item.0);
    //         vals.push(*item.1);
    //     }
    //     assert!(merkle
    //         .verify_range_proof(&proof, &first, items[end - 1].0, keys, vals)
    //         .is_err());

    //     // Case 2
    //     start = 100;
    //     end = 200;
    //     let last = increase_key(items[end - 1].0);

    //     let mut proof = merkle.prove(items[start].0)?;
    //     assert!(!proof.0.is_empty());
    //     let end_proof = merkle.prove(&last)?;
    //     assert!(!end_proof.0.is_empty());
    //     proof.extend(end_proof);

    //     end = 195; // Capped slice
    //     let mut keys: Vec<&[u8]> = Vec::new();
    //     let mut vals: Vec<[u8; 20]> = Vec::new();
    //     // Create gap
    //     for item in items[start..end].iter() {
    //         keys.push(item.0);
    //         vals.push(*item.1);
    //     }
    //     assert!(merkle
    //         .verify_range_proof(&proof, items[start].0, &last, keys, vals)
    //         .is_err());

    //     Ok(())
    // }

    // #[test]
    // // Tests the proof with only one element. The first edge proof can be existent one or
    // // non-existent one.
    // #[allow(clippy::indexing_slicing)]
    // fn test_one_element_range_proof() -> Result<(), ProofError> {
    //     let set = fixed_and_pseudorandom_data(4096);
    //     let mut items = Vec::from_iter(set.iter());
    //     items.sort();
    //     let merkle = merkle_build_test(items.clone())?;

    //     // One element with existent edge proof, both edge proofs
    //     // point to the SAME key.
    //     let start = 1000;
    //     let start_proof = merkle.prove(items[start].0)?;
    //     assert!(!start_proof.0.is_empty());

    //     merkle.verify_range_proof(
    //         &start_proof,
    //         items[start].0,
    //         items[start].0,
    //         vec![items[start].0],
    //         vec![&items[start].1],
    //     )?;

    //     // One element with left non-existent edge proof
    //     let first = decrease_key(items[start].0);
    //     let mut proof = merkle.prove(&first)?;
    //     assert!(!proof.0.is_empty());
    //     let end_proof = merkle.prove(items[start].0)?;
    //     assert!(!end_proof.0.is_empty());
    //     proof.extend(end_proof);

    //     merkle.verify_range_proof(
    //         &proof,
    //         &first,
    //         items[start].0,
    //         vec![items[start].0],
    //         vec![*items[start].1],
    //     )?;

    //     // One element with right non-existent edge proof
    //     let last = increase_key(items[start].0);
    //     let mut proof = merkle.prove(items[start].0)?;
    //     assert!(!proof.0.is_empty());
    //     let end_proof = merkle.prove(&last)?;
    //     assert!(!end_proof.0.is_empty());
    //     proof.extend(end_proof);

    //     merkle.verify_range_proof(
    //         &proof,
    //         items[start].0,
    //         &last,
    //         vec![items[start].0],
    //         vec![*items[start].1],
    //     )?;

    //     // One element with two non-existent edge proofs
    //     let mut proof = merkle.prove(&first)?;
    //     assert!(!proof.0.is_empty());
    //     let end_proof = merkle.prove(&last)?;
    //     assert!(!end_proof.0.is_empty());
    //     proof.extend(end_proof);

    //     merkle.verify_range_proof(
    //         &proof,
    //         &first,
    //         &last,
    //         vec![items[start].0],
    //         vec![*items[start].1],
    //     )?;

    //     // Test the mini trie with only a single element.
    //     let key = rand::thread_rng().gen::<[u8; 32]>();
    //     let val = rand::thread_rng().gen::<[u8; 20]>();
    //     let merkle = merkle_build_test(vec![(key, val)])?;

    //     let first = &[0; 32];
    //     let mut proof = merkle.prove(first)?;
    //     assert!(!proof.0.is_empty());
    //     let end_proof = merkle.prove(&key)?;
    //     assert!(!end_proof.0.is_empty());
    //     proof.extend(end_proof);

    //     merkle.verify_range_proof(&proof, first, &key, vec![&key], vec![val])?;

    //     Ok(())
    // }

    // #[test]
    // // Tests the range proof with all elements.
    // // The edge proofs can be nil.
    // #[allow(clippy::indexing_slicing)]
    // fn test_all_elements_proof() -> Result<(), ProofError> {
    //     let set = fixed_and_pseudorandom_data(4096);
    //     let mut items = Vec::from_iter(set.iter());
    //     items.sort();
    //     let merkle = merkle_build_test(items.clone())?;

    //     let item_iter = items.clone().into_iter();
    //     let keys: Vec<&[u8]> = item_iter.clone().map(|item| item.0.as_ref()).collect();
    //     let vals: Vec<&[u8; 20]> = item_iter.map(|item| item.1).collect();

    //     let empty_proof = Proof(HashMap::<[u8; 32], Vec<u8>>::new());
    //     let empty_key: [u8; 32] = [0; 32];
    //     merkle.verify_range_proof(
    //         &empty_proof,
    //         &empty_key,
    //         &empty_key,
    //         keys.clone(),
    //         vals.clone(),
    //     )?;

    //     // With edge proofs, it should still work.
    //     let start = 0;
    //     let end = &items.len() - 1;

    //     let mut proof = merkle.prove(items[start].0)?;
    //     assert!(!proof.0.is_empty());
    //     let end_proof = merkle.prove(items[end].0)?;
    //     assert!(!end_proof.0.is_empty());
    //     proof.extend(end_proof);

    //     merkle.verify_range_proof(
    //         &proof,
    //         items[start].0,
    //         items[end].0,
    //         keys.clone(),
    //         vals.clone(),
    //     )?;

    //     // Even with non-existent edge proofs, it should still work.
    //     let first = &[0; 32];
    //     let last = &[255; 32];
    //     let mut proof = merkle.prove(first)?;
    //     assert!(!proof.0.is_empty());
    //     let end_proof = merkle.prove(last)?;
    //     assert!(!end_proof.0.is_empty());
    //     proof.extend(end_proof);

    //     merkle.verify_range_proof(&proof, first, last, keys, vals)?;

    //     Ok(())
    // }

    // #[test]
    // // Tests the range proof with "no" element. The first edge proof must
    // // be a non-existent proof.
    // #[allow(clippy::indexing_slicing)]
    // fn test_empty_range_proof() -> Result<(), ProofError> {
    //     let set = fixed_and_pseudorandom_data(4096);
    //     let mut items = Vec::from_iter(set.iter());
    //     items.sort();
    //     let merkle = merkle_build_test(items.clone())?;

    //     let cases = [(items.len() - 1, false)];
    //     for c in cases.iter() {
    //         let first = increase_key(items[c.0].0);
    //         let proof = merkle.prove(&first)?;
    //         assert!(!proof.0.is_empty());

    //         // key and value vectors are intentionally empty.
    //         let keys: Vec<&[u8]> = Vec::new();
    //         let vals: Vec<[u8; 20]> = Vec::new();

    //         if c.1 {
    //             assert!(merkle
    //                 .verify_range_proof(&proof, &first, &first, keys, vals)
    //                 .is_err());
    //         } else {
    //             merkle.verify_range_proof(&proof, &first, &first, keys, vals)?;
    //         }
    //     }

    //     Ok(())
    // }

    // #[test]
    // // Focuses on the small trie with embedded nodes. If the gapped
    // // node is embedded in the trie, it should be detected too.
    // #[allow(clippy::indexing_slicing)]
    // fn test_gapped_range_proof() -> Result<(), ProofError> {
    //     let mut items = Vec::new();
    //     // Sorted entries
    //     for i in 0..10_u32 {
    //         let mut key = [0; 32];
    //         for (index, d) in i.to_be_bytes().iter().enumerate() {
    //             key[index] = *d;
    //         }
    //         items.push((key, i.to_be_bytes()));
    //     }
    //     let merkle = merkle_build_test(items.clone())?;

    //     let first = 2;
    //     let last = 8;

    //     let mut proof = merkle.prove(&items[first].0)?;
    //     assert!(!proof.0.is_empty());
    //     let end_proof = merkle.prove(&items[last - 1].0)?;
    //     assert!(!end_proof.0.is_empty());
    //     proof.extend(end_proof);

    //     let middle = (first + last) / 2 - first;
    //     let (keys, vals): (Vec<&[u8]>, Vec<&[u8; 4]>) = items[first..last]
    //         .iter()
    //         .enumerate()
    //         .filter(|(pos, _)| *pos != middle)
    //         .map(|(_, item)| (item.0.as_ref(), &item.1))
    //         .unzip();

    //     assert!(merkle
    //         .verify_range_proof(&proof, &items[0].0, &items[items.len() - 1].0, keys, vals)
    //         .is_err());

    //     Ok(())
    // }

    // #[test]
    // // Tests the element is not in the range covered by proofs.
    // #[allow(clippy::indexing_slicing)]
    // fn test_same_side_proof() -> Result<(), MerkleError> {
    //     let set = fixed_and_pseudorandom_data(4096);
    //     let mut items = Vec::from_iter(set.iter());
    //     items.sort();
    //     let merkle = merkle_build_test(items.clone())?;

    //     let pos = 1000;
    //     let mut last = decrease_key(items[pos].0);
    //     let mut first = last;
    //     first = decrease_key(&first);

    //     let mut proof = merkle.prove(&first)?;
    //     assert!(!proof.0.is_empty());
    //     let end_proof = merkle.prove(&last)?;
    //     assert!(!end_proof.0.is_empty());
    //     proof.extend(end_proof);

    //     assert!(merkle
    //         .verify_range_proof(
    //             &proof,
    //             &first,
    //             &last,
    //             vec![items[pos].0],
    //             vec![items[pos].1]
    //         )
    //         .is_err());

    //     first = increase_key(items[pos].0);
    //     last = first;
    //     last = increase_key(&last);

    //     let mut proof = merkle.prove(&first)?;
    //     assert!(!proof.0.is_empty());
    //     let end_proof = merkle.prove(&last)?;
    //     assert!(!end_proof.0.is_empty());
    //     proof.extend(end_proof);

    //     assert!(merkle
    //         .verify_range_proof(
    //             &proof,
    //             &first,
    //             &last,
    //             vec![items[pos].0],
    //             vec![items[pos].1]
    //         )
    //         .is_err());

    //     Ok(())
    // }

    // #[test]
    // #[allow(clippy::indexing_slicing)]
    // // Tests the range starts from zero.
    // fn test_single_side_range_proof() -> Result<(), ProofError> {
    //     for _ in 0..10 {
    //         let mut set = HashMap::new();
    //         for _ in 0..4096_u32 {
    //             let key = rand::thread_rng().gen::<[u8; 32]>();
    //             let val = rand::thread_rng().gen::<[u8; 20]>();
    //             set.insert(key, val);
    //         }
    //         let mut items = Vec::from_iter(set.iter());
    //         items.sort();
    //         let merkle = merkle_build_test(items.clone())?;

    //         let cases = vec![0, 1, 100, 1000, items.len() - 1];
    //         for case in cases {
    //             let start = &[0; 32];
    //             let mut proof = merkle.prove(start)?;
    //             assert!(!proof.0.is_empty());
    //             let end_proof = merkle.prove(items[case].0)?;
    //             assert!(!end_proof.0.is_empty());
    //             proof.extend(end_proof);

    //             let item_iter = items.clone().into_iter().take(case + 1);
    //             let keys = item_iter.clone().map(|item| item.0.as_ref()).collect();
    //             let vals = item_iter.map(|item| item.1).collect();

    //             merkle.verify_range_proof(&proof, start, items[case].0, keys, vals)?;
    //         }
    //     }
    //     Ok(())
    // }

    // #[test]
    // #[allow(clippy::indexing_slicing)]
    // // Tests the range ends with 0xffff...fff.
    // fn test_reverse_single_side_range_proof() -> Result<(), ProofError> {
    //     for _ in 0..10 {
    //         let mut set = HashMap::new();
    //         for _ in 0..1024_u32 {
    //             let key = rand::thread_rng().gen::<[u8; 32]>();
    //             let val = rand::thread_rng().gen::<[u8; 20]>();
    //             set.insert(key, val);
    //         }
    //         let mut items = Vec::from_iter(set.iter());
    //         items.sort();
    //         let merkle = merkle_build_test(items.clone())?;

    //         let cases = vec![0, 1, 100, 1000, items.len() - 1];
    //         for case in cases {
    //             let end = &[255; 32];
    //             let mut proof = merkle.prove(items[case].0)?;
    //             assert!(!proof.0.is_empty());
    //             let end_proof = merkle.prove(end)?;
    //             assert!(!end_proof.0.is_empty());
    //             proof.extend(end_proof);

    //             let item_iter = items.clone().into_iter().skip(case);
    //             let keys = item_iter.clone().map(|item| item.0.as_ref()).collect();
    //             let vals = item_iter.map(|item| item.1).collect();

    //             merkle.verify_range_proof(&proof, items[case].0, end, keys, vals)?;
    //         }
    //     }
    //     Ok(())
    // }

    // #[test]
    // // Tests the range starts with zero and ends with 0xffff...fff.
    // fn test_both_sides_range_proof() -> Result<(), ProofError> {
    //     for _ in 0..10 {
    //         let mut set = HashMap::new();
    //         for _ in 0..4096_u32 {
    //             let key = rand::thread_rng().gen::<[u8; 32]>();
    //             let val = rand::thread_rng().gen::<[u8; 20]>();
    //             set.insert(key, val);
    //         }
    //         let mut items = Vec::from_iter(set.iter());
    //         items.sort();
    //         let merkle = merkle_build_test(items.clone())?;

    //         let start = &[0; 32];
    //         let end = &[255; 32];

    //         let mut proof = merkle.prove(start)?;
    //         assert!(!proof.0.is_empty());
    //         let end_proof = merkle.prove(end)?;
    //         assert!(!end_proof.0.is_empty());
    //         proof.extend(end_proof);

    //         let (keys, vals): (Vec<&[u8; 32]>, Vec<&[u8; 20]>) = items.into_iter().unzip();
    //         let keys = keys.iter().map(|k| k.as_ref()).collect::<Vec<&[u8]>>();
    //         merkle.verify_range_proof(&proof, start, end, keys, vals)?;
    //     }
    //     Ok(())
    // }

    // #[test]
    // #[allow(clippy::indexing_slicing)]
    // // Tests normal range proof with both edge proofs
    // // as the existent proof, but with an extra empty value included, which is a
    // // noop technically, but practically should be rejected.
    // fn test_empty_value_range_proof() -> Result<(), ProofError> {
    //     let set = fixed_and_pseudorandom_data(512);
    //     let mut items = Vec::from_iter(set.iter());
    //     items.sort();
    //     let merkle = merkle_build_test(items.clone())?;

    //     // Create a new entry with a slightly modified key
    //     let mid_index = items.len() / 2;
    //     let key = increase_key(items[mid_index - 1].0);
    //     let empty_value: [u8; 20] = [0; 20];
    //     items.splice(mid_index..mid_index, [(&key, &empty_value)].iter().cloned());

    //     let start = 1;
    //     let end = items.len() - 1;

    //     let mut proof = merkle.prove(items[start].0)?;
    //     assert!(!proof.0.is_empty());
    //     let end_proof = merkle.prove(items[end - 1].0)?;
    //     assert!(!end_proof.0.is_empty());
    //     proof.extend(end_proof);

    //     let item_iter = items.clone().into_iter().skip(start).take(end - start);
    //     let keys = item_iter.clone().map(|item| item.0.as_ref()).collect();
    //     let vals = item_iter.map(|item| item.1).collect();
    //     assert!(merkle
    //         .verify_range_proof(&proof, items[start].0, items[end - 1].0, keys, vals)
    //         .is_err());

    //     Ok(())
    // }

    // #[test]
    // #[allow(clippy::indexing_slicing)]
    // // Tests the range proof with all elements,
    // // but with an extra empty value included, which is a noop technically, but
    // // practically should be rejected.
    // fn test_all_elements_empty_value_range_proof() -> Result<(), ProofError> {
    //     let set = fixed_and_pseudorandom_data(512);
    //     let mut items = Vec::from_iter(set.iter());
    //     items.sort();
    //     let merkle = merkle_build_test(items.clone())?;

    //     // Create a new entry with a slightly modified key
    //     let mid_index = items.len() / 2;
    //     let key = increase_key(items[mid_index - 1].0);
    //     let empty_value: [u8; 20] = [0; 20];
    //     items.splice(mid_index..mid_index, [(&key, &empty_value)].iter().cloned());

    //     let start = 0;
    //     let end = items.len() - 1;

    //     let mut proof = merkle.prove(items[start].0)?;
    //     assert!(!proof.0.is_empty());
    //     let end_proof = merkle.prove(items[end].0)?;
    //     assert!(!end_proof.0.is_empty());
    //     proof.extend(end_proof);

    //     let item_iter = items.clone().into_iter();
    //     let keys = item_iter.clone().map(|item| item.0.as_ref()).collect();
    //     let vals = item_iter.map(|item| item.1).collect();
    //     assert!(merkle
    //         .verify_range_proof(&proof, items[start].0, items[end].0, keys, vals)
    //         .is_err());

    //     Ok(())
    // }

    // #[test]
    // fn test_range_proof_keys_with_shared_prefix() -> Result<(), ProofError> {
    //     let items = vec![
    //         (
    //             hex::decode("aa10000000000000000000000000000000000000000000000000000000000000")
    //                 .expect("Decoding failed"),
    //             hex::decode("02").expect("Decoding failed"),
    //         ),
    //         (
    //             hex::decode("aa20000000000000000000000000000000000000000000000000000000000000")
    //                 .expect("Decoding failed"),
    //             hex::decode("03").expect("Decoding failed"),
    //         ),
    //     ];
    //     let merkle = merkle_build_test(items.clone())?;

    //     let start = hex::decode("0000000000000000000000000000000000000000000000000000000000000000")
    //         .expect("Decoding failed");
    //     let end = hex::decode("ffffffffffffffffffffffffffffffffffffffffffffffffffffffffffffffff")
    //         .expect("Decoding failed");

    //     let mut proof = merkle.prove(&start)?;
    //     assert!(!proof.0.is_empty());
    //     let end_proof = merkle.prove(&end)?;
    //     assert!(!end_proof.0.is_empty());
    //     proof.extend(end_proof);

    //     let keys = items.iter().map(|item| item.0.as_ref()).collect();
    //     let vals = items.iter().map(|item| item.1.clone()).collect();

    //     merkle.verify_range_proof(&proof, &start, &end, keys, vals)?;

    //     Ok(())
    // }

    // #[test]
    // #[allow(clippy::indexing_slicing)]
    // // Tests a malicious proof, where the proof is more or less the
    // // whole trie. This is to match corresponding test in geth.
    // fn test_bloadted_range_proof() -> Result<(), ProofError> {
    //     // Use a small trie
    //     let mut items = Vec::new();
    //     for i in 0..100_u32 {
    //         let mut key: [u8; 32] = [0; 32];
    //         let mut value: [u8; 20] = [0; 20];
    //         for (index, d) in i.to_be_bytes().iter().enumerate() {
    //             key[index] = *d;
    //             value[index] = *d;
    //         }
    //         items.push((key, value));
    //     }
    //     let merkle = merkle_build_test(items.clone())?;

    //     // In the 'malicious' case, we add proofs for every single item
    //     // (but only one key/value pair used as leaf)
    //     let mut proof = Proof(HashMap::new());
    //     let mut keys = Vec::new();
    //     let mut vals = Vec::new();
    //     for (i, item) in items.iter().enumerate() {
    //         let cur_proof = merkle.prove(&item.0)?;
    //         assert!(!cur_proof.0.is_empty());
    //         proof.extend(cur_proof);
    //         if i == 50 {
    //             keys.push(item.0.as_ref());
    //             vals.push(item.1);
    //         }
    //     }

    //     merkle.verify_range_proof(&proof, keys[0], keys[keys.len() - 1], keys.clone(), vals)?;

    //     Ok(())
    // }

    // generate pseudorandom data, but prefix it with some known data
    // The number of fixed data points is 100; you specify how much random data you want
    // #[allow(clippy::indexing_slicing)]
    // fn fixed_and_pseudorandom_data(random_count: u32) -> HashMap<[u8; 32], [u8; 20]> {
    //     let mut items: HashMap<[u8; 32], [u8; 20]> = HashMap::new();
    //     for i in 0..100_u32 {
    //         let mut key: [u8; 32] = [0; 32];
    //         let mut value: [u8; 20] = [0; 20];
    //         for (index, d) in i.to_be_bytes().iter().enumerate() {
    //             key[index] = *d;
    //             value[index] = *d;
    //         }
    //         items.insert(key, value);

    //         let mut more_key: [u8; 32] = [0; 32];
    //         for (index, d) in (i + 10).to_be_bytes().iter().enumerate() {
    //             more_key[index] = *d;
    //         }
    //         items.insert(more_key, value);
    //     }

    //     // read FIREWOOD_TEST_SEED from the environment. If it's there, parse it into a u64.
    //     let seed = std::env::var("FIREWOOD_TEST_SEED")
    //         .ok()
    //         .map_or_else(
    //             || None,
    //             |s| Some(str::parse(&s).expect("couldn't parse FIREWOOD_TEST_SEED; must be a u64")),
    //         )
    //         .unwrap_or_else(|| thread_rng().gen());

    //     // the test framework will only render this in verbose mode or if the test fails
    //     // to re-run the test when it fails, just specify the seed instead of randomly
    //     // selecting one
    //     eprintln!("Seed {seed}: to rerun with this data, export FIREWOOD_TEST_SEED={seed}");
    //     let mut r = StdRng::seed_from_u64(seed);
    //     for _ in 0..random_count {
    //         let key = r.gen::<[u8; 32]>();
    //         let val = r.gen::<[u8; 20]>();
    //         items.insert(key, val);
    //     }
    //     items
    // }

    // fn increase_key(key: &[u8; 32]) -> [u8; 32] {
    //     let mut new_key = *key;
    //     for ch in new_key.iter_mut().rev() {
    //         let overflow;
    //         (*ch, overflow) = ch.overflowing_add(1);
    //         if !overflow {
    //             break;
    //         }
    //     }
    //     new_key
    // }

    // fn decrease_key(key: &[u8; 32]) -> [u8; 32] {
    //     let mut new_key = *key;
    //     for ch in new_key.iter_mut().rev() {
    //         let overflow;
    //         (*ch, overflow) = ch.overflowing_sub(1);
    //         if !overflow {
    //             break;
    //         }
    //     }
    //     new_key
    // }
}<|MERGE_RESOLUTION|>--- conflicted
+++ resolved
@@ -1,11 +1,7 @@
 // Copyright (C) 2023, Ava Labs, Inc. All rights reserved.
 // See the file LICENSE.md for licensing terms.
 
-<<<<<<< HEAD
 use crate::hashednode::{hash_node, Hashable, ValueDigest};
-=======
-use crate::hashednode::{hash_node, ValueDigest};
->>>>>>> 11f2921b
 use crate::proof::{Proof, ProofError, ProofNode};
 use crate::stream::{MerkleKeyValueStream, PathIterator};
 use crate::v2::api;
@@ -189,11 +185,7 @@
 
     /// Returns a proof that the given key has a certain value,
     /// or that the key isn't in the trie.
-<<<<<<< HEAD
     pub fn prove(&self, key: &[u8]) -> Result<Proof<ProofNode>, MerkleError> {
-=======
-    pub fn prove(&self, key: &[u8]) -> Result<Proof, MerkleError> {
->>>>>>> 11f2921b
         let Some(root_addr) = self.nodestore.root_address() else {
             return Err(MerkleError::Empty);
         };
@@ -236,22 +228,14 @@
     pub fn verify_proof(
         &self,
         _key: &[u8],
-<<<<<<< HEAD
         _proof: &Proof<impl Hashable>,
-=======
-        _proof: &Proof,
->>>>>>> 11f2921b
     ) -> Result<Option<Vec<u8>>, MerkleError> {
         todo!()
     }
 
     pub fn verify_range_proof<V: AsRef<[u8]>>(
         &self,
-<<<<<<< HEAD
         _proof: &Proof<impl Hashable>,
-=======
-        _proof: &Proof,
->>>>>>> 11f2921b
         _first_key: &[u8],
         _last_key: &[u8],
         _keys: Vec<&[u8]>,
@@ -1282,7 +1266,6 @@
         let proof = merkle.prove(b"any-key");
         assert!(matches!(proof.unwrap_err(), MerkleError::Empty));
     }
-<<<<<<< HEAD
 
     #[test]
     fn single_key_proof() {
@@ -1296,21 +1279,6 @@
             )
             .unwrap_or_else(|| thread_rng().gen());
 
-=======
-
-    #[test]
-    fn single_key_proof() {
-        let mut merkle = create_in_memory_merkle();
-
-        let seed = std::env::var("FIREWOOD_TEST_SEED")
-            .ok()
-            .map_or_else(
-                || None,
-                |s| Some(str::parse(&s).expect("couldn't parse FIREWOOD_TEST_SEED; must be a u64")),
-            )
-            .unwrap_or_else(|| thread_rng().gen());
-
->>>>>>> 11f2921b
         const TEST_SIZE: usize = 1;
 
         let kvs = generate_random_kvs(seed, TEST_SIZE);
