--- conflicted
+++ resolved
@@ -378,55 +378,6 @@
         Merkle {
             nodestore: m.nodestore.into(),
         }
-<<<<<<< HEAD
-=======
-
-        let Some(root) = std::mem::take(&mut self.root) else {
-            self.nodestore.set_root(None)?;
-            return Ok(Merkle {
-                nodestore: self.nodestore,
-            });
-        };
-
-        // TODO use hash
-        let (root_addr, _root_hash) = self.hash_helper(root, &mut Path(Default::default()));
-
-        self.nodestore.set_root(Some(root_addr))?;
-        Ok(Merkle {
-            nodestore: self.nodestore,
-        })
-    }
-
-    /// Hashes `node`, which is at the given `path_prefix`, and its children recursively.
-    /// Returns the hashed node and its hash.
-    fn hash_helper(&mut self, mut node: Node, path_prefix: &mut Path) -> (LinearAddress, TrieHash) {
-        match node {
-            Node::Branch(ref mut b) => {
-                for (nibble, child) in b.children.iter_mut().enumerate() {
-                    // Take child from b.children
-                    let Some(Child::Node(child_node)) = std::mem::take(child) else {
-                        // There is no child or we already know its hash.
-                        continue;
-                    };
-
-                    // Hash this child and update
-                    let original_length = path_prefix.len();
-                    path_prefix
-                        .0
-                        .extend(b.partial_path.0.iter().copied().chain(once(nibble as u8)));
-
-                    let (child_addr, child_hash) = self.hash_helper(child_node, path_prefix);
-                    *child = Some(Child::AddressWithHash(child_addr, child_hash));
-                    path_prefix.0.truncate(original_length);
-                }
-            }
-            Node::Leaf(_) => {}
-        }
-
-        let hash = hash_node(&node, path_prefix);
-        let addr = self.nodestore.create_node(node).expect("TODO handle error");
-        (addr, hash)
->>>>>>> 11f2921b
     }
 }
 
