// Copyright (C) 2023, Ava Labs, Inc. All rights reserved.
// See the file LICENSE.md for licensing terms.

<<<<<<< HEAD
use crate::proof::{Proof, ProofError};
=======
use crate::hashednode::{hash_node, ValueDigest};
use crate::proof::{Proof, ProofError, ProofNode};
>>>>>>> 3710b8e5
use crate::stream::{MerkleKeyValueStream, PathIterator};
use crate::v2::api;
use futures::{StreamExt, TryStreamExt};
use std::collections::HashSet;
use std::fmt::Debug;
use std::future::ready;
use std::io::Write;
use std::iter::once;
use std::sync::Arc;
use storage::{
    hash_node, BranchNode, Child, ImmutableProposal, LeafNode, LinearAddress, NibblesIterator,
    Node, NodeReader, NodeStore, Path, ProposedMutable2, ReadableStorage, TrieHash,
};

use thiserror::Error;

pub type Key = Box<[u8]>;
pub type Value = Vec<u8>;

#[derive(Debug, Error)]
pub enum MerkleError {
    #[error("can't generate proof for empty node")]
    Empty,
    #[error("read only")]
    ReadOnly,
    #[error("node not a branch node")]
    NotBranchNode,
    #[error("IO error: {0:?}")]
    IO(#[from] std::io::Error),
    #[error("parent should not be a leaf branch")]
    ParentLeafBranch,
    #[error("removing internal node references failed")]
    UnsetInternal,
    #[error("merkle serde error: {0}")]
    BinarySerdeError(String),
    #[error("invalid utf8")]
    UTF8Error,
    #[error("node not found")]
    NodeNotFound,
}

// convert a set of nibbles into a printable string
// panics if there is a non-nibble byte in the set
fn nibbles_formatter<X: IntoIterator<Item = u8>>(nib: X) -> String {
    nib.into_iter()
        .map(|c| {
            *b"0123456789abcdef"
                .get(c as usize)
                .expect("requires nibbles") as char
        })
        .collect::<String>()
}

macro_rules! write_attributes {
    ($writer:ident, $node:expr, $value:expr) => {
        if !$node.partial_path.0.is_empty() {
            write!(
                $writer,
                " pp={}",
                nibbles_formatter($node.partial_path.0.clone())
            )?;
        }
        #[allow(clippy::unnecessary_to_owned)]
        if !$value.is_empty() {
            match std::str::from_utf8($value) {
                Ok(string) if string.chars().all(char::is_alphanumeric) => {
                    write!($writer, " val={}", string)?
                }
                _ => {
                    write!($writer, " val={}", hex::encode($value))?;
                }
            }
        }
    };
}

/// Returns the value mapped to by `key` in the subtrie rooted at `node`.
fn get_helper<T: NodeReader>(
    nodestore: &T,
    node: &Node,
    key: &[u8],
) -> Result<Option<Box<[u8]>>, MerkleError> {
    // 4 possibilities for the position of the `key` relative to `node`:
    // 1. The node is at `key`
    // 2. The key is above the node (i.e. its ancestor)
    // 3. The key is below the node (i.e. its descendant)
    // 4. Neither is an ancestor of the other
    let path_overlap = PrefixOverlap::from(key, node.partial_path().as_ref());
    let unique_key = path_overlap.unique_a;
    let unique_node = path_overlap.unique_b;

    match (
        unique_key.split_first().map(|(index, path)| (*index, path)),
        unique_node.split_first(),
    ) {
        (_, Some(_)) => {
            // Case (2) or (4)
            Ok(None)
        }
        (None, None) => return Ok(node.value().map(|v| v.to_vec().into_boxed_slice())), // 1. The node is at `key`
        (Some((child_index, key)), None) => {
            // 3. The key is below the node (i.e. its descendant)
            match node {
                Node::Leaf(leaf) => Ok(Some(leaf.value.clone())),
                Node::Branch(branch) => {
                    #[allow(clippy::indexing_slicing)]
                    let child = match &branch.children[child_index as usize] {
                        Child::None => return Ok(None),
                        Child::Node(node) => node,
                        Child::AddressWithHash(addr, _) => &nodestore.read_node(*addr)?,
                    };

                    get_helper(nodestore, child, key)
                }
            }
        }
    }
}

#[derive(Debug)]
pub struct Merkle<T: NodeReader> {
    nodestore: T,
}

impl<T: NodeReader> From<T> for Merkle<T> {
    fn from(nodestore: T) -> Self {
        Merkle { nodestore }
    }
}

impl<T: NodeReader> Merkle<T> {
    pub fn root(&self) -> Option<(LinearAddress, TrieHash)> {
        // TODO the nodestore should have the hash already
        let root_addr = self.nodestore.root_address()?;
        let root = self
            .read_node(root_addr)
            .expect("TODO don't use expect here");
        let root_hash = hash_node(&root, &Path::new());
        Some((root_addr, root_hash))
    }

    pub(crate) fn read_node(&self, addr: LinearAddress) -> Result<Arc<Node>, MerkleError> {
        self.nodestore.read_node(addr).map_err(Into::into)
    }

    /// Returns a proof that the given key has a certain value,
    /// or that the key isn't in the trie.
    pub fn prove(&self, key: &[u8]) -> Result<Proof, MerkleError> {
        let Some(root_addr) = self.nodestore.root_address() else {
            return Err(MerkleError::Empty);
        };

        // Get the path to the key
        let path_iter = self.path_iter(key)?;
        let mut proof = Vec::new();
        for node in path_iter {
            let node = node?;
            proof.push(ProofNode::from(node));
        }

        if proof.is_empty() {
            // No nodes, even the root, are before `key`.
            // The root alone proves the non-existence of `key`.
            let root = self.read_node(root_addr)?;

            // TODO reduce duplicate code with ProofNode::from<PathIterItem>
            let mut child_hashes: [Option<TrieHash>; BranchNode::MAX_CHILDREN] = Default::default();
            if let Some(branch) = root.as_branch() {
                // TODO danlaine: can we avoid indexing?
                #[allow(clippy::indexing_slicing)]
                for (i, hash) in branch.children_iter() {
                    child_hashes[i] = Some(hash.clone());
                }
            }

            proof.push(ProofNode {
                key: root.partial_path().bytes(),
                value_digest: root
                    .value()
                    .map(|value| ValueDigest::Value(value.to_vec().into_boxed_slice())),
                child_hashes,
            })
        }

        Ok(Proof(proof.into_boxed_slice()))
    }

    pub fn verify_proof(
        &self,
        _key: &[u8],
        _proof: &Proof,
    ) -> Result<Option<Vec<u8>>, MerkleError> {
        todo!()
    }

    pub fn verify_range_proof<V: AsRef<[u8]>>(
        &self,
        _proof: &Proof,
        _first_key: &[u8],
        _last_key: &[u8],
        _keys: Vec<&[u8]>,
        _vals: Vec<V>,
    ) -> Result<bool, ProofError> {
        todo!()
    }

    // TODO danlaine: can we use the LinearAddress of the `root` instead?
    pub fn path_iter<'a>(&self, key: &'a [u8]) -> Result<PathIterator<'_, 'a, T>, MerkleError> {
        PathIterator::new(self, key)
    }

    pub(crate) fn _key_value_iter(&self) -> MerkleKeyValueStream<'_, T> {
        MerkleKeyValueStream::_new(self)
    }

    pub(crate) fn _key_value_iter_from_key(&self, key: Key) -> MerkleKeyValueStream<'_, T> {
        // TODO danlaine: change key to &[u8]
        MerkleKeyValueStream::_from_key(self, key)
    }

    pub(super) async fn _range_proof(
        &self,
        first_key: Option<&[u8]>,
        last_key: Option<&[u8]>,
        limit: Option<usize>,
    ) -> Result<Option<api::RangeProof<Vec<u8>, Vec<u8>>>, api::Error> {
        if let (Some(k1), Some(k2)) = (&first_key, &last_key) {
            if k1 > k2 {
                return Err(api::Error::InvalidRange {
                    first_key: k1.to_vec(),
                    last_key: k2.to_vec(),
                });
            }
        }

        // limit of 0 is always an empty RangeProof
        if limit == Some(0) {
            return Ok(None);
        }

        let mut stream = match first_key {
            // TODO: fix the call-site to force the caller to do the allocation
            Some(key) => self._key_value_iter_from_key(key.to_vec().into_boxed_slice()),
            None => self._key_value_iter(),
        };

        // fetch the first key from the stream
        let first_result = stream.next().await;

        // transpose the Option<Result<T, E>> to Result<Option<T>, E>
        // If this is an error, the ? operator will return it
        let Some((first_key, first_value)) = first_result.transpose()? else {
            // nothing returned, either the trie is empty or the key wasn't found
            return Ok(None);
        };

        let first_key_proof = self
            .prove(&first_key)
            .map_err(|e| api::Error::InternalError(Box::new(e)))?;
        let limit = limit.map(|old_limit| old_limit - 1);

        let mut middle = vec![(first_key.into_vec(), first_value)];

        // we stop streaming if either we hit the limit or the key returned was larger
        // than the largest key requested
        #[allow(clippy::unwrap_used)]
        middle.extend(
            stream
                .take(limit.unwrap_or(usize::MAX))
                .take_while(|kv_result| {
                    // no last key asked for, so keep going
                    let Some(last_key) = last_key else {
                        return ready(true);
                    };

                    // return the error if there was one
                    let Ok(kv) = kv_result else {
                        return ready(true);
                    };

                    // keep going if the key returned is less than the last key requested
                    ready(&*kv.0 <= last_key)
                })
                .map(|kv_result| kv_result.map(|(k, v)| (k.into_vec(), v)))
                .try_collect::<Vec<(Vec<u8>, Vec<u8>)>>()
                .await?,
        );

        // remove the last key from middle and do a proof on it
        let last_key_proof = match middle.last() {
            None => {
                return Ok(Some(api::RangeProof {
                    first_key_proof: first_key_proof.clone(),
                    middle: vec![],
                    last_key_proof: first_key_proof,
                }))
            }
            Some((last_key, _)) => self
                .prove(last_key)
                .map_err(|e| api::Error::InternalError(Box::new(e)))?,
        };

        Ok(Some(api::RangeProof {
            first_key_proof,
            middle,
            last_key_proof,
        }))
    }

    pub fn dump_node(
        &self,
        addr: LinearAddress,
        hash: Option<&TrieHash>,
        seen: &mut HashSet<LinearAddress>,
        writer: &mut dyn Write,
    ) -> Result<(), MerkleError> {
        write!(writer, "  {addr}[label=\"addr:{addr:?} hash:{hash:?}")?;

        match &*self.read_node(addr)? {
            Node::Branch(b) => {
                write_attributes!(writer, b, &b.value.clone().unwrap_or(Box::from([])));
                writeln!(writer, "\"]")?;
                for (childidx, child) in b.children.iter().enumerate() {
                    let (child_addr, child_hash) = match child {
                        Child::None => continue,
                        Child::Node(_) => continue, // TODO
                        Child::AddressWithHash(addr, hash) => (*addr, Some(hash)),
                    };

                    let inserted = seen.insert(child_addr);
                    if !inserted {
                        // We have already seen this child, which shouldn't happen.
                        // Indicate this with a red edge.
                        writeln!(
                            writer,
                            "  {addr} -> {child_addr}[label=\"{childidx} (dup)\" color=red]"
                        )?;
                    } else {
                        writeln!(writer, "  {addr} -> {child_addr}[label=\"{childidx}\"]")?;
                        self.dump_node(child_addr, child_hash, seen, writer)?;
                    }
                }
            }
            Node::Leaf(l) => {
                write_attributes!(writer, l, &l.value);
                writeln!(writer, "\" shape=rect]")?;
            }
        };
        Ok(())
    }

    pub fn dump(&self) -> Result<String, MerkleError> {
        let mut result = vec![];
        writeln!(result, "digraph Merkle {{")?;
        if let Some((root_addr, root_hash)) = self.root() {
            writeln!(result, " root -> {root_addr}")?;
            let mut seen = HashSet::new();
            self.dump_node(root_addr, Some(&root_hash), &mut seen, &mut result)?;
        }
        write!(result, "}}")?;

        Ok(String::from_utf8_lossy(&result).to_string())
    }
}

impl<S: ReadableStorage> Merkle<NodeStore<ImmutableProposal, S>> {
    pub fn get(&self, key: &[u8]) -> Result<Option<Box<[u8]>>, MerkleError> {
        let Some(root) = &self.nodestore.root_address() else {
            return Ok(None);
        };
        let root = self.nodestore.read_node(*root)?;

        let key = Path::from_nibbles_iterator(NibblesIterator::new(key));
        get_helper(&self.nodestore, &root, &key)
    }
}

// impl<T: NodeWriter> ImmutableMerkle<T> {
//     pub fn write(&mut self) -> Result<(), MerkleError> {
//         for addr in self.deleted.iter() {
//             self.parent_state.delete_node(*addr)?;
//         }

//         match std::mem::take(&mut self.root) {
//             Root::Node(_) => {
//                 unreachable!("node should have been hashed. TODO make this impossible.")
//             }
//             Root::None => {
//                 self.parent_state.set_root(None)?;
//             }
//             Root::AddrWithHash(addr, hash) => {
//                 // Already written
//                 // Replace take above
//                 self.root = Root::AddrWithHash(addr, hash);
//             }
//             Root::HashedNode(node, hash) => {
//                 // Write the node and update the root
//                 let addr = self.write_helper(node)?;
//                 self.root = Root::AddrWithHash(addr, hash);
//             }
//         }
//         Ok(())
//     }

//     /// Writes `node` and its children recursively to `self.parent_state`.
//     /// This method replaces all of the in memory represetations of the nodes with
//     /// `Child::AddressWithHash` variants.
//     /// TODO we should have a NodeWithAddressAndHash variant to avoid this.
//     /// We should be able to write a node but keep ownership of it.
//     fn write_helper(&mut self, mut node: Node) -> Result<LinearAddress, MerkleError> {
//         match node {
//             Node::Leaf(_) => {}
//             Node::Branch(ref mut branch) => {
//                 for child in branch.children.iter_mut() {
//                     match std::mem::take(child) {
//                         Child::None => {}
//                         Child::AddressWithHash(_, _) => {} // already written
//                         Child::Node(_) => {
//                             unreachable!("node should have been hashed. TODO make this impossible.")
//                         }
//                         Child::HashedNode(child_node, child_hash) => {
//                             let child_addr = self.write_helper(child_node)?;
//                             let _ = std::mem::replace(
//                                 child,
//                                 Child::AddressWithHash(child_addr, child_hash),
//                             );
//                         }
//                     }
//                 }
//             }
//         }
//         self.parent_state.create_node(node)
//     }
// }

// #[derive(Debug)]
// pub struct MutableProposal<T: NodeWriter> {
//     root: Option<Node>,
//     nodestore: T,
// }

// impl<T: NodeWriter> MutableProposal<T> {
//     /// Hashes the trie and returns it as its immutable variant.
//     pub fn hash(mut self) -> Result<impl NodeReader, MerkleError> {
//         let Some(root) = std::mem::take(&mut self.root) else {
//             self.nodestore.set_root(None)?;
//             return Ok(self.nodestore);
//         };

//         // TODO use hash
//         let (root_addr, _root_hash) = self.hash_helper(root, &mut Path(Default::default()));

//         self.nodestore.set_root(Some(root_addr))?;
//         Ok(self.nodestore)
//     }

//     /// Hashes `node`, which is at the given `path_prefix`, and its children recursively.
//     /// Returns the hashed node and its hash.
//     fn hash_helper(&mut self, mut node: Node, path_prefix: &mut Path) -> (LinearAddress, TrieHash) {
//         // Allocate addresses and calculate hashes for all new nodes
//         match node {
//             Node::Branch(ref mut b) => {
//                 for (nibble, child, child_node) in
//                     b.children
//                         .iter_mut()
//                         .enumerate()
//                         .filter_map(|(index, child)| match child {
//                             Child::None => None,
//                             Child::AddressWithHash(_, _) => None,
//                             Child::Node(node) => {
//                                 let node = std::mem::take(node);
//                                 Some((index as u8, child, node))
//                             }
//                         })
//                 {
//                     // Hash this child and update
//                     // we extend and truncate path_prefix to reduce memory allocations
//                     let original_length = path_prefix.len();
//                     path_prefix
//                         .0
//                         .extend(b.partial_path.0.iter().copied().chain(once(nibble)));

//                     let (child_addr, child_hash) = self.hash_helper(child_node, path_prefix);
//                     *child = Child::AddressWithHash(child_addr, child_hash);
//                     path_prefix.0.truncate(original_length);
//                 }
//             }
//             Node::Leaf(_) => {}
//         }

//         let hash = hash_node(&node, path_prefix);
//         let addr = self.nodestore.create_node(node).expect("TODO handle error");
//         (addr, hash)
//     }
// }

/// Returns a new merkle using the given `nodestore`.
/// If the nodestore has a root address, the root node is read and used as the root.
/// Otherwise, the root is set to None (i.e. this trie is empty).
// pub fn new<T: ReadInMemoryNode, S: ReadableStorage>(
//     mut nodestore: NodeStore<T, S>,
// ) -> Result<Merkle<NodeStore<T, S>>, MerkleError> {
// let Some(root_addr) = nodestore.root_address() else {
//     return Ok(MutableProposal {
//         root: None,
//         nodestore,
//     });
// };

// let root = nodestore.read_node(root_addr)?;
// let root = (*root).clone();

// nodestore.delete_node(root_addr)?;

// Ok(MutableProposal {
//     root: Some(root),
//     nodestore,
// })
// }

impl<S: ReadableStorage> Merkle<NodeStore<ProposedMutable2, S>> {
    pub fn hash(self) -> Merkle<NodeStore<ImmutableProposal, S>> {
        Merkle {
            nodestore: self.nodestore.into(),
        }
    }

    pub fn get(&self, key: &[u8]) -> Result<Option<Box<[u8]>>, MerkleError> {
        let Some(root) = &self.nodestore.kind.root else {
            return Ok(None);
        };

        let key = Path::from_nibbles_iterator(NibblesIterator::new(key));
        get_helper(&self.nodestore, root, &key)
    }

    /// Map `key` to `value` in the trie.
    pub fn insert(&mut self, key: &[u8], value: Box<[u8]>) -> Result<(), MerkleError> {
        let key = Path::from_nibbles_iterator(NibblesIterator::new(key));

        let Some(root) = std::mem::take(&mut self.nodestore.kind.root) else {
            // The trie is empty. Create a new leaf node with `value` and set
            // it as the root.
            let root = Node::Leaf(LeafNode {
                partial_path: key,
                value,
            });
            self.nodestore.kind.root = root.into();
            return Ok(());
        };

        let root = self.insert_helper(root, key.as_ref(), value)?;
        self.nodestore.kind.root = root.into();
        Ok(())
    }

    /// Map `key` to `value` into the subtrie rooted at `node`.
    /// Returns the new root of the subtrie.
    pub fn insert_helper(
        &mut self,
        mut node: Node,
        key: &[u8],
        value: Box<[u8]>,
    ) -> Result<Node, MerkleError> {
        // 4 possibilities for the position of the `key` relative to `node`:
        // 1. The node is at `key`
        // 2. The key is above the node (i.e. its ancestor)
        // 3. The key is below the node (i.e. its descendant)
        // 4. Neither is an ancestor of the other
        let path_overlap = PrefixOverlap::from(key, node.partial_path().as_ref());

        let unique_key = path_overlap.unique_a;
        let unique_node = path_overlap.unique_b;

        match (
            unique_key
                .split_first()
                .map(|(index, path)| (*index, path.into())),
            unique_node
                .split_first()
                .map(|(index, path)| (*index, path.into())),
        ) {
            (None, None) => {
                // 1. The node is at `key`
                node.update_value(value);
                Ok(node)
            }
            (None, Some((child_index, partial_path))) => {
                // 2. The key is above the node (i.e. its ancestor)
                // Make a new branch node and insert the current node as a child.
                //    ...                ...
                //     |     -->          |
                //    node               key
                //                        |
                //                       node
                let mut branch = BranchNode {
                    partial_path: path_overlap.shared.into(),
                    value: Some(value),
                    children: Default::default(),
                };

                // Shorten the node's partial path since it has a new parent.
                node.update_partial_path(partial_path);
                branch.update_child(child_index, Child::Node(node));

                Ok(Node::Branch(Box::new(branch)))
            }
            (Some((child_index, partial_path)), None) => {
                // 3. The key is below the node (i.e. its descendant)
                //    ...                         ...
                //     |                           |
                //    node         -->            node
                //     |                           |
                //    ... (key may be below)       ... (key is below)
                match node {
                    Node::Branch(ref mut branch) => {
                        #[allow(clippy::indexing_slicing)]
                        let child = match std::mem::take(&mut branch.children[child_index as usize])
                        {
                            Child::None => {
                                // There is no child at this index.
                                // Create a new leaf and put it here.
                                let new_leaf = Node::Leaf(LeafNode {
                                    value,
                                    partial_path,
                                });
                                branch.update_child(child_index, Child::Node(new_leaf));
                                return Ok(node);
                            }
                            Child::Node(child) => child,
                            Child::AddressWithHash(addr, _) => {
                                let node = self.nodestore.read_node(addr)?;
                                self.nodestore.kind.deleted.push(addr);
                                (*node).clone()
                            }
                        };

                        let child = self.insert_helper(child, partial_path.as_ref(), value)?;
                        branch.update_child(child_index, Child::Node(child));
                        Ok(node)
                    }
                    Node::Leaf(ref mut leaf) => {
                        // Turn this node into a branch node and put a new leaf as a child.
                        let mut branch = BranchNode {
                            partial_path: std::mem::replace(&mut leaf.partial_path, Path::new()),
                            value: Some(std::mem::take(&mut leaf.value)),
                            children: Default::default(),
                        };

                        let new_leaf = Node::Leaf(LeafNode {
                            value,
                            partial_path,
                        });

                        branch.update_child(child_index, Child::Node(new_leaf));

                        Ok(Node::Branch(Box::new(branch)))
                    }
                }
            }
            (Some((key_index, key_partial_path)), Some((node_index, node_partial_path))) => {
                // 4. Neither is an ancestor of the other
                //    ...                         ...
                //     |                           |
                //    node         -->            branch
                //     |                           |    \
                //                               node   key
                // Make a branch node that has both the current node and a new leaf node as children.
                let mut branch = BranchNode {
                    partial_path: path_overlap.shared.into(),
                    value: None,
                    children: Default::default(),
                };

                node.update_partial_path(node_partial_path);
                branch.update_child(node_index, Child::Node(node));

                let new_leaf = Node::Leaf(LeafNode {
                    value,
                    partial_path: key_partial_path,
                });
                branch.update_child(key_index, Child::Node(new_leaf));

                Ok(Node::Branch(Box::new(branch)))
            }
        }
    }

    /// Removes the value associated with the given `key`.
    /// Returns the value that was removed, if any.
    /// Otherwise returns `None`.
    pub fn remove(&mut self, key: &[u8]) -> Result<Option<Box<[u8]>>, MerkleError> {
        let key = Path::from_nibbles_iterator(NibblesIterator::new(key));

        let Some(root) = std::mem::take(&mut self.nodestore.kind.root) else {
            // The trie is empty. There is nothing to remove.
            return Ok(None);
        };

        let (root, removed_value) = self.remove_helper(root, &key)?;
        self.nodestore.kind.root = root;
        Ok(removed_value)
    }

    /// Removes the value associated with the given `key` from the subtrie rooted at `node`.
    /// Returns the new root of the subtrie and the value that was removed, if any.
    #[allow(clippy::type_complexity)]
    fn remove_helper(
        &mut self,
        mut node: Node,
        key: &[u8],
    ) -> Result<(Option<Node>, Option<Box<[u8]>>), MerkleError> {
        // 4 possibilities for the position of the `key` relative to `node`:
        // 1. The node is at `key`
        // 2. The key is above the node (i.e. its ancestor)
        // 3. The key is below the node (i.e. its descendant)
        // 4. Neither is an ancestor of the other
        let path_overlap = PrefixOverlap::from(key, node.partial_path().as_ref());

        let unique_key = path_overlap.unique_a;
        let unique_node = path_overlap.unique_b;

        match (
            unique_key
                .split_first()
                .map(|(index, path)| (*index, Path::from(path))),
            unique_node.split_first(),
        ) {
            (_, Some(_)) => {
                // Case (2) or (4)
                Ok((Some(node), None))
            }
            (None, None) => {
                // 1. The node is at `key`
                match &mut node {
                    Node::Branch(branch) => {
                        let Some(removed_value) = branch.value.take() else {
                            // The branch has no value. Return the node as is.
                            return Ok((Some(node), None));
                        };

                        // This branch node has a value.
                        // If it has multiple children, return the node as is.
                        // Otherwise, its only child becomes the root of this subtrie.
                        let mut children_iter = branch
                            .children
                            .iter_mut()
                            .enumerate()
                            .filter(|(_, child)| !matches!(child, Child::None));

                        let (child_index, child) = children_iter
                            .next()
                            .expect("branch node must have children");

                        if children_iter.next().is_some() {
                            // The branch has more than 1 child so it can't be removed.
                            Ok((Some(node), Some(removed_value)))
                        } else {
                            // The branch's only child becomes the root of this subtrie.
                            let mut child = match child {
                                Child::None => unreachable!(),
                                Child::Node(child_node) => std::mem::replace(
                                    child_node,
                                    Node::Leaf(LeafNode {
                                        value: Box::from([]),
                                        partial_path: Path::new(),
                                    }),
                                ),
                                Child::AddressWithHash(addr, _) => {
                                    let node = self.nodestore.read_node(*addr)?;
                                    self.nodestore.kind.deleted.push(*addr);
                                    (*node).clone()
                                }
                            };

                            // The child's partial path is the concatenation of its (now removed) parent,
                            // its (former) child index, and its partial path.
                            match child {
                                Node::Branch(ref mut child_branch) => {
                                    let partial_path = Path::from_nibbles_iterator(
                                        branch
                                            .partial_path
                                            .iter()
                                            .copied()
                                            .chain(once(child_index as u8))
                                            .chain(child_branch.partial_path.iter().copied()),
                                    );
                                    child_branch.partial_path = partial_path;
                                }
                                Node::Leaf(ref mut leaf) => {
                                    let partial_path = Path::from_nibbles_iterator(
                                        branch
                                            .partial_path
                                            .iter()
                                            .copied()
                                            .chain(once(child_index as u8))
                                            .chain(leaf.partial_path.iter().copied()),
                                    );
                                    leaf.partial_path = partial_path;
                                }
                            }

                            let node_partial_path =
                                std::mem::replace(&mut branch.partial_path, Path::new());

                            let partial_path = Path::from_nibbles_iterator(
                                branch
                                    .partial_path
                                    .iter()
                                    .chain(once(&(child_index as u8)))
                                    .chain(node_partial_path.iter())
                                    .copied(),
                            );

                            node.update_partial_path(partial_path);

                            Ok((Some(child), Some(removed_value)))
                        }
                    }
                    Node::Leaf(leaf) => {
                        let removed_value = std::mem::take(&mut leaf.value);
                        Ok((None, Some(removed_value)))
                    }
                }
            }
            (Some((child_index, child_partial_path)), None) => {
                // 3. The key is below the node (i.e. its descendant)
                match node {
                    Node::Leaf(ref mut leaf) => Ok((None, Some(std::mem::take(&mut leaf.value)))),
                    Node::Branch(ref mut branch) => {
                        #[allow(clippy::indexing_slicing)]
                        let child = match std::mem::take(&mut branch.children[child_index as usize])
                        {
                            Child::None => {
                                return Ok((Some(node), None));
                            }
                            Child::Node(node) => node,
                            Child::AddressWithHash(addr, _) => {
                                let node = self.nodestore.read_node(addr)?;
                                self.nodestore.kind.deleted.push(addr);
                                (*node).clone()
                            }
                        };

                        let (child, removed_value) =
                            self.remove_helper(child, child_partial_path.as_ref())?;

                        if let Some(child) = child {
                            branch.update_child(child_index, Child::Node(child));
                        } else {
                            branch.update_child(child_index, Child::None);
                        }

                        let mut children_iter = branch
                            .children
                            .iter_mut()
                            .enumerate()
                            .filter(|(_, child)| !matches!(child, Child::None));

                        let Some((child_index, child)) = children_iter.next() else {
                            // The branch has no children. Turn it into a leaf.
                            let leaf = Node::Leaf(LeafNode {
                                    value: branch.value.take().expect(
                                        "branch node must have a value if it previously had only 1 child",
                                    ),
                                    partial_path: branch.partial_path.clone(), // TODO remove clone
                                });
                            return Ok((Some(leaf), removed_value));
                        };

                        if children_iter.next().is_some() {
                            // The branch has more than 1 child. Return the branch.
                            return Ok((Some(node), removed_value));
                        }

                        // The branch has only 1 child. Remove the branch and return the child.
                        let mut child = match child {
                            Child::None => unreachable!(),
                            Child::Node(child_node) => std::mem::replace(
                                child_node,
                                Node::Leaf(LeafNode {
                                    value: Box::from([]),
                                    partial_path: Path::new(),
                                }),
                            ),
                            Child::AddressWithHash(addr, _) => {
                                let node = self.nodestore.read_node(*addr)?;
                                self.nodestore.kind.deleted.push(*addr);
                                (*node).clone()
                            }
                        };

                        // The child's partial path is the concatenation of its (now removed) parent,
                        // its (former) child index, and its partial path.
                        let branch_partial_path =
                            std::mem::replace(&mut branch.partial_path, Path::new());

                        let child_partial_path = Path::from_nibbles_iterator(
                            branch_partial_path
                                .iter()
                                .chain(once(&(child_index as u8)))
                                .chain(child.partial_path().iter())
                                .copied(),
                        );
                        child.update_partial_path(child_partial_path);

                        Ok((Some(child), removed_value))
                    }
                }
            }
        }
    }
}

/// Returns an iterator where each element is the result of combining
/// 2 nibbles of `nibbles`. If `nibbles` is odd length, panics in
/// debug mode and drops the final nibble in release mode.
pub fn nibbles_to_bytes_iter(nibbles: &[u8]) -> impl Iterator<Item = u8> + '_ {
    debug_assert_eq!(nibbles.len() & 1, 0);
    #[allow(clippy::indexing_slicing)]
    nibbles.chunks_exact(2).map(|p| (p[0] << 4) | p[1])
}

/// The [`PrefixOverlap`] type represents the _shared_ and _unique_ parts of two potentially overlapping slices.
/// As the type-name implies, the `shared` property only constitues a shared *prefix*.
/// The `unique_*` properties, [`unique_a`][`PrefixOverlap::unique_a`] and [`unique_b`][`PrefixOverlap::unique_b`]
/// are set based on the argument order passed into the [`from`][`PrefixOverlap::from`] constructor.
#[derive(Debug)]
struct PrefixOverlap<'a, T> {
    shared: &'a [T],
    unique_a: &'a [T],
    unique_b: &'a [T],
}

impl<'a, T: PartialEq> PrefixOverlap<'a, T> {
    fn from(a: &'a [T], b: &'a [T]) -> Self {
        let split_index = a
            .iter()
            .zip(b)
            .position(|(a, b)| *a != *b)
            .unwrap_or_else(|| std::cmp::min(a.len(), b.len()));

        let (shared, unique_a) = a.split_at(split_index);
        let unique_b = b.get(split_index..).expect("");

        Self {
            shared,
            unique_a,
            unique_b,
        }
    }
}

#[cfg(test)]
#[allow(clippy::indexing_slicing, clippy::unwrap_used)]
mod tests {
    use super::*;
<<<<<<< HEAD
    use storage::{MemStore, NodeStore, ProposedMutable2};
=======
    use rand::{rngs::StdRng, thread_rng, Rng, SeedableRng};
    use storage::MemStore;
>>>>>>> 3710b8e5
    use test_case::test_case;

    // Returns n random key-value pairs.
    fn generate_random_kvs(seed: u64, n: usize) -> Vec<(Vec<u8>, Vec<u8>)> {
        eprintln!("Used seed: {}", seed);

        let mut rng = StdRng::seed_from_u64(seed);

        let mut kvs: Vec<(Vec<u8>, Vec<u8>)> = Vec::new();
        for _ in 0..n {
            let key_len = rng.gen_range(1..=4096);
            let key: Vec<u8> = (0..key_len).map(|_| rng.gen()).collect();

            let val_len = rng.gen_range(1..=4096);
            let val: Vec<u8> = (0..val_len).map(|_| rng.gen()).collect();

            kvs.push((key, val));
        }

        kvs
    }

    #[test]
    fn test_get_regression() {
        let mut merkle = create_in_memory_merkle();

        merkle.insert(&[0], Box::new([0])).unwrap();
        assert_eq!(merkle.get(&[0]).unwrap(), Some(Box::from([0])));

        merkle.insert(&[1], Box::new([1])).unwrap();
        assert_eq!(merkle.get(&[1]).unwrap(), Some(Box::from([1])));

        merkle.insert(&[2], Box::new([2])).unwrap();
        assert_eq!(merkle.get(&[2]).unwrap(), Some(Box::from([2])));

        let merkle = merkle.hash();

        assert_eq!(merkle.get(&[0]).unwrap(), Some(Box::from([0])));
        assert_eq!(merkle.get(&[1]).unwrap(), Some(Box::from([1])));
        assert_eq!(merkle.get(&[2]).unwrap(), Some(Box::from([2])));

        for result in merkle.path_iter(&[2]).unwrap() {
            result.unwrap();
        }
    }

    #[test]
    fn insert_one() {
        let mut merkle = create_in_memory_merkle();
        merkle.insert(b"abc", Box::new([])).unwrap()
    }

    fn create_in_memory_merkle() -> Merkle<NodeStore<ProposedMutable2, MemStore>> {
        let memstore = MemStore::new(vec![]);

        let nodestore = NodeStore::new_empty_proposal(memstore.into());

        Merkle { nodestore }
    }

    // use super::*;
    // use test_case::test_case;

    //     fn branch(path: &[u8], value: &[u8], encoded_child: Option<Vec<u8>>) -> Node {
    //         let (path, value) = (path.to_vec(), value.to_vec());
    //         let path = Nibbles::<0>::new(&path);
    //         let path = Path(path.into_iter().collect());

    //         let children = Default::default();
    //         let value = if value.is_empty() { None } else { Some(value) };
    //         let mut children_encoded = <[Option<Vec<u8>>; BranchNode::MAX_CHILDREN]>::default();

    //         if let Some(child) = encoded_child {
    //             children_encoded[0] = Some(child);
    //         }

    //         Node::from_branch(BranchNode {
    //             partial_path: path,
    //             children,
    //             value,
    //             children_encoded,
    //         })
    //     }

    //     fn branch_without_value(path: &[u8], encoded_child: Option<Vec<u8>>) -> Node {
    //         let path = path.to_vec();
    //         let path = Nibbles::<0>::new(&path);
    //         let path = Path(path.into_iter().collect());

    //         let children = Default::default();
    //         // TODO: Properly test empty value
    //         let value = None;
    //         let mut children_encoded = <[Option<Vec<u8>>; BranchNode::MAX_CHILDREN]>::default();

    //         if let Some(child) = encoded_child {
    //             children_encoded[0] = Some(child);
    //         }

    //         Node::from_branch(BranchNode {
    //             partial_path: path,
    //             children,
    //             value,
    //             children_encoded,
    //         })
    //     }

    //     #[test_case(leaf(Vec::new(), Vec::new()) ; "empty leaf encoding")]
    //     #[test_case(leaf(vec![1, 2, 3], vec![4, 5]) ; "leaf encoding")]
    //     #[test_case(branch(b"", b"value", vec![1, 2, 3].into()) ; "branch with chd")]
    //     #[test_case(branch(b"", b"value", None); "branch without chd")]
    //     #[test_case(branch_without_value(b"", None); "branch without value and chd")]
    //     #[test_case(branch(b"", b"", None); "branch without path value or children")]
    //     #[test_case(branch(b"", b"value", None) ; "branch with value")]
    //     #[test_case(branch(&[2], b"", None); "branch with path")]
    //     #[test_case(branch(b"", b"", vec![1, 2, 3].into()); "branch with children")]
    //     #[test_case(branch(&[2], b"value", None); "branch with path and value")]
    //     #[test_case(branch(b"", b"value", vec![1, 2, 3].into()); "branch with value and children")]
    //     #[test_case(branch(&[2], b"", vec![1, 2, 3].into()); "branch with path and children")]
    //     #[test_case(branch(&[2], b"value", vec![1, 2, 3].into()); "branch with path value and children")]
    //     fn encode(node: Node) {
    //         let merkle = create_in_memory_merkle();

    //         let node_ref = merkle.put_node(node).unwrap();
    //         let encoded = node_ref.get_encoded(&merkle.store);
    //         let new_node = Node::from(NodeType::decode(encoded).unwrap());
    //         let new_node_encoded = new_node.get_encoded(&merkle.store);

    //         assert_eq!(encoded, new_node_encoded);
    //     }

    //     #[test_case(Bincode::new(), leaf(vec![], vec![4, 5]) ; "leaf without partial path encoding with Bincode")]
    //     #[test_case(Bincode::new(), leaf(vec![1, 2, 3], vec![4, 5]) ; "leaf with partial path encoding with Bincode")]
    //     #[test_case(Bincode::new(), branch(b"abcd", b"value", vec![1, 2, 3].into()) ; "branch with partial path and value with Bincode")]
    //     #[test_case(Bincode::new(), branch(b"abcd", &[], vec![1, 2, 3].into()) ; "branch with partial path and no value with Bincode")]
    //     #[test_case(Bincode::new(), branch(b"", &[1,3,3,7], vec![1, 2, 3].into()) ; "branch with no partial path and value with Bincode")]
    //     #[test_case(PlainCodec::new(), leaf(Vec::new(), vec![4, 5]) ; "leaf without partial path encoding with PlainCodec")]
    //     #[test_case(PlainCodec::new(), leaf(vec![1, 2, 3], vec![4, 5]) ; "leaf with partial path encoding with PlainCodec")]
    //     #[test_case(PlainCodec::new(), branch(b"abcd", b"value", vec![1, 2, 3].into()) ; "branch with partial path and value with PlainCodec")]
    //     #[test_case(PlainCodec::new(), branch(b"abcd", &[], vec![1, 2, 3].into()) ; "branch with partial path and no value with PlainCodec")]
    //     #[test_case(PlainCodec::new(), branch(b"", &[1,3,3,7], vec![1, 2, 3].into()) ; "branch with no partial path and value with PlainCodec")]
    //     fn node_encode_decode<T>(_codec: T, node: Node)
    //     where
    //         T: BinarySerde,
    //         for<'de> EncodedNode<T>: serde::Serialize + serde::Deserialize<'de>,
    //     {
    //         let merkle = create_generic_test_merkle::<T>();
    //         let node_ref = merkle.put_node(node.clone()).unwrap();

    //         let encoded = merkle.encode(node_ref.inner()).unwrap();
    //         let new_node = Node::from(merkle.decode(encoded.as_ref()).unwrap());

    //         assert_eq!(node, new_node);
    //     }

    #[test]
    fn test_insert_and_get() {
        let mut merkle = create_in_memory_merkle();

        // insert values
        for key_val in u8::MIN..=u8::MAX {
            let key = vec![key_val];
            let val = Box::new([key_val]);

            merkle.insert(&key, val.clone()).unwrap();

            let fetched_val = merkle.get(&key).unwrap();

            // make sure the value was inserted
            assert_eq!(fetched_val.as_deref(), val.as_slice().into());
        }

        // make sure none of the previous values were forgotten after initial insert
        for key_val in u8::MIN..=u8::MAX {
            let key = vec![key_val];
            let val = vec![key_val];

            let fetched_val = merkle.get(&key).unwrap();

            assert_eq!(fetched_val.as_deref(), val.as_slice().into());
        }
    }

    #[test]
    fn remove_root() {
        let key0 = vec![0];
        let val0 = [0];
        let key1 = vec![0, 1];
        let val1 = [0, 1];
        let key2 = vec![0, 1, 2];
        let val2 = [0, 1, 2];
        let key3 = vec![0, 1, 15];
        let val3 = [0, 1, 15];

        let mut merkle = create_in_memory_merkle();

        merkle.insert(&key0, Box::from(val0)).unwrap();
        merkle.insert(&key1, Box::from(val1)).unwrap();
        merkle.insert(&key2, Box::from(val2)).unwrap();
        merkle.insert(&key3, Box::from(val3)).unwrap();
        // Trie is:
        //   key0
        //    |
        //   key1
        //  /    \
        // key2  key3

        // Test removal of root when it's a branch with 1 branch child
        let removed_val = merkle.remove(&key0).unwrap();
        assert_eq!(removed_val, Some(Box::from(val0)));
        assert!(merkle.get(&key0).unwrap().is_none());
        // Removing an already removed key is a no-op
        assert!(merkle.remove(&key0).unwrap().is_none());

        // Trie is:
        //   key1
        //  /    \
        // key2  key3
        // Test removal of root when it's a branch with multiple children
        assert_eq!(merkle.remove(&key1).unwrap(), Some(Box::from(val1)));
        assert!(merkle.get(&key1).unwrap().is_none());
        assert!(merkle.remove(&key1).unwrap().is_none());

        // Trie is:
        //   key1 (now has no value)
        //  /    \
        // key2  key3
        let removed_val = merkle.remove(&key2).unwrap();
        assert_eq!(removed_val, Some(Box::from(val2)));
        assert!(merkle.get(&key2).unwrap().is_none());
        assert!(merkle.remove(&key2).unwrap().is_none());

        // Trie is:
        // key3
        let removed_val = merkle.remove(&key3).unwrap();
        assert_eq!(removed_val, Some(Box::from(val3)));
        assert!(merkle.get(&key3).unwrap().is_none());
        assert!(merkle.remove(&key3).unwrap().is_none());

        assert!(merkle.root().is_none());
    }

    #[test]
    fn remove_many() {
        let mut merkle = create_in_memory_merkle();

        // insert key-value pairs
        for key_val in u8::MIN..=u8::MAX {
            let key = [key_val];
            let val = [key_val];

            merkle.insert(&key, Box::new(val)).unwrap();
            let got = merkle.get(&key).unwrap().unwrap();
            assert_eq!(&*got, val);
        }

        // remove key-value pairs
        for key_val in u8::MIN..=u8::MAX {
            let key = [key_val];
            let val = [key_val];

            let got = merkle.remove(&key).unwrap().unwrap();
            assert_eq!(&*got, val);

            // Removing an already removed key is a no-op
            assert!(merkle.remove(&key).unwrap().is_none());

            let got = merkle.get(&key).unwrap();
            assert!(got.is_none());
        }
        assert!(merkle.root().is_none());
    }

    #[test]
    fn get_empty_proof() {
        let merkle = create_in_memory_merkle().hash().unwrap();
        let proof = merkle.prove(b"any-key");
        assert!(matches!(proof.unwrap_err(), MerkleError::Empty));
    }

    #[test]
    fn single_key_proof() {
        let mut merkle = create_in_memory_merkle();

        let seed = std::env::var("FIREWOOD_TEST_SEED")
            .ok()
            .map_or_else(
                || None,
                |s| Some(str::parse(&s).expect("couldn't parse FIREWOOD_TEST_SEED; must be a u64")),
            )
            .unwrap_or_else(|| thread_rng().gen());

        const TEST_SIZE: usize = 1;

        let kvs = generate_random_kvs(seed, TEST_SIZE);

        for (key, val) in &kvs {
            merkle.insert(key, val.clone().into_boxed_slice()).unwrap();
        }

        let merkle = merkle.hash().unwrap();

        let (_, root_hash) = merkle.root().unwrap();

        for (key, value) in kvs {
            let proof = merkle.prove(&key).unwrap();

            proof
                .verify(key.clone(), Some(value.clone()), &root_hash)
                .unwrap();

            {
                // Test that the proof is invalid when the value is different
                let mut value = value.clone();
                value[0] = value[0].wrapping_add(1);
                assert!(proof.verify(key.clone(), Some(value), &root_hash).is_err());
            }

            {
                // Test that the proof is invalid when the hash is different
                assert!(proof
                    .verify(key, Some(value), &TrieHash::default())
                    .is_err());
            }
        }
    }

    //     #[tokio::test]
    //     async fn empty_range_proof() {
    //         let merkle = create_in_memory_merkle();
    //         let root_addr = merkle.init_sentinel().unwrap();

    //         assert!(merkle
    //             .range_proof::<&[u8]>(root_addr, None, None, None)
    //             .await
    //             .unwrap()
    //             .is_none());
    //     }

    //     #[tokio::test]
    //     async fn range_proof_invalid_bounds() {
    //         let merkle = create_in_memory_merkle();
    //         let root_addr = merkle.init_sentinel().unwrap();
    //         let start_key = &[0x01];
    //         let end_key = &[0x00];

    //         match merkle
    //             .range_proof::<&[u8]>(root_addr, Some(start_key), Some(end_key), Some(1))
    //             .await
    //         {
    //             Err(api::Error::InvalidRange {
    //                 first_key,
    //                 last_key,
    //             }) if first_key == start_key && last_key == end_key => (),
    //             Err(api::Error::InvalidRange { .. }) => panic!("wrong bounds on InvalidRange error"),
    //             _ => panic!("expected InvalidRange error"),
    //         }
    //     }

    //     #[tokio::test]
    //     async fn full_range_proof() {
    //         let mut merkle = create_in_memory_merkle();
    //         let root_addr = merkle.init_sentinel().unwrap();
    //         // insert values
    //         for key_val in u8::MIN..=u8::MAX {
    //             let key = &[key_val];
    //             let val = &[key_val];

    //             merkle.insert(key, val.to_vec(), root_addr).unwrap();
    //         }
    //         merkle.flush_dirty();

    //         let rangeproof = merkle
    //             .range_proof::<&[u8]>(root_addr, None, None, None)
    //             .await
    //             .unwrap()
    //             .unwrap();
    //         assert_eq!(rangeproof.middle.len(), u8::MAX as usize + 1);
    //         assert_ne!(rangeproof.first_key_proof.0, rangeproof.last_key_proof.0);
    //         let left_proof = merkle.prove([u8::MIN], root_addr).unwrap();
    //         let right_proof = merkle.prove([u8::MAX], root_addr).unwrap();
    //         assert_eq!(rangeproof.first_key_proof.0, left_proof.0);
    //         assert_eq!(rangeproof.last_key_proof.0, right_proof.0);
    //     }

    //     #[tokio::test]
    //     async fn single_value_range_proof() {
    //         const RANDOM_KEY: u8 = 42;

    //         let mut merkle = create_in_memory_merkle();
    //         let root_addr = merkle.init_sentinel().unwrap();
    //         // insert values
    //         for key_val in u8::MIN..=u8::MAX {
    //             let key = &[key_val];
    //             let val = &[key_val];

    //             merkle.insert(key, val.to_vec(), root_addr).unwrap();
    //         }
    //         merkle.flush_dirty();

    //         let rangeproof = merkle
    //             .range_proof(root_addr, Some([RANDOM_KEY]), None, Some(1))
    //             .await
    //             .unwrap()
    //             .unwrap();
    //         assert_eq!(rangeproof.first_key_proof.0, rangeproof.last_key_proof.0);
    //         assert_eq!(rangeproof.middle.len(), 1);
    //     }

    //     #[test]
    //     fn shared_path_proof() {
    //         let mut merkle = create_in_memory_merkle();
    //         let root_addr = merkle.init_sentinel().unwrap();

    //         let key1 = b"key1";
    //         let value1 = b"1";
    //         merkle.insert(key1, value1.to_vec(), root_addr).unwrap();

    //         let key2 = b"key2";
    //         let value2 = b"2";
    //         merkle.insert(key2, value2.to_vec(), root_addr).unwrap();

    //         let root_hash = merkle.root_hash(root_addr).unwrap();

    //         let verified = {
    //             let key = key1;
    //             let proof = merkle.prove(key, root_addr).unwrap();
    //             proof.verify(key, root_hash.0).unwrap()
    //         };

    //         assert_eq!(verified, Some(value1.to_vec()));

    //         let verified = {
    //             let key = key2;
    //             let proof = merkle.prove(key, root_addr).unwrap();
    //             proof.verify(key, root_hash.0).unwrap()
    //         };

    //         assert_eq!(verified, Some(value2.to_vec()));
    //     }

    //     // this was a specific failing case
    //     #[test]
    //     fn shared_path_on_insert() {
    //         type Bytes = &'static [u8];
    //         let pairs: Vec<(Bytes, Bytes)> = vec![
    //             (
    //                 &[1, 1, 46, 82, 67, 218],
    //                 &[23, 252, 128, 144, 235, 202, 124, 243],
    //             ),
    //             (
    //                 &[1, 0, 0, 1, 1, 0, 63, 80],
    //                 &[99, 82, 31, 213, 180, 196, 49, 242],
    //             ),
    //             (
    //                 &[0, 0, 0, 169, 176, 15],
    //                 &[105, 211, 176, 51, 231, 182, 74, 207],
    //             ),
    //             (
    //                 &[1, 0, 0, 0, 53, 57, 93],
    //                 &[234, 139, 214, 220, 172, 38, 168, 164],
    //             ),
    //         ];

    //         let mut merkle = create_in_memory_merkle();
    //         let root_addr = merkle.init_sentinel().unwrap();

    //         for (key, val) in &pairs {
    //             let val = val.to_vec();
    //             merkle.insert(key, val.clone(), root_addr).unwrap();

    //             let fetched_val = merkle.get(key, root_addr).unwrap();

    //             // make sure the value was inserted
    //             assert_eq!(fetched_val.as_deref(), val.as_slice().into());
    //         }

    //         for (key, val) in pairs {
    //             let fetched_val = merkle.get(key, root_addr).unwrap();

    //             // make sure the value was inserted
    //             assert_eq!(fetched_val.as_deref(), val.into());
    //         }
    //     }

    //     #[test]
    //     fn overwrite_leaf() {
    //         let key = vec![0x00];
    //         let val = vec![1];
    //         let overwrite = vec![2];

    //         let mut merkle = create_in_memory_merkle();
    //         let root_addr = merkle.init_sentinel().unwrap();

    //         merkle.insert(&key, val.clone(), root_addr).unwrap();

    //         assert_eq!(
    //             merkle.get(&key, root_addr).unwrap().as_deref(),
    //             Some(val.as_slice())
    //         );

    //         merkle
    //             .insert(&key, overwrite.clone(), root_addr)
    //             .unwrap();

    //         assert_eq!(
    //             merkle.get(&key, root_addr).unwrap().as_deref(),
    //             Some(overwrite.as_slice())
    //         );
    //     }

    #[test]
    fn test_insert_leaf_suffix() {
        // key_2 is a suffix of key, which is a leaf
        let key = vec![0xff];
        let val = [1];
        let key_2 = vec![0xff, 0x00];
        let val_2 = [2];

        let mut merkle = create_in_memory_merkle();

        merkle.insert(&key, Box::new(val)).unwrap();
        merkle.insert(&key_2, Box::new(val_2)).unwrap();

        let got = merkle.get(&key).unwrap().unwrap();

        assert_eq!(*got, val);

        let got = merkle.get(&key_2).unwrap().unwrap();
        assert_eq!(*got, val_2);
    }

    #[test]
    fn test_insert_leaf_prefix() {
        // key_2 is a prefix of key, which is a leaf
        let key = vec![0xff, 0x00];
        let val = [1];
        let key_2 = vec![0xff];
        let val_2 = [2];

        let mut merkle = create_in_memory_merkle();

        merkle.insert(&key, Box::new(val)).unwrap();
        merkle.insert(&key_2, Box::new(val_2)).unwrap();

        let got = merkle.get(&key).unwrap().unwrap();
        assert_eq!(*got, val);

        let got = merkle.get(&key_2).unwrap().unwrap();
        assert_eq!(*got, val_2);
    }

    #[test]
    fn test_insert_sibling_leaf() {
        // The node at key is a branch node with children key_2 and key_3.
        // TODO assert in this test that key is the parent of key_2 and key_3.
        // i.e. the node types are branch, leaf, leaf respectively.
        let key = vec![0xff];
        let val = [1];
        let key_2 = vec![0xff, 0x00];
        let val_2 = [2];
        let key_3 = vec![0xff, 0x0f];
        let val_3 = [3];

        let mut merkle = create_in_memory_merkle();

        merkle.insert(&key, Box::new(val)).unwrap();
        merkle.insert(&key_2, Box::new(val_2)).unwrap();
        merkle.insert(&key_3, Box::new(val_3)).unwrap();

        let got = merkle.get(&key).unwrap().unwrap();
        assert_eq!(*got, val);

        let got = merkle.get(&key_2).unwrap().unwrap();
        assert_eq!(*got, val_2);

        let got = merkle.get(&key_3).unwrap().unwrap();
        assert_eq!(*got, val_3);
    }

    #[test]
    fn test_insert_branch_as_branch_parent() {
        let key = vec![0xff, 0xf0];
        let val = [1];
        let key_2 = vec![0xff, 0xf0, 0x00];
        let val_2 = [2];
        let key_3 = vec![0xff];
        let val_3 = [3];

        let mut merkle = create_in_memory_merkle();

        merkle.insert(&key, Box::new(val)).unwrap();
        // key is a leaf

        merkle.insert(&key_2, Box::new(val_2)).unwrap();
        // key is branch with child key_2

        merkle.insert(&key_3, Box::new(val_3)).unwrap();
        // key_3 is a branch with child key
        // key is a branch with child key_3

        let got = merkle.get(&key).unwrap().unwrap();
        assert_eq!(&*got, val);

        let got = merkle.get(&key_2).unwrap().unwrap();
        assert_eq!(&*got, val_2);

        let got = merkle.get(&key_3).unwrap().unwrap();
        assert_eq!(&*got, val_3);
    }

    #[test]
    fn test_insert_overwrite_branch_value() {
        let key = vec![0xff];
        let val = [1];
        let key_2 = vec![0xff, 0x00];
        let val_2 = [2];
        let overwrite = [3];

        let mut merkle = create_in_memory_merkle();

        merkle.insert(&key, Box::new(val)).unwrap();
        merkle.insert(&key_2, Box::new(val_2)).unwrap();

        let got = merkle.get(&key).unwrap().unwrap();
        assert_eq!(*got, val);

        let got = merkle.get(&key_2).unwrap().unwrap();
        assert_eq!(*got, val_2);

        merkle.insert(&key, Box::new(overwrite)).unwrap();

        let got = merkle.get(&key).unwrap().unwrap();
        assert_eq!(*got, overwrite);

        let got = merkle.get(&key_2).unwrap().unwrap();
        assert_eq!(*got, val_2);
    }

    //     #[test]
    //     fn single_key_proof_with_one_node() {
    //         let mut merkle = create_in_memory_merkle();
    //         let root_addr = merkle.init_sentinel().unwrap();
    //         let key = b"key";
    //         let value = b"value";

    //         merkle.insert(key, value.to_vec(), root_addr).unwrap();
    //         let root_hash = merkle.root_hash(root_addr).unwrap();

    //         let proof = merkle.prove(key, root_addr).unwrap();

    //         let verified = proof.verify(key, root_hash.0).unwrap();

    //         assert_eq!(verified, Some(value.to_vec()));
    //     }

    //     #[test]
    //     fn two_key_proof_without_shared_path() {
    //         let mut merkle = create_in_memory_merkle();
    //         let root_addr = merkle.init_sentinel().unwrap();

    //         let key1 = &[0x00];
    //         let key2 = &[0xff];

    //         merkle.insert(key1, key1.to_vec(), root_addr).unwrap();
    //         merkle.insert(key2, key2.to_vec(), root_addr).unwrap();

    //         let root_hash = merkle.root_hash(root_addr).unwrap();

    //         let verified = {
    //             let proof = merkle.prove(key1, root_addr).unwrap();
    //             proof.verify(key1, root_hash.0).unwrap()
    //         };

    //         assert_eq!(verified.as_deref(), Some(key1.as_slice()));
    //     }

    fn merkle_build_test<K: AsRef<[u8]>, V: AsRef<[u8]>>(
        items: Vec<(K, V)>,
    ) -> Result<Merkle<NodeStore<ProposedMutable2, MemStore>>, MerkleError> {
        let nodestore = NodeStore::new_empty_proposal(MemStore::new(vec![]).into());
        let mut merkle = Merkle::from(nodestore);
        for (k, v) in items.iter() {
            merkle.insert(k.as_ref(), Box::from(v.as_ref()))?;
        }

        Ok(merkle)
    }

    #[test]
    fn test_root_hash_simple_insertions() -> Result<(), MerkleError> {
        let items = vec![
            ("do", "verb"),
            ("doe", "reindeer"),
            ("dog", "puppy"),
            ("doge", "coin"),
            ("horse", "stallion"),
            ("ddd", "ok"),
        ];
        let merkle = merkle_build_test(items).unwrap().hash();

        merkle.dump().unwrap();
        Ok(())
    }

    #[test_case(vec![], None; "empty trie")]
    #[test_case(vec![(&[0],&[0])], Some("073615413d814b23383fc2c8d8af13abfffcb371b654b98dbf47dd74b1e4d1b9"); "root")]
    #[test_case(vec![(&[0,1],&[0,1])], Some("28e67ae4054c8cdf3506567aa43f122224fe65ef1ab3e7b7899f75448a69a6fd"); "root with partial path")]
    #[test_case(vec![(&[0],&[1;32])], Some("ba0283637f46fa807280b7d08013710af08dfdc236b9b22f9d66e60592d6c8a3"); "leaf value >= 32 bytes")]
    #[test_case(vec![(&[0],&[0]),(&[0,1],&[1;32])], Some("3edbf1fdd345db01e47655bcd0a9a456857c4093188cf35c5c89b8b0fb3de17e"); "branch value >= 32 bytes")]
    #[test_case(vec![(&[0],&[0]),(&[0,1],&[0,1])], Some("c3bdc20aff5cba30f81ffd7689e94e1dbeece4a08e27f0104262431604cf45c6"); "root with leaf child")]
    #[test_case(vec![(&[0],&[0]),(&[0,1],&[0,1]),(&[0,1,2],&[0,1,2])], Some("229011c50ad4d5c2f4efe02b8db54f361ad295c4eee2bf76ea4ad1bb92676f97"); "root with branch child")]
    #[test_case(vec![(&[0],&[0]),(&[0,1],&[0,1]),(&[0,8],&[0,8]),(&[0,1,2],&[0,1,2])], Some("a683b4881cb540b969f885f538ba5904699d480152f350659475a962d6240ef9"); "root with branch child and leaf child")]
    fn test_root_hash_merkledb_compatible(kvs: Vec<(&[u8], &[u8])>, expected_hash: Option<&str>) {
        let merkle = merkle_build_test(kvs).unwrap().hash();
        let Some((_, got_hash)) = merkle.root() else {
            assert!(expected_hash.is_none());
            return;
        };

        let expected_hash = expected_hash.unwrap();

        // This hash is from merkledb
        let expected_hash: [u8; 32] = hex::decode(expected_hash).unwrap().try_into().unwrap();

        assert_eq!(got_hash, TrieHash::from(expected_hash));
    }

    #[test]
    fn test_root_hash_fuzz_insertions() -> Result<(), MerkleError> {
        use rand::rngs::StdRng;
        use rand::{Rng, SeedableRng};
        let rng = std::cell::RefCell::new(StdRng::seed_from_u64(42));
        let max_len0 = 8;
        let max_len1 = 4;
        let keygen = || {
            let (len0, len1): (usize, usize) = {
                let mut rng = rng.borrow_mut();
                (
                    rng.gen_range(1..max_len0 + 1),
                    rng.gen_range(1..max_len1 + 1),
                )
            };
            let key: Vec<u8> = (0..len0)
                .map(|_| rng.borrow_mut().gen_range(0..2))
                .chain((0..len1).map(|_| rng.borrow_mut().gen()))
                .collect();
            key
        };

        for _ in 0..10 {
            let mut items = Vec::new();

            for _ in 0..10 {
                let val: Vec<u8> = (0..8).map(|_| rng.borrow_mut().gen()).collect();
                items.push((keygen(), val));
            }

            merkle_build_test(items)?;
        }

        Ok(())
    }

    // #[test]
    // #[allow(clippy::unwrap_used)]
    // fn test_root_hash_reversed_deletions() -> Result<(), MerkleError> {
    //     use rand::rngs::StdRng;
    //     use rand::{Rng, SeedableRng};
    //     let rng = std::cell::RefCell::new(StdRng::seed_from_u64(42));
    //     let max_len0 = 8;
    //     let max_len1 = 4;
    //     let keygen = || {
    //         let (len0, len1): (usize, usize) = {
    //             let mut rng = rng.borrow_mut();
    //             (
    //                 rng.gen_range(1..max_len0 + 1),
    //                 rng.gen_range(1..max_len1 + 1),
    //             )
    //         };
    //         let key: Vec<u8> = (0..len0)
    //             .map(|_| rng.borrow_mut().gen_range(0..2))
    //             .chain((0..len1).map(|_| rng.borrow_mut().gen()))
    //             .collect();
    //         key
    //     };

    //     for _ in 0..10 {
    //         let mut items: Vec<_> = (0..10)
    //             .map(|_| keygen())
    //             .map(|key| {
    //                 let val: Box<[u8]> = (0..8).map(|_| rng.borrow_mut().gen()).collect();
    //                 (key, val)
    //             })
    //             .collect();

    //         items.sort();

    //         let mut merkle =
    //             Merkle::new(HashedNodeStore::initialize(MemStore::new(vec![])).unwrap());

    //         let mut hashes = Vec::new();

    //         for (k, v) in items.iter() {
    //             hashes.push((merkle.root_hash()?, merkle.dump()?));
    //             merkle.insert(k, v.clone())?;
    //         }

    //         let mut new_hashes = Vec::new();

    //         for (k, _) in items.iter().rev() {
    //             let before = merkle.dump()?;
    //             merkle.remove(k)?;
    //             new_hashes.push((merkle.root_hash()?, k, before, merkle.dump()?));
    //         }

    //         hashes.reverse();

    //         for i in 0..hashes.len() {
    //             #[allow(clippy::indexing_slicing)]
    //             let (new_hash, key, before_removal, after_removal) = &new_hashes[i];
    //             #[allow(clippy::indexing_slicing)]
    //             let expected_hash = &hashes[i];
    //             let key = key.iter().fold(String::new(), |mut s, b| {
    //                 let _ = write!(s, "{:02x}", b);
    //                 s
    //             });
    //             // assert_eq!(new_hash, expected_hash, "\n\nkey: {key}\nbefore:\n{before_removal}\nafter:\n{after_removal}\n\nexpected:\n{expected_dump}\n");
    //         }
    //     }

    //     Ok(())
    // }

    // #[test]
    // #[allow(clippy::unwrap_used)]
    // fn test_root_hash_random_deletions() -> Result<(), MerkleError> {
    //     use rand::rngs::StdRng;
    //     use rand::seq::SliceRandom;
    //     use rand::{Rng, SeedableRng};
    //     let rng = std::cell::RefCell::new(StdRng::seed_from_u64(42));
    //     let max_len0 = 8;
    //     let max_len1 = 4;
    //     let keygen = || {
    //         let (len0, len1): (usize, usize) = {
    //             let mut rng = rng.borrow_mut();
    //             (
    //                 rng.gen_range(1..max_len0 + 1),
    //                 rng.gen_range(1..max_len1 + 1),
    //             )
    //         };
    //         let key: Vec<u8> = (0..len0)
    //             .map(|_| rng.borrow_mut().gen_range(0..2))
    //             .chain((0..len1).map(|_| rng.borrow_mut().gen()))
    //             .collect();
    //         key
    //     };

    //     for i in 0..10 {
    //         let mut items = std::collections::HashMap::new();

    //         for _ in 0..10 {
    //             let val: Box<[u8]> = (0..8).map(|_| rng.borrow_mut().gen()).collect();
    //             items.insert(keygen(), val);
    //         }

    //         let mut items_ordered: Vec<_> =
    //             items.iter().map(|(k, v)| (k.clone(), v.clone())).collect();
    //         items_ordered.sort();
    //         items_ordered.shuffle(&mut *rng.borrow_mut());
    //         let mut merkle =
    //             Merkle::new(HashedNodeStore::initialize(MemStore::new(vec![])).unwrap());

    //         for (k, v) in items.iter() {
    //             merkle.insert(k, v.clone())?;
    //         }

    //         for (k, v) in items.iter() {
    //             assert_eq!(&*merkle.get(k)?.unwrap(), &v[..]);
    //         }

    //         for (k, _) in items_ordered.into_iter() {
    //             assert!(merkle.get(&k)?.is_some());

    //             merkle.remove(&k)?;

    //             assert!(merkle.get(&k)?.is_none());

    //             items.remove(&k);

    //             for (k, v) in items.iter() {
    //                 assert_eq!(&*merkle.get(k)?.unwrap(), &v[..]);
    //             }

    //             let h = triehash::trie_root::<keccak_hasher::KeccakHasher, Vec<_>, _, _>(
    //                 items.iter().collect(),
    //             );

    //             let h0 = merkle.root_hash()?;

    //             if TrieHash::from(h) != h0 {
    //                 println!("{} != {}", hex::encode(h), hex::encode(*h0));
    //             }
    //         }

    //         println!("i = {i}");
    //     }
    //     Ok(())
    // }

    // #[test]
    // #[allow(clippy::unwrap_used, clippy::indexing_slicing)]
    // fn test_proof() -> Result<(), MerkleError> {
    //     let set = fixed_and_pseudorandom_data(500);
    //     let mut items = Vec::from_iter(set.iter());
    //     items.sort();
    //     let merkle = merkle_build_test(items.clone())?;
    //     let (keys, vals): (Vec<[u8; 32]>, Vec<[u8; 20]>) = items.into_iter().unzip();

    //     for (i, key) in keys.iter().enumerate() {
    //         let proof = merkle.prove(key)?;
    //         assert!(!proof.0.is_empty());
    //         let val = merkle.verify_proof(key, &proof)?;
    //         assert!(val.is_some());
    //         assert_eq!(val.unwrap(), vals[i]);
    //     }

    //     Ok(())
    // }

    // #[test]
    // /// Verify the proofs that end with leaf node with the given key.
    // fn test_proof_end_with_leaf() -> Result<(), MerkleError> {
    //     let items = vec![
    //         ("do", "verb"),
    //         ("doe", "reindeer"),
    //         ("dog", "puppy"),
    //         ("doge", "coin"),
    //         ("horse", "stallion"),
    //         ("ddd", "ok"),
    //     ];
    //     let merkle = merkle_build_test(items)?;
    //     let key = "doe".as_ref();

    //     let proof = merkle.prove(key)?;
    //     assert!(!proof.0.is_empty());

    //     let verify_proof = merkle.verify_proof(key, &proof)?;
    //     assert!(verify_proof.is_some());

    //     Ok(())
    // }

    // #[test]
    // /// Verify the proofs that end with branch node with the given key.
    // fn test_proof_end_with_branch() -> Result<(), MerkleError> {
    //     let items = vec![
    //         ("d", "verb"),
    //         ("do", "verb"),
    //         ("doe", "reindeer"),
    //         ("e", "coin"),
    //     ];
    //     let merkle = merkle_build_test(items)?;
    //     let key = "d".as_ref();

    //     let proof = merkle.prove(key)?;
    //     assert!(!proof.0.is_empty());

    //     let verify_proof = merkle.verify_proof(key, &proof)?;
    //     assert!(verify_proof.is_some());

    //     Ok(())
    // }

    // #[test]
    // fn test_bad_proof() -> Result<(), MerkleError> {
    //     let set = fixed_and_pseudorandom_data(800);
    //     let mut items = Vec::from_iter(set.iter());
    //     items.sort();
    //     let merkle = merkle_build_test(items.clone())?;
    //     let (keys, _): (Vec<[u8; 32]>, Vec<[u8; 20]>) = items.into_iter().unzip();

    //     for key in keys.iter() {
    //         let mut proof = merkle.prove(key)?;
    //         assert!(!proof.0.is_empty());

    //         // Delete an entry from the generated proofs.
    //         let len = proof.0.len();
    //         let new_proof = Proof(proof.0.drain().take(len - 1).collect());
    //         assert!(merkle.verify_proof(key, &new_proof).is_err());
    //     }

    //     Ok(())
    // }

    // #[test]
    // // Tests that missing keys can also be proven. The test explicitly uses a single
    // // entry trie and checks for missing keys both before and after the single entry.
    // fn test_missing_key_proof() -> Result<(), MerkleError> {
    //     let items = vec![("k", "v")];
    //     let merkle = merkle_build_test(items)?;
    //     for key in ["a", "j", "l", "z"] {
    //         let proof = merkle.prove(key.as_ref())?;
    //         assert!(!proof.0.is_empty());
    //         assert!(proof.0.len() == 1);

    //         let val = merkle.verify_proof(key.as_ref(), &proof)?;
    //         assert!(val.is_none());
    //     }

    //     Ok(())
    // }

    // #[test]
    // fn test_empty_tree_proof() -> Result<(), MerkleError> {
    //     let items: Vec<(&str, &str)> = Vec::new();
    //     let merkle = merkle_build_test(items)?;
    //     let key = "x".as_ref();

    //     let proof = merkle.prove(key)?;
    //     assert!(proof.0.is_empty());

    //     Ok(())
    // }

    // #[test]
    // // Tests normal range proof with both edge proofs as the existent proof.
    // // The test cases are generated randomly.
    // #[allow(clippy::indexing_slicing)]
    // fn test_range_proof() -> Result<(), ProofError> {
    //     let set = fixed_and_pseudorandom_data(4096);
    //     let mut items = Vec::from_iter(set.iter());
    //     items.sort();
    //     let merkle = merkle_build_test(items.clone())?;

    //     for _ in 0..10 {
    //         let start = rand::thread_rng().gen_range(0..items.len());
    //         let end = rand::thread_rng().gen_range(0..items.len() - start) + start - 1;

    //         if end <= start {
    //             continue;
    //         }

    //         let mut proof = merkle.prove(items[start].0)?;
    //         assert!(!proof.0.is_empty());
    //         let end_proof = merkle.prove(items[end - 1].0)?;
    //         assert!(!end_proof.0.is_empty());
    //         proof.extend(end_proof);

    //         let mut keys = Vec::new();
    //         let mut vals = Vec::new();
    //         for item in items[start..end].iter() {
    //             keys.push(item.0.as_ref());
    //             vals.push(&item.1);
    //         }

    //         merkle.verify_range_proof(&proof, items[start].0, items[end - 1].0, keys, vals)?;
    //     }
    //     Ok(())
    // }

    // #[test]
    // // Tests a few cases which the proof is wrong.
    // // The prover is expected to detect the error.
    // #[allow(clippy::indexing_slicing)]
    // fn test_bad_range_proof() -> Result<(), ProofError> {
    //     let set = fixed_and_pseudorandom_data(4096);
    //     let mut items = Vec::from_iter(set.iter());
    //     items.sort();
    //     let merkle = merkle_build_test(items.clone())?;

    //     for _ in 0..10 {
    //         let start = rand::thread_rng().gen_range(0..items.len());
    //         let end = rand::thread_rng().gen_range(0..items.len() - start) + start - 1;

    //         if end <= start {
    //             continue;
    //         }

    //         let mut proof = merkle.prove(items[start].0)?;
    //         assert!(!proof.0.is_empty());
    //         let end_proof = merkle.prove(items[end - 1].0)?;
    //         assert!(!end_proof.0.is_empty());
    //         proof.extend(end_proof);

    //         let mut keys: Vec<[u8; 32]> = Vec::new();
    //         let mut vals: Vec<[u8; 20]> = Vec::new();
    //         for item in items[start..end].iter() {
    //             keys.push(*item.0);
    //             vals.push(*item.1);
    //         }

    //         let test_case: u32 = rand::thread_rng().gen_range(0..6);
    //         let index = rand::thread_rng().gen_range(0..end - start);
    //         match test_case {
    //             0 => {
    //                 // Modified key
    //                 keys[index] = rand::thread_rng().gen::<[u8; 32]>(); // In theory it can't be same
    //             }
    //             1 => {
    //                 // Modified val
    //                 vals[index] = rand::thread_rng().gen::<[u8; 20]>(); // In theory it can't be same
    //             }
    //             2 => {
    //                 // Gapped entry slice
    //                 if index == 0 || index == end - start - 1 {
    //                     continue;
    //                 }
    //                 keys.remove(index);
    //                 vals.remove(index);
    //             }
    //             3 => {
    //                 // Out of order
    //                 let index_1 = rand::thread_rng().gen_range(0..end - start);
    //                 let index_2 = rand::thread_rng().gen_range(0..end - start);
    //                 if index_1 == index_2 {
    //                     continue;
    //                 }
    //                 keys.swap(index_1, index_2);
    //                 vals.swap(index_1, index_2);
    //             }
    //             4 => {
    //                 // Set random key to empty, do nothing
    //                 keys[index] = [0; 32];
    //             }
    //             5 => {
    //                 // Set random value to nil
    //                 vals[index] = [0; 20];
    //             }
    //             _ => unreachable!(),
    //         }

    //         let keys_slice = keys.iter().map(|k| k.as_ref()).collect::<Vec<&[u8]>>();
    //         assert!(merkle
    //             .verify_range_proof(&proof, items[start].0, items[end - 1].0, keys_slice, vals)
    //             .is_err());
    //     }

    //     Ok(())
    // }

    // #[test]
    // // Tests normal range proof with two non-existent proofs.
    // // The test cases are generated randomly.
    // #[allow(clippy::indexing_slicing)]
    // fn test_range_proof_with_non_existent_proof() -> Result<(), ProofError> {
    //     let set = fixed_and_pseudorandom_data(4096);
    //     let mut items = Vec::from_iter(set.iter());
    //     items.sort();
    //     let merkle = merkle_build_test(items.clone())?;

    //     for _ in 0..10 {
    //         let start = rand::thread_rng().gen_range(0..items.len());
    //         let end = rand::thread_rng().gen_range(0..items.len() - start) + start - 1;

    //         if end <= start {
    //             continue;
    //         }

    //         // Short circuit if the decreased key is same with the previous key
    //         let first = decrease_key(items[start].0);
    //         if start != 0 && first.as_ref() == items[start - 1].0.as_ref() {
    //             continue;
    //         }
    //         // Short circuit if the decreased key is underflow
    //         if &first > items[start].0 {
    //             continue;
    //         }
    //         // Short circuit if the increased key is same with the next key
    //         let last = increase_key(items[end - 1].0);
    //         if end != items.len() && last.as_ref() == items[end].0.as_ref() {
    //             continue;
    //         }
    //         // Short circuit if the increased key is overflow
    //         if &last < items[end - 1].0 {
    //             continue;
    //         }

    //         let mut proof = merkle.prove(&first)?;
    //         assert!(!proof.0.is_empty());
    //         let end_proof = merkle.prove(&last)?;
    //         assert!(!end_proof.0.is_empty());
    //         proof.extend(end_proof);

    //         let mut keys: Vec<&[u8]> = Vec::new();
    //         let mut vals: Vec<[u8; 20]> = Vec::new();
    //         for item in items[start..end].iter() {
    //             keys.push(item.0);
    //             vals.push(*item.1);
    //         }

    //         merkle.verify_range_proof(&proof, &first, &last, keys, vals)?;
    //     }

    //     // Special case, two edge proofs for two edge key.
    //     let first = &[0; 32];
    //     let last = &[255; 32];
    //     let mut proof = merkle.prove(first)?;
    //     assert!(!proof.0.is_empty());
    //     let end_proof = merkle.prove(last)?;
    //     assert!(!end_proof.0.is_empty());
    //     proof.extend(end_proof);

    //     let (keys, vals): (Vec<&[u8; 32]>, Vec<&[u8; 20]>) = items.into_iter().unzip();
    //     let keys = keys.iter().map(|k| k.as_ref()).collect::<Vec<&[u8]>>();
    //     merkle.verify_range_proof(&proof, first, last, keys, vals)?;

    //     Ok(())
    // }

    // #[test]
    // // Tests such scenarios:
    // // - There exists a gap between the first element and the left edge proof
    // // - There exists a gap between the last element and the right edge proof
    // #[allow(clippy::indexing_slicing)]
    // fn test_range_proof_with_invalid_non_existent_proof() -> Result<(), ProofError> {
    //     let set = fixed_and_pseudorandom_data(4096);
    //     let mut items = Vec::from_iter(set.iter());
    //     items.sort();
    //     let merkle = merkle_build_test(items.clone())?;

    //     // Case 1
    //     let mut start = 100;
    //     let mut end = 200;
    //     let first = decrease_key(items[start].0);

    //     let mut proof = merkle.prove(&first)?;
    //     assert!(!proof.0.is_empty());
    //     let end_proof = merkle.prove(items[end - 1].0)?;
    //     assert!(!end_proof.0.is_empty());
    //     proof.extend(end_proof);

    //     start = 105; // Gap created
    //     let mut keys: Vec<&[u8]> = Vec::new();
    //     let mut vals: Vec<[u8; 20]> = Vec::new();
    //     // Create gap
    //     for item in items[start..end].iter() {
    //         keys.push(item.0);
    //         vals.push(*item.1);
    //     }
    //     assert!(merkle
    //         .verify_range_proof(&proof, &first, items[end - 1].0, keys, vals)
    //         .is_err());

    //     // Case 2
    //     start = 100;
    //     end = 200;
    //     let last = increase_key(items[end - 1].0);

    //     let mut proof = merkle.prove(items[start].0)?;
    //     assert!(!proof.0.is_empty());
    //     let end_proof = merkle.prove(&last)?;
    //     assert!(!end_proof.0.is_empty());
    //     proof.extend(end_proof);

    //     end = 195; // Capped slice
    //     let mut keys: Vec<&[u8]> = Vec::new();
    //     let mut vals: Vec<[u8; 20]> = Vec::new();
    //     // Create gap
    //     for item in items[start..end].iter() {
    //         keys.push(item.0);
    //         vals.push(*item.1);
    //     }
    //     assert!(merkle
    //         .verify_range_proof(&proof, items[start].0, &last, keys, vals)
    //         .is_err());

    //     Ok(())
    // }

    // #[test]
    // // Tests the proof with only one element. The first edge proof can be existent one or
    // // non-existent one.
    // #[allow(clippy::indexing_slicing)]
    // fn test_one_element_range_proof() -> Result<(), ProofError> {
    //     let set = fixed_and_pseudorandom_data(4096);
    //     let mut items = Vec::from_iter(set.iter());
    //     items.sort();
    //     let merkle = merkle_build_test(items.clone())?;

    //     // One element with existent edge proof, both edge proofs
    //     // point to the SAME key.
    //     let start = 1000;
    //     let start_proof = merkle.prove(items[start].0)?;
    //     assert!(!start_proof.0.is_empty());

    //     merkle.verify_range_proof(
    //         &start_proof,
    //         items[start].0,
    //         items[start].0,
    //         vec![items[start].0],
    //         vec![&items[start].1],
    //     )?;

    //     // One element with left non-existent edge proof
    //     let first = decrease_key(items[start].0);
    //     let mut proof = merkle.prove(&first)?;
    //     assert!(!proof.0.is_empty());
    //     let end_proof = merkle.prove(items[start].0)?;
    //     assert!(!end_proof.0.is_empty());
    //     proof.extend(end_proof);

    //     merkle.verify_range_proof(
    //         &proof,
    //         &first,
    //         items[start].0,
    //         vec![items[start].0],
    //         vec![*items[start].1],
    //     )?;

    //     // One element with right non-existent edge proof
    //     let last = increase_key(items[start].0);
    //     let mut proof = merkle.prove(items[start].0)?;
    //     assert!(!proof.0.is_empty());
    //     let end_proof = merkle.prove(&last)?;
    //     assert!(!end_proof.0.is_empty());
    //     proof.extend(end_proof);

    //     merkle.verify_range_proof(
    //         &proof,
    //         items[start].0,
    //         &last,
    //         vec![items[start].0],
    //         vec![*items[start].1],
    //     )?;

    //     // One element with two non-existent edge proofs
    //     let mut proof = merkle.prove(&first)?;
    //     assert!(!proof.0.is_empty());
    //     let end_proof = merkle.prove(&last)?;
    //     assert!(!end_proof.0.is_empty());
    //     proof.extend(end_proof);

    //     merkle.verify_range_proof(
    //         &proof,
    //         &first,
    //         &last,
    //         vec![items[start].0],
    //         vec![*items[start].1],
    //     )?;

    //     // Test the mini trie with only a single element.
    //     let key = rand::thread_rng().gen::<[u8; 32]>();
    //     let val = rand::thread_rng().gen::<[u8; 20]>();
    //     let merkle = merkle_build_test(vec![(key, val)])?;

    //     let first = &[0; 32];
    //     let mut proof = merkle.prove(first)?;
    //     assert!(!proof.0.is_empty());
    //     let end_proof = merkle.prove(&key)?;
    //     assert!(!end_proof.0.is_empty());
    //     proof.extend(end_proof);

    //     merkle.verify_range_proof(&proof, first, &key, vec![&key], vec![val])?;

    //     Ok(())
    // }

    // #[test]
    // // Tests the range proof with all elements.
    // // The edge proofs can be nil.
    // #[allow(clippy::indexing_slicing)]
    // fn test_all_elements_proof() -> Result<(), ProofError> {
    //     let set = fixed_and_pseudorandom_data(4096);
    //     let mut items = Vec::from_iter(set.iter());
    //     items.sort();
    //     let merkle = merkle_build_test(items.clone())?;

    //     let item_iter = items.clone().into_iter();
    //     let keys: Vec<&[u8]> = item_iter.clone().map(|item| item.0.as_ref()).collect();
    //     let vals: Vec<&[u8; 20]> = item_iter.map(|item| item.1).collect();

    //     let empty_proof = Proof(HashMap::<[u8; 32], Vec<u8>>::new());
    //     let empty_key: [u8; 32] = [0; 32];
    //     merkle.verify_range_proof(
    //         &empty_proof,
    //         &empty_key,
    //         &empty_key,
    //         keys.clone(),
    //         vals.clone(),
    //     )?;

    //     // With edge proofs, it should still work.
    //     let start = 0;
    //     let end = &items.len() - 1;

    //     let mut proof = merkle.prove(items[start].0)?;
    //     assert!(!proof.0.is_empty());
    //     let end_proof = merkle.prove(items[end].0)?;
    //     assert!(!end_proof.0.is_empty());
    //     proof.extend(end_proof);

    //     merkle.verify_range_proof(
    //         &proof,
    //         items[start].0,
    //         items[end].0,
    //         keys.clone(),
    //         vals.clone(),
    //     )?;

    //     // Even with non-existent edge proofs, it should still work.
    //     let first = &[0; 32];
    //     let last = &[255; 32];
    //     let mut proof = merkle.prove(first)?;
    //     assert!(!proof.0.is_empty());
    //     let end_proof = merkle.prove(last)?;
    //     assert!(!end_proof.0.is_empty());
    //     proof.extend(end_proof);

    //     merkle.verify_range_proof(&proof, first, last, keys, vals)?;

    //     Ok(())
    // }

    // #[test]
    // // Tests the range proof with "no" element. The first edge proof must
    // // be a non-existent proof.
    // #[allow(clippy::indexing_slicing)]
    // fn test_empty_range_proof() -> Result<(), ProofError> {
    //     let set = fixed_and_pseudorandom_data(4096);
    //     let mut items = Vec::from_iter(set.iter());
    //     items.sort();
    //     let merkle = merkle_build_test(items.clone())?;

    //     let cases = [(items.len() - 1, false)];
    //     for c in cases.iter() {
    //         let first = increase_key(items[c.0].0);
    //         let proof = merkle.prove(&first)?;
    //         assert!(!proof.0.is_empty());

    //         // key and value vectors are intentionally empty.
    //         let keys: Vec<&[u8]> = Vec::new();
    //         let vals: Vec<[u8; 20]> = Vec::new();

    //         if c.1 {
    //             assert!(merkle
    //                 .verify_range_proof(&proof, &first, &first, keys, vals)
    //                 .is_err());
    //         } else {
    //             merkle.verify_range_proof(&proof, &first, &first, keys, vals)?;
    //         }
    //     }

    //     Ok(())
    // }

    // #[test]
    // // Focuses on the small trie with embedded nodes. If the gapped
    // // node is embedded in the trie, it should be detected too.
    // #[allow(clippy::indexing_slicing)]
    // fn test_gapped_range_proof() -> Result<(), ProofError> {
    //     let mut items = Vec::new();
    //     // Sorted entries
    //     for i in 0..10_u32 {
    //         let mut key = [0; 32];
    //         for (index, d) in i.to_be_bytes().iter().enumerate() {
    //             key[index] = *d;
    //         }
    //         items.push((key, i.to_be_bytes()));
    //     }
    //     let merkle = merkle_build_test(items.clone())?;

    //     let first = 2;
    //     let last = 8;

    //     let mut proof = merkle.prove(&items[first].0)?;
    //     assert!(!proof.0.is_empty());
    //     let end_proof = merkle.prove(&items[last - 1].0)?;
    //     assert!(!end_proof.0.is_empty());
    //     proof.extend(end_proof);

    //     let middle = (first + last) / 2 - first;
    //     let (keys, vals): (Vec<&[u8]>, Vec<&[u8; 4]>) = items[first..last]
    //         .iter()
    //         .enumerate()
    //         .filter(|(pos, _)| *pos != middle)
    //         .map(|(_, item)| (item.0.as_ref(), &item.1))
    //         .unzip();

    //     assert!(merkle
    //         .verify_range_proof(&proof, &items[0].0, &items[items.len() - 1].0, keys, vals)
    //         .is_err());

    //     Ok(())
    // }

    // #[test]
    // // Tests the element is not in the range covered by proofs.
    // #[allow(clippy::indexing_slicing)]
    // fn test_same_side_proof() -> Result<(), MerkleError> {
    //     let set = fixed_and_pseudorandom_data(4096);
    //     let mut items = Vec::from_iter(set.iter());
    //     items.sort();
    //     let merkle = merkle_build_test(items.clone())?;

    //     let pos = 1000;
    //     let mut last = decrease_key(items[pos].0);
    //     let mut first = last;
    //     first = decrease_key(&first);

    //     let mut proof = merkle.prove(&first)?;
    //     assert!(!proof.0.is_empty());
    //     let end_proof = merkle.prove(&last)?;
    //     assert!(!end_proof.0.is_empty());
    //     proof.extend(end_proof);

    //     assert!(merkle
    //         .verify_range_proof(
    //             &proof,
    //             &first,
    //             &last,
    //             vec![items[pos].0],
    //             vec![items[pos].1]
    //         )
    //         .is_err());

    //     first = increase_key(items[pos].0);
    //     last = first;
    //     last = increase_key(&last);

    //     let mut proof = merkle.prove(&first)?;
    //     assert!(!proof.0.is_empty());
    //     let end_proof = merkle.prove(&last)?;
    //     assert!(!end_proof.0.is_empty());
    //     proof.extend(end_proof);

    //     assert!(merkle
    //         .verify_range_proof(
    //             &proof,
    //             &first,
    //             &last,
    //             vec![items[pos].0],
    //             vec![items[pos].1]
    //         )
    //         .is_err());

    //     Ok(())
    // }

    // #[test]
    // #[allow(clippy::indexing_slicing)]
    // // Tests the range starts from zero.
    // fn test_single_side_range_proof() -> Result<(), ProofError> {
    //     for _ in 0..10 {
    //         let mut set = HashMap::new();
    //         for _ in 0..4096_u32 {
    //             let key = rand::thread_rng().gen::<[u8; 32]>();
    //             let val = rand::thread_rng().gen::<[u8; 20]>();
    //             set.insert(key, val);
    //         }
    //         let mut items = Vec::from_iter(set.iter());
    //         items.sort();
    //         let merkle = merkle_build_test(items.clone())?;

    //         let cases = vec![0, 1, 100, 1000, items.len() - 1];
    //         for case in cases {
    //             let start = &[0; 32];
    //             let mut proof = merkle.prove(start)?;
    //             assert!(!proof.0.is_empty());
    //             let end_proof = merkle.prove(items[case].0)?;
    //             assert!(!end_proof.0.is_empty());
    //             proof.extend(end_proof);

    //             let item_iter = items.clone().into_iter().take(case + 1);
    //             let keys = item_iter.clone().map(|item| item.0.as_ref()).collect();
    //             let vals = item_iter.map(|item| item.1).collect();

    //             merkle.verify_range_proof(&proof, start, items[case].0, keys, vals)?;
    //         }
    //     }
    //     Ok(())
    // }

    // #[test]
    // #[allow(clippy::indexing_slicing)]
    // // Tests the range ends with 0xffff...fff.
    // fn test_reverse_single_side_range_proof() -> Result<(), ProofError> {
    //     for _ in 0..10 {
    //         let mut set = HashMap::new();
    //         for _ in 0..1024_u32 {
    //             let key = rand::thread_rng().gen::<[u8; 32]>();
    //             let val = rand::thread_rng().gen::<[u8; 20]>();
    //             set.insert(key, val);
    //         }
    //         let mut items = Vec::from_iter(set.iter());
    //         items.sort();
    //         let merkle = merkle_build_test(items.clone())?;

    //         let cases = vec![0, 1, 100, 1000, items.len() - 1];
    //         for case in cases {
    //             let end = &[255; 32];
    //             let mut proof = merkle.prove(items[case].0)?;
    //             assert!(!proof.0.is_empty());
    //             let end_proof = merkle.prove(end)?;
    //             assert!(!end_proof.0.is_empty());
    //             proof.extend(end_proof);

    //             let item_iter = items.clone().into_iter().skip(case);
    //             let keys = item_iter.clone().map(|item| item.0.as_ref()).collect();
    //             let vals = item_iter.map(|item| item.1).collect();

    //             merkle.verify_range_proof(&proof, items[case].0, end, keys, vals)?;
    //         }
    //     }
    //     Ok(())
    // }

    // #[test]
    // // Tests the range starts with zero and ends with 0xffff...fff.
    // fn test_both_sides_range_proof() -> Result<(), ProofError> {
    //     for _ in 0..10 {
    //         let mut set = HashMap::new();
    //         for _ in 0..4096_u32 {
    //             let key = rand::thread_rng().gen::<[u8; 32]>();
    //             let val = rand::thread_rng().gen::<[u8; 20]>();
    //             set.insert(key, val);
    //         }
    //         let mut items = Vec::from_iter(set.iter());
    //         items.sort();
    //         let merkle = merkle_build_test(items.clone())?;

    //         let start = &[0; 32];
    //         let end = &[255; 32];

    //         let mut proof = merkle.prove(start)?;
    //         assert!(!proof.0.is_empty());
    //         let end_proof = merkle.prove(end)?;
    //         assert!(!end_proof.0.is_empty());
    //         proof.extend(end_proof);

    //         let (keys, vals): (Vec<&[u8; 32]>, Vec<&[u8; 20]>) = items.into_iter().unzip();
    //         let keys = keys.iter().map(|k| k.as_ref()).collect::<Vec<&[u8]>>();
    //         merkle.verify_range_proof(&proof, start, end, keys, vals)?;
    //     }
    //     Ok(())
    // }

    // #[test]
    // #[allow(clippy::indexing_slicing)]
    // // Tests normal range proof with both edge proofs
    // // as the existent proof, but with an extra empty value included, which is a
    // // noop technically, but practically should be rejected.
    // fn test_empty_value_range_proof() -> Result<(), ProofError> {
    //     let set = fixed_and_pseudorandom_data(512);
    //     let mut items = Vec::from_iter(set.iter());
    //     items.sort();
    //     let merkle = merkle_build_test(items.clone())?;

    //     // Create a new entry with a slightly modified key
    //     let mid_index = items.len() / 2;
    //     let key = increase_key(items[mid_index - 1].0);
    //     let empty_value: [u8; 20] = [0; 20];
    //     items.splice(mid_index..mid_index, [(&key, &empty_value)].iter().cloned());

    //     let start = 1;
    //     let end = items.len() - 1;

    //     let mut proof = merkle.prove(items[start].0)?;
    //     assert!(!proof.0.is_empty());
    //     let end_proof = merkle.prove(items[end - 1].0)?;
    //     assert!(!end_proof.0.is_empty());
    //     proof.extend(end_proof);

    //     let item_iter = items.clone().into_iter().skip(start).take(end - start);
    //     let keys = item_iter.clone().map(|item| item.0.as_ref()).collect();
    //     let vals = item_iter.map(|item| item.1).collect();
    //     assert!(merkle
    //         .verify_range_proof(&proof, items[start].0, items[end - 1].0, keys, vals)
    //         .is_err());

    //     Ok(())
    // }

    // #[test]
    // #[allow(clippy::indexing_slicing)]
    // // Tests the range proof with all elements,
    // // but with an extra empty value included, which is a noop technically, but
    // // practically should be rejected.
    // fn test_all_elements_empty_value_range_proof() -> Result<(), ProofError> {
    //     let set = fixed_and_pseudorandom_data(512);
    //     let mut items = Vec::from_iter(set.iter());
    //     items.sort();
    //     let merkle = merkle_build_test(items.clone())?;

    //     // Create a new entry with a slightly modified key
    //     let mid_index = items.len() / 2;
    //     let key = increase_key(items[mid_index - 1].0);
    //     let empty_value: [u8; 20] = [0; 20];
    //     items.splice(mid_index..mid_index, [(&key, &empty_value)].iter().cloned());

    //     let start = 0;
    //     let end = items.len() - 1;

    //     let mut proof = merkle.prove(items[start].0)?;
    //     assert!(!proof.0.is_empty());
    //     let end_proof = merkle.prove(items[end].0)?;
    //     assert!(!end_proof.0.is_empty());
    //     proof.extend(end_proof);

    //     let item_iter = items.clone().into_iter();
    //     let keys = item_iter.clone().map(|item| item.0.as_ref()).collect();
    //     let vals = item_iter.map(|item| item.1).collect();
    //     assert!(merkle
    //         .verify_range_proof(&proof, items[start].0, items[end].0, keys, vals)
    //         .is_err());

    //     Ok(())
    // }

    // #[test]
    // fn test_range_proof_keys_with_shared_prefix() -> Result<(), ProofError> {
    //     let items = vec![
    //         (
    //             hex::decode("aa10000000000000000000000000000000000000000000000000000000000000")
    //                 .expect("Decoding failed"),
    //             hex::decode("02").expect("Decoding failed"),
    //         ),
    //         (
    //             hex::decode("aa20000000000000000000000000000000000000000000000000000000000000")
    //                 .expect("Decoding failed"),
    //             hex::decode("03").expect("Decoding failed"),
    //         ),
    //     ];
    //     let merkle = merkle_build_test(items.clone())?;

    //     let start = hex::decode("0000000000000000000000000000000000000000000000000000000000000000")
    //         .expect("Decoding failed");
    //     let end = hex::decode("ffffffffffffffffffffffffffffffffffffffffffffffffffffffffffffffff")
    //         .expect("Decoding failed");

    //     let mut proof = merkle.prove(&start)?;
    //     assert!(!proof.0.is_empty());
    //     let end_proof = merkle.prove(&end)?;
    //     assert!(!end_proof.0.is_empty());
    //     proof.extend(end_proof);

    //     let keys = items.iter().map(|item| item.0.as_ref()).collect();
    //     let vals = items.iter().map(|item| item.1.clone()).collect();

    //     merkle.verify_range_proof(&proof, &start, &end, keys, vals)?;

    //     Ok(())
    // }

    // #[test]
    // #[allow(clippy::indexing_slicing)]
    // // Tests a malicious proof, where the proof is more or less the
    // // whole trie. This is to match corresponding test in geth.
    // fn test_bloadted_range_proof() -> Result<(), ProofError> {
    //     // Use a small trie
    //     let mut items = Vec::new();
    //     for i in 0..100_u32 {
    //         let mut key: [u8; 32] = [0; 32];
    //         let mut value: [u8; 20] = [0; 20];
    //         for (index, d) in i.to_be_bytes().iter().enumerate() {
    //             key[index] = *d;
    //             value[index] = *d;
    //         }
    //         items.push((key, value));
    //     }
    //     let merkle = merkle_build_test(items.clone())?;

    //     // In the 'malicious' case, we add proofs for every single item
    //     // (but only one key/value pair used as leaf)
    //     let mut proof = Proof(HashMap::new());
    //     let mut keys = Vec::new();
    //     let mut vals = Vec::new();
    //     for (i, item) in items.iter().enumerate() {
    //         let cur_proof = merkle.prove(&item.0)?;
    //         assert!(!cur_proof.0.is_empty());
    //         proof.extend(cur_proof);
    //         if i == 50 {
    //             keys.push(item.0.as_ref());
    //             vals.push(item.1);
    //         }
    //     }

    //     merkle.verify_range_proof(&proof, keys[0], keys[keys.len() - 1], keys.clone(), vals)?;

    //     Ok(())
    // }

    // generate pseudorandom data, but prefix it with some known data
    // The number of fixed data points is 100; you specify how much random data you want
    // #[allow(clippy::indexing_slicing)]
    // fn fixed_and_pseudorandom_data(random_count: u32) -> HashMap<[u8; 32], [u8; 20]> {
    //     let mut items: HashMap<[u8; 32], [u8; 20]> = HashMap::new();
    //     for i in 0..100_u32 {
    //         let mut key: [u8; 32] = [0; 32];
    //         let mut value: [u8; 20] = [0; 20];
    //         for (index, d) in i.to_be_bytes().iter().enumerate() {
    //             key[index] = *d;
    //             value[index] = *d;
    //         }
    //         items.insert(key, value);

    //         let mut more_key: [u8; 32] = [0; 32];
    //         for (index, d) in (i + 10).to_be_bytes().iter().enumerate() {
    //             more_key[index] = *d;
    //         }
    //         items.insert(more_key, value);
    //     }

    //     // read FIREWOOD_TEST_SEED from the environment. If it's there, parse it into a u64.
    //     let seed = std::env::var("FIREWOOD_TEST_SEED")
    //         .ok()
    //         .map_or_else(
    //             || None,
    //             |s| Some(str::parse(&s).expect("couldn't parse FIREWOOD_TEST_SEED; must be a u64")),
    //         )
    //         .unwrap_or_else(|| thread_rng().gen());

    //     // the test framework will only render this in verbose mode or if the test fails
    //     // to re-run the test when it fails, just specify the seed instead of randomly
    //     // selecting one
    //     eprintln!("Seed {seed}: to rerun with this data, export FIREWOOD_TEST_SEED={seed}");
    //     let mut r = StdRng::seed_from_u64(seed);
    //     for _ in 0..random_count {
    //         let key = r.gen::<[u8; 32]>();
    //         let val = r.gen::<[u8; 20]>();
    //         items.insert(key, val);
    //     }
    //     items
    // }

    // fn increase_key(key: &[u8; 32]) -> [u8; 32] {
    //     let mut new_key = *key;
    //     for ch in new_key.iter_mut().rev() {
    //         let overflow;
    //         (*ch, overflow) = ch.overflowing_add(1);
    //         if !overflow {
    //             break;
    //         }
    //     }
    //     new_key
    // }

    // fn decrease_key(key: &[u8; 32]) -> [u8; 32] {
    //     let mut new_key = *key;
    //     for ch in new_key.iter_mut().rev() {
    //         let overflow;
    //         (*ch, overflow) = ch.overflowing_sub(1);
    //         if !overflow {
    //             break;
    //         }
    //     }
    //     new_key
    // }
}<|MERGE_RESOLUTION|>--- conflicted
+++ resolved
@@ -1,12 +1,7 @@
 // Copyright (C) 2023, Ava Labs, Inc. All rights reserved.
 // See the file LICENSE.md for licensing terms.
 
-<<<<<<< HEAD
-use crate::proof::{Proof, ProofError};
-=======
-use crate::hashednode::{hash_node, ValueDigest};
 use crate::proof::{Proof, ProofError, ProofNode};
->>>>>>> 3710b8e5
 use crate::stream::{MerkleKeyValueStream, PathIterator};
 use crate::v2::api;
 use futures::{StreamExt, TryStreamExt};
@@ -17,8 +12,9 @@
 use std::iter::once;
 use std::sync::Arc;
 use storage::{
-    hash_node, BranchNode, Child, ImmutableProposal, LeafNode, LinearAddress, NibblesIterator,
-    Node, NodeReader, NodeStore, Path, ProposedMutable2, ReadableStorage, TrieHash,
+    hash_node, BranchNode, Child, Committed, ImmutableProposal, LeafNode, LinearAddress,
+    NibblesIterator, Node, NodeReader, NodeStore, Path, ProposedMutable2, ReadableStorage,
+    TrieHash, ValueDigest,
 };
 
 use thiserror::Error;
@@ -138,16 +134,6 @@
 }
 
 impl<T: NodeReader> Merkle<T> {
-    pub fn root(&self) -> Option<(LinearAddress, TrieHash)> {
-        // TODO the nodestore should have the hash already
-        let root_addr = self.nodestore.root_address()?;
-        let root = self
-            .read_node(root_addr)
-            .expect("TODO don't use expect here");
-        let root_hash = hash_node(&root, &Path::new());
-        Some((root_addr, root_hash))
-    }
-
     pub(crate) fn read_node(&self, addr: LinearAddress) -> Result<Arc<Node>, MerkleError> {
         self.nodestore.read_node(addr).map_err(Into::into)
     }
@@ -155,7 +141,7 @@
     /// Returns a proof that the given key has a certain value,
     /// or that the key isn't in the trie.
     pub fn prove(&self, key: &[u8]) -> Result<Proof, MerkleError> {
-        let Some(root_addr) = self.nodestore.root_address() else {
+        let Some(root) = self.nodestore.root() else {
             return Err(MerkleError::Empty);
         };
 
@@ -170,8 +156,6 @@
         if proof.is_empty() {
             // No nodes, even the root, are before `key`.
             // The root alone proves the non-existence of `key`.
-            let root = self.read_node(root_addr)?;
-
             // TODO reduce duplicate code with ProofNode::from<PathIterItem>
             let mut child_hashes: [Option<TrieHash>; BranchNode::MAX_CHILDREN] = Default::default();
             if let Some(branch) = root.as_branch() {
@@ -361,7 +345,7 @@
     pub fn dump(&self) -> Result<String, MerkleError> {
         let mut result = vec![];
         writeln!(result, "digraph Merkle {{")?;
-        if let Some((root_addr, root_hash)) = self.root() {
+        if let Some((root_addr, root_hash)) = self.nodestore.root() {
             writeln!(result, " root -> {root_addr}")?;
             let mut seen = HashSet::new();
             self.dump_node(root_addr, Some(&root_hash), &mut seen, &mut result)?;
@@ -381,6 +365,30 @@
 
         let key = Path::from_nibbles_iterator(NibblesIterator::new(key));
         get_helper(&self.nodestore, &root, &key)
+    }
+}
+
+impl<S: ReadableStorage> Merkle<NodeStore<Committed, S>> {
+    pub fn root(&self) -> Option<(LinearAddress, TrieHash)> {
+        // TODO the nodestore should have the hash already
+        let root_addr = self.nodestore.root_address()?;
+        let root = self
+            .read_node(root_addr)
+            .expect("TODO don't use expect here");
+        let root_hash = hash_node(&root, &Path::new());
+        Some((root_addr, root_hash))
+    }
+}
+
+impl<S: ReadableStorage> Merkle<NodeStore<ImmutableProposal, S>> {
+    pub fn root(&self) -> Option<(LinearAddress, TrieHash)> {
+        // TODO the nodestore should have the hash already
+        let root_addr = self.nodestore.root_address()?;
+        let root = self
+            .read_node(root_addr)
+            .expect("TODO don't use expect here");
+        let root_hash = hash_node(&root, &Path::new());
+        Some((root_addr, root_hash))
     }
 }
 
@@ -964,12 +972,8 @@
 #[allow(clippy::indexing_slicing, clippy::unwrap_used)]
 mod tests {
     use super::*;
-<<<<<<< HEAD
+    use rand::{rngs::StdRng, thread_rng, Rng, SeedableRng};
     use storage::{MemStore, NodeStore, ProposedMutable2};
-=======
-    use rand::{rngs::StdRng, thread_rng, Rng, SeedableRng};
-    use storage::MemStore;
->>>>>>> 3710b8e5
     use test_case::test_case;
 
     // Returns n random key-value pairs.
@@ -1244,7 +1248,7 @@
 
     #[test]
     fn get_empty_proof() {
-        let merkle = create_in_memory_merkle().hash().unwrap();
+        let merkle = create_in_memory_merkle().hash();
         let proof = merkle.prove(b"any-key");
         assert!(matches!(proof.unwrap_err(), MerkleError::Empty));
     }
@@ -1269,7 +1273,7 @@
             merkle.insert(key, val.clone().into_boxed_slice()).unwrap();
         }
 
-        let merkle = merkle.hash().unwrap();
+        let merkle = merkle.hash();
 
         let (_, root_hash) = merkle.root().unwrap();
 
