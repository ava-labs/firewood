// Copyright (C) 2023, Ava Labs, Inc. All rights reserved.
// See the file LICENSE.md for licensing terms.
use crate::nibbles::Nibbles;
use crate::shale::compact::CompactSpace;
use crate::shale::CachedStore;
use crate::shale::{self, disk_address::DiskAddress, ObjWriteSizeError, ShaleError};
use crate::storage::{StoreRevMut, StoreRevShared};
use crate::v2::api;
use futures::{StreamExt, TryStreamExt};
use sha3::Digest;
use std::{
    collections::HashMap, future::ready, io::Write, iter::once, marker::PhantomData, sync::OnceLock,
};
use thiserror::Error;

mod node;
pub mod proof;
mod stream;
mod trie_hash;

pub use node::{
<<<<<<< HEAD
    BinarySerde, Bincode, BranchNode, Data, EncodedNode, LeafNode, Node, NodeType, PartialPath,
=======
    BinarySerde, Bincode, BranchNode, Data, EncodedNode, EncodedNodeType, LeafNode, Node, NodeType,
    Path,
>>>>>>> 00965182
};
pub use proof::{Proof, ProofError};
pub use stream::MerkleKeyValueStream;
pub use trie_hash::{TrieHash, TRIE_HASH_LEN};

use self::stream::PathIterator;

type NodeObjRef<'a> = shale::ObjRef<'a, Node>;
type ParentRefs<'a> = Vec<(NodeObjRef<'a>, u8)>;
type ParentAddresses = Vec<(DiskAddress, u8)>;

pub type Key = Box<[u8]>;
type Value = Vec<u8>;

#[derive(Debug, Error)]
pub enum MerkleError {
    #[error("merkle datastore error: {0:?}")]
    Shale(#[from] ShaleError),
    #[error("read only")]
    ReadOnly,
    #[error("node not a branch node")]
    NotBranchNode,
    #[error("format error: {0:?}")]
    Format(#[from] std::io::Error),
    #[error("parent should not be a leaf branch")]
    ParentLeafBranch,
    #[error("removing internal node references failed")]
    UnsetInternal,
    #[error("error updating nodes: {0}")]
    WriteError(#[from] ObjWriteSizeError),
    #[error("merkle serde error: {0}")]
    BinarySerdeError(String),
}

macro_rules! write_node {
    ($self: expr, $r: expr, $modify: expr, $parents: expr, $deleted: expr) => {
        if let Err(_) = $r.write($modify) {
            let ptr = $self.put_node($r.clone())?.as_ptr();
            set_parent(ptr, $parents);
            $deleted.push($r.as_ptr());
            true
        } else {
            false
        }
    };
}

#[derive(Debug)]
pub struct Merkle<S, T> {
    store: CompactSpace<Node, S>,
    phantom: PhantomData<T>,
}

impl<T> From<Merkle<StoreRevMut, T>> for Merkle<StoreRevShared, T> {
    fn from(value: Merkle<StoreRevMut, T>) -> Self {
        let store = value.store.into();
        Merkle {
            store,
            phantom: PhantomData,
        }
    }
}

impl<S: CachedStore, T> Merkle<S, T> {
    pub fn get_node(&self, ptr: DiskAddress) -> Result<NodeObjRef, MerkleError> {
        self.store.get_item(ptr).map_err(Into::into)
    }

    pub fn put_node(&self, node: Node) -> Result<NodeObjRef, MerkleError> {
        self.store.put_item(node, 0).map_err(Into::into)
    }

    fn free_node(&mut self, ptr: DiskAddress) -> Result<(), MerkleError> {
        self.store.free_item(ptr).map_err(Into::into)
    }
}

impl<'de, S, T> Merkle<S, T>
where
    S: CachedStore,
    T: BinarySerde,
    EncodedNode<T>: serde::Serialize + serde::Deserialize<'de>,
{
    pub const fn new(store: CompactSpace<Node, S>) -> Self {
        Self {
            store,
            phantom: PhantomData,
        }
    }

    // TODO: use `encode` / `decode` instead of `node.encode` / `node.decode` after extention node removal.
    #[allow(dead_code)]
    fn encode(&self, node: &NodeType) -> Result<Vec<u8>, MerkleError> {
        let encoded = match node {
            NodeType::Leaf(n) => {
                let children: [Option<Vec<u8>>; BranchNode::MAX_CHILDREN] = Default::default();
                EncodedNode {
                    partial_path: n.partial_path.clone(),
                    children: Box::new(children),
                    value: n.data.clone().into(),
                    phantom: PhantomData,
                }
            }

            NodeType::Branch(n) => {
                // pair up DiskAddresses with encoded children and pick the right one
                let encoded_children = n.chd().iter().zip(n.children_encoded.iter());
                let children = encoded_children
                    .map(|(child_addr, encoded_child)| {
                        child_addr
                            // if there's a child disk address here, get the encoded bytes
                            .map(|addr| {
                                self.get_node(addr)
                                    .and_then(|node| self.encode(node.inner()))
                            })
                            // or look for the pre-fetched bytes
                            .or_else(|| encoded_child.as_ref().map(|child| Ok(child.to_vec())))
                            .transpose()
                    })
                    .collect::<Result<Vec<Option<Vec<u8>>>, MerkleError>>()?
                    .try_into()
                    .expect("MAX_CHILDREN will always be yielded");

                let value = n.value.as_ref().map(|v| v.0.clone());
                EncodedNode {
                    partial_path: n.partial_path.clone(),
                    children,
                    value,
                    phantom: PhantomData,
                }
            }
        };

        T::serialize(&encoded).map_err(|e| MerkleError::BinarySerdeError(e.to_string()))
    }

    #[allow(dead_code)]
    fn decode(&self, buf: &'de [u8]) -> Result<NodeType, MerkleError> {
        let encoded: EncodedNode<T> =
            T::deserialize(buf).map_err(|e| MerkleError::BinarySerdeError(e.to_string()))?;

<<<<<<< HEAD
        if encoded.children.iter().all(|b| b.is_none()) {
            // This is a leaf node
            return Ok(NodeType::Leaf(LeafNode::new(
                encoded.partial_path,
                Data(encoded.value.expect("leaf nodes must always have a value")),
            )));
=======
        match encoded.node {
            EncodedNodeType::Leaf(leaf) => Ok(NodeType::Leaf(leaf)),
            EncodedNodeType::Branch {
                path,
                children,
                value,
            } => {
                let path = Path::decode(&path);
                let value = value.map(|v| v.0);
                let branch = NodeType::Branch(
                    BranchNode::new(path, [None; BranchNode::MAX_CHILDREN], value, *children)
                        .into(),
                );

                Ok(branch)
            }
>>>>>>> 00965182
        }

        Ok(NodeType::Branch(
            BranchNode::new(
                encoded.partial_path,
                [None; BranchNode::MAX_CHILDREN],
                encoded.value,
                *encoded.children,
            )
            .into(),
        ))
    }
}

impl<S: CachedStore, T> Merkle<S, T> {
    pub fn init_root(&self) -> Result<DiskAddress, MerkleError> {
        self.store
            .put_item(
                Node::from_branch(BranchNode {
                    partial_path: vec![].into(),
                    children: [None; BranchNode::MAX_CHILDREN],
                    value: None,
                    children_encoded: Default::default(),
                }),
                Node::max_branch_node_size(),
            )
            .map_err(MerkleError::Shale)
            .map(|node| node.as_ptr())
    }

    pub fn empty_root() -> &'static TrieHash {
        static V: OnceLock<TrieHash> = OnceLock::new();
        #[allow(clippy::unwrap_used)]
        V.get_or_init(|| {
            TrieHash(
                hex::decode("56e81f171bcc55a6ff8345e692c0f86e5b48e01b996cadc001622fb5e363b421")
                    .unwrap()
                    .try_into()
                    .unwrap(),
            )
        })
    }

    pub fn root_hash(&self, sentinel: DiskAddress) -> Result<TrieHash, MerkleError> {
        let root = self
            .get_node(sentinel)?
            .inner
            .as_branch()
            .ok_or(MerkleError::NotBranchNode)?
            .children[0];
        Ok(if let Some(root) = root {
            let mut node = self.get_node(root)?;
            let res = *node.get_root_hash(&self.store);
            #[allow(clippy::unwrap_used)]
            if node.is_dirty() {
                node.write(|_| {}).unwrap();
                node.set_dirty(false);
            }
            res
        } else {
            *Self::empty_root()
        })
    }

    fn dump_(&self, u: DiskAddress, w: &mut dyn Write) -> Result<(), MerkleError> {
        let u_ref = self.get_node(u)?;

        let hash = match u_ref.root_hash.get() {
            Some(h) => h,
            None => u_ref.get_root_hash(&self.store),
        };

        write!(w, "{u:?} => {}: ", hex::encode(**hash))?;

        match &u_ref.inner {
            NodeType::Branch(n) => {
                writeln!(w, "{n:?}")?;
                for c in n.children.iter().flatten() {
                    self.dump_(*c, w)?
                }
            }
            #[allow(clippy::unwrap_used)]
            NodeType::Leaf(n) => writeln!(w, "{n:?}").unwrap(),
        }

        Ok(())
    }

    pub fn dump(&self, root: DiskAddress, w: &mut dyn Write) -> Result<(), MerkleError> {
        if root.is_null() {
            write!(w, "<Empty>")?;
        } else {
            self.dump_(root, w)?;
        };
        Ok(())
    }

    pub fn insert<K: AsRef<[u8]>>(
        &mut self,
        key: K,
        val: Vec<u8>,
        root: DiskAddress,
    ) -> Result<(), MerkleError> {
        let (parents, deleted) = self.insert_and_return_updates(key, val, root)?;

        for mut r in parents {
            r.write(|u| u.rehash())?;
        }

        for ptr in deleted {
            self.free_node(ptr)?
        }

        Ok(())
    }

    fn insert_and_return_updates<K: AsRef<[u8]>>(
        &self,
        key: K,
        val: Vec<u8>,
        root: DiskAddress,
    ) -> Result<(impl Iterator<Item = NodeObjRef>, Vec<DiskAddress>), MerkleError> {
        // as we split a node, we need to track deleted nodes and parents
        let mut deleted = Vec::new();
        let mut parents = Vec::new();

        // we use Nibbles::<1> so that 1 zero nibble is at the front
        // this is for the sentinel node, which avoids moving the root
        // and always only has one child
        let mut key_nibbles = Nibbles::<1>::new(key.as_ref()).into_iter();

        let mut node = self.get_node(root)?;

        // walk down the merkle tree starting from next_node, currently the root
        // return None if the value is inserted
        let next_node_and_val = loop {
            let Some(mut next_nibble) = key_nibbles.next() else {
                break Some((node, val));
            };

            let (node_ref, next_node_ptr) = match &node.inner {
                // For a Branch node, we look at the child pointer. If it points
                // to another node, we walk down that. Otherwise, we can store our
                // value as a leaf and we're done
                NodeType::Leaf(n) => {
                    // TODO: avoid extra allocation
                    let key_remainder = once(next_nibble)
                        .chain(key_nibbles.clone())
                        .collect::<Vec<_>>();

                    let overlap = PrefixOverlap::from(&n.partial_path, &key_remainder);

                    #[allow(clippy::indexing_slicing)]
                    match (overlap.unique_a.len(), overlap.unique_b.len()) {
                        // same node, overwrite the data
                        (0, 0) => {
                            self.update_data_and_move_node_if_larger(
                                (&mut parents, &mut deleted),
                                node,
                                Data(val),
                            )?;
                        }

                        // new node is a child of the old node
                        (0, _) => {
                            let (new_leaf_index, new_leaf_path) = {
                                let (index, path) = overlap.unique_b.split_at(1);
                                (index[0], path.to_vec())
                            };

                            let new_leaf =
                                Node::from_leaf(LeafNode::new(Path(new_leaf_path), Data(val)));

                            let new_leaf = self.put_node(new_leaf)?.as_ptr();

                            let mut children = [None; BranchNode::MAX_CHILDREN];
                            children[new_leaf_index as usize] = Some(new_leaf);

                            let new_branch = BranchNode {
                                partial_path: Path(overlap.shared.to_vec()),
                                children,
                                value: n.data.clone().into(),
                                children_encoded: Default::default(),
                            };

                            let new_branch = Node::from_branch(new_branch);

                            let new_branch = self.put_node(new_branch)?.as_ptr();

                            set_parent(new_branch, &mut parents);

                            deleted.push(node.as_ptr());
                        }

                        // old node is a child of the new node
                        (_, 0) => {
                            let (old_leaf_index, old_leaf_path) = {
                                let (index, path) = overlap.unique_a.split_at(1);
                                (index[0], path.to_vec())
                            };

                            let new_branch_path = overlap.shared.to_vec();

                            let old_leaf = self
                                .update_path_and_move_node_if_larger(
                                    (&mut parents, &mut deleted),
                                    node,
                                    Path(old_leaf_path.to_vec()),
                                )?
                                .as_ptr();

                            let mut new_branch = BranchNode {
                                partial_path: Path(new_branch_path),
                                children: [None; BranchNode::MAX_CHILDREN],
                                value: Some(val.into()),
                                children_encoded: Default::default(),
                            };

                            new_branch.children[old_leaf_index as usize] = Some(old_leaf);

                            let node = Node::from_branch(new_branch);
                            let node = self.put_node(node)?.as_ptr();

                            set_parent(node, &mut parents);
                        }

                        // nodes are siblings
                        _ => {
                            let (old_leaf_index, old_leaf_path) = {
                                let (index, path) = overlap.unique_a.split_at(1);
                                (index[0], path.to_vec())
                            };

                            let (new_leaf_index, new_leaf_path) = {
                                let (index, path) = overlap.unique_b.split_at(1);
                                (index[0], path.to_vec())
                            };

                            let new_branch_path = overlap.shared.to_vec();

                            let old_leaf = self
                                .update_path_and_move_node_if_larger(
                                    (&mut parents, &mut deleted),
                                    node,
                                    Path(old_leaf_path.to_vec()),
                                )?
                                .as_ptr();

                            let new_leaf =
                                Node::from_leaf(LeafNode::new(Path(new_leaf_path), Data(val)));

                            let new_leaf = self.put_node(new_leaf)?.as_ptr();

                            let mut new_branch = BranchNode {
                                partial_path: Path(new_branch_path),
                                children: [None; BranchNode::MAX_CHILDREN],
                                value: None,
                                children_encoded: Default::default(),
                            };

                            new_branch.children[old_leaf_index as usize] = Some(old_leaf);
                            new_branch.children[new_leaf_index as usize] = Some(new_leaf);

                            let node = Node::from_branch(new_branch);
                            let node = self.put_node(node)?.as_ptr();

                            set_parent(node, &mut parents);
                        }
                    }

                    break None;
                }

                NodeType::Branch(n) if n.partial_path.len() == 0 => {
                    #[allow(clippy::indexing_slicing)]
                    match n.children[next_nibble as usize] {
                        Some(c) => (node, c),
                        None => {
                            // insert the leaf to the empty slot
                            // create a new leaf
                            let leaf_ptr = self
                                .put_node(Node::from_leaf(LeafNode::new(
                                    Path(key_nibbles.collect()),
                                    Data(val),
                                )))?
                                .as_ptr();

                            // set the current child to point to this leaf
                            #[allow(clippy::indexing_slicing)]
                            node.write(|node| {
                                node.as_branch_mut().children[next_nibble as usize] =
                                    Some(leaf_ptr);
                                node.rehash();
                            })?;

                            break None;
                        }
                    }
                }

                NodeType::Branch(n) => {
                    // TODO: avoid extra allocation
                    let key_remainder = once(next_nibble)
                        .chain(key_nibbles.clone())
                        .collect::<Vec<_>>();

                    let overlap = PrefixOverlap::from(&n.partial_path, &key_remainder);

                    #[allow(clippy::indexing_slicing)]
                    match (overlap.unique_a.len(), overlap.unique_b.len()) {
                        // same node, overwrite the data
                        (0, 0) => {
                            self.update_data_and_move_node_if_larger(
                                (&mut parents, &mut deleted),
                                node,
                                Data(val),
                            )?;
                            break None;
                        }

                        // new node is a child of the old node
                        (0, _) => {
                            let (new_leaf_index, new_leaf_path) = {
                                let (index, path) = overlap.unique_b.split_at(1);
                                (index[0], path)
                            };

                            (0..overlap.shared.len()).for_each(|_| {
                                key_nibbles.next();
                            });

                            next_nibble = new_leaf_index;

                            match n.children[next_nibble as usize] {
                                Some(ptr) => (node, ptr),
                                None => {
                                    let new_leaf = Node::from_leaf(LeafNode::new(
                                        Path(new_leaf_path.to_vec()),
                                        Data(val),
                                    ));

                                    let new_leaf = self.put_node(new_leaf)?.as_ptr();

                                    #[allow(clippy::indexing_slicing)]
                                    node.write(|node| {
                                        node.as_branch_mut().children[next_nibble as usize] =
                                            Some(new_leaf);
                                        node.rehash();
                                    })?;

                                    break None;
                                }
                            }
                        }

                        // old node is a child of the new node
                        (_, 0) => {
                            let (old_branch_index, old_branch_path) = {
                                let (index, path) = overlap.unique_a.split_at(1);
                                (index[0], path.to_vec())
                            };

                            let new_branch_path = overlap.shared.to_vec();

                            let old_branch = self
                                .update_path_and_move_node_if_larger(
                                    (&mut parents, &mut deleted),
                                    node,
                                    Path(old_branch_path.to_vec()),
                                )?
                                .as_ptr();

                            let mut new_branch = BranchNode {
                                partial_path: Path(new_branch_path),
                                children: [None; BranchNode::MAX_CHILDREN],
                                value: Some(val.into()),
                                children_encoded: Default::default(),
                            };

                            new_branch.children[old_branch_index as usize] = Some(old_branch);

                            let node = Node::from_branch(new_branch);
                            let node = self.put_node(node)?.as_ptr();

                            set_parent(node, &mut parents);

                            break None;
                        }

                        // nodes are siblings
                        _ => {
                            let (old_branch_index, old_branch_path) = {
                                let (index, path) = overlap.unique_a.split_at(1);
                                (index[0], path.to_vec())
                            };

                            let (new_leaf_index, new_leaf_path) = {
                                let (index, path) = overlap.unique_b.split_at(1);
                                (index[0], path.to_vec())
                            };

                            let new_branch_path = overlap.shared.to_vec();

                            let old_branch = self
                                .update_path_and_move_node_if_larger(
                                    (&mut parents, &mut deleted),
                                    node,
                                    Path(old_branch_path.to_vec()),
                                )?
                                .as_ptr();

                            let new_leaf =
                                Node::from_leaf(LeafNode::new(Path(new_leaf_path), Data(val)));

                            let new_leaf = self.put_node(new_leaf)?.as_ptr();

                            let mut new_branch = BranchNode {
                                partial_path: Path(new_branch_path),
                                children: [None; BranchNode::MAX_CHILDREN],
                                value: None,
                                children_encoded: Default::default(),
                            };

                            new_branch.children[old_branch_index as usize] = Some(old_branch);
                            new_branch.children[new_leaf_index as usize] = Some(new_leaf);

                            let node = Node::from_branch(new_branch);
                            let node = self.put_node(node)?.as_ptr();

                            set_parent(node, &mut parents);

                            break None;
                        }
                    }
                }
            };

            // push another parent, and follow the next pointer
            parents.push((node_ref, next_nibble));
            node = self.get_node(next_node_ptr)?;
        };

        if let Some((mut node, val)) = next_node_and_val {
            // we walked down the tree and reached the end of the key,
            // but haven't inserted the value yet
            let mut info = None;
            let u_ptr = {
                write_node!(
                    self,
                    node,
                    |u| {
                        info = match &mut u.inner {
                            NodeType::Branch(n) => {
                                n.value = Some(Data(val));
                                None
                            }
                            NodeType::Leaf(n) => {
                                if n.partial_path.len() == 0 {
                                    n.data = Data(val);

                                    None
                                } else {
                                    #[allow(clippy::indexing_slicing)]
                                    let idx = n.partial_path[0];
                                    #[allow(clippy::indexing_slicing)]
                                    (n.partial_path = Path(n.partial_path[1..].to_vec()));
                                    u.rehash();

                                    Some((idx, true, None, val))
                                }
                            }
                        };

                        u.rehash()
                    },
                    &mut parents,
                    &mut deleted
                );

                node.as_ptr()
            };

            if let Some((idx, more, ext, val)) = info {
                let mut chd = [None; BranchNode::MAX_CHILDREN];

                let c_ptr = if more {
                    u_ptr
                } else {
                    deleted.push(u_ptr);
                    #[allow(clippy::unwrap_used)]
                    ext.unwrap()
                };

                #[allow(clippy::indexing_slicing)]
                (chd[idx as usize] = Some(c_ptr));

                let branch = self
                    .put_node(Node::from_branch(BranchNode {
                        partial_path: vec![].into(),
                        children: chd,
                        value: Some(Data(val)),
                        children_encoded: Default::default(),
                    }))?
                    .as_ptr();

                set_parent(branch, &mut parents);
            }
        }

        Ok((parents.into_iter().rev().map(|(node, _)| node), deleted))
    }

    pub fn remove<K: AsRef<[u8]>>(
        &mut self,
        key: K,
        root: DiskAddress,
    ) -> Result<Option<Vec<u8>>, MerkleError> {
        if root.is_null() {
            return Ok(None);
        }

        let mut deleted = Vec::new();

        let data = {
            let (node, mut parents) =
                self.get_node_and_parents_by_key(self.get_node(root)?, key)?;

            let Some(mut node) = node else {
                return Ok(None);
            };

            let data = match &node.inner {
                NodeType::Branch(branch) => {
                    let data = branch.value.clone();
                    let children = branch.children;

                    if data.is_none() {
                        return Ok(None);
                    }

                    let children: Vec<_> = children
                        .iter()
                        .enumerate()
                        .filter_map(|(i, child)| child.map(|child| (i, child)))
                        .collect();

                    // don't change the sentinal node
                    if children.len() == 1 && !parents.is_empty() {
                        let branch_path = &branch.partial_path.0;

                        #[allow(clippy::indexing_slicing)]
                        let (child_index, child) = children[0];
                        let mut child = self.get_node(child)?;

                        child.write(|child| {
                            let child_path = child.inner.path_mut();
                            let path = branch_path
                                .iter()
                                .copied()
                                .chain(once(child_index as u8))
                                .chain(child_path.0.iter().copied())
                                .collect();
                            *child_path = Path(path);

                            child.rehash();
                        })?;

                        set_parent(child.as_ptr(), &mut parents);

                        deleted.push(node.as_ptr());
                    } else {
                        node.write(|node| {
                            node.as_branch_mut().value = None;
                            node.rehash();
                        })?
                    }

                    data
                }

                NodeType::Leaf(n) => {
                    let data = Some(n.data.clone());

                    // TODO: handle unwrap better
                    deleted.push(node.as_ptr());

                    let (mut parent, child_index) = parents.pop().expect("parents is never empty");

                    #[allow(clippy::indexing_slicing)]
                    parent.write(|parent| {
                        parent.as_branch_mut().children[child_index as usize] = None;
                    })?;

                    let branch = parent
                        .inner
                        .as_branch()
                        .expect("parents are always branch nodes");

                    let children: Vec<_> = branch
                        .children
                        .iter()
                        .enumerate()
                        .filter_map(|(i, child)| child.map(|child| (i, child)))
                        .collect();

                    match (children.len(), &branch.value, !parents.is_empty()) {
                        // node is invalid, all single-child nodes should have data
                        (1, None, true) => {
                            let parent_path = &branch.partial_path.0;

                            #[allow(clippy::indexing_slicing)]
                            let (child_index, child) = children[0];
                            let child = self.get_node(child)?;

                            // TODO:
                            // there's an optimization here for when the paths are the same length
                            // and that clone isn't great but ObjRef causes problems
                            // we can't write directly to the child because we could be changing its size
                            let new_child = match child.inner.clone() {
                                NodeType::Branch(mut child) => {
                                    let path = parent_path
                                        .iter()
                                        .copied()
                                        .chain(once(child_index as u8))
                                        .chain(child.partial_path.0.iter().copied())
                                        .collect();

                                    child.partial_path = Path(path);

                                    Node::from_branch(child)
                                }
                                NodeType::Leaf(mut child) => {
                                    let path = parent_path
                                        .iter()
                                        .copied()
                                        .chain(once(child_index as u8))
                                        .chain(child.partial_path.0.iter().copied())
                                        .collect();

                                    child.partial_path = Path(path);

                                    Node::from_leaf(child)
                                }
                            };

                            let child = self.put_node(new_child)?.as_ptr();

                            set_parent(child, &mut parents);

                            deleted.push(parent.as_ptr());
                        }

                        // branch nodes shouldn't have no children
                        (0, Some(data), true) => {
                            let leaf = Node::from_leaf(LeafNode::new(
                                Path(branch.partial_path.0.clone()),
                                data.clone(),
                            ));

                            let leaf = self.put_node(leaf)?.as_ptr();
                            set_parent(leaf, &mut parents);

                            deleted.push(parent.as_ptr());
                        }

                        _ => parent.write(|parent| parent.rehash())?,
                    }

                    data
                }
            };

            for (mut parent, _) in parents {
                parent.write(|u| u.rehash())?;
            }

            data
        };

        for ptr in deleted.into_iter() {
            self.free_node(ptr)?;
        }

        Ok(data.map(|data| data.0))
    }

    fn remove_tree_(
        &self,
        u: DiskAddress,
        deleted: &mut Vec<DiskAddress>,
    ) -> Result<(), MerkleError> {
        let u_ref = self.get_node(u)?;
        match &u_ref.inner {
            NodeType::Branch(n) => {
                for c in n.children.iter().flatten() {
                    self.remove_tree_(*c, deleted)?
                }
            }
            NodeType::Leaf(_) => (),
        }
        deleted.push(u);
        Ok(())
    }

    pub fn remove_tree(&mut self, root: DiskAddress) -> Result<(), MerkleError> {
        let mut deleted = Vec::new();
        if root.is_null() {
            return Ok(());
        }
        self.remove_tree_(root, &mut deleted)?;
        for ptr in deleted.into_iter() {
            self.free_node(ptr)?;
        }
        Ok(())
    }

    fn get_node_by_key<'a, K: AsRef<[u8]>>(
        &'a self,
        node_ref: NodeObjRef<'a>,
        key: K,
    ) -> Result<Option<NodeObjRef<'a>>, MerkleError> {
        let key = key.as_ref();
        let path_iter = self.path_iter(node_ref, key);

        match path_iter.last() {
            None => Ok(None),
            Some(Err(e)) => Err(e),
            Some(Ok((node_key, node))) => {
                let key_nibbles = Nibbles::<0>::new(key).into_iter();
                if key_nibbles.eq(node_key.iter().copied()) {
                    Ok(Some(node))
                } else {
                    Ok(None)
                }
            }
        }
    }

    fn get_node_and_parents_by_key<'a, K: AsRef<[u8]>>(
        &'a self,
        node_ref: NodeObjRef<'a>,
        key: K,
    ) -> Result<(Option<NodeObjRef<'a>>, ParentRefs<'a>), MerkleError> {
        let mut parents = Vec::new();
        let node_ref = self.get_node_by_key_with_callbacks(
            node_ref,
            key,
            |_, _| {},
            |node_ref, nib| {
                parents.push((node_ref, nib));
            },
        )?;

        Ok((node_ref, parents))
    }

    fn get_node_and_parent_addresses_by_key<'a, K: AsRef<[u8]>>(
        &'a self,
        node_ref: NodeObjRef<'a>,
        key: K,
    ) -> Result<(Option<NodeObjRef<'a>>, ParentAddresses), MerkleError> {
        let mut parents = Vec::new();
        let node_ref = self.get_node_by_key_with_callbacks(
            node_ref,
            key,
            |_, _| {},
            |node_ref, nib| {
                parents.push((node_ref.into_ptr(), nib));
            },
        )?;

        Ok((node_ref, parents))
    }

    fn get_node_by_key_with_callbacks<'a, K: AsRef<[u8]>>(
        &'a self,
        mut node_ref: NodeObjRef<'a>,
        key: K,
        mut start_loop_callback: impl FnMut(DiskAddress, u8),
        mut end_loop_callback: impl FnMut(NodeObjRef<'a>, u8),
    ) -> Result<Option<NodeObjRef<'a>>, MerkleError> {
        let mut key_nibbles = Nibbles::<1>::new(key.as_ref()).into_iter();

        loop {
            let Some(mut nib) = key_nibbles.next() else {
                break;
            };

            start_loop_callback(node_ref.as_ptr(), nib);

            let next_ptr = match &node_ref.inner {
                #[allow(clippy::indexing_slicing)]
                NodeType::Branch(n) if n.partial_path.len() == 0 => {
                    match n.children[nib as usize] {
                        Some(c) => c,
                        None => return Ok(None),
                    }
                }
                NodeType::Branch(n) => {
                    let mut n_path_iter = n.partial_path.iter().copied();

                    if n_path_iter.next() != Some(nib) {
                        return Ok(None);
                    }

                    let path_matches = n_path_iter
                        .map(Some)
                        .all(|n_path_nibble| key_nibbles.next() == n_path_nibble);

                    if !path_matches {
                        return Ok(None);
                    }

                    nib = if let Some(nib) = key_nibbles.next() {
                        nib
                    } else {
                        return Ok(if n.value.is_some() {
                            Some(node_ref)
                        } else {
                            None
                        });
                    };

                    #[allow(clippy::indexing_slicing)]
                    match n.children[nib as usize] {
                        Some(c) => c,
                        None => return Ok(None),
                    }
                }
                NodeType::Leaf(n) => {
                    let node_ref = if once(nib)
                        .chain(key_nibbles)
                        .eq(n.partial_path.iter().copied())
                    {
                        Some(node_ref)
                    } else {
                        None
                    };

                    return Ok(node_ref);
                }
            };

            end_loop_callback(node_ref, nib);

            node_ref = self.get_node(next_ptr)?;
        }

        // when we're done iterating over nibbles, check if the node we're at has a value
        let node_ref = match &node_ref.inner {
            NodeType::Branch(n) if n.value.as_ref().is_some() && n.partial_path.is_empty() => {
                Some(node_ref)
            }
            NodeType::Leaf(n) if n.partial_path.len() == 0 => Some(node_ref),
            _ => None,
        };

        Ok(node_ref)
    }

    pub fn get_mut<K: AsRef<[u8]>>(
        &mut self,
        key: K,
        root: DiskAddress,
    ) -> Result<Option<RefMut<S, T>>, MerkleError> {
        if root.is_null() {
            return Ok(None);
        }

        let (ptr, parents) = {
            let root_node = self.get_node(root)?;
            let (node_ref, parents) = self.get_node_and_parent_addresses_by_key(root_node, key)?;

            (node_ref.map(|n| n.into_ptr()), parents)
        };

        Ok(ptr.map(|ptr| RefMut::new(ptr, parents, self)))
    }

    /// Constructs a merkle proof for key. The result contains all encoded nodes
    /// on the path to the value at key. The value itself is also included in the
    /// last node and can be retrieved by verifying the proof.
    ///
    /// If the trie does not contain a value for key, the returned proof contains
    /// all nodes of the longest existing prefix of the key, ending with the node
    /// that proves the absence of the key (at least the root node).
    pub fn prove<K>(&self, key: K, root: DiskAddress) -> Result<Proof<Vec<u8>>, MerkleError>
    where
        K: AsRef<[u8]>,
    {
        let mut proofs = HashMap::new();
        if root.is_null() {
            return Ok(Proof(proofs));
        }

        let sentinel_node = self.get_node(root)?;

        let path_iter = self.path_iter(sentinel_node, key.as_ref());

        let nodes = path_iter
            .map(|result| result.map(|(_, node)| node))
            .collect::<Result<Vec<NodeObjRef>, MerkleError>>()?;

        // Get the hashes of the nodes.
        for node in nodes.into_iter() {
            let encoded = node.get_encoded(&self.store);
            let hash: [u8; TRIE_HASH_LEN] = sha3::Keccak256::digest(encoded).into();
            proofs.insert(hash, encoded.to_vec());
        }
        Ok(Proof(proofs))
    }

    pub fn get<K: AsRef<[u8]>>(
        &self,
        key: K,
        root: DiskAddress,
    ) -> Result<Option<Ref>, MerkleError> {
        if root.is_null() {
            return Ok(None);
        }

        let root_node = self.get_node(root)?;
        let node_ref = self.get_node_by_key(root_node, key)?;

        Ok(node_ref.map(Ref))
    }

    pub fn flush_dirty(&self) -> Option<()> {
        self.store.flush_dirty()
    }

    pub fn path_iter<'a, 'b>(
        &'a self,
        sentinel_node: NodeObjRef<'a>,
        key: &'b [u8],
    ) -> PathIterator<'_, 'b, S, T> {
        PathIterator::new(self, sentinel_node, key)
    }

    pub(crate) fn key_value_iter(&self, root: DiskAddress) -> MerkleKeyValueStream<'_, S, T> {
        MerkleKeyValueStream::new(self, root)
    }

    pub(crate) fn key_value_iter_from_key(
        &self,
        root: DiskAddress,
        key: Key,
    ) -> MerkleKeyValueStream<'_, S, T> {
        MerkleKeyValueStream::from_key(self, root, key)
    }

    pub(super) async fn range_proof<K: api::KeyType + Send + Sync>(
        &self,
        root: DiskAddress,
        first_key: Option<K>,
        last_key: Option<K>,
        limit: Option<usize>,
    ) -> Result<Option<api::RangeProof<Vec<u8>, Vec<u8>>>, api::Error> {
        if let (Some(k1), Some(k2)) = (&first_key, &last_key) {
            if k1.as_ref() > k2.as_ref() {
                return Err(api::Error::InvalidRange {
                    first_key: k1.as_ref().to_vec(),
                    last_key: k2.as_ref().to_vec(),
                });
            }
        }

        // limit of 0 is always an empty RangeProof
        if limit == Some(0) {
            return Ok(None);
        }

        let mut stream = match first_key {
            // TODO: fix the call-site to force the caller to do the allocation
            Some(key) => {
                self.key_value_iter_from_key(root, key.as_ref().to_vec().into_boxed_slice())
            }
            None => self.key_value_iter(root),
        };

        // fetch the first key from the stream
        let first_result = stream.next().await;

        // transpose the Option<Result<T, E>> to Result<Option<T>, E>
        // If this is an error, the ? operator will return it
        let Some((first_key, first_data)) = first_result.transpose()? else {
            // nothing returned, either the trie is empty or the key wasn't found
            return Ok(None);
        };

        let first_key_proof = self
            .prove(&first_key, root)
            .map_err(|e| api::Error::InternalError(Box::new(e)))?;
        let limit = limit.map(|old_limit| old_limit - 1);

        let mut middle = vec![(first_key.into_vec(), first_data)];

        // we stop streaming if either we hit the limit or the key returned was larger
        // than the largest key requested
        #[allow(clippy::unwrap_used)]
        middle.extend(
            stream
                .take(limit.unwrap_or(usize::MAX))
                .take_while(|kv_result| {
                    // no last key asked for, so keep going
                    let Some(last_key) = last_key.as_ref() else {
                        return ready(true);
                    };

                    // return the error if there was one
                    let Ok(kv) = kv_result else {
                        return ready(true);
                    };

                    // keep going if the key returned is less than the last key requested
                    ready(&*kv.0 <= last_key.as_ref())
                })
                .map(|kv_result| kv_result.map(|(k, v)| (k.into_vec(), v)))
                .try_collect::<Vec<(Vec<u8>, Vec<u8>)>>()
                .await?,
        );

        // remove the last key from middle and do a proof on it
        let last_key_proof = match middle.last() {
            None => {
                return Ok(Some(api::RangeProof {
                    first_key_proof: first_key_proof.clone(),
                    middle: vec![],
                    last_key_proof: first_key_proof,
                }))
            }
            Some((last_key, _)) => self
                .prove(last_key, root)
                .map_err(|e| api::Error::InternalError(Box::new(e)))?,
        };

        Ok(Some(api::RangeProof {
            first_key_proof,
            middle,
            last_key_proof,
        }))
    }

    /// Try to update the [NodeObjRef]'s path in-place. If the update fails because the node can no longer fit at its old address,
    /// then the old address is marked for deletion and the [Node] (with its update) is inserted at a new address.
    fn update_path_and_move_node_if_larger<'a>(
        &'a self,
        (parents, to_delete): (&mut [(NodeObjRef, u8)], &mut Vec<DiskAddress>),
        mut node: NodeObjRef<'a>,
        path: Path,
    ) -> Result<NodeObjRef<'a>, MerkleError> {
        let write_result = node.write(|node| {
            node.inner_mut().set_path(path);
            node.rehash();
        });

        self.move_node_if_write_failed((parents, to_delete), node, write_result)
    }

    /// Try to update the [NodeObjRef]'s data/value in-place. If the update fails because the node can no longer fit at its old address,
    /// then the old address is marked for deletion and the [Node] (with its update) is inserted at a new address.
    fn update_data_and_move_node_if_larger<'a>(
        &'a self,
        (parents, to_delete): (&mut [(NodeObjRef, u8)], &mut Vec<DiskAddress>),
        mut node: NodeObjRef<'a>,
        data: Data,
    ) -> Result<NodeObjRef, MerkleError> {
        let write_result = node.write(|node| {
            node.inner_mut().set_data(data);
            node.rehash();
        });

        self.move_node_if_write_failed((parents, to_delete), node, write_result)
    }

    /// Checks if the `write_result` is an [ObjWriteSizeError]. If it is, then the `node` is moved to a new address and the old address is marked for deletion.
    fn move_node_if_write_failed<'a>(
        &'a self,
        (parents, deleted): (&mut [(NodeObjRef, u8)], &mut Vec<DiskAddress>),
        mut node: NodeObjRef<'a>,
        write_result: Result<(), ObjWriteSizeError>,
    ) -> Result<NodeObjRef<'a>, MerkleError> {
        if let Err(ObjWriteSizeError) = write_result {
            let old_node_address = node.as_ptr();
            node = self.put_node(node.into_inner())?;
            deleted.push(old_node_address);

            set_parent(node.as_ptr(), parents);
        }

        Ok(node)
    }
}

fn set_parent(new_chd: DiskAddress, parents: &mut [(NodeObjRef, u8)]) {
    #[allow(clippy::unwrap_used)]
    let (p_ref, idx) = parents.last_mut().unwrap();
    #[allow(clippy::unwrap_used)]
    p_ref
        .write(|p| {
            match &mut p.inner {
                #[allow(clippy::indexing_slicing)]
                NodeType::Branch(pp) => pp.children[*idx as usize] = Some(new_chd),
                _ => unreachable!(),
            }
            p.rehash();
        })
        .unwrap();
}

pub struct Ref<'a>(NodeObjRef<'a>);

pub struct RefMut<'a, S, T> {
    ptr: DiskAddress,
    parents: ParentAddresses,
    merkle: &'a mut Merkle<S, T>,
}

impl<'a> std::ops::Deref for Ref<'a> {
    type Target = [u8];
    #[allow(clippy::unwrap_used)]
    fn deref(&self) -> &[u8] {
        match &self.0.inner {
            NodeType::Branch(n) => n.value.as_ref().unwrap(),
            NodeType::Leaf(n) => &n.data,
        }
    }
}

impl<'a, S, T> RefMut<'a, S, T> {
    fn new(ptr: DiskAddress, parents: ParentAddresses, merkle: &'a mut Merkle<S, T>) -> Self {
        Self {
            ptr,
            parents,
            merkle,
        }
    }
}

impl<'a, S: CachedStore, T> RefMut<'a, S, T> {
    #[allow(clippy::unwrap_used)]
    pub fn get(&self) -> Ref {
        Ref(self.merkle.get_node(self.ptr).unwrap())
    }

    pub fn write(&mut self, modify: impl FnOnce(&mut Vec<u8>)) -> Result<(), MerkleError> {
        let mut deleted = Vec::new();
        #[allow(clippy::unwrap_used)]
        {
            let mut u_ref = self.merkle.get_node(self.ptr).unwrap();
            #[allow(clippy::unwrap_used)]
            let mut parents: Vec<_> = self
                .parents
                .iter()
                .map(|(ptr, nib)| (self.merkle.get_node(*ptr).unwrap(), *nib))
                .collect();
            write_node!(
                self.merkle,
                u_ref,
                |u| {
                    #[allow(clippy::unwrap_used)]
                    modify(match &mut u.inner {
                        NodeType::Branch(n) => &mut n.value.as_mut().unwrap().0,
                        NodeType::Leaf(n) => &mut n.data.0,
                    });
                    u.rehash()
                },
                &mut parents,
                &mut deleted
            );
        }
        for ptr in deleted.into_iter() {
            self.merkle.free_node(ptr)?;
        }
        Ok(())
    }
}

// nibbles, high bits first, then low bits
pub const fn to_nibble_array(x: u8) -> [u8; 2] {
    [x >> 4, x & 0b_0000_1111]
}

/// Returns an iterator where each element is the result of combining
/// 2 nibbles of `nibbles`. If `nibbles` is odd length, panics in
/// debug mode and drops the final nibble in release mode.
pub fn nibbles_to_bytes_iter(nibbles: &[u8]) -> impl Iterator<Item = u8> + '_ {
    debug_assert_eq!(nibbles.len() & 1, 0);
    #[allow(clippy::indexing_slicing)]
    nibbles.chunks_exact(2).map(|p| (p[0] << 4) | p[1])
}

/// The [`PrefixOverlap`] type represents the _shared_ and _unique_ parts of two potentially overlapping slices.
/// As the type-name implies, the `shared` property only constitues a shared *prefix*.
/// The `unique_*` properties, [`unique_a`][`PrefixOverlap::unique_a`] and [`unique_b`][`PrefixOverlap::unique_b`]
/// are set based on the argument order passed into the [`from`][`PrefixOverlap::from`] constructor.
#[derive(Debug)]
struct PrefixOverlap<'a, T> {
    shared: &'a [T],
    unique_a: &'a [T],
    unique_b: &'a [T],
}

impl<'a, T: PartialEq> PrefixOverlap<'a, T> {
    fn from(a: &'a [T], b: &'a [T]) -> Self {
        let mut split_index = 0;

        #[allow(clippy::indexing_slicing)]
        for i in 0..std::cmp::min(a.len(), b.len()) {
            if a[i] != b[i] {
                break;
            }

            split_index += 1;
        }

        let (shared, unique_a) = a.split_at(split_index);
        let (_, unique_b) = b.split_at(split_index);

        Self {
            shared,
            unique_a,
            unique_b,
        }
    }
}

#[cfg(test)]
#[allow(clippy::indexing_slicing, clippy::unwrap_used)]
mod tests {
    use super::*;
    use crate::merkle::node::PlainCodec;
    use shale::{cached::InMemLinearStore, CachedStore};
    use test_case::test_case;

    fn leaf(path: Vec<u8>, data: Vec<u8>) -> Node {
        Node::from_leaf(LeafNode::new(Path(path), Data(data)))
    }

    #[test_case(vec![0x12, 0x34, 0x56], &[0x1, 0x2, 0x3, 0x4, 0x5, 0x6])]
    #[test_case(vec![0xc0, 0xff], &[0xc, 0x0, 0xf, 0xf])]
    fn to_nibbles(bytes: Vec<u8>, nibbles: &[u8]) {
        let n: Vec<_> = bytes.into_iter().flat_map(to_nibble_array).collect();
        assert_eq!(n, nibbles);
    }

    fn create_generic_test_merkle<'de, T>() -> Merkle<InMemLinearStore, T>
    where
        T: BinarySerde,
        EncodedNode<T>: serde::Serialize + serde::Deserialize<'de>,
    {
        const RESERVED: usize = 0x1000;

        let mut dm = shale::cached::InMemLinearStore::new(0x10000, 0);
        let compact_header = DiskAddress::null();
        dm.write(
            compact_header.into(),
            &shale::to_dehydrated(&shale::compact::CompactSpaceHeader::new(
                std::num::NonZeroUsize::new(RESERVED).unwrap(),
                std::num::NonZeroUsize::new(RESERVED).unwrap(),
            ))
            .unwrap(),
        )
        .unwrap();
        let compact_header = shale::StoredView::ptr_to_obj(
            &dm,
            compact_header,
            shale::compact::CompactHeader::MSIZE,
        )
        .unwrap();
        let mem_meta = dm;
        let mem_payload = InMemLinearStore::new(0x10000, 0x1);

        let cache = shale::ObjCache::new(1);
        let space =
            shale::compact::CompactSpace::new(mem_meta, mem_payload, compact_header, cache, 10, 16)
                .expect("CompactSpace init fail");

        Merkle::new(space)
    }

    pub(super) fn create_test_merkle() -> Merkle<InMemLinearStore, Bincode> {
        create_generic_test_merkle::<Bincode>()
    }

    fn branch(path: &[u8], value: &[u8], encoded_child: Option<Vec<u8>>) -> Node {
        let (path, value) = (path.to_vec(), value.to_vec());
        let path = Nibbles::<0>::new(&path);
        let path = Path(path.into_iter().collect());

        let children = Default::default();
        let value = if value.is_empty() {
            None
        } else {
            Some(Data(value))
        };
        let mut children_encoded = <[Option<Vec<u8>>; BranchNode::MAX_CHILDREN]>::default();

        if let Some(child) = encoded_child {
            children_encoded[0] = Some(child);
        }

        Node::from_branch(BranchNode {
            partial_path: path,
            children,
            value,
            children_encoded,
        })
    }

    fn branch_without_data(path: &[u8], encoded_child: Option<Vec<u8>>) -> Node {
        let path = path.to_vec();
        let path = Nibbles::<0>::new(&path);
        let path = Path(path.into_iter().collect());

        let children = Default::default();
        // TODO: Properly test empty data as a value
        let value = None;
        let mut children_encoded = <[Option<Vec<u8>>; BranchNode::MAX_CHILDREN]>::default();

        if let Some(child) = encoded_child {
            children_encoded[0] = Some(child);
        }

        Node::from_branch(BranchNode {
            partial_path: path,
            children,
            value,
            children_encoded,
        })
    }

    #[test_case(leaf(Vec::new(), Vec::new()) ; "empty leaf encoding")]
    #[test_case(leaf(vec![1, 2, 3], vec![4, 5]) ; "leaf encoding")]
    #[test_case(branch(b"", b"value", vec![1, 2, 3].into()) ; "branch with chd")]
    #[test_case(branch(b"", b"value", None); "branch without chd")]
    #[test_case(branch_without_data(b"", None); "branch without value and chd")]
    #[test_case(branch(b"", b"", None); "branch without path value or children")]
    #[test_case(branch(b"", b"value", None) ; "branch with value")]
    #[test_case(branch(&[2], b"", None); "branch with path")]
    #[test_case(branch(b"", b"", vec![1, 2, 3].into()); "branch with children")]
    #[test_case(branch(&[2], b"value", None); "branch with path and value")]
    #[test_case(branch(b"", b"value", vec![1, 2, 3].into()); "branch with value and children")]
    #[test_case(branch(&[2], b"", vec![1, 2, 3].into()); "branch with path and children")]
    #[test_case(branch(&[2], b"value", vec![1, 2, 3].into()); "branch with path value and children")]
    fn encode(node: Node) {
        let merkle = create_test_merkle();

        let node_ref = merkle.put_node(node).unwrap();
        let encoded = node_ref.get_encoded(&merkle.store);
        let new_node = Node::from(NodeType::decode(encoded).unwrap());
        let new_node_encoded = new_node.get_encoded(&merkle.store);

        assert_eq!(encoded, new_node_encoded);
    }

    #[test_case(Bincode::new(), leaf(vec![], vec![4, 5]) ; "leaf without partial path encoding with Bincode")]
    #[test_case(Bincode::new(), leaf(vec![1, 2, 3], vec![4, 5]) ; "leaf with partial path encoding with Bincode")]
    #[test_case(Bincode::new(), branch(b"abcd", b"value", vec![1, 2, 3].into()) ; "branch with partial path and value with Bincode")]
    #[test_case(Bincode::new(), branch(b"abcd", &[], vec![1, 2, 3].into()) ; "branch with partial path and no value with Bincode")]
    #[test_case(Bincode::new(), branch(b"", &[1,3,3,7], vec![1, 2, 3].into()) ; "branch with no partial path and value with Bincode")]
    #[test_case(PlainCodec::new(), leaf(Vec::new(), vec![4, 5]) ; "leaf without partial path encoding with PlainCodec")]
    #[test_case(PlainCodec::new(), leaf(vec![1, 2, 3], vec![4, 5]) ; "leaf with partial path encoding with PlainCodec")]
    #[test_case(PlainCodec::new(), branch(b"abcd", b"value", vec![1, 2, 3].into()) ; "branch with partial path and value with PlainCodec")]
    #[test_case(PlainCodec::new(), branch(b"abcd", &[], vec![1, 2, 3].into()) ; "branch with partial path and no value with PlainCodec")]
    #[test_case(PlainCodec::new(), branch(b"", &[1,3,3,7], vec![1, 2, 3].into()) ; "branch with no partial path and value with PlainCodec")]
    fn node_encode_decode<T>(_codec: T, node: Node)
    where
        T: BinarySerde,
        for<'de> EncodedNode<T>: serde::Serialize + serde::Deserialize<'de>,
    {
        let merkle = create_generic_test_merkle::<T>();
        let node_ref = merkle.put_node(node.clone()).unwrap();

        let encoded = merkle.encode(node_ref.inner()).unwrap();
        let new_node = Node::from(merkle.decode(encoded.as_ref()).unwrap());

        assert_eq!(node, new_node);
    }

    #[test]
    fn insert_and_retrieve_one() {
        let key = b"hello";
        let val = b"world";

        let mut merkle = create_test_merkle();
        let root = merkle.init_root().unwrap();

        merkle.insert(key, val.to_vec(), root).unwrap();

        let fetched_val = merkle.get(key, root).unwrap();

        assert_eq!(fetched_val.as_deref(), val.as_slice().into());
    }

    #[test]
    fn insert_and_retrieve_multiple() {
        let mut merkle = create_test_merkle();
        let root = merkle.init_root().unwrap();

        // insert values
        for key_val in u8::MIN..=u8::MAX {
            let key = vec![key_val];
            let val = vec![key_val];

            merkle.insert(&key, val.clone(), root).unwrap();

            let fetched_val = merkle.get(&key, root).unwrap();

            // make sure the value was inserted
            assert_eq!(fetched_val.as_deref(), val.as_slice().into());
        }

        // make sure none of the previous values were forgotten after initial insert
        for key_val in u8::MIN..=u8::MAX {
            let key = vec![key_val];
            let val = vec![key_val];

            let fetched_val = merkle.get(&key, root).unwrap();

            assert_eq!(fetched_val.as_deref(), val.as_slice().into());
        }
    }

    #[test]
    fn long_insert_and_retrieve_multiple() {
        let key_val: Vec<(&'static [u8], _)> = vec![
            (
                &[0, 0, 0, 1, 0, 101, 151, 236],
                [16, 15, 159, 195, 34, 101, 227, 73],
            ),
            (
                &[0, 0, 1, 107, 198, 92, 205],
                [26, 147, 21, 200, 138, 106, 137, 218],
            ),
            (&[0, 1, 0, 1, 0, 56], [194, 147, 168, 193, 19, 226, 51, 204]),
            (&[1, 90], [101, 38, 25, 65, 181, 79, 88, 223]),
            (
                &[1, 1, 1, 0, 0, 0, 1, 59],
                [105, 173, 182, 126, 67, 166, 166, 196],
            ),
            (
                &[0, 1, 0, 0, 1, 1, 55, 33, 38, 194],
                [90, 140, 160, 53, 230, 100, 237, 236],
            ),
            (
                &[1, 1, 0, 1, 249, 46, 69],
                [16, 104, 134, 6, 57, 46, 200, 35],
            ),
            (
                &[1, 1, 0, 1, 0, 0, 1, 33, 163],
                [95, 97, 187, 124, 198, 28, 75, 226],
            ),
            (
                &[1, 1, 0, 1, 0, 57, 156],
                [184, 18, 69, 29, 96, 252, 188, 58],
            ),
            (&[1, 0, 1, 1, 0, 218], [155, 38, 43, 54, 93, 134, 73, 209]),
        ];

        let mut merkle = create_test_merkle();
        let root = merkle.init_root().unwrap();

        for (key, val) in &key_val {
            merkle.insert(key, val.to_vec(), root).unwrap();

            let fetched_val = merkle.get(key, root).unwrap();

            assert_eq!(fetched_val.as_deref(), val.as_slice().into());
        }

        for (key, val) in key_val {
            let fetched_val = merkle.get(key, root).unwrap();

            assert_eq!(fetched_val.as_deref(), val.as_slice().into());
        }
    }

    #[test]
    fn remove_one() {
        let key = b"hello";
        let val = b"world";

        let mut merkle = create_test_merkle();
        let root = merkle.init_root().unwrap();

        merkle.insert(key, val.to_vec(), root).unwrap();

        assert_eq!(
            merkle.get(key, root).unwrap().as_deref(),
            val.as_slice().into()
        );

        let removed_val = merkle.remove(key, root).unwrap();
        assert_eq!(removed_val.as_deref(), val.as_slice().into());

        let fetched_val = merkle.get(key, root).unwrap();
        assert!(fetched_val.is_none());
    }

    #[test]
    fn remove_many() {
        let mut merkle = create_test_merkle();
        let root = merkle.init_root().unwrap();

        // insert values
        for key_val in u8::MIN..=u8::MAX {
            let key = &[key_val];
            let val = &[key_val];

            merkle.insert(key, val.to_vec(), root).unwrap();

            let fetched_val = merkle.get(key, root).unwrap();

            // make sure the value was inserted
            assert_eq!(fetched_val.as_deref(), val.as_slice().into());
        }

        // remove values
        for key_val in u8::MIN..=u8::MAX {
            let key = &[key_val];
            let val = &[key_val];

            let Ok(removed_val) = merkle.remove(key, root) else {
                panic!("({key_val}, {key_val}) missing");
            };

            assert_eq!(removed_val.as_deref(), val.as_slice().into());

            let fetched_val = merkle.get(key, root).unwrap();
            assert!(fetched_val.is_none());
        }
    }

    #[test]
    fn get_empty_proof() {
        let merkle = create_test_merkle();
        let root = merkle.init_root().unwrap();

        let proof = merkle.prove(b"any-key", root).unwrap();

        assert!(proof.0.is_empty());
    }

    #[tokio::test]
    async fn empty_range_proof() {
        let merkle = create_test_merkle();
        let root = merkle.init_root().unwrap();

        assert!(merkle
            .range_proof::<&[u8]>(root, None, None, None)
            .await
            .unwrap()
            .is_none());
    }

    #[tokio::test]
    async fn range_proof_invalid_bounds() {
        let merkle = create_test_merkle();
        let root = merkle.init_root().unwrap();
        let start_key = &[0x01];
        let end_key = &[0x00];

        match merkle
            .range_proof::<&[u8]>(root, Some(start_key), Some(end_key), Some(1))
            .await
        {
            Err(api::Error::InvalidRange {
                first_key,
                last_key,
            }) if first_key == start_key && last_key == end_key => (),
            Err(api::Error::InvalidRange { .. }) => panic!("wrong bounds on InvalidRange error"),
            _ => panic!("expected InvalidRange error"),
        }
    }

    #[tokio::test]
    async fn full_range_proof() {
        let mut merkle = create_test_merkle();
        let root = merkle.init_root().unwrap();
        // insert values
        for key_val in u8::MIN..=u8::MAX {
            let key = &[key_val];
            let val = &[key_val];

            merkle.insert(key, val.to_vec(), root).unwrap();
        }
        merkle.flush_dirty();

        let rangeproof = merkle
            .range_proof::<&[u8]>(root, None, None, None)
            .await
            .unwrap()
            .unwrap();
        assert_eq!(rangeproof.middle.len(), u8::MAX as usize + 1);
        assert_ne!(rangeproof.first_key_proof.0, rangeproof.last_key_proof.0);
        let left_proof = merkle.prove([u8::MIN], root).unwrap();
        let right_proof = merkle.prove([u8::MAX], root).unwrap();
        assert_eq!(rangeproof.first_key_proof.0, left_proof.0);
        assert_eq!(rangeproof.last_key_proof.0, right_proof.0);
    }

    #[tokio::test]
    async fn single_value_range_proof() {
        const RANDOM_KEY: u8 = 42;

        let mut merkle = create_test_merkle();
        let root = merkle.init_root().unwrap();
        // insert values
        for key_val in u8::MIN..=u8::MAX {
            let key = &[key_val];
            let val = &[key_val];

            merkle.insert(key, val.to_vec(), root).unwrap();
        }
        merkle.flush_dirty();

        let rangeproof = merkle
            .range_proof(root, Some([RANDOM_KEY]), None, Some(1))
            .await
            .unwrap()
            .unwrap();
        assert_eq!(rangeproof.first_key_proof.0, rangeproof.last_key_proof.0);
        assert_eq!(rangeproof.middle.len(), 1);
    }

    #[test]
    fn shared_path_proof() {
        let mut merkle = create_test_merkle();
        let root = merkle.init_root().unwrap();

        let key1 = b"key1";
        let value1 = b"1";
        merkle.insert(key1, value1.to_vec(), root).unwrap();

        let key2 = b"key2";
        let value2 = b"2";
        merkle.insert(key2, value2.to_vec(), root).unwrap();

        let root_hash = merkle.root_hash(root).unwrap();

        let verified = {
            let key = key1;
            let proof = merkle.prove(key, root).unwrap();
            proof.verify(key, root_hash.0).unwrap()
        };

        assert_eq!(verified, Some(value1.to_vec()));

        let verified = {
            let key = key2;
            let proof = merkle.prove(key, root).unwrap();
            proof.verify(key, root_hash.0).unwrap()
        };

        assert_eq!(verified, Some(value2.to_vec()));
    }

    // this was a specific failing case
    #[test]
    fn shared_path_on_insert() {
        type Bytes = &'static [u8];
        let pairs: Vec<(Bytes, Bytes)> = vec![
            (
                &[1, 1, 46, 82, 67, 218],
                &[23, 252, 128, 144, 235, 202, 124, 243],
            ),
            (
                &[1, 0, 0, 1, 1, 0, 63, 80],
                &[99, 82, 31, 213, 180, 196, 49, 242],
            ),
            (
                &[0, 0, 0, 169, 176, 15],
                &[105, 211, 176, 51, 231, 182, 74, 207],
            ),
            (
                &[1, 0, 0, 0, 53, 57, 93],
                &[234, 139, 214, 220, 172, 38, 168, 164],
            ),
        ];

        let mut merkle = create_test_merkle();
        let root = merkle.init_root().unwrap();

        for (key, val) in &pairs {
            let val = val.to_vec();
            merkle.insert(key, val.clone(), root).unwrap();

            let fetched_val = merkle.get(key, root).unwrap();

            // make sure the value was inserted
            assert_eq!(fetched_val.as_deref(), val.as_slice().into());
        }

        for (key, val) in pairs {
            let fetched_val = merkle.get(key, root).unwrap();

            // make sure the value was inserted
            assert_eq!(fetched_val.as_deref(), val.into());
        }
    }

    #[test]
    fn overwrite_leaf() {
        let key = vec![0x00];
        let val = vec![1];
        let overwrite = vec![2];

        let mut merkle = create_test_merkle();
        let root = merkle.init_root().unwrap();

        merkle.insert(&key, val.clone(), root).unwrap();

        assert_eq!(
            merkle.get(&key, root).unwrap().as_deref(),
            Some(val.as_slice())
        );

        merkle.insert(&key, overwrite.clone(), root).unwrap();

        assert_eq!(
            merkle.get(&key, root).unwrap().as_deref(),
            Some(overwrite.as_slice())
        );
    }

    #[test]
    fn new_leaf_is_a_child_of_the_old_leaf() {
        let key = vec![0xff];
        let val = vec![1];
        let key_2 = vec![0xff, 0x00];
        let val_2 = vec![2];

        let mut merkle = create_test_merkle();
        let root = merkle.init_root().unwrap();

        merkle.insert(&key, val.clone(), root).unwrap();
        merkle.insert(&key_2, val_2.clone(), root).unwrap();

        assert_eq!(
            merkle.get(&key, root).unwrap().as_deref(),
            Some(val.as_slice())
        );

        assert_eq!(
            merkle.get(&key_2, root).unwrap().as_deref(),
            Some(val_2.as_slice())
        );
    }

    #[test]
    fn old_leaf_is_a_child_of_the_new_leaf() {
        let key = vec![0xff, 0x00];
        let val = vec![1];
        let key_2 = vec![0xff];
        let val_2 = vec![2];

        let mut merkle = create_test_merkle();
        let root = merkle.init_root().unwrap();

        merkle.insert(&key, val.clone(), root).unwrap();
        merkle.insert(&key_2, val_2.clone(), root).unwrap();

        assert_eq!(
            merkle.get(&key, root).unwrap().as_deref(),
            Some(val.as_slice())
        );

        assert_eq!(
            merkle.get(&key_2, root).unwrap().as_deref(),
            Some(val_2.as_slice())
        );
    }

    #[test]
    fn new_leaf_is_sibling_of_old_leaf() {
        let key = vec![0xff];
        let val = vec![1];
        let key_2 = vec![0xff, 0x00];
        let val_2 = vec![2];
        let key_3 = vec![0xff, 0x0f];
        let val_3 = vec![3];

        let mut merkle = create_test_merkle();
        let root = merkle.init_root().unwrap();

        merkle.insert(&key, val.clone(), root).unwrap();
        merkle.insert(&key_2, val_2.clone(), root).unwrap();
        merkle.insert(&key_3, val_3.clone(), root).unwrap();

        assert_eq!(
            merkle.get(&key, root).unwrap().as_deref(),
            Some(val.as_slice())
        );

        assert_eq!(
            merkle.get(&key_2, root).unwrap().as_deref(),
            Some(val_2.as_slice())
        );

        assert_eq!(
            merkle.get(&key_3, root).unwrap().as_deref(),
            Some(val_3.as_slice())
        );
    }

    #[test]
    fn old_branch_is_a_child_of_new_branch() {
        let key = vec![0xff, 0xf0];
        let val = vec![1];
        let key_2 = vec![0xff, 0xf0, 0x00];
        let val_2 = vec![2];
        let key_3 = vec![0xff];
        let val_3 = vec![3];

        let mut merkle = create_test_merkle();
        let root = merkle.init_root().unwrap();

        merkle.insert(&key, val.clone(), root).unwrap();
        merkle.insert(&key_2, val_2.clone(), root).unwrap();
        merkle.insert(&key_3, val_3.clone(), root).unwrap();

        assert_eq!(
            merkle.get(&key, root).unwrap().as_deref(),
            Some(val.as_slice())
        );

        assert_eq!(
            merkle.get(&key_2, root).unwrap().as_deref(),
            Some(val_2.as_slice())
        );

        assert_eq!(
            merkle.get(&key_3, root).unwrap().as_deref(),
            Some(val_3.as_slice())
        );
    }

    #[test]
    fn overlapping_branch_insert() {
        let key = vec![0xff];
        let val = vec![1];
        let key_2 = vec![0xff, 0x00];
        let val_2 = vec![2];

        let overwrite = vec![3];

        let mut merkle = create_test_merkle();
        let root = merkle.init_root().unwrap();

        merkle.insert(&key, val.clone(), root).unwrap();
        merkle.insert(&key_2, val_2.clone(), root).unwrap();

        assert_eq!(
            merkle.get(&key, root).unwrap().as_deref(),
            Some(val.as_slice())
        );

        assert_eq!(
            merkle.get(&key_2, root).unwrap().as_deref(),
            Some(val_2.as_slice())
        );

        merkle.insert(&key, overwrite.clone(), root).unwrap();

        assert_eq!(
            merkle.get(&key, root).unwrap().as_deref(),
            Some(overwrite.as_slice())
        );

        assert_eq!(
            merkle.get(&key_2, root).unwrap().as_deref(),
            Some(val_2.as_slice())
        );
    }

    #[test]
    fn single_key_proof_with_one_node() {
        let mut merkle = create_test_merkle();
        let root = merkle.init_root().unwrap();
        let key = b"key";
        let value = b"value";

        merkle.insert(key, value.to_vec(), root).unwrap();
        let root_hash = merkle.root_hash(root).unwrap();

        let proof = merkle.prove(key, root).unwrap();

        let verified = proof.verify(key, root_hash.0).unwrap();

        assert_eq!(verified, Some(value.to_vec()));
    }

    #[test]
    fn two_key_proof_without_shared_path() {
        let mut merkle = create_test_merkle();
        let root = merkle.init_root().unwrap();

        let key1 = &[0x00];
        let key2 = &[0xff];

        merkle.insert(key1, key1.to_vec(), root).unwrap();
        merkle.insert(key2, key2.to_vec(), root).unwrap();

        let root_hash = merkle.root_hash(root).unwrap();

        let verified = {
            let proof = merkle.prove(key1, root).unwrap();
            proof.verify(key1, root_hash.0).unwrap()
        };

        assert_eq!(verified.as_deref(), Some(key1.as_slice()));
    }

    #[test]
    fn update_leaf_with_larger_path() -> Result<(), MerkleError> {
        let path = vec![0x00];
        let data = vec![0x00];

        let double_path = path
            .clone()
            .into_iter()
            .chain(path.clone())
            .collect::<Vec<_>>();

        let node = Node::from_leaf(LeafNode {
            partial_path: Path::from(path),
            data: Data(data.clone()),
        });

        check_node_update(node, double_path, data)
    }

    #[test]
    fn update_leaf_with_larger_data() -> Result<(), MerkleError> {
        let path = vec![0x00];
        let data = vec![0x00];

        let double_data = data
            .clone()
            .into_iter()
            .chain(data.clone())
            .collect::<Vec<_>>();

        let node = Node::from_leaf(LeafNode {
            partial_path: Path::from(path.clone()),
            data: Data(data),
        });

        check_node_update(node, path, double_data)
    }

    #[test]
    fn update_branch_with_larger_path() -> Result<(), MerkleError> {
        let path = vec![0x00];
        let data = vec![0x00];

        let double_path = path
            .clone()
            .into_iter()
            .chain(path.clone())
            .collect::<Vec<_>>();

        let node = Node::from_branch(BranchNode {
            partial_path: Path::from(path.clone()),
            children: Default::default(),
            value: Some(Data(data.clone())),
            children_encoded: Default::default(),
        });

        check_node_update(node, double_path, data)
    }

    #[test]
    fn update_branch_with_larger_data() -> Result<(), MerkleError> {
        let path = vec![0x00];
        let data = vec![0x00];

        let double_data = data
            .clone()
            .into_iter()
            .chain(data.clone())
            .collect::<Vec<_>>();

        let node = Node::from_branch(BranchNode {
            partial_path: Path::from(path.clone()),
            children: Default::default(),
            value: Some(Data(data)),
            children_encoded: Default::default(),
        });

        check_node_update(node, path, double_data)
    }

    fn check_node_update(
        node: Node,
        new_path: Vec<u8>,
        new_data: Vec<u8>,
    ) -> Result<(), MerkleError> {
        let merkle = create_test_merkle();
        let root = merkle.init_root()?;
        let root = merkle.get_node(root)?;

        let mut node_ref = merkle.put_node(node)?;
        let addr = node_ref.as_ptr();

        // make sure that doubling the path length will fail on a normal write
        let write_result = node_ref.write(|node| {
            node.inner_mut().set_path(Path(new_path.clone()));
            node.inner_mut().set_data(Data(new_data.clone()));
            node.rehash();
        });

        assert!(matches!(write_result, Err(ObjWriteSizeError)));

        let mut to_delete = vec![];
        // could be any branch node, convenient to use the root.
        let mut parents = vec![(root, 0)];

        let node = merkle.update_path_and_move_node_if_larger(
            (&mut parents, &mut to_delete),
            node_ref,
            Path(new_path.clone()),
        )?;

        assert_ne!(node.as_ptr(), addr);
        assert_eq!(&to_delete[0], &addr);

        let (path, data) = match node.inner() {
            NodeType::Leaf(leaf) => (&leaf.partial_path, Some(&leaf.data)),
            NodeType::Branch(branch) => (&branch.partial_path, branch.value.as_ref()),
        };

        assert_eq!(path, &Path(new_path));
        assert_eq!(data, Some(&Data(new_data)));

        Ok(())
    }
}<|MERGE_RESOLUTION|>--- conflicted
+++ resolved
@@ -19,12 +19,7 @@
 mod trie_hash;
 
 pub use node::{
-<<<<<<< HEAD
-    BinarySerde, Bincode, BranchNode, Data, EncodedNode, LeafNode, Node, NodeType, PartialPath,
-=======
-    BinarySerde, Bincode, BranchNode, Data, EncodedNode, EncodedNodeType, LeafNode, Node, NodeType,
-    Path,
->>>>>>> 00965182
+    BinarySerde, Bincode, BranchNode, Data, EncodedNode, LeafNode, Node, NodeType, Path,
 };
 pub use proof::{Proof, ProofError};
 pub use stream::MerkleKeyValueStream;
@@ -166,31 +161,12 @@
         let encoded: EncodedNode<T> =
             T::deserialize(buf).map_err(|e| MerkleError::BinarySerdeError(e.to_string()))?;
 
-<<<<<<< HEAD
         if encoded.children.iter().all(|b| b.is_none()) {
             // This is a leaf node
             return Ok(NodeType::Leaf(LeafNode::new(
                 encoded.partial_path,
                 Data(encoded.value.expect("leaf nodes must always have a value")),
             )));
-=======
-        match encoded.node {
-            EncodedNodeType::Leaf(leaf) => Ok(NodeType::Leaf(leaf)),
-            EncodedNodeType::Branch {
-                path,
-                children,
-                value,
-            } => {
-                let path = Path::decode(&path);
-                let value = value.map(|v| v.0);
-                let branch = NodeType::Branch(
-                    BranchNode::new(path, [None; BranchNode::MAX_CHILDREN], value, *children)
-                        .into(),
-                );
-
-                Ok(branch)
-            }
->>>>>>> 00965182
         }
 
         Ok(NodeType::Branch(
