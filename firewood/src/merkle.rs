// Copyright (C) 2023, Ava Labs, Inc. All rights reserved.
// See the file LICENSE.md for licensing terms.
use crate::nibbles::Nibbles;
use crate::shale::compact::CompactSpace;
use crate::shale::CachedStore;
use crate::shale::{self, disk_address::DiskAddress, ObjWriteSizeError, ShaleError};
use crate::storage::{StoreRevMut, StoreRevShared};
use crate::v2::api::{self, HashKey};
use futures::{StreamExt, TryStreamExt};
use sha3::{Digest, Keccak256};
use std::{
    collections::HashMap, future::ready, io::Write, iter::once, marker::PhantomData, sync::OnceLock,
};
use thiserror::Error;

mod node;
pub mod proof;
mod stream;
mod trie_hash;

pub use node::{BinarySerde, Bincode, BranchNode, EncodedNode, LeafNode, Node, NodeType, Path};
pub use proof::{Proof, ProofError};
pub use stream::MerkleKeyValueStream;
pub use trie_hash::{TrieHash, TRIE_HASH_LEN};

use self::proof::{locate_subproof, SubProof};
use self::stream::PathIterator;

type NodeObjRef<'a> = shale::ObjRef<'a, Node>;
type ParentRefs<'a> = Vec<(NodeObjRef<'a>, u8)>;
type ParentAddresses = Vec<(DiskAddress, u8)>;

pub type Key = Box<[u8]>;
type Value = Vec<u8>;

#[derive(Debug, Error)]
pub enum MerkleError {
    #[error("merkle datastore error: {0:?}")]
    Shale(#[from] ShaleError),
    #[error("read only")]
    ReadOnly,
    #[error("node not a branch node")]
    NotBranchNode,
    #[error("format error: {0:?}")]
    Format(#[from] std::io::Error),
    #[error("parent should not be a leaf branch")]
    ParentLeafBranch,
    #[error("removing internal node references failed")]
    UnsetInternal,
    #[error("error updating nodes: {0}")]
    WriteError(#[from] ObjWriteSizeError),
    #[error("merkle serde error: {0}")]
    BinarySerdeError(String),
}

macro_rules! write_node {
    ($self: expr, $r: expr, $modify: expr, $parents: expr, $deleted: expr) => {
        if let Err(_) = $r.write($modify) {
            let ptr = $self.put_node($r.clone())?.as_ptr();
            set_parent(ptr, $parents);
            $deleted.push($r.as_ptr());
            true
        } else {
            false
        }
    };
}

#[derive(Debug)]
pub struct Merkle<S, T> {
    store: CompactSpace<Node, S>,
    phantom: PhantomData<T>,
}

impl<T> From<Merkle<StoreRevMut, T>> for Merkle<StoreRevShared, T> {
    fn from(value: Merkle<StoreRevMut, T>) -> Self {
        let store = value.store.into();
        Merkle {
            store,
            phantom: PhantomData,
        }
    }
}

impl<S: CachedStore, T> Merkle<S, T> {
    pub fn get_node(&self, ptr: DiskAddress) -> Result<NodeObjRef, MerkleError> {
        self.store.get_item(ptr).map_err(Into::into)
    }

    pub fn put_node(&self, node: Node) -> Result<NodeObjRef, MerkleError> {
        self.store.put_item(node, 0).map_err(Into::into)
    }

    fn free_node(&mut self, ptr: DiskAddress) -> Result<(), MerkleError> {
        self.store.free_item(ptr).map_err(Into::into)
    }
}

impl<'de, S, T> Merkle<S, T>
where
    S: CachedStore,
    T: BinarySerde,
    EncodedNode<T>: serde::Serialize + serde::Deserialize<'de>,
{
    pub const fn new(store: CompactSpace<Node, S>) -> Self {
        Self {
            store,
            phantom: PhantomData,
        }
    }

    fn encode(&self, _path: Path, node: &NodeType) -> Result<Vec<u8>, MerkleError> {
        let encoded = match node {
            NodeType::Leaf(n) => {
                let children: [Option<Vec<u8>>; BranchNode::MAX_CHILDREN] = Default::default();
                EncodedNode {
<<<<<<< HEAD
                    partial_path: n.partial_path.clone(), // TODO pass whole path not partial path
                    children: Box::new(children),
=======
                    partial_path: n.partial_path.clone(),
                    children,
>>>>>>> 0d37ee3e
                    value: n.value.clone().into(),
                    phantom: PhantomData,
                }
            }

            NodeType::Branch(n) => {
                // pair up DiskAddresses with encoded children and pick the right one
                let encoded_children = n.chd().iter().zip(n.children_encoded.iter()).enumerate();
                let children = encoded_children
                    .map(|(_child_index, (child_addr, encoded_child))| {
                        child_addr
                            // if there's a child disk address here, get the encoded bytes
                            .map(|addr| {
                                self.get_node(addr)
                                    .and_then(|node| {
                                        let partial_path = match node.inner() {
                                            NodeType::Leaf(n) => n.partial_path.clone(),
                                            NodeType::Branch(n) => n.partial_path.clone(),
                                        };

                                        self.encode(partial_path, node.inner())

                                        // TODO remove the above and use the below.
                                        // We want to eventually pass the node's whole path into the encode function
                                        // rather than its partial path so the encoding matches merkledb.
                                        // let partial_path = match node.inner() {
                                        //     NodeType::Leaf(n) => n.partial_path.iter().copied(),
                                        //     NodeType::Branch(n) => n.partial_path.iter().copied(),
                                        // };

                                        // let child_path = path
                                        //     .iter()
                                        //     .copied()
                                        //     .chain(once(child_index as u8))
                                        //     .chain(partial_path)
                                        //     .collect::<Vec<u8>>();

                                        // self.encode(Path(child_path), node.inner())
                                    })
                                    .map(|node_bytes| {
                                        if node_bytes.len() >= TRIE_HASH_LEN {
                                            Keccak256::digest(&node_bytes).to_vec()
                                        } else {
                                            node_bytes
                                        }
                                    })
                            })
                            // or look for the pre-fetched bytes
                            .or_else(|| encoded_child.as_ref().map(|child| Ok(child.to_vec())))
                            .transpose()
                    })
                    .collect::<Result<Vec<Option<Vec<u8>>>, MerkleError>>()?
                    .try_into()
                    .expect("MAX_CHILDREN will always be yielded");

                EncodedNode {
                    partial_path: n.partial_path.clone(), // TODO pass whole path not partial path
                    children,
                    value: n.value.clone(),
                    phantom: PhantomData,
                }
            }
        };

        T::serialize(&encoded).map_err(|e| MerkleError::BinarySerdeError(e.to_string()))
    }

    fn decode(&self, buf: &'de [u8]) -> Result<NodeType, MerkleError> {
        let encoded: EncodedNode<T> =
            T::deserialize(buf).map_err(|e| MerkleError::BinarySerdeError(e.to_string()))?;

        if encoded.children.iter().all(|b| b.is_none()) {
            // This is a leaf node
            return Ok(NodeType::Leaf(LeafNode::new(
                encoded.partial_path,
                encoded.value.expect("leaf nodes must always have a value"),
            )));
        }

        Ok(NodeType::Branch(
            BranchNode {
                partial_path: encoded.partial_path,
                children: [None; BranchNode::MAX_CHILDREN],
                value: encoded.value,
                children_encoded: encoded.children,
            }
            .into(),
        ))
    }
}

impl<S, T> Merkle<S, T>
where
    S: CachedStore,
    T: BinarySerde,
    EncodedNode<T>: serde::Serialize + for<'de> serde::Deserialize<'de>,
{
    pub fn init_root(&self) -> Result<DiskAddress, MerkleError> {
        self.store
            .put_item(
                Node::from_branch(BranchNode {
                    partial_path: vec![].into(),
                    children: [None; BranchNode::MAX_CHILDREN],
                    value: None,
                    children_encoded: Default::default(),
                }),
                Node::max_branch_node_size(),
            )
            .map_err(MerkleError::Shale)
            .map(|node| node.as_ptr())
    }

    pub fn empty_root() -> &'static TrieHash {
        static V: OnceLock<TrieHash> = OnceLock::new();
        #[allow(clippy::unwrap_used)]
        V.get_or_init(|| {
            TrieHash(
                hex::decode("56e81f171bcc55a6ff8345e692c0f86e5b48e01b996cadc001622fb5e363b421")
                    .unwrap()
                    .try_into()
                    .unwrap(),
            )
        })
    }

    pub fn root_hash(&self, sentinel: DiskAddress) -> Result<TrieHash, MerkleError> {
        let root = self
            .get_node(sentinel)?
            .inner
            .as_branch()
            .ok_or(MerkleError::NotBranchNode)?
            .children[0];
        Ok(if let Some(root) = root {
            let node = self.get_node(root)?;
            // The root node's path is just its partial path since it has no ancestors.
            let node_path = match node.inner() {
                NodeType::Branch(n) => n.partial_path.clone(),
                NodeType::Leaf(n) => n.partial_path.clone(),
            };
            self.to_hash(node_path, node.inner())?
        } else {
            *Self::empty_root()
        })
    }

    fn to_hash(&self, path: Path, node: &NodeType) -> Result<TrieHash, MerkleError> {
        let res = self.encode(path, node)?;
        Ok(TrieHash(Keccak256::digest(res).into()))
    }

    fn dump_(&self, u: DiskAddress, w: &mut dyn Write) -> Result<(), MerkleError> {
        let u_ref = self.get_node(u)?;

        match &u_ref.inner {
            NodeType::Branch(n) => {
                writeln!(w, "{n:?}")?;
                for c in n.children.iter().flatten() {
                    self.dump_(*c, w)?
                }
            }
            #[allow(clippy::unwrap_used)]
            NodeType::Leaf(n) => writeln!(w, "{n:?}").unwrap(),
        }

        Ok(())
    }

    pub fn dump(&self, root: DiskAddress, w: &mut dyn Write) -> Result<(), MerkleError> {
        if root.is_null() {
            write!(w, "<Empty>")?;
        } else {
            self.dump_(root, w)?;
        };
        Ok(())
    }

    pub fn insert<K: AsRef<[u8]>>(
        &mut self,
        key: K,
        val: Vec<u8>,
        root: DiskAddress,
    ) -> Result<(), MerkleError> {
        let (parents, deleted) = self.insert_and_return_updates(key, val, root)?;

        for mut r in parents {
            r.write(|u| u.rehash())?;
        }

        for ptr in deleted {
            self.free_node(ptr)?
        }

        Ok(())
    }

    fn insert_and_return_updates<K: AsRef<[u8]>>(
        &self,
        key: K,
        val: Vec<u8>,
        root: DiskAddress,
    ) -> Result<(impl Iterator<Item = NodeObjRef>, Vec<DiskAddress>), MerkleError> {
        // as we split a node, we need to track deleted nodes and parents
        let mut deleted = Vec::new();
        let mut parents = Vec::new();

        // we use Nibbles::<1> so that 1 zero nibble is at the front
        // this is for the sentinel node, which avoids moving the root
        // and always only has one child
        let mut key_nibbles = Nibbles::<1>::new(key.as_ref()).into_iter();

        let mut node = self.get_node(root)?;

        // walk down the merkle tree starting from next_node, currently the root
        // return None if the value is inserted
        let next_node_and_val = loop {
            let Some(mut next_nibble) = key_nibbles.next() else {
                break Some((node, val));
            };

            let (node_ref, next_node_ptr) = match &node.inner {
                // For a Branch node, we look at the child pointer. If it points
                // to another node, we walk down that. Otherwise, we can store our
                // value as a leaf and we're done
                NodeType::Leaf(n) => {
                    // TODO: avoid extra allocation
                    let key_remainder = once(next_nibble)
                        .chain(key_nibbles.clone())
                        .collect::<Vec<_>>();

                    let overlap = PrefixOverlap::from(&n.partial_path, &key_remainder);

                    #[allow(clippy::indexing_slicing)]
                    match (overlap.unique_a.len(), overlap.unique_b.len()) {
                        // same node, overwrite the value
                        (0, 0) => {
                            self.update_value_and_move_node_if_larger(
                                (&mut parents, &mut deleted),
                                node,
                                val,
                            )?;
                        }

                        // new node is a child of the old node
                        (0, _) => {
                            let (new_leaf_index, new_leaf_path) = {
                                let (index, path) = overlap.unique_b.split_at(1);
                                (index[0], path.to_vec())
                            };

                            let new_leaf = Node::from_leaf(LeafNode::new(Path(new_leaf_path), val));

                            let new_leaf = self.put_node(new_leaf)?.as_ptr();

                            let mut children = [None; BranchNode::MAX_CHILDREN];
                            children[new_leaf_index as usize] = Some(new_leaf);

                            let new_branch = BranchNode {
                                partial_path: Path(overlap.shared.to_vec()),
                                children,
                                value: n.value.clone().into(),
                                children_encoded: Default::default(),
                            };

                            let new_branch = Node::from_branch(new_branch);

                            let new_branch = self.put_node(new_branch)?.as_ptr();

                            set_parent(new_branch, &mut parents);

                            deleted.push(node.as_ptr());
                        }

                        // old node is a child of the new node
                        (_, 0) => {
                            let (old_leaf_index, old_leaf_path) = {
                                let (index, path) = overlap.unique_a.split_at(1);
                                (index[0], path.to_vec())
                            };

                            let new_branch_path = overlap.shared.to_vec();

                            let old_leaf = self
                                .update_path_and_move_node_if_larger(
                                    (&mut parents, &mut deleted),
                                    node,
                                    Path(old_leaf_path.to_vec()),
                                )?
                                .as_ptr();

                            let mut new_branch = BranchNode {
                                partial_path: Path(new_branch_path),
                                children: [None; BranchNode::MAX_CHILDREN],
                                value: Some(val),
                                children_encoded: Default::default(),
                            };

                            new_branch.children[old_leaf_index as usize] = Some(old_leaf);

                            let node = Node::from_branch(new_branch);
                            let node = self.put_node(node)?.as_ptr();

                            set_parent(node, &mut parents);
                        }

                        // nodes are siblings
                        _ => {
                            let (old_leaf_index, old_leaf_path) = {
                                let (index, path) = overlap.unique_a.split_at(1);
                                (index[0], path.to_vec())
                            };

                            let (new_leaf_index, new_leaf_path) = {
                                let (index, path) = overlap.unique_b.split_at(1);
                                (index[0], path.to_vec())
                            };

                            let new_branch_path = overlap.shared.to_vec();

                            let old_leaf = self
                                .update_path_and_move_node_if_larger(
                                    (&mut parents, &mut deleted),
                                    node,
                                    Path(old_leaf_path.to_vec()),
                                )?
                                .as_ptr();

                            let new_leaf = Node::from_leaf(LeafNode::new(Path(new_leaf_path), val));

                            let new_leaf = self.put_node(new_leaf)?.as_ptr();

                            let mut new_branch = BranchNode {
                                partial_path: Path(new_branch_path),
                                children: [None; BranchNode::MAX_CHILDREN],
                                value: None,
                                children_encoded: Default::default(),
                            };

                            new_branch.children[old_leaf_index as usize] = Some(old_leaf);
                            new_branch.children[new_leaf_index as usize] = Some(new_leaf);

                            let node = Node::from_branch(new_branch);
                            let node = self.put_node(node)?.as_ptr();

                            set_parent(node, &mut parents);
                        }
                    }

                    break None;
                }

                NodeType::Branch(n) if n.partial_path.len() == 0 => {
                    #[allow(clippy::indexing_slicing)]
                    match n.children[next_nibble as usize] {
                        Some(c) => (node, c),
                        None => {
                            // insert the leaf to the empty slot
                            // create a new leaf
                            let leaf_ptr = self
                                .put_node(Node::from_leaf(LeafNode::new(
                                    Path(key_nibbles.collect()),
                                    val,
                                )))?
                                .as_ptr();

                            // set the current child to point to this leaf
                            #[allow(clippy::indexing_slicing)]
                            node.write(|node| {
                                node.as_branch_mut().children[next_nibble as usize] =
                                    Some(leaf_ptr);
                                node.rehash();
                            })?;

                            break None;
                        }
                    }
                }

                NodeType::Branch(n) => {
                    // TODO: avoid extra allocation
                    let key_remainder = once(next_nibble)
                        .chain(key_nibbles.clone())
                        .collect::<Vec<_>>();

                    let overlap = PrefixOverlap::from(&n.partial_path, &key_remainder);

                    #[allow(clippy::indexing_slicing)]
                    match (overlap.unique_a.len(), overlap.unique_b.len()) {
                        // same node, overwrite the value
                        (0, 0) => {
                            self.update_value_and_move_node_if_larger(
                                (&mut parents, &mut deleted),
                                node,
                                val,
                            )?;
                            break None;
                        }

                        // new node is a child of the old node
                        (0, _) => {
                            let (new_leaf_index, new_leaf_path) = {
                                let (index, path) = overlap.unique_b.split_at(1);
                                (index[0], path)
                            };

                            (0..overlap.shared.len()).for_each(|_| {
                                key_nibbles.next();
                            });

                            next_nibble = new_leaf_index;

                            match n.children[next_nibble as usize] {
                                Some(ptr) => (node, ptr),
                                None => {
                                    let new_leaf = Node::from_leaf(LeafNode::new(
                                        Path(new_leaf_path.to_vec()),
                                        val,
                                    ));

                                    let new_leaf = self.put_node(new_leaf)?.as_ptr();

                                    #[allow(clippy::indexing_slicing)]
                                    node.write(|node| {
                                        node.as_branch_mut().children[next_nibble as usize] =
                                            Some(new_leaf);
                                        node.rehash();
                                    })?;

                                    break None;
                                }
                            }
                        }

                        // old node is a child of the new node
                        (_, 0) => {
                            let (old_branch_index, old_branch_path) = {
                                let (index, path) = overlap.unique_a.split_at(1);
                                (index[0], path.to_vec())
                            };

                            let new_branch_path = overlap.shared.to_vec();

                            let old_branch = self
                                .update_path_and_move_node_if_larger(
                                    (&mut parents, &mut deleted),
                                    node,
                                    Path(old_branch_path.to_vec()),
                                )?
                                .as_ptr();

                            let mut new_branch = BranchNode {
                                partial_path: Path(new_branch_path),
                                children: [None; BranchNode::MAX_CHILDREN],
                                value: Some(val),
                                children_encoded: Default::default(),
                            };

                            new_branch.children[old_branch_index as usize] = Some(old_branch);

                            let node = Node::from_branch(new_branch);
                            let node = self.put_node(node)?.as_ptr();

                            set_parent(node, &mut parents);

                            break None;
                        }

                        // nodes are siblings
                        _ => {
                            let (old_branch_index, old_branch_path) = {
                                let (index, path) = overlap.unique_a.split_at(1);
                                (index[0], path.to_vec())
                            };

                            let (new_leaf_index, new_leaf_path) = {
                                let (index, path) = overlap.unique_b.split_at(1);
                                (index[0], path.to_vec())
                            };

                            let new_branch_path = overlap.shared.to_vec();

                            let old_branch = self
                                .update_path_and_move_node_if_larger(
                                    (&mut parents, &mut deleted),
                                    node,
                                    Path(old_branch_path.to_vec()),
                                )?
                                .as_ptr();

                            let new_leaf = Node::from_leaf(LeafNode::new(Path(new_leaf_path), val));

                            let new_leaf = self.put_node(new_leaf)?.as_ptr();

                            let mut new_branch = BranchNode {
                                partial_path: Path(new_branch_path),
                                children: [None; BranchNode::MAX_CHILDREN],
                                value: None,
                                children_encoded: Default::default(),
                            };

                            new_branch.children[old_branch_index as usize] = Some(old_branch);
                            new_branch.children[new_leaf_index as usize] = Some(new_leaf);

                            let node = Node::from_branch(new_branch);
                            let node = self.put_node(node)?.as_ptr();

                            set_parent(node, &mut parents);

                            break None;
                        }
                    }
                }
            };

            // push another parent, and follow the next pointer
            parents.push((node_ref, next_nibble));
            node = self.get_node(next_node_ptr)?;
        };

        if let Some((mut node, val)) = next_node_and_val {
            // we walked down the tree and reached the end of the key,
            // but haven't inserted the value yet
            let mut info = None;
            let u_ptr = {
                write_node!(
                    self,
                    node,
                    |u| {
                        info = match &mut u.inner {
                            NodeType::Branch(n) => {
                                n.value = Some(val);
                                None
                            }
                            NodeType::Leaf(n) => {
                                if n.partial_path.len() == 0 {
                                    n.value = val;

                                    None
                                } else {
                                    #[allow(clippy::indexing_slicing)]
                                    let idx = n.partial_path[0];
                                    #[allow(clippy::indexing_slicing)]
                                    (n.partial_path = Path(n.partial_path[1..].to_vec()));
                                    u.rehash();

                                    Some((idx, true, None, val))
                                }
                            }
                        };

                        u.rehash()
                    },
                    &mut parents,
                    &mut deleted
                );

                node.as_ptr()
            };

            if let Some((idx, more, ext, val)) = info {
                let mut chd = [None; BranchNode::MAX_CHILDREN];

                let c_ptr = if more {
                    u_ptr
                } else {
                    deleted.push(u_ptr);
                    #[allow(clippy::unwrap_used)]
                    ext.unwrap()
                };

                #[allow(clippy::indexing_slicing)]
                (chd[idx as usize] = Some(c_ptr));

                let branch = self
                    .put_node(Node::from_branch(BranchNode {
                        partial_path: vec![].into(),
                        children: chd,
                        value: Some(val),
                        children_encoded: Default::default(),
                    }))?
                    .as_ptr();

                set_parent(branch, &mut parents);
            }
        }

        Ok((parents.into_iter().rev().map(|(node, _)| node), deleted))
    }

    pub fn remove<K: AsRef<[u8]>>(
        &mut self,
        key: K,
        root: DiskAddress,
    ) -> Result<Option<Vec<u8>>, MerkleError> {
        if root.is_null() {
            return Ok(None);
        }

        let mut deleted = Vec::new();

        let value = {
            let (node, mut parents) =
                self.get_node_and_parents_by_key(self.get_node(root)?, key)?;

            let Some(mut node) = node else {
                return Ok(None);
            };

            let value = match &node.inner {
                NodeType::Branch(branch) => {
                    let value = branch.value.clone();
                    if value.is_none() {
                        return Ok(None);
                    }

                    let children: Vec<_> = branch
                        .children
                        .iter()
                        .enumerate()
                        .filter_map(|(i, child)| child.map(|child| (i, child)))
                        .collect();

                    // don't change the sentinel node
                    if children.len() == 1 && !parents.is_empty() {
                        let branch_path = &branch.partial_path.0;

                        #[allow(clippy::indexing_slicing)]
                        let (child_index, child) = children[0];
                        let mut child = self.get_node(child)?;

                        child.write(|child| {
                            let child_path = child.inner.path_mut();
                            let path = branch_path
                                .iter()
                                .copied()
                                .chain(once(child_index as u8))
                                .chain(child_path.0.iter().copied())
                                .collect();
                            *child_path = Path(path);

                            child.rehash();
                        })?;

                        set_parent(child.as_ptr(), &mut parents);

                        deleted.push(node.as_ptr());
                    } else {
                        node.write(|node| {
                            node.as_branch_mut().value = None;
                            node.rehash();
                        })?
                    }

                    value
                }

                NodeType::Leaf(n) => {
                    let value = Some(n.value.clone());

                    // TODO: handle unwrap better
                    deleted.push(node.as_ptr());

                    let (mut parent, child_index) = parents.pop().expect("parents is never empty");

                    #[allow(clippy::indexing_slicing)]
                    parent.write(|parent| {
                        parent.as_branch_mut().children[child_index as usize] = None;
                    })?;

                    let branch = parent
                        .inner
                        .as_branch()
                        .expect("parents are always branch nodes");

                    let children: Vec<_> = branch
                        .children
                        .iter()
                        .enumerate()
                        .filter_map(|(i, child)| child.map(|child| (i, child)))
                        .collect();

                    match (children.len(), &branch.value, !parents.is_empty()) {
                        // node is invalid, all single-child nodes should have a value
                        (1, None, true) => {
                            let parent_path = &branch.partial_path.0;

                            #[allow(clippy::indexing_slicing)]
                            let (child_index, child) = children[0];
                            let child = self.get_node(child)?;

                            // TODO:
                            // there's an optimization here for when the paths are the same length
                            // and that clone isn't great but ObjRef causes problems
                            // we can't write directly to the child because we could be changing its size
                            let new_child = match child.inner.clone() {
                                NodeType::Branch(mut child) => {
                                    let path = parent_path
                                        .iter()
                                        .copied()
                                        .chain(once(child_index as u8))
                                        .chain(child.partial_path.0.iter().copied())
                                        .collect();

                                    child.partial_path = Path(path);

                                    Node::from_branch(child)
                                }
                                NodeType::Leaf(mut child) => {
                                    let path = parent_path
                                        .iter()
                                        .copied()
                                        .chain(once(child_index as u8))
                                        .chain(child.partial_path.0.iter().copied())
                                        .collect();

                                    child.partial_path = Path(path);

                                    Node::from_leaf(child)
                                }
                            };

                            let child = self.put_node(new_child)?.as_ptr();

                            set_parent(child, &mut parents);

                            deleted.push(parent.as_ptr());
                        }

                        // branch nodes shouldn't have no children
                        (0, Some(value), true) => {
                            let leaf = Node::from_leaf(LeafNode::new(
                                Path(branch.partial_path.0.clone()),
                                value.clone(),
                            ));

                            let leaf = self.put_node(leaf)?.as_ptr();
                            set_parent(leaf, &mut parents);

                            deleted.push(parent.as_ptr());
                        }

                        _ => parent.write(|parent| parent.rehash())?,
                    }

                    value
                }
            };

            for (mut parent, _) in parents {
                parent.write(|u| u.rehash())?;
            }

            value
        };

        for ptr in deleted.into_iter() {
            self.free_node(ptr)?;
        }

        Ok(value)
    }

    fn remove_tree_(
        &self,
        u: DiskAddress,
        deleted: &mut Vec<DiskAddress>,
    ) -> Result<(), MerkleError> {
        let u_ref = self.get_node(u)?;
        match &u_ref.inner {
            NodeType::Branch(n) => {
                for c in n.children.iter().flatten() {
                    self.remove_tree_(*c, deleted)?
                }
            }
            NodeType::Leaf(_) => (),
        }
        deleted.push(u);
        Ok(())
    }

    pub fn remove_tree(&mut self, root: DiskAddress) -> Result<(), MerkleError> {
        let mut deleted = Vec::new();
        if root.is_null() {
            return Ok(());
        }
        self.remove_tree_(root, &mut deleted)?;
        for ptr in deleted.into_iter() {
            self.free_node(ptr)?;
        }
        Ok(())
    }

    fn get_node_by_key<'a, K: AsRef<[u8]>>(
        &'a self,
        node_ref: NodeObjRef<'a>,
        key: K,
    ) -> Result<Option<NodeObjRef<'a>>, MerkleError> {
        let key = key.as_ref();
        let path_iter = self.path_iter(node_ref, key);

        match path_iter.last() {
            None => Ok(None),
            Some(Err(e)) => Err(e),
            Some(Ok((node_key, node))) => {
                let key_nibbles = Nibbles::<0>::new(key).into_iter();
                if key_nibbles.eq(node_key.iter().copied()) {
                    Ok(Some(node))
                } else {
                    Ok(None)
                }
            }
        }
    }

    fn get_node_and_parents_by_key<'a, K: AsRef<[u8]>>(
        &'a self,
        node_ref: NodeObjRef<'a>,
        key: K,
    ) -> Result<(Option<NodeObjRef<'a>>, ParentRefs<'a>), MerkleError> {
        let mut parents = Vec::new();
        let node_ref = self.get_node_by_key_with_callbacks(
            node_ref,
            key,
            |_, _| {},
            |node_ref, nib| {
                parents.push((node_ref, nib));
            },
        )?;

        Ok((node_ref, parents))
    }

    fn get_node_and_parent_addresses_by_key<'a, K: AsRef<[u8]>>(
        &'a self,
        node_ref: NodeObjRef<'a>,
        key: K,
    ) -> Result<(Option<NodeObjRef<'a>>, ParentAddresses), MerkleError> {
        let mut parents = Vec::new();
        let node_ref = self.get_node_by_key_with_callbacks(
            node_ref,
            key,
            |_, _| {},
            |node_ref, nib| {
                parents.push((node_ref.into_ptr(), nib));
            },
        )?;

        Ok((node_ref, parents))
    }

    fn get_node_by_key_with_callbacks<'a, K: AsRef<[u8]>>(
        &'a self,
        mut node_ref: NodeObjRef<'a>,
        key: K,
        mut start_loop_callback: impl FnMut(DiskAddress, u8),
        mut end_loop_callback: impl FnMut(NodeObjRef<'a>, u8),
    ) -> Result<Option<NodeObjRef<'a>>, MerkleError> {
        let mut key_nibbles = Nibbles::<1>::new(key.as_ref()).into_iter();

        loop {
            let Some(mut nib) = key_nibbles.next() else {
                break;
            };

            start_loop_callback(node_ref.as_ptr(), nib);

            let next_ptr = match &node_ref.inner {
                #[allow(clippy::indexing_slicing)]
                NodeType::Branch(n) if n.partial_path.len() == 0 => {
                    match n.children[nib as usize] {
                        Some(c) => c,
                        None => return Ok(None),
                    }
                }
                NodeType::Branch(n) => {
                    let mut n_path_iter = n.partial_path.iter().copied();

                    if n_path_iter.next() != Some(nib) {
                        return Ok(None);
                    }

                    let path_matches = n_path_iter
                        .map(Some)
                        .all(|n_path_nibble| key_nibbles.next() == n_path_nibble);

                    if !path_matches {
                        return Ok(None);
                    }

                    nib = if let Some(nib) = key_nibbles.next() {
                        nib
                    } else {
                        return Ok(if n.value.is_some() {
                            Some(node_ref)
                        } else {
                            None
                        });
                    };

                    #[allow(clippy::indexing_slicing)]
                    match n.children[nib as usize] {
                        Some(c) => c,
                        None => return Ok(None),
                    }
                }
                NodeType::Leaf(n) => {
                    let node_ref = if once(nib)
                        .chain(key_nibbles)
                        .eq(n.partial_path.iter().copied())
                    {
                        Some(node_ref)
                    } else {
                        None
                    };

                    return Ok(node_ref);
                }
            };

            end_loop_callback(node_ref, nib);

            node_ref = self.get_node(next_ptr)?;
        }

        // when we're done iterating over nibbles, check if the node we're at has a value
        let node_ref = match &node_ref.inner {
            NodeType::Branch(n) if n.value.as_ref().is_some() && n.partial_path.is_empty() => {
                Some(node_ref)
            }
            NodeType::Leaf(n) if n.partial_path.len() == 0 => Some(node_ref),
            _ => None,
        };

        Ok(node_ref)
    }

    pub fn get_mut<K: AsRef<[u8]>>(
        &mut self,
        key: K,
        root: DiskAddress,
    ) -> Result<Option<RefMut<S, T>>, MerkleError> {
        if root.is_null() {
            return Ok(None);
        }

        let (ptr, parents) = {
            let root_node = self.get_node(root)?;
            let (node_ref, parents) = self.get_node_and_parent_addresses_by_key(root_node, key)?;

            (node_ref.map(|n| n.into_ptr()), parents)
        };

        Ok(ptr.map(|ptr| RefMut::new(ptr, parents, self)))
    }

    /// verify_proof checks merkle proofs. The given proof must contain the value for
    /// key in a trie with the given root hash. VerifyProof returns an error if the
    /// proof contains invalid trie nodes or the wrong value.
    ///
    /// The generic N represents the storage for the node data
    pub fn verify_proof<K: AsRef<[u8]>, N: AsRef<[u8]> + Send>(
        &self,
        proof: &Proof<N>,
        key: K,
        root_hash: HashKey,
    ) -> Result<Option<Vec<u8>>, ProofError> {
        let mut key_nibbles = Nibbles::<0>::new(key.as_ref()).into_iter();

        let mut cur_hash = root_hash;
        let proofs_map = &proof.0;

        loop {
            let cur_proof = proofs_map
                .get(&cur_hash)
                .ok_or(ProofError::ProofNodeMissing)?;

            let node = self.decode(cur_proof.as_ref())?;
            // TODO: I think this will currently fail if the key is &[];
            let (sub_proof, traversed_nibbles) = locate_subproof(key_nibbles, node)?;
            key_nibbles = traversed_nibbles;

            cur_hash = match sub_proof {
                // Return when reaching the end of the key.
                Some(SubProof::Value(value)) if key_nibbles.is_empty() => return Ok(Some(value)),
                // The trie doesn't contain the key.
                Some(SubProof::Hash(hash)) => hash,
                _ => return Ok(None),
            };
        }
    }

    /// Constructs a merkle proof for key. The result contains all encoded nodes
    /// on the path to the value at key. The value itself is also included in the
    /// last node and can be retrieved by verifying the proof.
    ///
    /// If the trie does not contain a value for key, the returned proof contains
    /// all nodes of the longest existing prefix of the key, ending with the node
    /// that proves the absence of the key (at least the root node).
    pub fn prove<K>(&self, key: K, root: DiskAddress) -> Result<Proof<Vec<u8>>, MerkleError>
    where
        K: AsRef<[u8]>,
    {
        let mut proofs = HashMap::new();
        if root.is_null() {
            return Ok(Proof(proofs));
        }

        let sentinel_node = self.get_node(root)?;

        let path_iter = self.path_iter(sentinel_node, key.as_ref());

        let nodes_and_paths =
            path_iter.collect::<Result<Vec<(Box<[u8]>, NodeObjRef)>, MerkleError>>()?;

        // Get the hashes of the nodes.
        for (path, node) in nodes_and_paths.into_iter() {
            let path = Path(path.to_vec());
            let encoded = self.encode(path, node.inner())?;
            let hash: [u8; TRIE_HASH_LEN] = sha3::Keccak256::digest(&encoded).into();
            proofs.insert(hash, encoded.to_vec());
        }
        Ok(Proof(proofs))
    }

    pub fn get<K: AsRef<[u8]>>(
        &self,
        key: K,
        root: DiskAddress,
    ) -> Result<Option<Ref>, MerkleError> {
        if root.is_null() {
            return Ok(None);
        }

        let root_node = self.get_node(root)?;
        let node_ref = self.get_node_by_key(root_node, key)?;

        Ok(node_ref.map(Ref))
    }

    pub fn flush_dirty(&self) -> Option<()> {
        self.store.flush_dirty()
    }

    pub fn path_iter<'a, 'b>(
        &'a self,
        sentinel_node: NodeObjRef<'a>,
        key: &'b [u8],
    ) -> PathIterator<'_, 'b, S, T> {
        PathIterator::new(self, sentinel_node, key)
    }

    pub(crate) fn key_value_iter(&self, root: DiskAddress) -> MerkleKeyValueStream<'_, S, T> {
        MerkleKeyValueStream::new(self, root)
    }

    pub(crate) fn key_value_iter_from_key(
        &self,
        root: DiskAddress,
        key: Key,
    ) -> MerkleKeyValueStream<'_, S, T> {
        MerkleKeyValueStream::from_key(self, root, key)
    }

    pub(super) async fn range_proof<K: api::KeyType + Send + Sync>(
        &self,
        root: DiskAddress,
        first_key: Option<K>,
        last_key: Option<K>,
        limit: Option<usize>,
    ) -> Result<Option<api::RangeProof<Vec<u8>, Vec<u8>>>, api::Error> {
        if let (Some(k1), Some(k2)) = (&first_key, &last_key) {
            if k1.as_ref() > k2.as_ref() {
                return Err(api::Error::InvalidRange {
                    first_key: k1.as_ref().to_vec(),
                    last_key: k2.as_ref().to_vec(),
                });
            }
        }

        // limit of 0 is always an empty RangeProof
        if limit == Some(0) {
            return Ok(None);
        }

        let mut stream = match first_key {
            // TODO: fix the call-site to force the caller to do the allocation
            Some(key) => {
                self.key_value_iter_from_key(root, key.as_ref().to_vec().into_boxed_slice())
            }
            None => self.key_value_iter(root),
        };

        // fetch the first key from the stream
        let first_result = stream.next().await;

        // transpose the Option<Result<T, E>> to Result<Option<T>, E>
        // If this is an error, the ? operator will return it
        let Some((first_key, first_value)) = first_result.transpose()? else {
            // nothing returned, either the trie is empty or the key wasn't found
            return Ok(None);
        };

        let first_key_proof = self
            .prove(&first_key, root)
            .map_err(|e| api::Error::InternalError(Box::new(e)))?;
        let limit = limit.map(|old_limit| old_limit - 1);

        let mut middle = vec![(first_key.into_vec(), first_value)];

        // we stop streaming if either we hit the limit or the key returned was larger
        // than the largest key requested
        #[allow(clippy::unwrap_used)]
        middle.extend(
            stream
                .take(limit.unwrap_or(usize::MAX))
                .take_while(|kv_result| {
                    // no last key asked for, so keep going
                    let Some(last_key) = last_key.as_ref() else {
                        return ready(true);
                    };

                    // return the error if there was one
                    let Ok(kv) = kv_result else {
                        return ready(true);
                    };

                    // keep going if the key returned is less than the last key requested
                    ready(&*kv.0 <= last_key.as_ref())
                })
                .map(|kv_result| kv_result.map(|(k, v)| (k.into_vec(), v)))
                .try_collect::<Vec<(Vec<u8>, Vec<u8>)>>()
                .await?,
        );

        // remove the last key from middle and do a proof on it
        let last_key_proof = match middle.last() {
            None => {
                return Ok(Some(api::RangeProof {
                    first_key_proof: first_key_proof.clone(),
                    middle: vec![],
                    last_key_proof: first_key_proof,
                }))
            }
            Some((last_key, _)) => self
                .prove(last_key, root)
                .map_err(|e| api::Error::InternalError(Box::new(e)))?,
        };

        Ok(Some(api::RangeProof {
            first_key_proof,
            middle,
            last_key_proof,
        }))
    }

    /// Try to update the [NodeObjRef]'s path in-place. If the update fails because the node can no longer fit at its old address,
    /// then the old address is marked for deletion and the [Node] (with its update) is inserted at a new address.
    fn update_path_and_move_node_if_larger<'a>(
        &'a self,
        (parents, to_delete): (&mut [(NodeObjRef, u8)], &mut Vec<DiskAddress>),
        mut node: NodeObjRef<'a>,
        path: Path,
    ) -> Result<NodeObjRef<'a>, MerkleError> {
        let write_result = node.write(|node| {
            node.inner_mut().set_path(path);
            node.rehash();
        });

        self.move_node_if_write_failed((parents, to_delete), node, write_result)
    }

    /// Try to update the [NodeObjRef]'s value in-place. If the update fails because the node can no longer fit at its old address,
    /// then the old address is marked for deletion and the [Node] (with its update) is inserted at a new address.
    fn update_value_and_move_node_if_larger<'a>(
        &'a self,
        (parents, to_delete): (&mut [(NodeObjRef, u8)], &mut Vec<DiskAddress>),
        mut node: NodeObjRef<'a>,
        value: Vec<u8>,
    ) -> Result<NodeObjRef, MerkleError> {
        let write_result = node.write(|node| {
            node.inner_mut().set_value(value);
            node.rehash();
        });

        self.move_node_if_write_failed((parents, to_delete), node, write_result)
    }

    /// Checks if the `write_result` is an [ObjWriteSizeError]. If it is, then the `node` is moved to a new address and the old address is marked for deletion.
    fn move_node_if_write_failed<'a>(
        &'a self,
        (parents, deleted): (&mut [(NodeObjRef, u8)], &mut Vec<DiskAddress>),
        mut node: NodeObjRef<'a>,
        write_result: Result<(), ObjWriteSizeError>,
    ) -> Result<NodeObjRef<'a>, MerkleError> {
        if let Err(ObjWriteSizeError) = write_result {
            let old_node_address = node.as_ptr();
            node = self.put_node(node.into_inner())?;
            deleted.push(old_node_address);

            set_parent(node.as_ptr(), parents);
        }

        Ok(node)
    }
}

fn set_parent(new_chd: DiskAddress, parents: &mut [(NodeObjRef, u8)]) {
    #[allow(clippy::unwrap_used)]
    let (p_ref, idx) = parents.last_mut().unwrap();
    #[allow(clippy::unwrap_used)]
    p_ref
        .write(|p| {
            match &mut p.inner {
                #[allow(clippy::indexing_slicing)]
                NodeType::Branch(pp) => pp.children[*idx as usize] = Some(new_chd),
                _ => unreachable!(),
            }
            p.rehash();
        })
        .unwrap();
}

pub struct Ref<'a>(NodeObjRef<'a>);

pub struct RefMut<'a, S, T> {
    ptr: DiskAddress,
    parents: ParentAddresses,
    merkle: &'a mut Merkle<S, T>,
}

impl<'a> std::ops::Deref for Ref<'a> {
    type Target = [u8];
    #[allow(clippy::unwrap_used)]
    fn deref(&self) -> &[u8] {
        match &self.0.inner {
            NodeType::Branch(n) => n.value.as_ref().unwrap(),
            NodeType::Leaf(n) => &n.value,
        }
    }
}

impl<'a, S, T> RefMut<'a, S, T> {
    fn new(ptr: DiskAddress, parents: ParentAddresses, merkle: &'a mut Merkle<S, T>) -> Self {
        Self {
            ptr,
            parents,
            merkle,
        }
    }
}

impl<'a, S: CachedStore, T> RefMut<'a, S, T> {
    #[allow(clippy::unwrap_used)]
    pub fn get(&self) -> Ref {
        Ref(self.merkle.get_node(self.ptr).unwrap())
    }

    pub fn write(&mut self, modify: impl FnOnce(&mut Vec<u8>)) -> Result<(), MerkleError> {
        let mut deleted = Vec::new();
        #[allow(clippy::unwrap_used)]
        {
            let mut u_ref = self.merkle.get_node(self.ptr).unwrap();
            #[allow(clippy::unwrap_used)]
            let mut parents: Vec<_> = self
                .parents
                .iter()
                .map(|(ptr, nib)| (self.merkle.get_node(*ptr).unwrap(), *nib))
                .collect();
            write_node!(
                self.merkle,
                u_ref,
                |u| {
                    #[allow(clippy::unwrap_used)]
                    modify(match &mut u.inner {
                        NodeType::Branch(n) => n.value.as_mut().unwrap(),
                        NodeType::Leaf(n) => &mut n.value,
                    });
                    u.rehash()
                },
                &mut parents,
                &mut deleted
            );
        }
        for ptr in deleted.into_iter() {
            self.merkle.free_node(ptr)?;
        }
        Ok(())
    }
}

// nibbles, high bits first, then low bits
pub const fn to_nibble_array(x: u8) -> [u8; 2] {
    [x >> 4, x & 0b_0000_1111]
}

/// Returns an iterator where each element is the result of combining
/// 2 nibbles of `nibbles`. If `nibbles` is odd length, panics in
/// debug mode and drops the final nibble in release mode.
pub fn nibbles_to_bytes_iter(nibbles: &[u8]) -> impl Iterator<Item = u8> + '_ {
    debug_assert_eq!(nibbles.len() & 1, 0);
    #[allow(clippy::indexing_slicing)]
    nibbles.chunks_exact(2).map(|p| (p[0] << 4) | p[1])
}

/// The [`PrefixOverlap`] type represents the _shared_ and _unique_ parts of two potentially overlapping slices.
/// As the type-name implies, the `shared` property only constitues a shared *prefix*.
/// The `unique_*` properties, [`unique_a`][`PrefixOverlap::unique_a`] and [`unique_b`][`PrefixOverlap::unique_b`]
/// are set based on the argument order passed into the [`from`][`PrefixOverlap::from`] constructor.
#[derive(Debug)]
struct PrefixOverlap<'a, T> {
    shared: &'a [T],
    unique_a: &'a [T],
    unique_b: &'a [T],
}

impl<'a, T: PartialEq> PrefixOverlap<'a, T> {
    fn from(a: &'a [T], b: &'a [T]) -> Self {
        let mut split_index = 0;

        #[allow(clippy::indexing_slicing)]
        for i in 0..std::cmp::min(a.len(), b.len()) {
            if a[i] != b[i] {
                break;
            }

            split_index += 1;
        }

        let (shared, unique_a) = a.split_at(split_index);
        let (_, unique_b) = b.split_at(split_index);

        Self {
            shared,
            unique_a,
            unique_b,
        }
    }
}

#[cfg(test)]
#[allow(clippy::indexing_slicing, clippy::unwrap_used)]
mod tests {
    use super::*;
    use crate::merkle::node::PlainCodec;
    use shale::{cached::InMemLinearStore, CachedStore};
    use test_case::test_case;

    fn leaf(path: Vec<u8>, value: Vec<u8>) -> NodeType {
        NodeType::Leaf(LeafNode::new(Path(path), value))
    }

    #[test_case(vec![0x12, 0x34, 0x56], &[0x1, 0x2, 0x3, 0x4, 0x5, 0x6])]
    #[test_case(vec![0xc0, 0xff], &[0xc, 0x0, 0xf, 0xf])]
    fn to_nibbles(bytes: Vec<u8>, nibbles: &[u8]) {
        let n: Vec<_> = bytes.into_iter().flat_map(to_nibble_array).collect();
        assert_eq!(n, nibbles);
    }

    fn create_generic_test_merkle<'de, T>() -> Merkle<InMemLinearStore, T>
    where
        T: BinarySerde,
        EncodedNode<T>: serde::Serialize + serde::Deserialize<'de>,
    {
        const RESERVED: usize = 0x1000;

        let mut dm = shale::cached::InMemLinearStore::new(0x10000, 0);
        let compact_header = DiskAddress::null();
        dm.write(
            compact_header.into(),
            &shale::to_dehydrated(&shale::compact::CompactSpaceHeader::new(
                std::num::NonZeroUsize::new(RESERVED).unwrap(),
                std::num::NonZeroUsize::new(RESERVED).unwrap(),
            ))
            .unwrap(),
        )
        .unwrap();
        let compact_header = shale::StoredView::ptr_to_obj(
            &dm,
            compact_header,
            shale::compact::CompactHeader::MSIZE,
        )
        .unwrap();
        let mem_meta = dm;
        let mem_payload = InMemLinearStore::new(0x10000, 0x1);

        let cache = shale::ObjCache::new(1);
        let space =
            shale::compact::CompactSpace::new(mem_meta, mem_payload, compact_header, cache, 10, 16)
                .expect("CompactSpace init fail");

        Merkle::new(space)
    }

    pub(super) fn create_test_merkle() -> Merkle<InMemLinearStore, Bincode> {
        create_generic_test_merkle::<Bincode>()
    }

    fn branch(path: &[u8], value: &[u8], encoded_child: Option<Vec<u8>>) -> NodeType {
        let (path, value) = (path.to_vec(), value.to_vec());
        let path = Nibbles::<0>::new(&path);
        let path = Path(path.into_iter().collect());

        let children = Default::default();
        let value = if value.is_empty() { None } else { Some(value) };
        let mut children_encoded = <[Option<Vec<u8>>; BranchNode::MAX_CHILDREN]>::default();

        if let Some(child) = encoded_child {
            children_encoded[0] = Some(child);
        }

        NodeType::Branch(Box::new(BranchNode {
            partial_path: path,
            children,
            value,
            children_encoded,
        }))
    }

    #[test_case(Bincode::new(), leaf(vec![], vec![4, 5]) ; "leaf without partial path encoding with Bincode")]
    #[test_case(Bincode::new(), leaf(vec![1, 2, 3], vec![4, 5]) ; "leaf with partial path encoding with Bincode")]
    #[test_case(Bincode::new(), branch(b"abcd", b"value", vec![1, 2, 3].into()) ; "branch with partial path and value with Bincode")]
    #[test_case(Bincode::new(), branch(b"abcd", &[], vec![1, 2, 3].into()) ; "branch with partial path and no value with Bincode")]
    #[test_case(Bincode::new(), branch(b"", &[1,3,3,7], vec![1, 2, 3].into()) ; "branch with no partial path and value with Bincode")]
    #[test_case(PlainCodec::new(), leaf(Vec::new(), vec![4, 5]) ; "leaf without partial path encoding with PlainCodec")]
    #[test_case(PlainCodec::new(), leaf(vec![1, 2, 3], vec![4, 5]) ; "leaf with partial path encoding with PlainCodec")]
    #[test_case(PlainCodec::new(), branch(b"abcd", b"value", vec![1, 2, 3].into()) ; "branch with partial path and value with PlainCodec")]
    #[test_case(PlainCodec::new(), branch(b"abcd", &[], vec![1, 2, 3].into()) ; "branch with partial path and no value with PlainCodec")]
    #[test_case(PlainCodec::new(), branch(b"", &[1,3,3,7], vec![1, 2, 3].into()) ; "branch with no partial path and value with PlainCodec")]
    fn node_encode_decode<T>(_codec: T, node: NodeType)
    where
        T: BinarySerde,
        for<'de> EncodedNode<T>: serde::Serialize + serde::Deserialize<'de>,
    {
        let merkle = create_generic_test_merkle::<T>();

        let encoded = merkle.encode(Path(vec![]), &node).unwrap();
        let new_node = merkle.decode(encoded.as_ref()).unwrap();
        let encoded_again = merkle.encode(Path(vec![]), &new_node).unwrap();

        assert_eq!(node, new_node);
        assert_eq!(encoded, encoded_again);
    }

    #[test]
    fn insert_and_retrieve_one() {
        let key = b"hello";
        let val = b"world";

        let mut merkle = create_test_merkle();
        let root = merkle.init_root().unwrap();

        merkle.insert(key, val.to_vec(), root).unwrap();

        let fetched_val = merkle.get(key, root).unwrap();

        assert_eq!(fetched_val.as_deref(), val.as_slice().into());
    }

    #[test]
    fn insert_and_retrieve_multiple() {
        let mut merkle = create_test_merkle();
        let root = merkle.init_root().unwrap();

        // insert values
        for key_val in u8::MIN..=u8::MAX {
            let key = vec![key_val];
            let val = vec![key_val];

            merkle.insert(&key, val.clone(), root).unwrap();

            let fetched_val = merkle.get(&key, root).unwrap();

            // make sure the value was inserted
            assert_eq!(fetched_val.as_deref(), val.as_slice().into());
        }

        // make sure none of the previous values were forgotten after initial insert
        for key_val in u8::MIN..=u8::MAX {
            let key = vec![key_val];
            let val = vec![key_val];

            let fetched_val = merkle.get(&key, root).unwrap();

            assert_eq!(fetched_val.as_deref(), val.as_slice().into());
        }
    }

    #[test]
    fn long_insert_and_retrieve_multiple() {
        let key_val: Vec<(&'static [u8], _)> = vec![
            (
                &[0, 0, 0, 1, 0, 101, 151, 236],
                [16, 15, 159, 195, 34, 101, 227, 73],
            ),
            (
                &[0, 0, 1, 107, 198, 92, 205],
                [26, 147, 21, 200, 138, 106, 137, 218],
            ),
            (&[0, 1, 0, 1, 0, 56], [194, 147, 168, 193, 19, 226, 51, 204]),
            (&[1, 90], [101, 38, 25, 65, 181, 79, 88, 223]),
            (
                &[1, 1, 1, 0, 0, 0, 1, 59],
                [105, 173, 182, 126, 67, 166, 166, 196],
            ),
            (
                &[0, 1, 0, 0, 1, 1, 55, 33, 38, 194],
                [90, 140, 160, 53, 230, 100, 237, 236],
            ),
            (
                &[1, 1, 0, 1, 249, 46, 69],
                [16, 104, 134, 6, 57, 46, 200, 35],
            ),
            (
                &[1, 1, 0, 1, 0, 0, 1, 33, 163],
                [95, 97, 187, 124, 198, 28, 75, 226],
            ),
            (
                &[1, 1, 0, 1, 0, 57, 156],
                [184, 18, 69, 29, 96, 252, 188, 58],
            ),
            (&[1, 0, 1, 1, 0, 218], [155, 38, 43, 54, 93, 134, 73, 209]),
        ];

        let mut merkle = create_test_merkle();
        let root = merkle.init_root().unwrap();

        for (key, val) in &key_val {
            merkle.insert(key, val.to_vec(), root).unwrap();

            let fetched_val = merkle.get(key, root).unwrap();

            assert_eq!(fetched_val.as_deref(), val.as_slice().into());
        }

        for (key, val) in key_val {
            let fetched_val = merkle.get(key, root).unwrap();

            assert_eq!(fetched_val.as_deref(), val.as_slice().into());
        }
    }

    #[test]
    fn remove_one() {
        let key = b"hello";
        let val = b"world";

        let mut merkle = create_test_merkle();
        let root = merkle.init_root().unwrap();

        merkle.insert(key, val.to_vec(), root).unwrap();

        assert_eq!(
            merkle.get(key, root).unwrap().as_deref(),
            val.as_slice().into()
        );

        let removed_val = merkle.remove(key, root).unwrap();
        assert_eq!(removed_val.as_deref(), val.as_slice().into());

        let fetched_val = merkle.get(key, root).unwrap();
        assert!(fetched_val.is_none());
    }

    #[test]
    fn remove_many() {
        let mut merkle = create_test_merkle();
        let root = merkle.init_root().unwrap();

        // insert values
        for key_val in u8::MIN..=u8::MAX {
            let key = &[key_val];
            let val = &[key_val];

            merkle.insert(key, val.to_vec(), root).unwrap();

            let fetched_val = merkle.get(key, root).unwrap();

            // make sure the value was inserted
            assert_eq!(fetched_val.as_deref(), val.as_slice().into());
        }

        // remove values
        for key_val in u8::MIN..=u8::MAX {
            let key = &[key_val];
            let val = &[key_val];

            let Ok(removed_val) = merkle.remove(key, root) else {
                panic!("({key_val}, {key_val}) missing");
            };

            assert_eq!(removed_val.as_deref(), val.as_slice().into());

            let fetched_val = merkle.get(key, root).unwrap();
            assert!(fetched_val.is_none());
        }
    }

    #[test]
    fn get_empty_proof() {
        let merkle = create_test_merkle();
        let root = merkle.init_root().unwrap();

        let proof = merkle.prove(b"any-key", root).unwrap();

        assert!(proof.0.is_empty());
    }

    #[tokio::test]
    async fn empty_range_proof() {
        let merkle = create_test_merkle();
        let root = merkle.init_root().unwrap();

        assert!(merkle
            .range_proof::<&[u8]>(root, None, None, None)
            .await
            .unwrap()
            .is_none());
    }

    #[tokio::test]
    async fn range_proof_invalid_bounds() {
        let merkle = create_test_merkle();
        let root = merkle.init_root().unwrap();
        let start_key = &[0x01];
        let end_key = &[0x00];

        match merkle
            .range_proof::<&[u8]>(root, Some(start_key), Some(end_key), Some(1))
            .await
        {
            Err(api::Error::InvalidRange {
                first_key,
                last_key,
            }) if first_key == start_key && last_key == end_key => (),
            Err(api::Error::InvalidRange { .. }) => panic!("wrong bounds on InvalidRange error"),
            _ => panic!("expected InvalidRange error"),
        }
    }

    #[tokio::test]
    async fn full_range_proof() {
        let mut merkle = create_test_merkle();
        let root = merkle.init_root().unwrap();
        // insert values
        for key_val in u8::MIN..=u8::MAX {
            let key = &[key_val];
            let val = &[key_val];

            merkle.insert(key, val.to_vec(), root).unwrap();
        }
        merkle.flush_dirty();

        let rangeproof = merkle
            .range_proof::<&[u8]>(root, None, None, None)
            .await
            .unwrap()
            .unwrap();
        assert_eq!(rangeproof.middle.len(), u8::MAX as usize + 1);
        assert_ne!(rangeproof.first_key_proof.0, rangeproof.last_key_proof.0);
        let left_proof = merkle.prove([u8::MIN], root).unwrap();
        let right_proof = merkle.prove([u8::MAX], root).unwrap();
        assert_eq!(rangeproof.first_key_proof.0, left_proof.0);
        assert_eq!(rangeproof.last_key_proof.0, right_proof.0);
    }

    #[tokio::test]
    async fn single_value_range_proof() {
        const RANDOM_KEY: u8 = 42;

        let mut merkle = create_test_merkle();
        let root = merkle.init_root().unwrap();
        // insert values
        for key_val in u8::MIN..=u8::MAX {
            let key = &[key_val];
            let val = &[key_val];

            merkle.insert(key, val.to_vec(), root).unwrap();
        }
        merkle.flush_dirty();

        let rangeproof = merkle
            .range_proof(root, Some([RANDOM_KEY]), None, Some(1))
            .await
            .unwrap()
            .unwrap();
        assert_eq!(rangeproof.first_key_proof.0, rangeproof.last_key_proof.0);
        assert_eq!(rangeproof.middle.len(), 1);
    }

    #[test]
    fn shared_path_proof() {
        let mut merkle = create_test_merkle();
        let root = merkle.init_root().unwrap();

        let key1 = b"key1";
        let value1 = b"1";
        merkle.insert(key1, value1.to_vec(), root).unwrap();

        let key2 = b"key2";
        let value2 = b"2";
        merkle.insert(key2, value2.to_vec(), root).unwrap();

        let root_hash = merkle.root_hash(root).unwrap().0;

        let verified = {
            let key = key1;
            let proof = merkle.prove(key, root).unwrap();
            merkle.verify_proof(&proof, key, root_hash).unwrap()
        };

        assert_eq!(verified, Some(value1.to_vec()));

        let verified = {
            let key = key2;
            let proof = merkle.prove(key, root).unwrap();
            merkle.verify_proof(&proof, key, root_hash).unwrap()
        };

        assert_eq!(verified, Some(value2.to_vec()));
    }

    // this was a specific failing case
    #[test]
    fn shared_path_on_insert() {
        type Bytes = &'static [u8];
        let pairs: Vec<(Bytes, Bytes)> = vec![
            (
                &[1, 1, 46, 82, 67, 218],
                &[23, 252, 128, 144, 235, 202, 124, 243],
            ),
            (
                &[1, 0, 0, 1, 1, 0, 63, 80],
                &[99, 82, 31, 213, 180, 196, 49, 242],
            ),
            (
                &[0, 0, 0, 169, 176, 15],
                &[105, 211, 176, 51, 231, 182, 74, 207],
            ),
            (
                &[1, 0, 0, 0, 53, 57, 93],
                &[234, 139, 214, 220, 172, 38, 168, 164],
            ),
        ];

        let mut merkle = create_test_merkle();
        let root = merkle.init_root().unwrap();

        for (key, val) in &pairs {
            let val = val.to_vec();
            merkle.insert(key, val.clone(), root).unwrap();

            let fetched_val = merkle.get(key, root).unwrap();

            // make sure the value was inserted
            assert_eq!(fetched_val.as_deref(), val.as_slice().into());
        }

        for (key, val) in pairs {
            let fetched_val = merkle.get(key, root).unwrap();

            // make sure the value was inserted
            assert_eq!(fetched_val.as_deref(), val.into());
        }
    }

    #[test]
    fn overwrite_leaf() {
        let key = vec![0x00];
        let val = vec![1];
        let overwrite = vec![2];

        let mut merkle = create_test_merkle();
        let root = merkle.init_root().unwrap();

        merkle.insert(&key, val.clone(), root).unwrap();

        assert_eq!(
            merkle.get(&key, root).unwrap().as_deref(),
            Some(val.as_slice())
        );

        merkle.insert(&key, overwrite.clone(), root).unwrap();

        assert_eq!(
            merkle.get(&key, root).unwrap().as_deref(),
            Some(overwrite.as_slice())
        );
    }

    #[test]
    fn new_leaf_is_a_child_of_the_old_leaf() {
        let key = vec![0xff];
        let val = vec![1];
        let key_2 = vec![0xff, 0x00];
        let val_2 = vec![2];

        let mut merkle = create_test_merkle();
        let root = merkle.init_root().unwrap();

        merkle.insert(&key, val.clone(), root).unwrap();
        merkle.insert(&key_2, val_2.clone(), root).unwrap();

        assert_eq!(
            merkle.get(&key, root).unwrap().as_deref(),
            Some(val.as_slice())
        );

        assert_eq!(
            merkle.get(&key_2, root).unwrap().as_deref(),
            Some(val_2.as_slice())
        );
    }

    #[test]
    fn old_leaf_is_a_child_of_the_new_leaf() {
        let key = vec![0xff, 0x00];
        let val = vec![1];
        let key_2 = vec![0xff];
        let val_2 = vec![2];

        let mut merkle = create_test_merkle();
        let root = merkle.init_root().unwrap();

        merkle.insert(&key, val.clone(), root).unwrap();
        merkle.insert(&key_2, val_2.clone(), root).unwrap();

        assert_eq!(
            merkle.get(&key, root).unwrap().as_deref(),
            Some(val.as_slice())
        );

        assert_eq!(
            merkle.get(&key_2, root).unwrap().as_deref(),
            Some(val_2.as_slice())
        );
    }

    #[test]
    fn new_leaf_is_sibling_of_old_leaf() {
        let key = vec![0xff];
        let val = vec![1];
        let key_2 = vec![0xff, 0x00];
        let val_2 = vec![2];
        let key_3 = vec![0xff, 0x0f];
        let val_3 = vec![3];

        let mut merkle = create_test_merkle();
        let root = merkle.init_root().unwrap();

        merkle.insert(&key, val.clone(), root).unwrap();
        merkle.insert(&key_2, val_2.clone(), root).unwrap();
        merkle.insert(&key_3, val_3.clone(), root).unwrap();

        assert_eq!(
            merkle.get(&key, root).unwrap().as_deref(),
            Some(val.as_slice())
        );

        assert_eq!(
            merkle.get(&key_2, root).unwrap().as_deref(),
            Some(val_2.as_slice())
        );

        assert_eq!(
            merkle.get(&key_3, root).unwrap().as_deref(),
            Some(val_3.as_slice())
        );
    }

    #[test]
    fn old_branch_is_a_child_of_new_branch() {
        let key = vec![0xff, 0xf0];
        let val = vec![1];
        let key_2 = vec![0xff, 0xf0, 0x00];
        let val_2 = vec![2];
        let key_3 = vec![0xff];
        let val_3 = vec![3];

        let mut merkle = create_test_merkle();
        let root = merkle.init_root().unwrap();

        merkle.insert(&key, val.clone(), root).unwrap();
        merkle.insert(&key_2, val_2.clone(), root).unwrap();
        merkle.insert(&key_3, val_3.clone(), root).unwrap();

        assert_eq!(
            merkle.get(&key, root).unwrap().as_deref(),
            Some(val.as_slice())
        );

        assert_eq!(
            merkle.get(&key_2, root).unwrap().as_deref(),
            Some(val_2.as_slice())
        );

        assert_eq!(
            merkle.get(&key_3, root).unwrap().as_deref(),
            Some(val_3.as_slice())
        );
    }

    #[test]
    fn overlapping_branch_insert() {
        let key = vec![0xff];
        let val = vec![1];
        let key_2 = vec![0xff, 0x00];
        let val_2 = vec![2];

        let overwrite = vec![3];

        let mut merkle = create_test_merkle();
        let root = merkle.init_root().unwrap();

        merkle.insert(&key, val.clone(), root).unwrap();
        merkle.insert(&key_2, val_2.clone(), root).unwrap();

        assert_eq!(
            merkle.get(&key, root).unwrap().as_deref(),
            Some(val.as_slice())
        );

        assert_eq!(
            merkle.get(&key_2, root).unwrap().as_deref(),
            Some(val_2.as_slice())
        );

        merkle.insert(&key, overwrite.clone(), root).unwrap();

        assert_eq!(
            merkle.get(&key, root).unwrap().as_deref(),
            Some(overwrite.as_slice())
        );

        assert_eq!(
            merkle.get(&key_2, root).unwrap().as_deref(),
            Some(val_2.as_slice())
        );
    }

    #[test]
    fn single_key_proof_with_one_node() {
        let mut merkle = create_test_merkle();
        let root = merkle.init_root().unwrap();
        let key = b"key";
        let value = b"value";

        merkle.insert(key, value.to_vec(), root).unwrap();
        let root_hash = merkle.root_hash(root).unwrap();

        let proof = merkle.prove(key, root).unwrap();

        let verified = merkle.verify_proof(&proof, key, root_hash.0).unwrap();

        assert_eq!(verified, Some(value.to_vec()));
    }

    #[test]
    fn two_key_proof_without_shared_path() {
        let mut merkle = create_test_merkle();
        let root = merkle.init_root().unwrap();

        let key1 = &[0x00];
        let key2 = &[0xff];

        merkle.insert(key1, key1.to_vec(), root).unwrap();
        merkle.insert(key2, key2.to_vec(), root).unwrap();

        let root_hash = merkle.root_hash(root).unwrap();

        let verified = {
            let proof = merkle.prove(key1, root).unwrap();
            merkle.verify_proof(&proof, key1, root_hash.0).unwrap()
        };

        assert_eq!(verified.as_deref(), Some(key1.as_slice()));
    }

    #[test]
    fn update_leaf_with_larger_path() -> Result<(), MerkleError> {
        let path = vec![0x00];
        let value = vec![0x00];

        let double_path = path
            .clone()
            .into_iter()
            .chain(path.clone())
            .collect::<Vec<_>>();

        let node = Node::from_leaf(LeafNode {
            partial_path: Path::from(path),
            value: value.clone(),
        });

        check_node_update(node, double_path, value)
    }

    #[test]
    fn update_leaf_with_larger_value() -> Result<(), MerkleError> {
        let path = vec![0x00];
        let value = vec![0x00];

        let double_value = value
            .clone()
            .into_iter()
            .chain(value.clone())
            .collect::<Vec<_>>();

        let node = Node::from_leaf(LeafNode {
            partial_path: Path::from(path.clone()),
            value,
        });

        check_node_update(node, path, double_value)
    }

    #[test]
    fn update_branch_with_larger_path() -> Result<(), MerkleError> {
        let path = vec![0x00];
        let value = vec![0x00];

        let double_path = path
            .clone()
            .into_iter()
            .chain(path.clone())
            .collect::<Vec<_>>();

        let node = Node::from_branch(BranchNode {
            partial_path: Path::from(path.clone()),
            children: Default::default(),
            value: Some(value.clone()),
            children_encoded: Default::default(),
        });

        check_node_update(node, double_path, value)
    }

    #[test]
    fn update_branch_with_larger_value() -> Result<(), MerkleError> {
        let path = vec![0x00];
        let value = vec![0x00];

        let double_value = value
            .clone()
            .into_iter()
            .chain(value.clone())
            .collect::<Vec<_>>();

        let node = Node::from_branch(BranchNode {
            partial_path: Path::from(path.clone()),
            children: Default::default(),
            value: Some(value),
            children_encoded: Default::default(),
        });

        check_node_update(node, path, double_value)
    }

    fn check_node_update(
        node: Node,
        new_path: Vec<u8>,
        new_value: Vec<u8>,
    ) -> Result<(), MerkleError> {
        let merkle = create_test_merkle();
        let root = merkle.init_root()?;
        let root = merkle.get_node(root)?;

        let mut node_ref = merkle.put_node(node)?;
        let addr = node_ref.as_ptr();

        // make sure that doubling the path length will fail on a normal write
        let write_result = node_ref.write(|node| {
            node.inner_mut().set_path(Path(new_path.clone()));
            node.inner_mut().set_value(new_value.clone());
            node.rehash();
        });

        assert!(matches!(write_result, Err(ObjWriteSizeError)));

        let mut to_delete = vec![];
        // could be any branch node, convenient to use the root.
        let mut parents = vec![(root, 0)];

        let node = merkle.update_path_and_move_node_if_larger(
            (&mut parents, &mut to_delete),
            node_ref,
            Path(new_path.clone()),
        )?;

        assert_ne!(node.as_ptr(), addr);
        assert_eq!(&to_delete[0], &addr);

        let (path, value) = match node.inner() {
            NodeType::Leaf(leaf) => (&leaf.partial_path, Some(&leaf.value)),
            NodeType::Branch(branch) => (&branch.partial_path, branch.value.as_ref()),
        };

        assert_eq!(path, &Path(new_path));
        assert_eq!(value, Some(&new_value));

        Ok(())
    }
}<|MERGE_RESOLUTION|>--- conflicted
+++ resolved
@@ -114,13 +114,8 @@
             NodeType::Leaf(n) => {
                 let children: [Option<Vec<u8>>; BranchNode::MAX_CHILDREN] = Default::default();
                 EncodedNode {
-<<<<<<< HEAD
                     partial_path: n.partial_path.clone(), // TODO pass whole path not partial path
-                    children: Box::new(children),
-=======
-                    partial_path: n.partial_path.clone(),
                     children,
->>>>>>> 0d37ee3e
                     value: n.value.clone().into(),
                     phantom: PhantomData,
                 }
