// Copyright (C) 2023, Ava Labs, Inc. All rights reserved.
// See the file LICENSE.md for licensing terms.

<<<<<<< HEAD
use crate::hashednode::{HashedNodeStore, ValueDigest};
use crate::proof::{Proof, ProofError, ProofNode};
=======
use crate::hashednode::hash_node;
use crate::proof::{Proof, ProofError};
>>>>>>> 72ad776c
use crate::stream::{MerkleKeyValueStream, PathIterator};
use crate::v2::api;
use futures::{StreamExt, TryStreamExt};
use std::collections::HashSet;
use std::fmt::Debug;
use std::future::ready;
use std::io::Write;
use std::iter::once;
use std::sync::Arc;
use storage::{
    BranchNode, Child, LeafNode, LinearAddress, NibblesIterator, Node, NodeStore, Path,
    ReadLinearStore, TrieHash, WriteLinearStore,
};

use thiserror::Error;

pub type Key = Box<[u8]>;
pub type Value = Vec<u8>;

#[derive(Debug, Error)]
pub enum MerkleError {
    #[error("can't generate proof for empty node")]
    Empty,
    #[error("read only")]
    ReadOnly,
    #[error("node not a branch node")]
    NotBranchNode,
    #[error("IO error: {0:?}")]
    IO(#[from] std::io::Error),
    #[error("parent should not be a leaf branch")]
    ParentLeafBranch,
    #[error("removing internal node references failed")]
    UnsetInternal,
    #[error("merkle serde error: {0}")]
    BinarySerdeError(String),
    #[error("invalid utf8")]
    UTF8Error,
    #[error("node not found")]
    NodeNotFound,
}

// convert a set of nibbles into a printable string
// panics if there is a non-nibble byte in the set
fn nibbles_formatter<X: IntoIterator<Item = u8>>(nib: X) -> String {
    nib.into_iter()
        .map(|c| {
            *b"0123456789abcdef"
                .get(c as usize)
                .expect("requires nibbles") as char
        })
        .collect::<String>()
}

macro_rules! write_attributes {
    ($writer:ident, $node:expr, $value:expr) => {
        if !$node.partial_path.0.is_empty() {
            write!(
                $writer,
                " pp={}",
                nibbles_formatter($node.partial_path.0.clone())
            )?;
        }
        #[allow(clippy::unnecessary_to_owned)]
        if !$value.is_empty() {
            match std::str::from_utf8($value) {
                Ok(string) if string.chars().all(char::is_alphanumeric) => {
                    write!($writer, " val={}", string)?
                }
                _ => {
                    write!($writer, " val={}", hex::encode($value))?;
                }
            }
        }
    };
}

pub trait NodeReader {
    fn read_node(&self, addr: LinearAddress) -> Result<Arc<Node>, MerkleError>;
    /// Returns the root address of the trie stored on disk
    fn root_address(&self) -> Option<LinearAddress>;
}

// TODO: write an actual implementation for NodeReader in the storage crate.
// This "implementation" exists solely to allow the tests to compile.
impl<T: ReadLinearStore> NodeReader for NodeStore<T> {
    fn read_node(&self, addr: LinearAddress) -> Result<Arc<Node>, MerkleError> {
        let node = self.read_node(addr).map_err(MerkleError::IO)?;
        Ok(Arc::new(node))
    }

    fn root_address(&self) -> Option<LinearAddress> {
        self.root_address()
    }
}

pub trait NodeWriter: NodeReader {
    fn set_root(&mut self, addr: Option<LinearAddress>) -> Result<(), MerkleError>;
    fn create_node(&mut self, node: Node) -> Result<LinearAddress, MerkleError>;
    fn delete_node(&mut self, addr: LinearAddress) -> Result<(), MerkleError>;
}

// TODO: write an actual implementation for NodeWriter in the storage crate.
// This "implementation" exists solely to allow the tests to compile.
impl<T: WriteLinearStore> NodeWriter for NodeStore<T> {
    fn set_root(&mut self, addr: Option<LinearAddress>) -> Result<(), MerkleError> {
        self.set_root(addr).map_err(Into::into)
    }

    fn create_node(&mut self, node: Node) -> Result<LinearAddress, MerkleError> {
        self.create_node(node).map_err(Into::into)
    }

    fn delete_node(&mut self, addr: LinearAddress) -> Result<(), MerkleError> {
        self.delete_node(addr).map_err(Into::into)
    }
}

/// Returns the value mapped to by `key` in the subtrie rooted at `node`.
fn get_helper<T: NodeReader>(
    nodestore: &T,
    node: &Node,
    key: &[u8],
) -> Result<Option<Box<[u8]>>, MerkleError> {
    // 4 possibilities for the position of the `key` relative to `node`:
    // 1. The node is at `key`
    // 2. The key is above the node (i.e. its ancestor)
    // 3. The key is below the node (i.e. its descendant)
    // 4. Neither is an ancestor of the other
    let path_overlap = PrefixOverlap::from(key, node.partial_path().as_ref());
    let unique_key = path_overlap.unique_a;
    let unique_node = path_overlap.unique_b;

    match (
        unique_key.split_first().map(|(index, path)| (*index, path)),
        unique_node.split_first(),
    ) {
        (_, Some(_)) => {
            // Case (2) or (4)
            Ok(None)
        }
        (None, None) => return Ok(node.value().map(|v| v.to_vec().into_boxed_slice())), // 1. The node is at `key`
        (Some((child_index, key)), None) => {
            // 3. The key is below the node (i.e. its descendant)
            match node {
                Node::Leaf(leaf) => Ok(Some(leaf.value.clone())),
                Node::Branch(branch) => {
                    #[allow(clippy::indexing_slicing)]
                    let child = match &branch.children[child_index as usize] {
                        Child::None => return Ok(None),
                        Child::Node(node) => node,
                        Child::AddressWithHash(addr, _) => &nodestore.read_node(*addr)?,
                    };

                    get_helper(nodestore, child, key)
                }
            }
        }
    }
}

#[derive(Debug)]
pub struct Merkle<T: NodeReader> {
    nodestore: T,
}

impl<T: NodeReader> Merkle<T> {
    pub fn root(&self) -> Option<(LinearAddress, TrieHash)> {
        // TODO the nodestore should have the hash already
        let root_addr = self.nodestore.root_address()?;
        let root = self
            .read_node(root_addr)
            .expect("TODO don't use expect here");
        let root_hash = hash_node(&root, &Path::new());
        Some((root_addr, root_hash))
    }

    pub(crate) fn read_node(&self, addr: LinearAddress) -> Result<Arc<Node>, MerkleError> {
        self.nodestore.read_node(addr)
    }

    /// Returns a proof that the given key has a certain value,
    /// or that the key isn't in the trie.
    pub fn prove(&self, key: &[u8]) -> Result<Proof, MerkleError> {
        let Some(root_addr) = self.root_address() else {
            return Err(MerkleError::Empty);
        };

        // Get the path to the key
        let path_iter = self.path_iter(key)?;
        let mut proof = Vec::new();
        for node in path_iter {
            let node = node?;
            proof.push(ProofNode::from(node));
        }

        if proof.is_empty() {
            // No nodes, even the root, are before `key`.
            // The root alone proves the non-existence of `key`.
            let root = self.read_node(root_addr)?;

            // TODO reduce duplicate code with ProofNode::from<PathIterItem>
            let mut child_hashes: [Option<TrieHash>; BranchNode::MAX_CHILDREN] = Default::default();
            if let Some(branch) = root.as_branch() {
                // TODO danlaine: can we avoid indexing?
                #[allow(clippy::indexing_slicing)]
                for (i, hash) in branch.children_iter() {
                    child_hashes[i] = Some(hash.clone());
                }
            }

            proof.push(ProofNode {
                key: root.partial_path().bytes(),
                value_digest: root
                    .value()
                    .map(|value| ValueDigest::Value(value.to_vec().into_boxed_slice())),
                child_hashes,
            })
        }

        Ok(Proof(proof.into_boxed_slice()))
    }

<<<<<<< HEAD
    pub fn get(&self, key: &[u8]) -> Result<Option<Box<[u8]>>, MerkleError> {
        let path_iter = self.path_iter(key)?;

        let Some(last_node) = path_iter.last() else {
            return Ok(None);
        };

        let last_node = last_node?;

        if last_node
            .key_nibbles
            .iter()
            .copied()
            .eq(NibblesIterator::new(key))
        {
            match &*last_node.node {
                Node::Branch(branch) => Ok(branch.value.clone()),
                Node::Leaf(leaf) => Ok(Some(leaf.value.clone())),
            }
        } else {
            Ok(None)
        }
    }

    pub fn verify_proof(
=======
    pub fn verify_proof<N: AsRef<[u8]> + Send>(
>>>>>>> 72ad776c
        &self,
        _key: &[u8],
        _proof: &Proof,
    ) -> Result<Option<Vec<u8>>, MerkleError> {
        todo!()
    }

    pub fn verify_range_proof<V: AsRef<[u8]>>(
        &self,
        _proof: &Proof,
        _first_key: &[u8],
        _last_key: &[u8],
        _keys: Vec<&[u8]>,
        _vals: Vec<V>,
    ) -> Result<bool, ProofError> {
        todo!()
    }

    // TODO danlaine: can we use the LinearAddress of the `root` instead?
    pub fn path_iter<'a>(&self, key: &'a [u8]) -> Result<PathIterator<'_, 'a, T>, MerkleError> {
        PathIterator::new(self, key)
    }

    pub(crate) fn _key_value_iter(&self) -> MerkleKeyValueStream<'_, T> {
        MerkleKeyValueStream::_new(self)
    }

    pub(crate) fn _key_value_iter_from_key(&self, key: Key) -> MerkleKeyValueStream<'_, T> {
        // TODO danlaine: change key to &[u8]
        MerkleKeyValueStream::_from_key(self, key)
    }

    pub(super) async fn _range_proof(
        &self,
        first_key: Option<&[u8]>,
        last_key: Option<&[u8]>,
        limit: Option<usize>,
    ) -> Result<Option<api::RangeProof<Vec<u8>, Vec<u8>>>, api::Error> {
        if let (Some(k1), Some(k2)) = (&first_key, &last_key) {
            if k1 > k2 {
                return Err(api::Error::InvalidRange {
                    first_key: k1.to_vec(),
                    last_key: k2.to_vec(),
                });
            }
        }

        // limit of 0 is always an empty RangeProof
        if limit == Some(0) {
            return Ok(None);
        }

        let mut stream = match first_key {
            // TODO: fix the call-site to force the caller to do the allocation
            Some(key) => self._key_value_iter_from_key(key.to_vec().into_boxed_slice()),
            None => self._key_value_iter(),
        };

        // fetch the first key from the stream
        let first_result = stream.next().await;

        // transpose the Option<Result<T, E>> to Result<Option<T>, E>
        // If this is an error, the ? operator will return it
        let Some((first_key, first_value)) = first_result.transpose()? else {
            // nothing returned, either the trie is empty or the key wasn't found
            return Ok(None);
        };

        let first_key_proof = self
            .prove(&first_key)
            .map_err(|e| api::Error::InternalError(Box::new(e)))?;
        let limit = limit.map(|old_limit| old_limit - 1);

        let mut middle = vec![(first_key.into_vec(), first_value)];

        // we stop streaming if either we hit the limit or the key returned was larger
        // than the largest key requested
        #[allow(clippy::unwrap_used)]
        middle.extend(
            stream
                .take(limit.unwrap_or(usize::MAX))
                .take_while(|kv_result| {
                    // no last key asked for, so keep going
                    let Some(last_key) = last_key else {
                        return ready(true);
                    };

                    // return the error if there was one
                    let Ok(kv) = kv_result else {
                        return ready(true);
                    };

                    // keep going if the key returned is less than the last key requested
                    ready(&*kv.0 <= last_key)
                })
                .map(|kv_result| kv_result.map(|(k, v)| (k.into_vec(), v)))
                .try_collect::<Vec<(Vec<u8>, Vec<u8>)>>()
                .await?,
        );

        // remove the last key from middle and do a proof on it
        let last_key_proof = match middle.last() {
            None => {
                return Ok(Some(api::RangeProof {
                    first_key_proof: first_key_proof.clone(),
                    middle: vec![],
                    last_key_proof: first_key_proof,
                }))
            }
            Some((last_key, _)) => self
                .prove(last_key)
                .map_err(|e| api::Error::InternalError(Box::new(e)))?,
        };

        Ok(Some(api::RangeProof {
            first_key_proof,
            middle,
            last_key_proof,
        }))
    }

    /// Returns the value mapped to by `key`.
    pub fn get(&self, key: &[u8]) -> Result<Option<Box<[u8]>>, MerkleError> {
        let Some((root_addr, _)) = self.root() else {
            return Ok(None);
        };
        let root = self.read_node(root_addr)?;

        let key = Path::from_nibbles_iterator(NibblesIterator::new(key));
        get_helper(&self.nodestore, &root, &key)
    }

    pub fn dump_node(
        &self,
        addr: LinearAddress,
        hash: Option<&TrieHash>,
        seen: &mut HashSet<LinearAddress>,
        writer: &mut dyn Write,
    ) -> Result<(), MerkleError> {
        write!(writer, "  {addr}[label=\"addr:{addr:?} hash:{hash:?}")?;

        match &*self.read_node(addr)? {
            Node::Branch(b) => {
                write_attributes!(writer, b, &b.value.clone().unwrap_or(Box::from([])));
                writeln!(writer, "\"]")?;
                for (childidx, child) in b.children.iter().enumerate() {
                    let (child_addr, child_hash) = match child {
                        Child::None => continue,
                        Child::Node(_) => continue, // TODO
                        Child::AddressWithHash(addr, hash) => (*addr, Some(hash)),
                    };

                    let inserted = seen.insert(child_addr);
                    if !inserted {
                        // We have already seen this child, which shouldn't happen.
                        // Indicate this with a red edge.
                        writeln!(
                            writer,
                            "  {addr} -> {child_addr}[label=\"{childidx} (dup)\" color=red]"
                        )?;
                    } else {
                        writeln!(writer, "  {addr} -> {child_addr}[label=\"{childidx}\"]")?;
                        self.dump_node(child_addr, child_hash, seen, writer)?;
                    }
                }
            }
            Node::Leaf(l) => {
                write_attributes!(writer, l, &l.value);
                writeln!(writer, "\" shape=rect]")?;
            }
        };
        Ok(())
    }

    pub fn dump(&self) -> Result<String, MerkleError> {
        let mut result = vec![];
        writeln!(result, "digraph Merkle {{")?;
        if let Some((root_addr, root_hash)) = self.root() {
            writeln!(result, " root -> {root_addr}")?;
            let mut seen = HashSet::new();
            self.dump_node(root_addr, Some(&root_hash), &mut seen, &mut result)?;
        }
        write!(result, "}}")?;

        Ok(String::from_utf8_lossy(&result).to_string())
    }
}

// impl<T: NodeWriter> ImmutableMerkle<T> {
//     pub fn write(&mut self) -> Result<(), MerkleError> {
//         for addr in self.deleted.iter() {
//             self.parent_state.delete_node(*addr)?;
//         }

//         match std::mem::take(&mut self.root) {
//             Root::Node(_) => {
//                 unreachable!("node should have been hashed. TODO make this impossible.")
//             }
//             Root::None => {
//                 self.parent_state.set_root(None)?;
//             }
//             Root::AddrWithHash(addr, hash) => {
//                 // Already written
//                 // Replace take above
//                 self.root = Root::AddrWithHash(addr, hash);
//             }
//             Root::HashedNode(node, hash) => {
//                 // Write the node and update the root
//                 let addr = self.write_helper(node)?;
//                 self.root = Root::AddrWithHash(addr, hash);
//             }
//         }
//         Ok(())
//     }

//     /// Writes `node` and its children recursively to `self.parent_state`.
//     /// This method replaces all of the in memory represetations of the nodes with
//     /// `Child::AddressWithHash` variants.
//     /// TODO we should have a NodeWithAddressAndHash variant to avoid this.
//     /// We should be able to write a node but keep ownership of it.
//     fn write_helper(&mut self, mut node: Node) -> Result<LinearAddress, MerkleError> {
//         match node {
//             Node::Leaf(_) => {}
//             Node::Branch(ref mut branch) => {
//                 for child in branch.children.iter_mut() {
//                     match std::mem::take(child) {
//                         Child::None => {}
//                         Child::AddressWithHash(_, _) => {} // already written
//                         Child::Node(_) => {
//                             unreachable!("node should have been hashed. TODO make this impossible.")
//                         }
//                         Child::HashedNode(child_node, child_hash) => {
//                             let child_addr = self.write_helper(child_node)?;
//                             let _ = std::mem::replace(
//                                 child,
//                                 Child::AddressWithHash(child_addr, child_hash),
//                             );
//                         }
//                     }
//                 }
//             }
//         }
//         self.parent_state.create_node(node)
//     }
// }

#[derive(Debug)]
pub struct MutableProposal<T: NodeWriter> {
    deleted: Vec<LinearAddress>,
    root: Option<Node>,
    nodestore: T,
}

impl<T: NodeWriter> MutableProposal<T> {
    /// Hashes the trie and returns it as its immutable variant.
    pub fn hash(mut self) -> Result<Merkle<impl NodeReader>, MerkleError> {
        for addr in self.deleted.iter() {
            self.nodestore.delete_node(*addr)?;
        }

        let Some(root) = std::mem::take(&mut self.root) else {
            self.nodestore.set_root(None)?;
            return Ok(Merkle {
                nodestore: self.nodestore,
            });
        };

        // TODO use hash
        let (root_addr, _root_hash) = self.hash_helper(root, &mut Path(Default::default()));

        self.nodestore.set_root(Some(root_addr))?;
        Ok(Merkle {
            nodestore: self.nodestore,
        })
    }

    /// Hashes `node`, which is at the given `path_prefix`, and its children recursively.
    /// Returns the hashed node and its hash.
    fn hash_helper(&mut self, mut node: Node, path_prefix: &mut Path) -> (LinearAddress, TrieHash) {
        match node {
            Node::Branch(ref mut b) => {
                for (nibble, child) in b.children.iter_mut().enumerate() {
                    // Take child from b.children
                    let Child::Node(child_node) = std::mem::take(child) else {
                        // There is no child or we already know its hash.
                        continue;
                    };

                    // Hash this child and update
                    let original_length = path_prefix.len();
                    path_prefix
                        .0
                        .extend(b.partial_path.0.iter().copied().chain(once(nibble as u8)));

                    let (child_addr, child_hash) = self.hash_helper(child_node, path_prefix);
                    *child = Child::AddressWithHash(child_addr, child_hash);
                    path_prefix.0.truncate(original_length);
                }
            }
            Node::Leaf(_) => {}
        }

        let hash = hash_node(&node, path_prefix);
        let addr = self.nodestore.create_node(node).expect("TODO handle error");
        (addr, hash)
    }
}

/// Returns a new merkle using the given [NodeStore].
/// If the nodestore has a root address, the root node is read and used as the root.
/// Otherwise, the root is set to None (i.e. this trie is empty).
pub fn new<T: NodeWriter>(nodestore: T) -> Result<MutableProposal<T>, MerkleError> {
    let Some(root_addr) = nodestore.root_address() else {
        return Ok(MutableProposal {
            deleted: Default::default(),
            root: None,
            nodestore,
        });
    };

    let root = nodestore.read_node(root_addr)?;
    let root = (*root).clone();

    Ok(MutableProposal {
        deleted: vec![root_addr],
        root: Some(root),
        nodestore,
    })
}

impl<T: NodeWriter> MutableProposal<T> {
    pub const fn root(&self) -> &Option<Node> {
        &self.root
    }

    pub fn get(&self, key: &[u8]) -> Result<Option<Box<[u8]>>, MerkleError> {
        let Some(root) = &self.root else {
            return Ok(None);
        };

        let key = Path::from_nibbles_iterator(NibblesIterator::new(key));
        get_helper(&self.nodestore, root, &key)
    }

    /// Map `key` to `value` in the trie.
    pub fn insert(&mut self, key: &[u8], value: Box<[u8]>) -> Result<(), MerkleError> {
        let key = Path::from_nibbles_iterator(NibblesIterator::new(key));

        let Some(root) = std::mem::take(&mut self.root) else {
            // The trie is empty. Create a new leaf node with `value` and set
            // it as the root.
            let root = Node::Leaf(LeafNode {
                partial_path: key,
                value,
            });
            self.root = root.into();
            return Ok(());
        };

        let root = self.insert_helper(root, key.as_ref(), value)?;
        self.root = root.into();
        Ok(())
    }

    /// Map `key` to `value` into the subtrie rooted at `node`.
    /// Returns the new root of the subtrie.
    pub fn insert_helper(
        &mut self,
        mut node: Node,
        key: &[u8],
        value: Box<[u8]>,
    ) -> Result<Node, MerkleError> {
        // 4 possibilities for the position of the `key` relative to `node`:
        // 1. The node is at `key`
        // 2. The key is above the node (i.e. its ancestor)
        // 3. The key is below the node (i.e. its descendant)
        // 4. Neither is an ancestor of the other
        let path_overlap = PrefixOverlap::from(key, node.partial_path().as_ref());

        let unique_key = path_overlap.unique_a;
        let unique_node = path_overlap.unique_b;

        match (
            unique_key
                .split_first()
                .map(|(index, path)| (*index, path.into())),
            unique_node
                .split_first()
                .map(|(index, path)| (*index, path.into())),
        ) {
            (None, None) => {
                // 1. The node is at `key`
                node.update_value(value);
                Ok(node)
            }
            (None, Some((child_index, partial_path))) => {
                // 2. The key is above the node (i.e. its ancestor)
                // Make a new branch node and insert the current node as a child.
                //    ...                ...
                //     |     -->          |
                //    node               key
                //                        |
                //                       node
                let mut branch = BranchNode {
                    partial_path: path_overlap.shared.into(),
                    value: Some(value),
                    children: Default::default(),
                };

                // Shorten the node's partial path since it has a new parent.
                node.update_partial_path(partial_path);
                branch.update_child(child_index, Child::Node(node));

                Ok(Node::Branch(Box::new(branch)))
            }
            (Some((child_index, partial_path)), None) => {
                // 3. The key is below the node (i.e. its descendant)
                //    ...                         ...
                //     |                           |
                //    node         -->            node
                //     |                           |
                //    ... (key may be below)       ... (key is below)
                match node {
                    Node::Branch(ref mut branch) => {
                        #[allow(clippy::indexing_slicing)]
                        let child = match std::mem::take(&mut branch.children[child_index as usize])
                        {
                            Child::None => {
                                // There is no child at this index.
                                // Create a new leaf and put it here.
                                let new_leaf = Node::Leaf(LeafNode {
                                    value,
                                    partial_path,
                                });
                                branch.update_child(child_index, Child::Node(new_leaf));
                                return Ok(node);
                            }
                            Child::Node(child) => child,
                            Child::AddressWithHash(addr, _) => {
                                let node = self.nodestore.read_node(addr)?;
                                self.deleted.push(addr);
                                (*node).clone()
                            }
                        };

                        let child = self.insert_helper(child, partial_path.as_ref(), value)?;
                        branch.update_child(child_index, Child::Node(child));
                        Ok(node)
                    }
                    Node::Leaf(ref mut leaf) => {
                        // Turn this node into a branch node and put a new leaf as a child.
                        let mut branch = BranchNode {
                            partial_path: std::mem::replace(&mut leaf.partial_path, Path::new()),
                            value: Some(std::mem::take(&mut leaf.value)),
                            children: Default::default(),
                        };

                        let new_leaf = Node::Leaf(LeafNode {
                            value,
                            partial_path,
                        });

                        branch.update_child(child_index, Child::Node(new_leaf));

                        Ok(Node::Branch(Box::new(branch)))
                    }
                }
            }
            (Some((key_index, key_partial_path)), Some((node_index, node_partial_path))) => {
                // 4. Neither is an ancestor of the other
                //    ...                         ...
                //     |                           |
                //    node         -->            branch
                //     |                           |    \
                //                               node   key
                // Make a branch node that has both the current node and a new leaf node as children.
                let mut branch = BranchNode {
                    partial_path: path_overlap.shared.into(),
                    value: None,
                    children: Default::default(),
                };

                node.update_partial_path(node_partial_path);
                branch.update_child(node_index, Child::Node(node));

                let new_leaf = Node::Leaf(LeafNode {
                    value,
                    partial_path: key_partial_path,
                });
                branch.update_child(key_index, Child::Node(new_leaf));

                Ok(Node::Branch(Box::new(branch)))
            }
        }
    }

    /// Removes the value associated with the given `key`.
    /// Returns the value that was removed, if any.
    /// Otherwise returns `None`.
    pub fn remove(&mut self, key: &[u8]) -> Result<Option<Box<[u8]>>, MerkleError> {
        let key = Path::from_nibbles_iterator(NibblesIterator::new(key));

        let Some(root) = std::mem::take(&mut self.root) else {
            // The trie is empty. There is nothing to remove.
            return Ok(None);
        };

        let (root, removed_value) = self.remove_helper(root, &key)?;
        self.root = root;
        Ok(removed_value)
    }

    /// Removes the value associated with the given `key` from the subtrie rooted at `node`.
    /// Returns the new root of the subtrie and the value that was removed, if any.
    #[allow(clippy::type_complexity)]
    fn remove_helper(
        &mut self,
        mut node: Node,
        key: &[u8],
    ) -> Result<(Option<Node>, Option<Box<[u8]>>), MerkleError> {
        // 4 possibilities for the position of the `key` relative to `node`:
        // 1. The node is at `key`
        // 2. The key is above the node (i.e. its ancestor)
        // 3. The key is below the node (i.e. its descendant)
        // 4. Neither is an ancestor of the other
        let path_overlap = PrefixOverlap::from(key, node.partial_path().as_ref());

        let unique_key = path_overlap.unique_a;
        let unique_node = path_overlap.unique_b;

        match (
            unique_key
                .split_first()
                .map(|(index, path)| (*index, Path::from(path))),
            unique_node.split_first(),
        ) {
            (_, Some(_)) => {
                // Case (2) or (4)
                Ok((Some(node), None))
            }
            (None, None) => {
                // 1. The node is at `key`
                match &mut node {
                    Node::Branch(branch) => {
                        let Some(removed_value) = branch.value.take() else {
                            // The branch has no value. Return the node as is.
                            return Ok((Some(node), None));
                        };

                        // This branch node has a value.
                        // If it has multiple children, return the node as is.
                        // Otherwise, its only child becomes the root of this subtrie.
                        let mut children_iter = branch
                            .children
                            .iter_mut()
                            .enumerate()
                            .filter(|(_, child)| !matches!(child, Child::None));

                        let (child_index, child) = children_iter
                            .next()
                            .expect("branch node must have children");

                        if children_iter.next().is_some() {
                            // The branch has more than 1 child so it can't be removed.
                            Ok((Some(node), Some(removed_value)))
                        } else {
                            // The branch's only child becomes the root of this subtrie.
                            let mut child = match child {
                                Child::None => unreachable!(),
                                Child::Node(child_node) => std::mem::replace(
                                    child_node,
                                    Node::Leaf(LeafNode {
                                        value: Box::from([]),
                                        partial_path: Path::new(),
                                    }),
                                ),
                                Child::AddressWithHash(addr, _) => {
                                    let node = self.nodestore.read_node(*addr)?;
                                    self.deleted.push(*addr);
                                    (*node).clone()
                                }
                            };

                            // The child's partial path is the concatenation of its (now removed) parent,
                            // its (former) child index, and its partial path.
                            match child {
                                Node::Branch(ref mut child_branch) => {
                                    let partial_path = Path::from_nibbles_iterator(
                                        branch
                                            .partial_path
                                            .iter()
                                            .copied()
                                            .chain(once(child_index as u8))
                                            .chain(child_branch.partial_path.iter().copied()),
                                    );
                                    child_branch.partial_path = partial_path;
                                }
                                Node::Leaf(ref mut leaf) => {
                                    let partial_path = Path::from_nibbles_iterator(
                                        branch
                                            .partial_path
                                            .iter()
                                            .copied()
                                            .chain(once(child_index as u8))
                                            .chain(leaf.partial_path.iter().copied()),
                                    );
                                    leaf.partial_path = partial_path;
                                }
                            }

                            let node_partial_path =
                                std::mem::replace(&mut branch.partial_path, Path::new());

                            let partial_path = Path::from_nibbles_iterator(
                                branch
                                    .partial_path
                                    .iter()
                                    .chain(once(&(child_index as u8)))
                                    .chain(node_partial_path.iter())
                                    .copied(),
                            );

                            node.update_partial_path(partial_path);

                            Ok((Some(child), Some(removed_value)))
                        }
                    }
                    Node::Leaf(leaf) => {
                        let removed_value = std::mem::take(&mut leaf.value);
                        Ok((None, Some(removed_value)))
                    }
                }
            }
            (Some((child_index, child_partial_path)), None) => {
                // 3. The key is below the node (i.e. its descendant)
                match node {
                    Node::Leaf(ref mut leaf) => Ok((None, Some(std::mem::take(&mut leaf.value)))),
                    Node::Branch(ref mut branch) => {
                        #[allow(clippy::indexing_slicing)]
                        let child = match std::mem::take(&mut branch.children[child_index as usize])
                        {
                            Child::None => {
                                return Ok((Some(node), None));
                            }
                            Child::Node(node) => node,
                            Child::AddressWithHash(addr, _) => {
                                let node = self.nodestore.read_node(addr)?;
                                self.deleted.push(addr);
                                (*node).clone()
                            }
                        };

                        let (child, removed_value) =
                            self.remove_helper(child, child_partial_path.as_ref())?;

                        if let Some(child) = child {
                            branch.update_child(child_index, Child::Node(child));
                        } else {
                            branch.update_child(child_index, Child::None);
                        }

                        let mut children_iter = branch
                            .children
                            .iter_mut()
                            .enumerate()
                            .filter(|(_, child)| !matches!(child, Child::None));

                        let Some((child_index, child)) = children_iter.next() else {
                            // The branch has no children. Turn it into a leaf.
                            let leaf = Node::Leaf(LeafNode {
                                    value: branch.value.take().expect(
                                        "branch node must have a value if it previously had only 1 child",
                                    ),
                                    partial_path: branch.partial_path.clone(), // TODO remove clone
                                });
                            return Ok((Some(leaf), removed_value));
                        };

                        if children_iter.next().is_some() {
                            // The branch has more than 1 child. Return the branch.
                            return Ok((Some(node), removed_value));
                        }

                        // The branch has only 1 child. Remove the branch and return the child.
                        let mut child = match child {
                            Child::None => unreachable!(),
                            Child::Node(child_node) => std::mem::replace(
                                child_node,
                                Node::Leaf(LeafNode {
                                    value: Box::from([]),
                                    partial_path: Path::new(),
                                }),
                            ),
                            Child::AddressWithHash(addr, _) => {
                                let node = self.nodestore.read_node(*addr)?;
                                self.deleted.push(*addr);
                                (*node).clone()
                            }
                        };

                        // The child's partial path is the concatenation of its (now removed) parent,
                        // its (former) child index, and its partial path.
                        let branch_partial_path =
                            std::mem::replace(&mut branch.partial_path, Path::new());

                        let child_partial_path = Path::from_nibbles_iterator(
                            branch_partial_path
                                .iter()
                                .chain(once(&(child_index as u8)))
                                .chain(child.partial_path().iter())
                                .copied(),
                        );
                        child.update_partial_path(child_partial_path);

                        Ok((Some(child), removed_value))
                    }
                }
            }
        }
    }
}

/// Returns an iterator where each element is the result of combining
/// 2 nibbles of `nibbles`. If `nibbles` is odd length, panics in
/// debug mode and drops the final nibble in release mode.
pub fn nibbles_to_bytes_iter(nibbles: &[u8]) -> impl Iterator<Item = u8> + '_ {
    debug_assert_eq!(nibbles.len() & 1, 0);
    #[allow(clippy::indexing_slicing)]
    nibbles.chunks_exact(2).map(|p| (p[0] << 4) | p[1])
}

/// The [`PrefixOverlap`] type represents the _shared_ and _unique_ parts of two potentially overlapping slices.
/// As the type-name implies, the `shared` property only constitues a shared *prefix*.
/// The `unique_*` properties, [`unique_a`][`PrefixOverlap::unique_a`] and [`unique_b`][`PrefixOverlap::unique_b`]
/// are set based on the argument order passed into the [`from`][`PrefixOverlap::from`] constructor.
#[derive(Debug)]
struct PrefixOverlap<'a, T> {
    shared: &'a [T],
    unique_a: &'a [T],
    unique_b: &'a [T],
}

impl<'a, T: PartialEq> PrefixOverlap<'a, T> {
    fn from(a: &'a [T], b: &'a [T]) -> Self {
        let split_index = a
            .iter()
            .zip(b)
            .position(|(a, b)| *a != *b)
            .unwrap_or_else(|| std::cmp::min(a.len(), b.len()));

        let (shared, unique_a) = a.split_at(split_index);
        let unique_b = b.get(split_index..).expect("");

        Self {
            shared,
            unique_a,
            unique_b,
        }
    }
}

#[cfg(test)]
#[allow(clippy::indexing_slicing, clippy::unwrap_used)]
mod tests {
    use super::*;
    use rand::{rngs::StdRng, thread_rng, Rng, SeedableRng};
    use storage::MemStore;
    use test_case::test_case;

    // Returns n random key-value pairs.
    fn generate_random_kvs(seed: u64, n: usize) -> Vec<(Vec<u8>, Vec<u8>)> {
        eprintln!("Used seed: {}", seed);

        let mut rng = StdRng::seed_from_u64(seed);

        let mut kvs: Vec<(Vec<u8>, Vec<u8>)> = Vec::new();
        for _ in 0..n {
            let key_len = rng.gen_range(1..=4096);
            let key: Vec<u8> = (0..key_len).map(|_| rng.gen()).collect();

            let val_len = rng.gen_range(1..=4096);
            let val: Vec<u8> = (0..val_len).map(|_| rng.gen()).collect();

            kvs.push((key, val));
        }

        kvs
    }

    #[test]
    fn test_get_regression() {
        let mut merkle = create_in_memory_merkle();

        merkle.insert(&[0], Box::new([0])).unwrap();
        assert_eq!(merkle.get(&[0]).unwrap(), Some(Box::from([0])));

        merkle.insert(&[1], Box::new([1])).unwrap();
        assert_eq!(merkle.get(&[1]).unwrap(), Some(Box::from([1])));

        merkle.insert(&[2], Box::new([2])).unwrap();
        assert_eq!(merkle.get(&[2]).unwrap(), Some(Box::from([2])));

        let merkle = merkle.hash().unwrap();

        assert_eq!(merkle.get(&[0]).unwrap(), Some(Box::from([0])));
        assert_eq!(merkle.get(&[1]).unwrap(), Some(Box::from([1])));
        assert_eq!(merkle.get(&[2]).unwrap(), Some(Box::from([2])));

        for result in merkle.path_iter(&[2]).unwrap() {
            result.unwrap();
        }
    }

    #[test]
    fn insert_one() {
        let mut merkle = create_in_memory_merkle();
        merkle.insert(b"abc", Box::new([])).unwrap()
    }

    fn create_in_memory_merkle() -> MutableProposal<NodeStore<MemStore>> {
        let nodestore = NodeStore::initialize(MemStore::new(vec![])).unwrap();
        new(nodestore).unwrap()
    }

    // use super::*;
    // use test_case::test_case;

    //     fn branch(path: &[u8], value: &[u8], encoded_child: Option<Vec<u8>>) -> Node {
    //         let (path, value) = (path.to_vec(), value.to_vec());
    //         let path = Nibbles::<0>::new(&path);
    //         let path = Path(path.into_iter().collect());

    //         let children = Default::default();
    //         let value = if value.is_empty() { None } else { Some(value) };
    //         let mut children_encoded = <[Option<Vec<u8>>; BranchNode::MAX_CHILDREN]>::default();

    //         if let Some(child) = encoded_child {
    //             children_encoded[0] = Some(child);
    //         }

    //         Node::from_branch(BranchNode {
    //             partial_path: path,
    //             children,
    //             value,
    //             children_encoded,
    //         })
    //     }

    //     fn branch_without_value(path: &[u8], encoded_child: Option<Vec<u8>>) -> Node {
    //         let path = path.to_vec();
    //         let path = Nibbles::<0>::new(&path);
    //         let path = Path(path.into_iter().collect());

    //         let children = Default::default();
    //         // TODO: Properly test empty value
    //         let value = None;
    //         let mut children_encoded = <[Option<Vec<u8>>; BranchNode::MAX_CHILDREN]>::default();

    //         if let Some(child) = encoded_child {
    //             children_encoded[0] = Some(child);
    //         }

    //         Node::from_branch(BranchNode {
    //             partial_path: path,
    //             children,
    //             value,
    //             children_encoded,
    //         })
    //     }

    //     #[test_case(leaf(Vec::new(), Vec::new()) ; "empty leaf encoding")]
    //     #[test_case(leaf(vec![1, 2, 3], vec![4, 5]) ; "leaf encoding")]
    //     #[test_case(branch(b"", b"value", vec![1, 2, 3].into()) ; "branch with chd")]
    //     #[test_case(branch(b"", b"value", None); "branch without chd")]
    //     #[test_case(branch_without_value(b"", None); "branch without value and chd")]
    //     #[test_case(branch(b"", b"", None); "branch without path value or children")]
    //     #[test_case(branch(b"", b"value", None) ; "branch with value")]
    //     #[test_case(branch(&[2], b"", None); "branch with path")]
    //     #[test_case(branch(b"", b"", vec![1, 2, 3].into()); "branch with children")]
    //     #[test_case(branch(&[2], b"value", None); "branch with path and value")]
    //     #[test_case(branch(b"", b"value", vec![1, 2, 3].into()); "branch with value and children")]
    //     #[test_case(branch(&[2], b"", vec![1, 2, 3].into()); "branch with path and children")]
    //     #[test_case(branch(&[2], b"value", vec![1, 2, 3].into()); "branch with path value and children")]
    //     fn encode(node: Node) {
    //         let merkle = create_in_memory_merkle();

    //         let node_ref = merkle.put_node(node).unwrap();
    //         let encoded = node_ref.get_encoded(&merkle.store);
    //         let new_node = Node::from(NodeType::decode(encoded).unwrap());
    //         let new_node_encoded = new_node.get_encoded(&merkle.store);

    //         assert_eq!(encoded, new_node_encoded);
    //     }

    //     #[test_case(Bincode::new(), leaf(vec![], vec![4, 5]) ; "leaf without partial path encoding with Bincode")]
    //     #[test_case(Bincode::new(), leaf(vec![1, 2, 3], vec![4, 5]) ; "leaf with partial path encoding with Bincode")]
    //     #[test_case(Bincode::new(), branch(b"abcd", b"value", vec![1, 2, 3].into()) ; "branch with partial path and value with Bincode")]
    //     #[test_case(Bincode::new(), branch(b"abcd", &[], vec![1, 2, 3].into()) ; "branch with partial path and no value with Bincode")]
    //     #[test_case(Bincode::new(), branch(b"", &[1,3,3,7], vec![1, 2, 3].into()) ; "branch with no partial path and value with Bincode")]
    //     #[test_case(PlainCodec::new(), leaf(Vec::new(), vec![4, 5]) ; "leaf without partial path encoding with PlainCodec")]
    //     #[test_case(PlainCodec::new(), leaf(vec![1, 2, 3], vec![4, 5]) ; "leaf with partial path encoding with PlainCodec")]
    //     #[test_case(PlainCodec::new(), branch(b"abcd", b"value", vec![1, 2, 3].into()) ; "branch with partial path and value with PlainCodec")]
    //     #[test_case(PlainCodec::new(), branch(b"abcd", &[], vec![1, 2, 3].into()) ; "branch with partial path and no value with PlainCodec")]
    //     #[test_case(PlainCodec::new(), branch(b"", &[1,3,3,7], vec![1, 2, 3].into()) ; "branch with no partial path and value with PlainCodec")]
    //     fn node_encode_decode<T>(_codec: T, node: Node)
    //     where
    //         T: BinarySerde,
    //         for<'de> EncodedNode<T>: serde::Serialize + serde::Deserialize<'de>,
    //     {
    //         let merkle = create_generic_test_merkle::<T>();
    //         let node_ref = merkle.put_node(node.clone()).unwrap();

    //         let encoded = merkle.encode(node_ref.inner()).unwrap();
    //         let new_node = Node::from(merkle.decode(encoded.as_ref()).unwrap());

    //         assert_eq!(node, new_node);
    //     }

    #[test]
    fn test_insert_and_get() {
        let mut merkle = create_in_memory_merkle();

        // insert values
        for key_val in u8::MIN..=u8::MAX {
            let key = vec![key_val];
            let val = Box::new([key_val]);

            merkle.insert(&key, val.clone()).unwrap();

            let fetched_val = merkle.get(&key).unwrap();

            // make sure the value was inserted
            assert_eq!(fetched_val.as_deref(), val.as_slice().into());
        }

        // make sure none of the previous values were forgotten after initial insert
        for key_val in u8::MIN..=u8::MAX {
            let key = vec![key_val];
            let val = vec![key_val];

            let fetched_val = merkle.get(&key).unwrap();

            assert_eq!(fetched_val.as_deref(), val.as_slice().into());
        }
    }

    #[test]
    fn remove_root() {
        let key0 = vec![0];
        let val0 = [0];
        let key1 = vec![0, 1];
        let val1 = [0, 1];
        let key2 = vec![0, 1, 2];
        let val2 = [0, 1, 2];
        let key3 = vec![0, 1, 15];
        let val3 = [0, 1, 15];

        let mut merkle = create_in_memory_merkle();

        merkle.insert(&key0, Box::from(val0)).unwrap();
        merkle.insert(&key1, Box::from(val1)).unwrap();
        merkle.insert(&key2, Box::from(val2)).unwrap();
        merkle.insert(&key3, Box::from(val3)).unwrap();
        // Trie is:
        //   key0
        //    |
        //   key1
        //  /    \
        // key2  key3

        // Test removal of root when it's a branch with 1 branch child
        let removed_val = merkle.remove(&key0).unwrap();
        assert_eq!(removed_val, Some(Box::from(val0)));
        assert!(merkle.get(&key0).unwrap().is_none());
        // Removing an already removed key is a no-op
        assert!(merkle.remove(&key0).unwrap().is_none());

        // Trie is:
        //   key1
        //  /    \
        // key2  key3
        // Test removal of root when it's a branch with multiple children
        assert_eq!(merkle.remove(&key1).unwrap(), Some(Box::from(val1)));
        assert!(merkle.get(&key1).unwrap().is_none());
        assert!(merkle.remove(&key1).unwrap().is_none());

        // Trie is:
        //   key1 (now has no value)
        //  /    \
        // key2  key3
        let removed_val = merkle.remove(&key2).unwrap();
        assert_eq!(removed_val, Some(Box::from(val2)));
        assert!(merkle.get(&key2).unwrap().is_none());
        assert!(merkle.remove(&key2).unwrap().is_none());

        // Trie is:
        // key3
        let removed_val = merkle.remove(&key3).unwrap();
        assert_eq!(removed_val, Some(Box::from(val3)));
        assert!(merkle.get(&key3).unwrap().is_none());
        assert!(merkle.remove(&key3).unwrap().is_none());

        assert!(merkle.root().is_none());
    }

    #[test]
    fn remove_many() {
        let mut merkle = create_in_memory_merkle();

        // insert key-value pairs
        for key_val in u8::MIN..=u8::MAX {
            let key = [key_val];
            let val = [key_val];

            merkle.insert(&key, Box::new(val)).unwrap();
            let got = merkle.get(&key).unwrap().unwrap();
            assert_eq!(&*got, val);
        }

        // remove key-value pairs
        for key_val in u8::MIN..=u8::MAX {
            let key = [key_val];
            let val = [key_val];

            let got = merkle.remove(&key).unwrap().unwrap();
            assert_eq!(&*got, val);

            // Removing an already removed key is a no-op
            assert!(merkle.remove(&key).unwrap().is_none());

            let got = merkle.get(&key).unwrap();
            assert!(got.is_none());
        }
        assert!(merkle.root().is_none());
    }

    #[test]
    fn get_empty_proof() {
        let merkle = create_in_memory_merkle();
        let proof = merkle.prove(b"any-key");
        assert!(matches!(proof.unwrap_err(), MerkleError::Empty));
    }

    #[test]
    fn single_key_proof() {
        let mut merkle = create_in_memory_merkle();

        let seed = std::env::var("FIREWOOD_TEST_SEED")
            .ok()
            .map_or_else(
                || None,
                |s| Some(str::parse(&s).expect("couldn't parse FIREWOOD_TEST_SEED; must be a u64")),
            )
            .unwrap_or_else(|| thread_rng().gen());

        const TEST_SIZE: usize = 1;

        let kvs = generate_random_kvs(seed, TEST_SIZE);

        for (key, val) in &kvs {
            merkle.insert(key, val.clone().into_boxed_slice()).unwrap();
        }

        let merkle = merkle.freeze().unwrap();

        let root_hash = merkle.root_hash().unwrap();

        for (key, value) in kvs {
            let proof = merkle.prove(&key).unwrap();

            proof
                .verify(key.clone(), Some(value.clone()), root_hash)
                .unwrap();

            {
                // Test that the proof is invalid when the value is different
                let mut value = value.clone();
                value[0] = value[0].wrapping_add(1);
                assert!(proof.verify(key.clone(), Some(value), root_hash).is_err());
            }

            {
                // Test that the proof is invalid when the hash is different
                assert!(proof
                    .verify(key, Some(value), &TrieHash::default())
                    .is_err());
            }
        }
    }

    //     #[tokio::test]
    //     async fn empty_range_proof() {
    //         let merkle = create_in_memory_merkle();
    //         let root_addr = merkle.init_sentinel().unwrap();

    //         assert!(merkle
    //             .range_proof::<&[u8]>(root_addr, None, None, None)
    //             .await
    //             .unwrap()
    //             .is_none());
    //     }

    //     #[tokio::test]
    //     async fn range_proof_invalid_bounds() {
    //         let merkle = create_in_memory_merkle();
    //         let root_addr = merkle.init_sentinel().unwrap();
    //         let start_key = &[0x01];
    //         let end_key = &[0x00];

    //         match merkle
    //             .range_proof::<&[u8]>(root_addr, Some(start_key), Some(end_key), Some(1))
    //             .await
    //         {
    //             Err(api::Error::InvalidRange {
    //                 first_key,
    //                 last_key,
    //             }) if first_key == start_key && last_key == end_key => (),
    //             Err(api::Error::InvalidRange { .. }) => panic!("wrong bounds on InvalidRange error"),
    //             _ => panic!("expected InvalidRange error"),
    //         }
    //     }

    //     #[tokio::test]
    //     async fn full_range_proof() {
    //         let mut merkle = create_in_memory_merkle();
    //         let root_addr = merkle.init_sentinel().unwrap();
    //         // insert values
    //         for key_val in u8::MIN..=u8::MAX {
    //             let key = &[key_val];
    //             let val = &[key_val];

    //             merkle.insert(key, val.to_vec(), root_addr).unwrap();
    //         }
    //         merkle.flush_dirty();

    //         let rangeproof = merkle
    //             .range_proof::<&[u8]>(root_addr, None, None, None)
    //             .await
    //             .unwrap()
    //             .unwrap();
    //         assert_eq!(rangeproof.middle.len(), u8::MAX as usize + 1);
    //         assert_ne!(rangeproof.first_key_proof.0, rangeproof.last_key_proof.0);
    //         let left_proof = merkle.prove([u8::MIN], root_addr).unwrap();
    //         let right_proof = merkle.prove([u8::MAX], root_addr).unwrap();
    //         assert_eq!(rangeproof.first_key_proof.0, left_proof.0);
    //         assert_eq!(rangeproof.last_key_proof.0, right_proof.0);
    //     }

    //     #[tokio::test]
    //     async fn single_value_range_proof() {
    //         const RANDOM_KEY: u8 = 42;

    //         let mut merkle = create_in_memory_merkle();
    //         let root_addr = merkle.init_sentinel().unwrap();
    //         // insert values
    //         for key_val in u8::MIN..=u8::MAX {
    //             let key = &[key_val];
    //             let val = &[key_val];

    //             merkle.insert(key, val.to_vec(), root_addr).unwrap();
    //         }
    //         merkle.flush_dirty();

    //         let rangeproof = merkle
    //             .range_proof(root_addr, Some([RANDOM_KEY]), None, Some(1))
    //             .await
    //             .unwrap()
    //             .unwrap();
    //         assert_eq!(rangeproof.first_key_proof.0, rangeproof.last_key_proof.0);
    //         assert_eq!(rangeproof.middle.len(), 1);
    //     }

    //     #[test]
    //     fn shared_path_proof() {
    //         let mut merkle = create_in_memory_merkle();
    //         let root_addr = merkle.init_sentinel().unwrap();

    //         let key1 = b"key1";
    //         let value1 = b"1";
    //         merkle.insert(key1, value1.to_vec(), root_addr).unwrap();

    //         let key2 = b"key2";
    //         let value2 = b"2";
    //         merkle.insert(key2, value2.to_vec(), root_addr).unwrap();

    //         let root_hash = merkle.root_hash(root_addr).unwrap();

    //         let verified = {
    //             let key = key1;
    //             let proof = merkle.prove(key, root_addr).unwrap();
    //             proof.verify(key, root_hash.0).unwrap()
    //         };

    //         assert_eq!(verified, Some(value1.to_vec()));

    //         let verified = {
    //             let key = key2;
    //             let proof = merkle.prove(key, root_addr).unwrap();
    //             proof.verify(key, root_hash.0).unwrap()
    //         };

    //         assert_eq!(verified, Some(value2.to_vec()));
    //     }

    //     // this was a specific failing case
    //     #[test]
    //     fn shared_path_on_insert() {
    //         type Bytes = &'static [u8];
    //         let pairs: Vec<(Bytes, Bytes)> = vec![
    //             (
    //                 &[1, 1, 46, 82, 67, 218],
    //                 &[23, 252, 128, 144, 235, 202, 124, 243],
    //             ),
    //             (
    //                 &[1, 0, 0, 1, 1, 0, 63, 80],
    //                 &[99, 82, 31, 213, 180, 196, 49, 242],
    //             ),
    //             (
    //                 &[0, 0, 0, 169, 176, 15],
    //                 &[105, 211, 176, 51, 231, 182, 74, 207],
    //             ),
    //             (
    //                 &[1, 0, 0, 0, 53, 57, 93],
    //                 &[234, 139, 214, 220, 172, 38, 168, 164],
    //             ),
    //         ];

    //         let mut merkle = create_in_memory_merkle();
    //         let root_addr = merkle.init_sentinel().unwrap();

    //         for (key, val) in &pairs {
    //             let val = val.to_vec();
    //             merkle.insert(key, val.clone(), root_addr).unwrap();

    //             let fetched_val = merkle.get(key, root_addr).unwrap();

    //             // make sure the value was inserted
    //             assert_eq!(fetched_val.as_deref(), val.as_slice().into());
    //         }

    //         for (key, val) in pairs {
    //             let fetched_val = merkle.get(key, root_addr).unwrap();

    //             // make sure the value was inserted
    //             assert_eq!(fetched_val.as_deref(), val.into());
    //         }
    //     }

    //     #[test]
    //     fn overwrite_leaf() {
    //         let key = vec![0x00];
    //         let val = vec![1];
    //         let overwrite = vec![2];

    //         let mut merkle = create_in_memory_merkle();
    //         let root_addr = merkle.init_sentinel().unwrap();

    //         merkle.insert(&key, val.clone(), root_addr).unwrap();

    //         assert_eq!(
    //             merkle.get(&key, root_addr).unwrap().as_deref(),
    //             Some(val.as_slice())
    //         );

    //         merkle
    //             .insert(&key, overwrite.clone(), root_addr)
    //             .unwrap();

    //         assert_eq!(
    //             merkle.get(&key, root_addr).unwrap().as_deref(),
    //             Some(overwrite.as_slice())
    //         );
    //     }

    #[test]
    fn test_insert_leaf_suffix() {
        // key_2 is a suffix of key, which is a leaf
        let key = vec![0xff];
        let val = [1];
        let key_2 = vec![0xff, 0x00];
        let val_2 = [2];

        let mut merkle = create_in_memory_merkle();

        merkle.insert(&key, Box::new(val)).unwrap();
        merkle.insert(&key_2, Box::new(val_2)).unwrap();

        let got = merkle.get(&key).unwrap().unwrap();

        assert_eq!(*got, val);

        let got = merkle.get(&key_2).unwrap().unwrap();
        assert_eq!(*got, val_2);
    }

    #[test]
    fn test_insert_leaf_prefix() {
        // key_2 is a prefix of key, which is a leaf
        let key = vec![0xff, 0x00];
        let val = [1];
        let key_2 = vec![0xff];
        let val_2 = [2];

        let mut merkle = create_in_memory_merkle();

        merkle.insert(&key, Box::new(val)).unwrap();
        merkle.insert(&key_2, Box::new(val_2)).unwrap();

        let got = merkle.get(&key).unwrap().unwrap();
        assert_eq!(*got, val);

        let got = merkle.get(&key_2).unwrap().unwrap();
        assert_eq!(*got, val_2);
    }

    #[test]
    fn test_insert_sibling_leaf() {
        // The node at key is a branch node with children key_2 and key_3.
        // TODO assert in this test that key is the parent of key_2 and key_3.
        // i.e. the node types are branch, leaf, leaf respectively.
        let key = vec![0xff];
        let val = [1];
        let key_2 = vec![0xff, 0x00];
        let val_2 = [2];
        let key_3 = vec![0xff, 0x0f];
        let val_3 = [3];

        let mut merkle = create_in_memory_merkle();

        merkle.insert(&key, Box::new(val)).unwrap();
        merkle.insert(&key_2, Box::new(val_2)).unwrap();
        merkle.insert(&key_3, Box::new(val_3)).unwrap();

        let got = merkle.get(&key).unwrap().unwrap();
        assert_eq!(*got, val);

        let got = merkle.get(&key_2).unwrap().unwrap();
        assert_eq!(*got, val_2);

        let got = merkle.get(&key_3).unwrap().unwrap();
        assert_eq!(*got, val_3);
    }

    #[test]
    fn test_insert_branch_as_branch_parent() {
        let key = vec![0xff, 0xf0];
        let val = [1];
        let key_2 = vec![0xff, 0xf0, 0x00];
        let val_2 = [2];
        let key_3 = vec![0xff];
        let val_3 = [3];

        let mut merkle = create_in_memory_merkle();

        merkle.insert(&key, Box::new(val)).unwrap();
        // key is a leaf

        merkle.insert(&key_2, Box::new(val_2)).unwrap();
        // key is branch with child key_2

        merkle.insert(&key_3, Box::new(val_3)).unwrap();
        // key_3 is a branch with child key
        // key is a branch with child key_3

        let got = merkle.get(&key).unwrap().unwrap();
        assert_eq!(&*got, val);

        let got = merkle.get(&key_2).unwrap().unwrap();
        assert_eq!(&*got, val_2);

        let got = merkle.get(&key_3).unwrap().unwrap();
        assert_eq!(&*got, val_3);
    }

    #[test]
    fn test_insert_overwrite_branch_value() {
        let key = vec![0xff];
        let val = [1];
        let key_2 = vec![0xff, 0x00];
        let val_2 = [2];
        let overwrite = [3];

        let mut merkle = create_in_memory_merkle();

        merkle.insert(&key, Box::new(val)).unwrap();
        merkle.insert(&key_2, Box::new(val_2)).unwrap();

        let got = merkle.get(&key).unwrap().unwrap();
        assert_eq!(*got, val);

        let got = merkle.get(&key_2).unwrap().unwrap();
        assert_eq!(*got, val_2);

        merkle.insert(&key, Box::new(overwrite)).unwrap();

        let got = merkle.get(&key).unwrap().unwrap();
        assert_eq!(*got, overwrite);

        let got = merkle.get(&key_2).unwrap().unwrap();
        assert_eq!(*got, val_2);
    }

    //     #[test]
    //     fn single_key_proof_with_one_node() {
    //         let mut merkle = create_in_memory_merkle();
    //         let root_addr = merkle.init_sentinel().unwrap();
    //         let key = b"key";
    //         let value = b"value";

    //         merkle.insert(key, value.to_vec(), root_addr).unwrap();
    //         let root_hash = merkle.root_hash(root_addr).unwrap();

    //         let proof = merkle.prove(key, root_addr).unwrap();

    //         let verified = proof.verify(key, root_hash.0).unwrap();

    //         assert_eq!(verified, Some(value.to_vec()));
    //     }

    //     #[test]
    //     fn two_key_proof_without_shared_path() {
    //         let mut merkle = create_in_memory_merkle();
    //         let root_addr = merkle.init_sentinel().unwrap();

    //         let key1 = &[0x00];
    //         let key2 = &[0xff];

    //         merkle.insert(key1, key1.to_vec(), root_addr).unwrap();
    //         merkle.insert(key2, key2.to_vec(), root_addr).unwrap();

    //         let root_hash = merkle.root_hash(root_addr).unwrap();

    //         let verified = {
    //             let proof = merkle.prove(key1, root_addr).unwrap();
    //             proof.verify(key1, root_hash.0).unwrap()
    //         };

    //         assert_eq!(verified.as_deref(), Some(key1.as_slice()));
    //     }

    fn merkle_build_test<K: AsRef<[u8]>, V: AsRef<[u8]>>(
        items: Vec<(K, V)>,
    ) -> Result<MutableProposal<NodeStore<MemStore>>, MerkleError> {
        let nodestore = NodeStore::initialize(MemStore::new(vec![]))?;
        let mut merkle = new(nodestore).unwrap();
        for (k, v) in items.iter() {
            merkle.insert(k.as_ref(), Box::from(v.as_ref()))?;
        }

        Ok(merkle)
    }

    #[test]
    fn test_root_hash_simple_insertions() -> Result<(), MerkleError> {
        let items = vec![
            ("do", "verb"),
            ("doe", "reindeer"),
            ("dog", "puppy"),
            ("doge", "coin"),
            ("horse", "stallion"),
            ("ddd", "ok"),
        ];
        let merkle = merkle_build_test(items).unwrap().hash().unwrap();

        merkle.dump().unwrap();
        Ok(())
    }

    #[test_case(vec![], None; "empty trie")]
    #[test_case(vec![(&[0],&[0])], Some("073615413d814b23383fc2c8d8af13abfffcb371b654b98dbf47dd74b1e4d1b9"); "root")]
    #[test_case(vec![(&[0,1],&[0,1])], Some("28e67ae4054c8cdf3506567aa43f122224fe65ef1ab3e7b7899f75448a69a6fd"); "root with partial path")]
    #[test_case(vec![(&[0],&[1;32])], Some("ba0283637f46fa807280b7d08013710af08dfdc236b9b22f9d66e60592d6c8a3"); "leaf value >= 32 bytes")]
    #[test_case(vec![(&[0],&[0]),(&[0,1],&[1;32])], Some("3edbf1fdd345db01e47655bcd0a9a456857c4093188cf35c5c89b8b0fb3de17e"); "branch value >= 32 bytes")]
    #[test_case(vec![(&[0],&[0]),(&[0,1],&[0,1])], Some("c3bdc20aff5cba30f81ffd7689e94e1dbeece4a08e27f0104262431604cf45c6"); "root with leaf child")]
    #[test_case(vec![(&[0],&[0]),(&[0,1],&[0,1]),(&[0,1,2],&[0,1,2])], Some("229011c50ad4d5c2f4efe02b8db54f361ad295c4eee2bf76ea4ad1bb92676f97"); "root with branch child")]
    #[test_case(vec![(&[0],&[0]),(&[0,1],&[0,1]),(&[0,8],&[0,8]),(&[0,1,2],&[0,1,2])], Some("a683b4881cb540b969f885f538ba5904699d480152f350659475a962d6240ef9"); "root with branch child and leaf child")]
    fn test_root_hash_merkledb_compatible(kvs: Vec<(&[u8], &[u8])>, expected_hash: Option<&str>) {
        let merkle = merkle_build_test(kvs).unwrap().hash().unwrap();

        let Some((_, got_hash)) = merkle.root() else {
            assert!(expected_hash.is_none());
            return;
        };

        let expected_hash = expected_hash.unwrap();

        // This hash is from merkledb
        let expected_hash: [u8; 32] = hex::decode(expected_hash).unwrap().try_into().unwrap();

        assert_eq!(got_hash, TrieHash::from(expected_hash));
    }

    #[test]
    fn test_root_hash_fuzz_insertions() -> Result<(), MerkleError> {
        use rand::rngs::StdRng;
        use rand::{Rng, SeedableRng};
        let rng = std::cell::RefCell::new(StdRng::seed_from_u64(42));
        let max_len0 = 8;
        let max_len1 = 4;
        let keygen = || {
            let (len0, len1): (usize, usize) = {
                let mut rng = rng.borrow_mut();
                (
                    rng.gen_range(1..max_len0 + 1),
                    rng.gen_range(1..max_len1 + 1),
                )
            };
            let key: Vec<u8> = (0..len0)
                .map(|_| rng.borrow_mut().gen_range(0..2))
                .chain((0..len1).map(|_| rng.borrow_mut().gen()))
                .collect();
            key
        };

        for _ in 0..10 {
            let mut items = Vec::new();

            for _ in 0..10 {
                let val: Vec<u8> = (0..8).map(|_| rng.borrow_mut().gen()).collect();
                items.push((keygen(), val));
            }

            merkle_build_test(items)?;
        }

        Ok(())
    }

    // #[test]
    // #[allow(clippy::unwrap_used)]
    // fn test_root_hash_reversed_deletions() -> Result<(), MerkleError> {
    //     use rand::rngs::StdRng;
    //     use rand::{Rng, SeedableRng};
    //     let rng = std::cell::RefCell::new(StdRng::seed_from_u64(42));
    //     let max_len0 = 8;
    //     let max_len1 = 4;
    //     let keygen = || {
    //         let (len0, len1): (usize, usize) = {
    //             let mut rng = rng.borrow_mut();
    //             (
    //                 rng.gen_range(1..max_len0 + 1),
    //                 rng.gen_range(1..max_len1 + 1),
    //             )
    //         };
    //         let key: Vec<u8> = (0..len0)
    //             .map(|_| rng.borrow_mut().gen_range(0..2))
    //             .chain((0..len1).map(|_| rng.borrow_mut().gen()))
    //             .collect();
    //         key
    //     };

    //     for _ in 0..10 {
    //         let mut items: Vec<_> = (0..10)
    //             .map(|_| keygen())
    //             .map(|key| {
    //                 let val: Box<[u8]> = (0..8).map(|_| rng.borrow_mut().gen()).collect();
    //                 (key, val)
    //             })
    //             .collect();

    //         items.sort();

    //         let mut merkle =
    //             Merkle::new(HashedNodeStore::initialize(MemStore::new(vec![])).unwrap());

    //         let mut hashes = Vec::new();

    //         for (k, v) in items.iter() {
    //             hashes.push((merkle.root_hash()?, merkle.dump()?));
    //             merkle.insert(k, v.clone())?;
    //         }

    //         let mut new_hashes = Vec::new();

    //         for (k, _) in items.iter().rev() {
    //             let before = merkle.dump()?;
    //             merkle.remove(k)?;
    //             new_hashes.push((merkle.root_hash()?, k, before, merkle.dump()?));
    //         }

    //         hashes.reverse();

    //         for i in 0..hashes.len() {
    //             #[allow(clippy::indexing_slicing)]
    //             let (new_hash, key, before_removal, after_removal) = &new_hashes[i];
    //             #[allow(clippy::indexing_slicing)]
    //             let expected_hash = &hashes[i];
    //             let key = key.iter().fold(String::new(), |mut s, b| {
    //                 let _ = write!(s, "{:02x}", b);
    //                 s
    //             });
    //             // assert_eq!(new_hash, expected_hash, "\n\nkey: {key}\nbefore:\n{before_removal}\nafter:\n{after_removal}\n\nexpected:\n{expected_dump}\n");
    //         }
    //     }

    //     Ok(())
    // }

    // #[test]
    // #[allow(clippy::unwrap_used)]
    // fn test_root_hash_random_deletions() -> Result<(), MerkleError> {
    //     use rand::rngs::StdRng;
    //     use rand::seq::SliceRandom;
    //     use rand::{Rng, SeedableRng};
    //     let rng = std::cell::RefCell::new(StdRng::seed_from_u64(42));
    //     let max_len0 = 8;
    //     let max_len1 = 4;
    //     let keygen = || {
    //         let (len0, len1): (usize, usize) = {
    //             let mut rng = rng.borrow_mut();
    //             (
    //                 rng.gen_range(1..max_len0 + 1),
    //                 rng.gen_range(1..max_len1 + 1),
    //             )
    //         };
    //         let key: Vec<u8> = (0..len0)
    //             .map(|_| rng.borrow_mut().gen_range(0..2))
    //             .chain((0..len1).map(|_| rng.borrow_mut().gen()))
    //             .collect();
    //         key
    //     };

    //     for i in 0..10 {
    //         let mut items = std::collections::HashMap::new();

    //         for _ in 0..10 {
    //             let val: Box<[u8]> = (0..8).map(|_| rng.borrow_mut().gen()).collect();
    //             items.insert(keygen(), val);
    //         }

    //         let mut items_ordered: Vec<_> =
    //             items.iter().map(|(k, v)| (k.clone(), v.clone())).collect();
    //         items_ordered.sort();
    //         items_ordered.shuffle(&mut *rng.borrow_mut());
    //         let mut merkle =
    //             Merkle::new(HashedNodeStore::initialize(MemStore::new(vec![])).unwrap());

    //         for (k, v) in items.iter() {
    //             merkle.insert(k, v.clone())?;
    //         }

    //         for (k, v) in items.iter() {
    //             assert_eq!(&*merkle.get(k)?.unwrap(), &v[..]);
    //         }

    //         for (k, _) in items_ordered.into_iter() {
    //             assert!(merkle.get(&k)?.is_some());

    //             merkle.remove(&k)?;

    //             assert!(merkle.get(&k)?.is_none());

    //             items.remove(&k);

    //             for (k, v) in items.iter() {
    //                 assert_eq!(&*merkle.get(k)?.unwrap(), &v[..]);
    //             }

    //             let h = triehash::trie_root::<keccak_hasher::KeccakHasher, Vec<_>, _, _>(
    //                 items.iter().collect(),
    //             );

    //             let h0 = merkle.root_hash()?;

    //             if TrieHash::from(h) != h0 {
    //                 println!("{} != {}", hex::encode(h), hex::encode(*h0));
    //             }
    //         }

    //         println!("i = {i}");
    //     }
    //     Ok(())
    // }

    // #[test]
    // #[allow(clippy::unwrap_used, clippy::indexing_slicing)]
    // fn test_proof() -> Result<(), MerkleError> {
    //     let set = fixed_and_pseudorandom_data(500);
    //     let mut items = Vec::from_iter(set.iter());
    //     items.sort();
    //     let merkle = merkle_build_test(items.clone())?;
    //     let (keys, vals): (Vec<[u8; 32]>, Vec<[u8; 20]>) = items.into_iter().unzip();

    //     for (i, key) in keys.iter().enumerate() {
    //         let proof = merkle.prove(key)?;
    //         assert!(!proof.0.is_empty());
    //         let val = merkle.verify_proof(key, &proof)?;
    //         assert!(val.is_some());
    //         assert_eq!(val.unwrap(), vals[i]);
    //     }

    //     Ok(())
    // }

    // #[test]
    // /// Verify the proofs that end with leaf node with the given key.
    // fn test_proof_end_with_leaf() -> Result<(), MerkleError> {
    //     let items = vec![
    //         ("do", "verb"),
    //         ("doe", "reindeer"),
    //         ("dog", "puppy"),
    //         ("doge", "coin"),
    //         ("horse", "stallion"),
    //         ("ddd", "ok"),
    //     ];
    //     let merkle = merkle_build_test(items)?;
    //     let key = "doe".as_ref();

    //     let proof = merkle.prove(key)?;
    //     assert!(!proof.0.is_empty());

    //     let verify_proof = merkle.verify_proof(key, &proof)?;
    //     assert!(verify_proof.is_some());

    //     Ok(())
    // }

    // #[test]
    // /// Verify the proofs that end with branch node with the given key.
    // fn test_proof_end_with_branch() -> Result<(), MerkleError> {
    //     let items = vec![
    //         ("d", "verb"),
    //         ("do", "verb"),
    //         ("doe", "reindeer"),
    //         ("e", "coin"),
    //     ];
    //     let merkle = merkle_build_test(items)?;
    //     let key = "d".as_ref();

    //     let proof = merkle.prove(key)?;
    //     assert!(!proof.0.is_empty());

    //     let verify_proof = merkle.verify_proof(key, &proof)?;
    //     assert!(verify_proof.is_some());

    //     Ok(())
    // }

    // #[test]
    // fn test_bad_proof() -> Result<(), MerkleError> {
    //     let set = fixed_and_pseudorandom_data(800);
    //     let mut items = Vec::from_iter(set.iter());
    //     items.sort();
    //     let merkle = merkle_build_test(items.clone())?;
    //     let (keys, _): (Vec<[u8; 32]>, Vec<[u8; 20]>) = items.into_iter().unzip();

    //     for key in keys.iter() {
    //         let mut proof = merkle.prove(key)?;
    //         assert!(!proof.0.is_empty());

    //         // Delete an entry from the generated proofs.
    //         let len = proof.0.len();
    //         let new_proof = Proof(proof.0.drain().take(len - 1).collect());
    //         assert!(merkle.verify_proof(key, &new_proof).is_err());
    //     }

    //     Ok(())
    // }

    // #[test]
    // // Tests that missing keys can also be proven. The test explicitly uses a single
    // // entry trie and checks for missing keys both before and after the single entry.
    // fn test_missing_key_proof() -> Result<(), MerkleError> {
    //     let items = vec![("k", "v")];
    //     let merkle = merkle_build_test(items)?;
    //     for key in ["a", "j", "l", "z"] {
    //         let proof = merkle.prove(key.as_ref())?;
    //         assert!(!proof.0.is_empty());
    //         assert!(proof.0.len() == 1);

    //         let val = merkle.verify_proof(key.as_ref(), &proof)?;
    //         assert!(val.is_none());
    //     }

    //     Ok(())
    // }

    // #[test]
    // fn test_empty_tree_proof() -> Result<(), MerkleError> {
    //     let items: Vec<(&str, &str)> = Vec::new();
    //     let merkle = merkle_build_test(items)?;
    //     let key = "x".as_ref();

    //     let proof = merkle.prove(key)?;
    //     assert!(proof.0.is_empty());

    //     Ok(())
    // }

    // #[test]
    // // Tests normal range proof with both edge proofs as the existent proof.
    // // The test cases are generated randomly.
    // #[allow(clippy::indexing_slicing)]
    // fn test_range_proof() -> Result<(), ProofError> {
    //     let set = fixed_and_pseudorandom_data(4096);
    //     let mut items = Vec::from_iter(set.iter());
    //     items.sort();
    //     let merkle = merkle_build_test(items.clone())?;

    //     for _ in 0..10 {
    //         let start = rand::thread_rng().gen_range(0..items.len());
    //         let end = rand::thread_rng().gen_range(0..items.len() - start) + start - 1;

    //         if end <= start {
    //             continue;
    //         }

    //         let mut proof = merkle.prove(items[start].0)?;
    //         assert!(!proof.0.is_empty());
    //         let end_proof = merkle.prove(items[end - 1].0)?;
    //         assert!(!end_proof.0.is_empty());
    //         proof.extend(end_proof);

    //         let mut keys = Vec::new();
    //         let mut vals = Vec::new();
    //         for item in items[start..end].iter() {
    //             keys.push(item.0.as_ref());
    //             vals.push(&item.1);
    //         }

    //         merkle.verify_range_proof(&proof, items[start].0, items[end - 1].0, keys, vals)?;
    //     }
    //     Ok(())
    // }

    // #[test]
    // // Tests a few cases which the proof is wrong.
    // // The prover is expected to detect the error.
    // #[allow(clippy::indexing_slicing)]
    // fn test_bad_range_proof() -> Result<(), ProofError> {
    //     let set = fixed_and_pseudorandom_data(4096);
    //     let mut items = Vec::from_iter(set.iter());
    //     items.sort();
    //     let merkle = merkle_build_test(items.clone())?;

    //     for _ in 0..10 {
    //         let start = rand::thread_rng().gen_range(0..items.len());
    //         let end = rand::thread_rng().gen_range(0..items.len() - start) + start - 1;

    //         if end <= start {
    //             continue;
    //         }

    //         let mut proof = merkle.prove(items[start].0)?;
    //         assert!(!proof.0.is_empty());
    //         let end_proof = merkle.prove(items[end - 1].0)?;
    //         assert!(!end_proof.0.is_empty());
    //         proof.extend(end_proof);

    //         let mut keys: Vec<[u8; 32]> = Vec::new();
    //         let mut vals: Vec<[u8; 20]> = Vec::new();
    //         for item in items[start..end].iter() {
    //             keys.push(*item.0);
    //             vals.push(*item.1);
    //         }

    //         let test_case: u32 = rand::thread_rng().gen_range(0..6);
    //         let index = rand::thread_rng().gen_range(0..end - start);
    //         match test_case {
    //             0 => {
    //                 // Modified key
    //                 keys[index] = rand::thread_rng().gen::<[u8; 32]>(); // In theory it can't be same
    //             }
    //             1 => {
    //                 // Modified val
    //                 vals[index] = rand::thread_rng().gen::<[u8; 20]>(); // In theory it can't be same
    //             }
    //             2 => {
    //                 // Gapped entry slice
    //                 if index == 0 || index == end - start - 1 {
    //                     continue;
    //                 }
    //                 keys.remove(index);
    //                 vals.remove(index);
    //             }
    //             3 => {
    //                 // Out of order
    //                 let index_1 = rand::thread_rng().gen_range(0..end - start);
    //                 let index_2 = rand::thread_rng().gen_range(0..end - start);
    //                 if index_1 == index_2 {
    //                     continue;
    //                 }
    //                 keys.swap(index_1, index_2);
    //                 vals.swap(index_1, index_2);
    //             }
    //             4 => {
    //                 // Set random key to empty, do nothing
    //                 keys[index] = [0; 32];
    //             }
    //             5 => {
    //                 // Set random value to nil
    //                 vals[index] = [0; 20];
    //             }
    //             _ => unreachable!(),
    //         }

    //         let keys_slice = keys.iter().map(|k| k.as_ref()).collect::<Vec<&[u8]>>();
    //         assert!(merkle
    //             .verify_range_proof(&proof, items[start].0, items[end - 1].0, keys_slice, vals)
    //             .is_err());
    //     }

    //     Ok(())
    // }

    // #[test]
    // // Tests normal range proof with two non-existent proofs.
    // // The test cases are generated randomly.
    // #[allow(clippy::indexing_slicing)]
    // fn test_range_proof_with_non_existent_proof() -> Result<(), ProofError> {
    //     let set = fixed_and_pseudorandom_data(4096);
    //     let mut items = Vec::from_iter(set.iter());
    //     items.sort();
    //     let merkle = merkle_build_test(items.clone())?;

    //     for _ in 0..10 {
    //         let start = rand::thread_rng().gen_range(0..items.len());
    //         let end = rand::thread_rng().gen_range(0..items.len() - start) + start - 1;

    //         if end <= start {
    //             continue;
    //         }

    //         // Short circuit if the decreased key is same with the previous key
    //         let first = decrease_key(items[start].0);
    //         if start != 0 && first.as_ref() == items[start - 1].0.as_ref() {
    //             continue;
    //         }
    //         // Short circuit if the decreased key is underflow
    //         if &first > items[start].0 {
    //             continue;
    //         }
    //         // Short circuit if the increased key is same with the next key
    //         let last = increase_key(items[end - 1].0);
    //         if end != items.len() && last.as_ref() == items[end].0.as_ref() {
    //             continue;
    //         }
    //         // Short circuit if the increased key is overflow
    //         if &last < items[end - 1].0 {
    //             continue;
    //         }

    //         let mut proof = merkle.prove(&first)?;
    //         assert!(!proof.0.is_empty());
    //         let end_proof = merkle.prove(&last)?;
    //         assert!(!end_proof.0.is_empty());
    //         proof.extend(end_proof);

    //         let mut keys: Vec<&[u8]> = Vec::new();
    //         let mut vals: Vec<[u8; 20]> = Vec::new();
    //         for item in items[start..end].iter() {
    //             keys.push(item.0);
    //             vals.push(*item.1);
    //         }

    //         merkle.verify_range_proof(&proof, &first, &last, keys, vals)?;
    //     }

    //     // Special case, two edge proofs for two edge key.
    //     let first = &[0; 32];
    //     let last = &[255; 32];
    //     let mut proof = merkle.prove(first)?;
    //     assert!(!proof.0.is_empty());
    //     let end_proof = merkle.prove(last)?;
    //     assert!(!end_proof.0.is_empty());
    //     proof.extend(end_proof);

    //     let (keys, vals): (Vec<&[u8; 32]>, Vec<&[u8; 20]>) = items.into_iter().unzip();
    //     let keys = keys.iter().map(|k| k.as_ref()).collect::<Vec<&[u8]>>();
    //     merkle.verify_range_proof(&proof, first, last, keys, vals)?;

    //     Ok(())
    // }

    // #[test]
    // // Tests such scenarios:
    // // - There exists a gap between the first element and the left edge proof
    // // - There exists a gap between the last element and the right edge proof
    // #[allow(clippy::indexing_slicing)]
    // fn test_range_proof_with_invalid_non_existent_proof() -> Result<(), ProofError> {
    //     let set = fixed_and_pseudorandom_data(4096);
    //     let mut items = Vec::from_iter(set.iter());
    //     items.sort();
    //     let merkle = merkle_build_test(items.clone())?;

    //     // Case 1
    //     let mut start = 100;
    //     let mut end = 200;
    //     let first = decrease_key(items[start].0);

    //     let mut proof = merkle.prove(&first)?;
    //     assert!(!proof.0.is_empty());
    //     let end_proof = merkle.prove(items[end - 1].0)?;
    //     assert!(!end_proof.0.is_empty());
    //     proof.extend(end_proof);

    //     start = 105; // Gap created
    //     let mut keys: Vec<&[u8]> = Vec::new();
    //     let mut vals: Vec<[u8; 20]> = Vec::new();
    //     // Create gap
    //     for item in items[start..end].iter() {
    //         keys.push(item.0);
    //         vals.push(*item.1);
    //     }
    //     assert!(merkle
    //         .verify_range_proof(&proof, &first, items[end - 1].0, keys, vals)
    //         .is_err());

    //     // Case 2
    //     start = 100;
    //     end = 200;
    //     let last = increase_key(items[end - 1].0);

    //     let mut proof = merkle.prove(items[start].0)?;
    //     assert!(!proof.0.is_empty());
    //     let end_proof = merkle.prove(&last)?;
    //     assert!(!end_proof.0.is_empty());
    //     proof.extend(end_proof);

    //     end = 195; // Capped slice
    //     let mut keys: Vec<&[u8]> = Vec::new();
    //     let mut vals: Vec<[u8; 20]> = Vec::new();
    //     // Create gap
    //     for item in items[start..end].iter() {
    //         keys.push(item.0);
    //         vals.push(*item.1);
    //     }
    //     assert!(merkle
    //         .verify_range_proof(&proof, items[start].0, &last, keys, vals)
    //         .is_err());

    //     Ok(())
    // }

    // #[test]
    // // Tests the proof with only one element. The first edge proof can be existent one or
    // // non-existent one.
    // #[allow(clippy::indexing_slicing)]
    // fn test_one_element_range_proof() -> Result<(), ProofError> {
    //     let set = fixed_and_pseudorandom_data(4096);
    //     let mut items = Vec::from_iter(set.iter());
    //     items.sort();
    //     let merkle = merkle_build_test(items.clone())?;

    //     // One element with existent edge proof, both edge proofs
    //     // point to the SAME key.
    //     let start = 1000;
    //     let start_proof = merkle.prove(items[start].0)?;
    //     assert!(!start_proof.0.is_empty());

    //     merkle.verify_range_proof(
    //         &start_proof,
    //         items[start].0,
    //         items[start].0,
    //         vec![items[start].0],
    //         vec![&items[start].1],
    //     )?;

    //     // One element with left non-existent edge proof
    //     let first = decrease_key(items[start].0);
    //     let mut proof = merkle.prove(&first)?;
    //     assert!(!proof.0.is_empty());
    //     let end_proof = merkle.prove(items[start].0)?;
    //     assert!(!end_proof.0.is_empty());
    //     proof.extend(end_proof);

    //     merkle.verify_range_proof(
    //         &proof,
    //         &first,
    //         items[start].0,
    //         vec![items[start].0],
    //         vec![*items[start].1],
    //     )?;

    //     // One element with right non-existent edge proof
    //     let last = increase_key(items[start].0);
    //     let mut proof = merkle.prove(items[start].0)?;
    //     assert!(!proof.0.is_empty());
    //     let end_proof = merkle.prove(&last)?;
    //     assert!(!end_proof.0.is_empty());
    //     proof.extend(end_proof);

    //     merkle.verify_range_proof(
    //         &proof,
    //         items[start].0,
    //         &last,
    //         vec![items[start].0],
    //         vec![*items[start].1],
    //     )?;

    //     // One element with two non-existent edge proofs
    //     let mut proof = merkle.prove(&first)?;
    //     assert!(!proof.0.is_empty());
    //     let end_proof = merkle.prove(&last)?;
    //     assert!(!end_proof.0.is_empty());
    //     proof.extend(end_proof);

    //     merkle.verify_range_proof(
    //         &proof,
    //         &first,
    //         &last,
    //         vec![items[start].0],
    //         vec![*items[start].1],
    //     )?;

    //     // Test the mini trie with only a single element.
    //     let key = rand::thread_rng().gen::<[u8; 32]>();
    //     let val = rand::thread_rng().gen::<[u8; 20]>();
    //     let merkle = merkle_build_test(vec![(key, val)])?;

    //     let first = &[0; 32];
    //     let mut proof = merkle.prove(first)?;
    //     assert!(!proof.0.is_empty());
    //     let end_proof = merkle.prove(&key)?;
    //     assert!(!end_proof.0.is_empty());
    //     proof.extend(end_proof);

    //     merkle.verify_range_proof(&proof, first, &key, vec![&key], vec![val])?;

    //     Ok(())
    // }

    // #[test]
    // // Tests the range proof with all elements.
    // // The edge proofs can be nil.
    // #[allow(clippy::indexing_slicing)]
    // fn test_all_elements_proof() -> Result<(), ProofError> {
    //     let set = fixed_and_pseudorandom_data(4096);
    //     let mut items = Vec::from_iter(set.iter());
    //     items.sort();
    //     let merkle = merkle_build_test(items.clone())?;

    //     let item_iter = items.clone().into_iter();
    //     let keys: Vec<&[u8]> = item_iter.clone().map(|item| item.0.as_ref()).collect();
    //     let vals: Vec<&[u8; 20]> = item_iter.map(|item| item.1).collect();

    //     let empty_proof = Proof(HashMap::<[u8; 32], Vec<u8>>::new());
    //     let empty_key: [u8; 32] = [0; 32];
    //     merkle.verify_range_proof(
    //         &empty_proof,
    //         &empty_key,
    //         &empty_key,
    //         keys.clone(),
    //         vals.clone(),
    //     )?;

    //     // With edge proofs, it should still work.
    //     let start = 0;
    //     let end = &items.len() - 1;

    //     let mut proof = merkle.prove(items[start].0)?;
    //     assert!(!proof.0.is_empty());
    //     let end_proof = merkle.prove(items[end].0)?;
    //     assert!(!end_proof.0.is_empty());
    //     proof.extend(end_proof);

    //     merkle.verify_range_proof(
    //         &proof,
    //         items[start].0,
    //         items[end].0,
    //         keys.clone(),
    //         vals.clone(),
    //     )?;

    //     // Even with non-existent edge proofs, it should still work.
    //     let first = &[0; 32];
    //     let last = &[255; 32];
    //     let mut proof = merkle.prove(first)?;
    //     assert!(!proof.0.is_empty());
    //     let end_proof = merkle.prove(last)?;
    //     assert!(!end_proof.0.is_empty());
    //     proof.extend(end_proof);

    //     merkle.verify_range_proof(&proof, first, last, keys, vals)?;

    //     Ok(())
    // }

    // #[test]
    // // Tests the range proof with "no" element. The first edge proof must
    // // be a non-existent proof.
    // #[allow(clippy::indexing_slicing)]
    // fn test_empty_range_proof() -> Result<(), ProofError> {
    //     let set = fixed_and_pseudorandom_data(4096);
    //     let mut items = Vec::from_iter(set.iter());
    //     items.sort();
    //     let merkle = merkle_build_test(items.clone())?;

    //     let cases = [(items.len() - 1, false)];
    //     for c in cases.iter() {
    //         let first = increase_key(items[c.0].0);
    //         let proof = merkle.prove(&first)?;
    //         assert!(!proof.0.is_empty());

    //         // key and value vectors are intentionally empty.
    //         let keys: Vec<&[u8]> = Vec::new();
    //         let vals: Vec<[u8; 20]> = Vec::new();

    //         if c.1 {
    //             assert!(merkle
    //                 .verify_range_proof(&proof, &first, &first, keys, vals)
    //                 .is_err());
    //         } else {
    //             merkle.verify_range_proof(&proof, &first, &first, keys, vals)?;
    //         }
    //     }

    //     Ok(())
    // }

    // #[test]
    // // Focuses on the small trie with embedded nodes. If the gapped
    // // node is embedded in the trie, it should be detected too.
    // #[allow(clippy::indexing_slicing)]
    // fn test_gapped_range_proof() -> Result<(), ProofError> {
    //     let mut items = Vec::new();
    //     // Sorted entries
    //     for i in 0..10_u32 {
    //         let mut key = [0; 32];
    //         for (index, d) in i.to_be_bytes().iter().enumerate() {
    //             key[index] = *d;
    //         }
    //         items.push((key, i.to_be_bytes()));
    //     }
    //     let merkle = merkle_build_test(items.clone())?;

    //     let first = 2;
    //     let last = 8;

    //     let mut proof = merkle.prove(&items[first].0)?;
    //     assert!(!proof.0.is_empty());
    //     let end_proof = merkle.prove(&items[last - 1].0)?;
    //     assert!(!end_proof.0.is_empty());
    //     proof.extend(end_proof);

    //     let middle = (first + last) / 2 - first;
    //     let (keys, vals): (Vec<&[u8]>, Vec<&[u8; 4]>) = items[first..last]
    //         .iter()
    //         .enumerate()
    //         .filter(|(pos, _)| *pos != middle)
    //         .map(|(_, item)| (item.0.as_ref(), &item.1))
    //         .unzip();

    //     assert!(merkle
    //         .verify_range_proof(&proof, &items[0].0, &items[items.len() - 1].0, keys, vals)
    //         .is_err());

    //     Ok(())
    // }

    // #[test]
    // // Tests the element is not in the range covered by proofs.
    // #[allow(clippy::indexing_slicing)]
    // fn test_same_side_proof() -> Result<(), MerkleError> {
    //     let set = fixed_and_pseudorandom_data(4096);
    //     let mut items = Vec::from_iter(set.iter());
    //     items.sort();
    //     let merkle = merkle_build_test(items.clone())?;

    //     let pos = 1000;
    //     let mut last = decrease_key(items[pos].0);
    //     let mut first = last;
    //     first = decrease_key(&first);

    //     let mut proof = merkle.prove(&first)?;
    //     assert!(!proof.0.is_empty());
    //     let end_proof = merkle.prove(&last)?;
    //     assert!(!end_proof.0.is_empty());
    //     proof.extend(end_proof);

    //     assert!(merkle
    //         .verify_range_proof(
    //             &proof,
    //             &first,
    //             &last,
    //             vec![items[pos].0],
    //             vec![items[pos].1]
    //         )
    //         .is_err());

    //     first = increase_key(items[pos].0);
    //     last = first;
    //     last = increase_key(&last);

    //     let mut proof = merkle.prove(&first)?;
    //     assert!(!proof.0.is_empty());
    //     let end_proof = merkle.prove(&last)?;
    //     assert!(!end_proof.0.is_empty());
    //     proof.extend(end_proof);

    //     assert!(merkle
    //         .verify_range_proof(
    //             &proof,
    //             &first,
    //             &last,
    //             vec![items[pos].0],
    //             vec![items[pos].1]
    //         )
    //         .is_err());

    //     Ok(())
    // }

    // #[test]
    // #[allow(clippy::indexing_slicing)]
    // // Tests the range starts from zero.
    // fn test_single_side_range_proof() -> Result<(), ProofError> {
    //     for _ in 0..10 {
    //         let mut set = HashMap::new();
    //         for _ in 0..4096_u32 {
    //             let key = rand::thread_rng().gen::<[u8; 32]>();
    //             let val = rand::thread_rng().gen::<[u8; 20]>();
    //             set.insert(key, val);
    //         }
    //         let mut items = Vec::from_iter(set.iter());
    //         items.sort();
    //         let merkle = merkle_build_test(items.clone())?;

    //         let cases = vec![0, 1, 100, 1000, items.len() - 1];
    //         for case in cases {
    //             let start = &[0; 32];
    //             let mut proof = merkle.prove(start)?;
    //             assert!(!proof.0.is_empty());
    //             let end_proof = merkle.prove(items[case].0)?;
    //             assert!(!end_proof.0.is_empty());
    //             proof.extend(end_proof);

    //             let item_iter = items.clone().into_iter().take(case + 1);
    //             let keys = item_iter.clone().map(|item| item.0.as_ref()).collect();
    //             let vals = item_iter.map(|item| item.1).collect();

    //             merkle.verify_range_proof(&proof, start, items[case].0, keys, vals)?;
    //         }
    //     }
    //     Ok(())
    // }

    // #[test]
    // #[allow(clippy::indexing_slicing)]
    // // Tests the range ends with 0xffff...fff.
    // fn test_reverse_single_side_range_proof() -> Result<(), ProofError> {
    //     for _ in 0..10 {
    //         let mut set = HashMap::new();
    //         for _ in 0..1024_u32 {
    //             let key = rand::thread_rng().gen::<[u8; 32]>();
    //             let val = rand::thread_rng().gen::<[u8; 20]>();
    //             set.insert(key, val);
    //         }
    //         let mut items = Vec::from_iter(set.iter());
    //         items.sort();
    //         let merkle = merkle_build_test(items.clone())?;

    //         let cases = vec![0, 1, 100, 1000, items.len() - 1];
    //         for case in cases {
    //             let end = &[255; 32];
    //             let mut proof = merkle.prove(items[case].0)?;
    //             assert!(!proof.0.is_empty());
    //             let end_proof = merkle.prove(end)?;
    //             assert!(!end_proof.0.is_empty());
    //             proof.extend(end_proof);

    //             let item_iter = items.clone().into_iter().skip(case);
    //             let keys = item_iter.clone().map(|item| item.0.as_ref()).collect();
    //             let vals = item_iter.map(|item| item.1).collect();

    //             merkle.verify_range_proof(&proof, items[case].0, end, keys, vals)?;
    //         }
    //     }
    //     Ok(())
    // }

    // #[test]
    // // Tests the range starts with zero and ends with 0xffff...fff.
    // fn test_both_sides_range_proof() -> Result<(), ProofError> {
    //     for _ in 0..10 {
    //         let mut set = HashMap::new();
    //         for _ in 0..4096_u32 {
    //             let key = rand::thread_rng().gen::<[u8; 32]>();
    //             let val = rand::thread_rng().gen::<[u8; 20]>();
    //             set.insert(key, val);
    //         }
    //         let mut items = Vec::from_iter(set.iter());
    //         items.sort();
    //         let merkle = merkle_build_test(items.clone())?;

    //         let start = &[0; 32];
    //         let end = &[255; 32];

    //         let mut proof = merkle.prove(start)?;
    //         assert!(!proof.0.is_empty());
    //         let end_proof = merkle.prove(end)?;
    //         assert!(!end_proof.0.is_empty());
    //         proof.extend(end_proof);

    //         let (keys, vals): (Vec<&[u8; 32]>, Vec<&[u8; 20]>) = items.into_iter().unzip();
    //         let keys = keys.iter().map(|k| k.as_ref()).collect::<Vec<&[u8]>>();
    //         merkle.verify_range_proof(&proof, start, end, keys, vals)?;
    //     }
    //     Ok(())
    // }

    // #[test]
    // #[allow(clippy::indexing_slicing)]
    // // Tests normal range proof with both edge proofs
    // // as the existent proof, but with an extra empty value included, which is a
    // // noop technically, but practically should be rejected.
    // fn test_empty_value_range_proof() -> Result<(), ProofError> {
    //     let set = fixed_and_pseudorandom_data(512);
    //     let mut items = Vec::from_iter(set.iter());
    //     items.sort();
    //     let merkle = merkle_build_test(items.clone())?;

    //     // Create a new entry with a slightly modified key
    //     let mid_index = items.len() / 2;
    //     let key = increase_key(items[mid_index - 1].0);
    //     let empty_value: [u8; 20] = [0; 20];
    //     items.splice(mid_index..mid_index, [(&key, &empty_value)].iter().cloned());

    //     let start = 1;
    //     let end = items.len() - 1;

    //     let mut proof = merkle.prove(items[start].0)?;
    //     assert!(!proof.0.is_empty());
    //     let end_proof = merkle.prove(items[end - 1].0)?;
    //     assert!(!end_proof.0.is_empty());
    //     proof.extend(end_proof);

    //     let item_iter = items.clone().into_iter().skip(start).take(end - start);
    //     let keys = item_iter.clone().map(|item| item.0.as_ref()).collect();
    //     let vals = item_iter.map(|item| item.1).collect();
    //     assert!(merkle
    //         .verify_range_proof(&proof, items[start].0, items[end - 1].0, keys, vals)
    //         .is_err());

    //     Ok(())
    // }

    // #[test]
    // #[allow(clippy::indexing_slicing)]
    // // Tests the range proof with all elements,
    // // but with an extra empty value included, which is a noop technically, but
    // // practically should be rejected.
    // fn test_all_elements_empty_value_range_proof() -> Result<(), ProofError> {
    //     let set = fixed_and_pseudorandom_data(512);
    //     let mut items = Vec::from_iter(set.iter());
    //     items.sort();
    //     let merkle = merkle_build_test(items.clone())?;

    //     // Create a new entry with a slightly modified key
    //     let mid_index = items.len() / 2;
    //     let key = increase_key(items[mid_index - 1].0);
    //     let empty_value: [u8; 20] = [0; 20];
    //     items.splice(mid_index..mid_index, [(&key, &empty_value)].iter().cloned());

    //     let start = 0;
    //     let end = items.len() - 1;

    //     let mut proof = merkle.prove(items[start].0)?;
    //     assert!(!proof.0.is_empty());
    //     let end_proof = merkle.prove(items[end].0)?;
    //     assert!(!end_proof.0.is_empty());
    //     proof.extend(end_proof);

    //     let item_iter = items.clone().into_iter();
    //     let keys = item_iter.clone().map(|item| item.0.as_ref()).collect();
    //     let vals = item_iter.map(|item| item.1).collect();
    //     assert!(merkle
    //         .verify_range_proof(&proof, items[start].0, items[end].0, keys, vals)
    //         .is_err());

    //     Ok(())
    // }

    // #[test]
    // fn test_range_proof_keys_with_shared_prefix() -> Result<(), ProofError> {
    //     let items = vec![
    //         (
    //             hex::decode("aa10000000000000000000000000000000000000000000000000000000000000")
    //                 .expect("Decoding failed"),
    //             hex::decode("02").expect("Decoding failed"),
    //         ),
    //         (
    //             hex::decode("aa20000000000000000000000000000000000000000000000000000000000000")
    //                 .expect("Decoding failed"),
    //             hex::decode("03").expect("Decoding failed"),
    //         ),
    //     ];
    //     let merkle = merkle_build_test(items.clone())?;

    //     let start = hex::decode("0000000000000000000000000000000000000000000000000000000000000000")
    //         .expect("Decoding failed");
    //     let end = hex::decode("ffffffffffffffffffffffffffffffffffffffffffffffffffffffffffffffff")
    //         .expect("Decoding failed");

    //     let mut proof = merkle.prove(&start)?;
    //     assert!(!proof.0.is_empty());
    //     let end_proof = merkle.prove(&end)?;
    //     assert!(!end_proof.0.is_empty());
    //     proof.extend(end_proof);

    //     let keys = items.iter().map(|item| item.0.as_ref()).collect();
    //     let vals = items.iter().map(|item| item.1.clone()).collect();

    //     merkle.verify_range_proof(&proof, &start, &end, keys, vals)?;

    //     Ok(())
    // }

    // #[test]
    // #[allow(clippy::indexing_slicing)]
    // // Tests a malicious proof, where the proof is more or less the
    // // whole trie. This is to match corresponding test in geth.
    // fn test_bloadted_range_proof() -> Result<(), ProofError> {
    //     // Use a small trie
    //     let mut items = Vec::new();
    //     for i in 0..100_u32 {
    //         let mut key: [u8; 32] = [0; 32];
    //         let mut value: [u8; 20] = [0; 20];
    //         for (index, d) in i.to_be_bytes().iter().enumerate() {
    //             key[index] = *d;
    //             value[index] = *d;
    //         }
    //         items.push((key, value));
    //     }
    //     let merkle = merkle_build_test(items.clone())?;

    //     // In the 'malicious' case, we add proofs for every single item
    //     // (but only one key/value pair used as leaf)
    //     let mut proof = Proof(HashMap::new());
    //     let mut keys = Vec::new();
    //     let mut vals = Vec::new();
    //     for (i, item) in items.iter().enumerate() {
    //         let cur_proof = merkle.prove(&item.0)?;
    //         assert!(!cur_proof.0.is_empty());
    //         proof.extend(cur_proof);
    //         if i == 50 {
    //             keys.push(item.0.as_ref());
    //             vals.push(item.1);
    //         }
    //     }

    //     merkle.verify_range_proof(&proof, keys[0], keys[keys.len() - 1], keys.clone(), vals)?;

    //     Ok(())
    // }

    // generate pseudorandom data, but prefix it with some known data
    // The number of fixed data points is 100; you specify how much random data you want
    // #[allow(clippy::indexing_slicing)]
    // fn fixed_and_pseudorandom_data(random_count: u32) -> HashMap<[u8; 32], [u8; 20]> {
    //     let mut items: HashMap<[u8; 32], [u8; 20]> = HashMap::new();
    //     for i in 0..100_u32 {
    //         let mut key: [u8; 32] = [0; 32];
    //         let mut value: [u8; 20] = [0; 20];
    //         for (index, d) in i.to_be_bytes().iter().enumerate() {
    //             key[index] = *d;
    //             value[index] = *d;
    //         }
    //         items.insert(key, value);

    //         let mut more_key: [u8; 32] = [0; 32];
    //         for (index, d) in (i + 10).to_be_bytes().iter().enumerate() {
    //             more_key[index] = *d;
    //         }
    //         items.insert(more_key, value);
    //     }

    //     // read FIREWOOD_TEST_SEED from the environment. If it's there, parse it into a u64.
    //     let seed = std::env::var("FIREWOOD_TEST_SEED")
    //         .ok()
    //         .map_or_else(
    //             || None,
    //             |s| Some(str::parse(&s).expect("couldn't parse FIREWOOD_TEST_SEED; must be a u64")),
    //         )
    //         .unwrap_or_else(|| thread_rng().gen());

    //     // the test framework will only render this in verbose mode or if the test fails
    //     // to re-run the test when it fails, just specify the seed instead of randomly
    //     // selecting one
    //     eprintln!("Seed {seed}: to rerun with this data, export FIREWOOD_TEST_SEED={seed}");
    //     let mut r = StdRng::seed_from_u64(seed);
    //     for _ in 0..random_count {
    //         let key = r.gen::<[u8; 32]>();
    //         let val = r.gen::<[u8; 20]>();
    //         items.insert(key, val);
    //     }
    //     items
    // }

    // fn increase_key(key: &[u8; 32]) -> [u8; 32] {
    //     let mut new_key = *key;
    //     for ch in new_key.iter_mut().rev() {
    //         let overflow;
    //         (*ch, overflow) = ch.overflowing_add(1);
    //         if !overflow {
    //             break;
    //         }
    //     }
    //     new_key
    // }

    // fn decrease_key(key: &[u8; 32]) -> [u8; 32] {
    //     let mut new_key = *key;
    //     for ch in new_key.iter_mut().rev() {
    //         let overflow;
    //         (*ch, overflow) = ch.overflowing_sub(1);
    //         if !overflow {
    //             break;
    //         }
    //     }
    //     new_key
    // }
}<|MERGE_RESOLUTION|>--- conflicted
+++ resolved
@@ -1,13 +1,8 @@
 // Copyright (C) 2023, Ava Labs, Inc. All rights reserved.
 // See the file LICENSE.md for licensing terms.
 
-<<<<<<< HEAD
-use crate::hashednode::{HashedNodeStore, ValueDigest};
+use crate::hashednode::{hash_node, ValueDigest};
 use crate::proof::{Proof, ProofError, ProofNode};
-=======
-use crate::hashednode::hash_node;
-use crate::proof::{Proof, ProofError};
->>>>>>> 72ad776c
 use crate::stream::{MerkleKeyValueStream, PathIterator};
 use crate::v2::api;
 use futures::{StreamExt, TryStreamExt};
@@ -191,7 +186,7 @@
     /// Returns a proof that the given key has a certain value,
     /// or that the key isn't in the trie.
     pub fn prove(&self, key: &[u8]) -> Result<Proof, MerkleError> {
-        let Some(root_addr) = self.root_address() else {
+        let Some(root_addr) = self.nodestore.root_address() else {
             return Err(MerkleError::Empty);
         };
 
@@ -230,35 +225,7 @@
         Ok(Proof(proof.into_boxed_slice()))
     }
 
-<<<<<<< HEAD
-    pub fn get(&self, key: &[u8]) -> Result<Option<Box<[u8]>>, MerkleError> {
-        let path_iter = self.path_iter(key)?;
-
-        let Some(last_node) = path_iter.last() else {
-            return Ok(None);
-        };
-
-        let last_node = last_node?;
-
-        if last_node
-            .key_nibbles
-            .iter()
-            .copied()
-            .eq(NibblesIterator::new(key))
-        {
-            match &*last_node.node {
-                Node::Branch(branch) => Ok(branch.value.clone()),
-                Node::Leaf(leaf) => Ok(Some(leaf.value.clone())),
-            }
-        } else {
-            Ok(None)
-        }
-    }
-
     pub fn verify_proof(
-=======
-    pub fn verify_proof<N: AsRef<[u8]> + Send>(
->>>>>>> 72ad776c
         &self,
         _key: &[u8],
         _proof: &Proof,
@@ -1297,7 +1264,7 @@
 
     #[test]
     fn get_empty_proof() {
-        let merkle = create_in_memory_merkle();
+        let merkle = create_in_memory_merkle().hash().unwrap();
         let proof = merkle.prove(b"any-key");
         assert!(matches!(proof.unwrap_err(), MerkleError::Empty));
     }
@@ -1322,22 +1289,22 @@
             merkle.insert(key, val.clone().into_boxed_slice()).unwrap();
         }
 
-        let merkle = merkle.freeze().unwrap();
-
-        let root_hash = merkle.root_hash().unwrap();
+        let merkle = merkle.hash().unwrap();
+
+        let (_, root_hash) = merkle.root().unwrap();
 
         for (key, value) in kvs {
             let proof = merkle.prove(&key).unwrap();
 
             proof
-                .verify(key.clone(), Some(value.clone()), root_hash)
+                .verify(key.clone(), Some(value.clone()), &root_hash)
                 .unwrap();
 
             {
                 // Test that the proof is invalid when the value is different
                 let mut value = value.clone();
                 value[0] = value[0].wrapping_add(1);
-                assert!(proof.verify(key.clone(), Some(value), root_hash).is_err());
+                assert!(proof.verify(key.clone(), Some(value), &root_hash).is_err());
             }
 
             {
