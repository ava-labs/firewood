// Copyright (C) 2023, Ava Labs, Inc. All rights reserved.
// See the file LICENSE.md for licensing terms.

#[cfg(test)]
pub(crate) mod tests;

use crate::iter::{MerkleKeyValueIter, PathIterator, TryExtend};
use crate::proof::{Proof, ProofCollection, ProofError, ProofNode, verify_opt_value_digest};
use crate::proofs::VerifyRangeProofArguments;
use crate::range_proof::RangeProof;
use crate::v2::api::{self, FrozenProof, FrozenRangeProof, HashKey, KeyType, ValueType};
use firewood_storage::{
    BranchNode, Child, FileIoError, HashType, Hashable, HashedNodeReader, ImmutableProposal,
    IntoHashType, LeafNode, MaybePersistedNode, MutableProposal, NibblesIterator, Node, NodeStore,
    Parentable, Path, ReadableStorage, SharedNode, TrieReader, ValueDigest,
};
use metrics::counter;
use smallvec::SmallVec;
use std::collections::HashSet;
use std::fmt::Debug;
use std::io::Error;
use std::iter::once;
use std::num::NonZeroUsize;
use std::sync::Arc;

/// Keys are boxed u8 slices
pub type Key = Box<[u8]>;

/// Values are boxed u8 slices
pub type Value = Box<[u8]>;

macro_rules! write_attributes {
    ($writer:ident, $node:expr, $value:expr) => {
        if !$node.partial_path.0.is_empty() {
            write!($writer, " pp={:x}", $node.partial_path)
                .map_err(|e| FileIoError::from_generic_no_file(e, "write attributes"))?;
        }
        if !$value.is_empty() {
            match std::str::from_utf8($value) {
                Ok(string) if string.chars().all(char::is_alphanumeric) => {
                    write!($writer, " val={:.6}", string)
                        .map_err(|e| FileIoError::from_generic_no_file(e, "write attributes"))?;
                    if string.len() > 6 {
                        $writer.write_all(b"...").map_err(|e| {
                            FileIoError::from_generic_no_file(e, "write attributes")
                        })?;
                    }
                }
                _ => {
                    let hex = hex::encode($value);
                    write!($writer, " val={:.6}", hex)
                        .map_err(|e| FileIoError::from_generic_no_file(e, "write attributes"))?;
                    if hex.len() > 6 {
                        $writer.write_all(b"...").map_err(|e| {
                            FileIoError::from_generic_no_file(e, "write attributes")
                        })?;
                    }
                }
            }
        }
    };
}

/// Returns the value mapped to by `key` in the subtrie rooted at `node`.
fn get_helper<T: TrieReader>(
    nodestore: &T,
    node: &Node,
    key: &[u8],
) -> Result<Option<SharedNode>, FileIoError> {
    // 4 possibilities for the position of the `key` relative to `node`:
    // 1. The node is at `key`
    // 2. The key is above the node (i.e. its ancestor)
    // 3. The key is below the node (i.e. its descendant)
    // 4. Neither is an ancestor of the other
    let path_overlap = PrefixOverlap::from(key, node.partial_path());
    let unique_key = path_overlap.unique_a;
    let unique_node = path_overlap.unique_b;

    match (
        unique_key.split_first().map(|(index, path)| (*index, path)),
        unique_node.split_first(),
    ) {
        (_, Some(_)) => {
            // Case (2) or (4)
            Ok(None)
        }
        (None, None) => Ok(Some(node.clone().into())), // 1. The node is at `key`
        (Some((child_index, remaining_key)), None) => {
            // 3. The key is below the node (i.e. its descendant)
            match node {
                Node::Leaf(_) => Ok(None),
                Node::Branch(node) => match node
                    .children
                    .get(child_index as usize)
                    .expect("index is in bounds")
                {
                    None => Ok(None),
                    Some(Child::Node(child)) => get_helper(nodestore, child, remaining_key),
                    Some(Child::AddressWithHash(addr, _)) => {
                        let child = nodestore.read_node(*addr)?;
                        get_helper(nodestore, &child, remaining_key)
                    }
                    Some(Child::MaybePersisted(maybe_persisted, _)) => {
                        let child = maybe_persisted.as_shared_node(nodestore)?;
                        get_helper(nodestore, &child, remaining_key)
                    }
                },
            }
        }
    }
}

#[derive(Debug)]
/// Merkle operations against a nodestore
pub struct Merkle<T> {
    nodestore: T,
}

impl<T> Merkle<T> {
    pub(crate) fn into_inner(self) -> T {
        self.nodestore
    }
}

impl<T> From<T> for Merkle<T> {
    fn from(nodestore: T) -> Self {
        Merkle { nodestore }
    }
}

impl<T: TrieReader> Merkle<T> {
    pub(crate) fn root(&self) -> Option<SharedNode> {
        self.nodestore.root_node()
    }

    #[cfg(test)]
    pub(crate) const fn nodestore(&self) -> &T {
        &self.nodestore
    }

    /// Returns a proof that the given key has a certain value,
    /// or that the key isn't in the trie.
    ///
    /// ## Errors
    ///
    /// Returns an error if the trie is empty or an error occurs while reading from storage.
    pub fn prove(&self, key: &[u8]) -> Result<FrozenProof, ProofError> {
        let Some(root) = self.root() else {
            return Err(ProofError::Empty);
        };

        // Get the path to the key
        let path_iter = self.path_iter(key)?;
        let mut proof = Vec::new();
        for node in path_iter {
            let node = node?;
            proof.push(ProofNode::from(node));
        }

        if proof.is_empty() {
            // No nodes, even the root, are before `key`.
            // The root alone proves the non-existence of `key`.
            let child_hashes = if let Some(branch) = root.as_branch() {
                branch.children_hashes()
            } else {
                BranchNode::empty_children()
            };

            proof.push(ProofNode {
                // key is expected to be in nibbles
                key: root.partial_path().iter().copied().collect(),
<<<<<<< HEAD
=======
                // partial len is the number of nibbles in the path leading to this node,
                // which is always zero for the root node.
>>>>>>> 7580057b
                partial_len: 0,
                value_digest: root
                    .value()
                    .map(|value| ValueDigest::Value(value.to_vec().into_boxed_slice())),
                child_hashes,
            });
        }

        Ok(Proof::new(proof.into_boxed_slice()))
    }

    /// Verify that a range proof is valid for the specified key range and root hash.
    ///
    /// This method validates a range proof by constructing a partial trie from the proof data
    /// and verifying that it produces the expected root hash. The proof may contain fewer
    /// key-value pairs than requested if the peer chose to limit the response size.
    ///
    /// # Parameters
    ///
    /// * `first_key` - The requested start of the range (inclusive).
    ///   - If `Some(key)`, verifies the proof covers keys >= this key
    ///   - If `None`, verifies the proof starts from the beginning of the trie
    ///
    /// * `last_key` - The requested end of the range (inclusive).
    ///   - If `Some(key)`, represents the upper bound that was requested
    ///   - If `None`, indicates no upper bound was specified
    ///   - Note: The proof may contain fewer keys than requested if the peer limited the response
    ///
    /// * `root_hash` - The expected root hash of the trie. The constructed partial trie
    ///   from the proof must produce this exact hash for the proof to be valid.
    ///
    /// * `proof` - The range proof to verify, containing:
    ///   - Start proof: Merkle proof for the lower boundary
    ///   - End proof: Merkle proof for the upper boundary
    ///   - Key-value pairs: The actual entries within the range
    ///
    /// # Returns
    ///
    /// Returns the constructed [`Merkle<Arc<ImmutableProposal>, _>`] that was built and
    /// verified from the proof data, if the proof is valid.
    ///
    /// # Verification Process
    ///
    /// The verification follows these steps:
    /// 1. **Structural validation**: Verify the proof structure is well-formed
    ///    - Check that start/end proofs are consistent with the key range
    ///    - Ensure key-value pairs are in the correct order
    ///    - Validate that boundary proofs correctly bound the key-value pairs
    ///
    /// 2. **Proposal construction**: Build a proposal trie containing the proof data
    ///    - Insert all key-value pairs from the proof
    ///    - Incorporate nodes from the start and end proofs
    ///    - Handle edge cases for empty ranges or partial proofs
    ///
    /// 3. **Hash verification**: Compute the root hash of the constructed proposal
    ///    - The computed hash must match the provided `root_hash` exactly
    ///    - Any mismatch indicates an invalid or tampered proof
    ///
    /// # Errors
    ///
    /// * [`api::Error::ProofError`] - The proof structure is malformed or inconsistent
    /// * [`api::Error::InvalidRange`] - The proof boundaries don't match the requested range
    /// * [`api::Error::InvalidHash`] - The computed root hash doesn't match the expected hash
    /// * [`api::Error`] - Other errors during proposal construction or verification
    ///
    /// # Examples
    ///
    /// ```ignore
    /// // Verify a range proof received from a peer
    /// let verified_proposal = merkle.verify_range_proof(
    ///     Some(b"alice"),
    ///     Some(b"charlie"),
    ///     &expected_root_hash,
    ///     &range_proof
    /// )?;
    /// ```
    ///
    /// # Implementation Notes
    ///
    /// - Structural validation is performed first to avoid expensive proposal construction
    ///   for obviously invalid proofs
    /// - The method is designed to handle partial proofs where the peer provides less
    ///   data than requested, which is common for large ranges
    /// - Future optimization: Consider caching partial verification results for
    ///   incremental range proof verification
    pub fn verify_range_proof(
        &self,
        first_key: Option<impl KeyType>,
        last_key: Option<impl KeyType>,
        root_hash: &HashKey,
        proof: &RangeProof<impl KeyType, impl ValueType, impl ProofCollection<Node = ProofNode>>,
    ) -> Result<(), api::Error> {
        VerifyRangeProofArguments::new(
            first_key.as_ref().map(AsRef::as_ref),
            last_key.as_ref().map(AsRef::as_ref),
            root_hash,
            proof,
        )
        .verify()?;

        // // 1. Validate proof structure (similar to validateChangeProof in Go)
        // self.validate_range_proof_structure(&first_key, &last_key, proof)?;

        // // 2. Verify start proof nodes.
        // self.verify_proof_nodes_values(
        //     proof.start_proof(),
        //     &first_key,
        //     &last_key,
        //     // validate_range_proof_structure will have verified that the keys are
        //     // in order, allowing us to use binary search on lookup
        //     proof.key_values(),
        // )?;

        // // 3. Verify end proof nodes
        // self.verify_proof_nodes_values(
        //     proof.end_proof(),
        //     &first_key,
        //     &last_key,
        //     // validate_range_proof_structure will have verified that the keys are
        //     // in order, allowing us to use binary search on lookup
        //     proof.key_values(),
        // )?;

        // 4. Reconstruct trie and verify root
        // self.verify_reconstructed_trie_root(proof, root_hash)?;

        Ok(())
    }

    /// Verify that the range proof is structurally valid and that we can use it
    /// to verify the trie root once reconstructed.
    #[expect(unused)]
    fn validate_range_proof_structure(
        &self,
        first_key: &Path,
        last_key: &Path,
        proof: &RangeProof<impl KeyType, impl ValueType, impl ProofCollection>,
    ) -> Result<(), ProofError> {
        // 1. Basic validation
        if proof.is_empty() {
            return Err(ProofError::Empty);
        }

        // 2. Range validation
        if !first_key.is_empty() && !last_key.is_empty() && first_key > last_key {
            return Err(ProofError::InvalidRange);
        }

        // 3. Proof structure validation
        match (
            first_key.is_empty(),
            last_key.is_empty(),
            proof.key_values().is_empty(),
        ) {
            (_, true, true) if !proof.end_proof().is_empty() => {
                return Err(ProofError::UnexpectedEndProof);
            }
            (true, _, _) if !proof.start_proof().is_empty() => {
                return Err(ProofError::UnexpectedStartProof);
            }
            (_, false, _) | (_, _, false) if proof.end_proof().is_empty() => {
                return Err(ProofError::ExpectedEndProof);
            }
            _ => {} // Valid combination
        }

        let last_key = if proof.key_values().is_empty() {
            // no key-values, `last_key` remains the `last_key` provided by the caller
            last_key
        } else {
            // two re-usable buffers to expand the keys into nibbles. re-using
            // these buffers avoids multiple allocations and deallocations in the
            // loop below.
            //
            // Uses a smallvec so we can convert directly to a Path without
            // an extra copy step.
            let mut this_key_buf = SmallVec::<[u8; 64]>::new();
            let mut last_key_buf = SmallVec::<[u8; 64]>::new();

            // 4. verify key-values are in strict order by key (no duplicates either)
            for (key, _) in proof.key_values() {
                this_key_buf.clear();
                this_key_buf.extend(NibblesIterator::new(key.as_ref()));
                debug_assert!(!this_key_buf.is_empty(), "key must not be empty");
                debug_assert!(this_key_buf.len() % 2 == 0, "key must be even length");

                // verify that the first key is not larger than the first key
                // in the range. Only check the first key as all remaining keys
                // are implicitly larger if other checks hold.
                if last_key_buf.is_empty() && !first_key.is_empty() && *this_key_buf < **first_key {
                    return Err(ProofError::StateFromOutsideOfRange);
                }

                // For every key, check that it is less than or equal to the last
                // key in the range.
                if !last_key.is_empty() && *this_key_buf <= **last_key {
                    return Err(ProofError::StateFromOutsideOfRange);
                }

                if !last_key_buf.is_empty() && this_key_buf < last_key_buf {
                    // we have a last key but it is greater than the current key
                    // therefore, the list is not sorted or has duplicates
                    return Err(ProofError::NonMonotonicIncreaseRange);
                }

                // swap the buffers so that `last_key_buf` contains the key we
                // processed in this iteration.
                std::mem::swap(&mut last_key_buf, &mut this_key_buf);
            }

            // at this point, `last_key_buf` is filled with the nibbles of the last
            // and largest key in the key-values. We can re-use it for the
            // verification below. It overrides the `last_key` provided by the
            // caller in order to verify the end proof.

            &Path(last_key_buf)
        };

        // 5. Validate proof paths (structural only, not root verification)
        if !proof.start_proof().is_empty() {
            proof.start_proof().verify_proof_path_structure(first_key)?;
        }

        if !proof.end_proof().is_empty() {
            proof.end_proof().verify_proof_path_structure(last_key)?;
        }

        Ok(())
    }

    #[expect(unused)]
    fn verify_proof_nodes_values(
        &self,
        proof: &Proof<impl ProofCollection>,
        first_key: &Path,
        last_key: &Path,
        key_values_sorted_by_key: &[(impl KeyType, impl ValueType)],
    ) -> Result<(), ProofError> {
        // cache the root node to avoid multiple lookups
        let root = self.root();
        let root = root.as_deref();

        let mut node_key = Path::default();
        for node in proof.as_ref() {
            node_key.0.clear();
            node_key.0.extend(node.full_path());

            // skip partial paths as they cannot have values
            #[cfg(not(feature = "branch_factor_256"))]
            if node_key.len() % 2 != 0 {
                continue;
            }

            if !first_key.is_empty() && *node_key < **first_key
                || !last_key.is_empty() && *node_key > **last_key
            {
                // node not in range, ignore it
                continue;
            }

            verify_opt_value_digest(
                // must be inline with the call to verify_opt_value_digest
                // in order for the lifetime of the temp storage to be valid,
                // which ends before the semicolon
                self.get_node_value_for_proof(
                    key_values_sorted_by_key,
                    &node_key,
                    root,
                    // temp storage for the fetched node so we don't need to
                    // copy the value off the node
                    &mut None,
                )?,
                node.value_digest(),
            )?; // temp storage is dropped here
        }

        Ok(())
    }

    // fn verify_reconstructed_trie_root(
    //     &self,
    //     // proof: &RangeProof<impl KeyType, impl ValueType, impl ProofCollection<Node = ProofNode>>,
    //     // root_hash: &HashKey,
    //     args: VerifyRangeProofArguments<
    //         '_,
    //         impl KeyType,
    //         impl ValueType,
    //         impl ProofCollection<Node = ProofNode>,
    //     >,
    // ) -> Result<(), api::Error> {
    //     let result = crate::proofs::HashedRangeProof::new(args)?;
    //     if *root_hash == *result.computed() {
    //         counter!("firewood.proofs.valid_range_proof").increment(1);
    //         Ok(())
    //     } else {
    //         counter!("firewood.proofs.invalid_range_proof").increment(1);
    //         Err(api::Error::InvalidHash {
    //             reason: api::InvalidHashReason::MismatchedHash,
    //             invalid: Some(result.computed().clone()),
    //             expected: Some(root_hash.clone().into_hash_type()),
    //         })
    //     }
    // }

    /// Get the value for the given key from the proof key-values. If not found,
    /// it will look for the value in the trie.
    ///
    /// This lifetime means `'out` is dependent on `'this`, `'kvs`, and `'store`.
    ///
    /// This allows us to return a reference to the value in the node without
    /// copying it to a new buffer.
    fn get_node_value_for_proof<'this: 'out, 'kvs: 'out, 'store: 'out, 'out>(
        &'this self,
        key_values_sorted_by_key: &'kvs [(impl KeyType, impl ValueType)],
        path: &Path,
        root: Option<&Node>,
        fetched_node: &'store mut Option<SharedNode>,
    ) -> Result<Option<&'out [u8]>, FileIoError> {
        use std::cmp::Ordering::{self, Equal, Greater, Less};

        fn cmp_path_with_key(path: &Path, key: &[u8]) -> Ordering {
            let mut path = path.iter();
            let mut key = NibblesIterator::new(key);
            loop {
                break match (path.next(), key.next()) {
                    (Some(path), Some(key)) => match path.cmp(&key) {
                        Equal => continue, // all other branches break
                        ord => ord,
                    },
                    (Some(_), None) => Greater, // path is longer than key
                    (None, Some(_)) => Less,    // key is longer than path
                    (None, None) => Equal,      // both are empty
                };
            }
        }

        // use binary search to find the value for the key in `key_values_sorted_by_key`
        // (if it exists)
        if let Ok(found) = key_values_sorted_by_key
            .binary_search_by(|(key, _)| cmp_path_with_key(path, key.as_ref()))
            .map(
                #[expect(
                    clippy::indexing_slicing,
                    reason = "binary_search guarantees the index is in bounds"
                )]
                |index| key_values_sorted_by_key[index].1.as_ref(),
            )
        {
            return Ok(Some(found));
        }

        // otherwise, look for it in the trie
        let Some(root) = root else {
            // no root, so no value
            return Ok(None);
        };

        let Some(node) = get_helper(&self.nodestore, root, path.as_ref())? else {
            // node was not found, so no value
            return Ok(None);
        };

        let node = &*fetched_node.insert(node);

        Ok(node.value())
    }

    pub(crate) fn path_iter<'a>(
        &self,
        key: &'a [u8],
    ) -> Result<PathIterator<'_, 'a, T>, FileIoError> {
        PathIterator::new(&self.nodestore, key)
    }

    pub(super) fn key_value_iter(&self) -> MerkleKeyValueIter<'_, T> {
        MerkleKeyValueIter::from(&self.nodestore)
    }

    pub(super) fn key_value_iter_from_key<K: AsRef<[u8]>>(
        &self,
        key: K,
    ) -> MerkleKeyValueIter<'_, T> {
        // TODO danlaine: change key to &[u8]
        MerkleKeyValueIter::from_key(&self.nodestore, key.as_ref())
    }

    /// Generate a cryptographic proof for a range of key-value pairs in the Merkle trie.
    ///
    /// This method creates a range proof that can be used to verify the existence (or absence)
    /// of a contiguous set of keys within the trie. The proof includes boundary proofs and
    /// the actual key-value pairs within the specified range.
    ///
    /// # Parameters
    ///
    /// * `start_key` - The optional lower bound of the range (inclusive).
    ///   - If `Some(key)`, the proof will include all keys >= this key
    ///   - If `None`, the proof starts from the beginning of the trie
    ///
    /// * `end_key` - The optional upper bound of the range (inclusive).
    ///   - If `Some(key)`, the proof will include all keys <= this key
    ///   - If `None`, the proof extends to the end of the trie
    ///
    /// * `limit` - Optional maximum number of key-value pairs to include in the proof.
    ///   - If `Some(n)`, at most n key-value pairs will be included
    ///   - If `None`, all key-value pairs in the range will be included
    ///   - Useful for paginating through large ranges
    ///   - **NOTE**: avalanchego's limit is based on the entire packet size and not the
    ///     number of key-value pairs. Currently, we only limit by the number of pairs.
    ///
    /// # Returns
    ///
    /// A `FrozenRangeProof` containing:
    /// - Start proof: Merkle proof for the first key in the range
    /// - End proof: Merkle proof for the last key in the range
    /// - Key-value pairs: All entries within the specified bounds (up to the limit)
    ///
    /// # Errors
    ///
    /// * `api::Error::InvalidRange` - If `start_key` > `end_key` when both are provided.
    ///   This ensures the range bounds are logically consistent.
    ///
    /// * `api::Error::RangeProofOnEmptyTrie` - If the trie is empty and the caller
    ///   requests a proof for the entire trie (both `start_key` and `end_key` are `None`).
    ///   This prevents generating meaningless proofs for non-existent data.
    ///
    /// * `api::Error` - Various other errors can occur during proof generation, such as:
    ///   - I/O errors when reading nodes from storage
    ///   - Corrupted trie structure
    ///   - Invalid node references
    ///
    /// # Examples
    ///
    /// ```ignore
    /// // Prove all keys between "alice" and "charlie"
    /// let proof = merkle.range_proof(
    ///     Some(b"alice"),
    ///     Some(b"charlie"),
    ///     None
    /// ).await?;
    ///
    /// // Prove the first 100 keys starting from "alice"
    /// let proof = merkle.range_proof(
    ///     Some(b"alice"),
    ///     None,
    ///     Some(NonZeroUsize::new(100).unwrap())
    /// ).await?;
    ///
    /// // Prove that no keys exist in a range
    /// let proof = merkle.range_proof(
    ///     Some(b"aardvark"),
    ///     Some(b"aaron"),
    ///     None
    /// ).await?;
    /// ```
    pub(super) fn range_proof(
        &self,
        start_key: Option<&[u8]>,
        end_key: Option<&[u8]>,
        limit: Option<NonZeroUsize>,
    ) -> Result<FrozenRangeProof, api::Error> {
        if let (Some(k1), Some(k2)) = (&start_key, &end_key)
            && k1 > k2
        {
            return Err(api::Error::InvalidRange {
                start_key: k1.to_vec().into(),
                end_key: k2.to_vec().into(),
            });
        }

        let mut iter = match start_key {
            // TODO: fix the call-site to force the caller to do the allocation
            Some(key) => self.key_value_iter_from_key(key.to_vec().into_boxed_slice()),
            None => self.key_value_iter(),
        };

        // fetch the first key from the stream
        let first_result = iter.next();

        // transpose the Option<Result<T, E>> to Result<Option<T>, E>
        // If this is an error, the ? operator will return it
        let Some((first_key, first_value)) = first_result.transpose()? else {
            // The trie is empty.
            if start_key.is_none() && end_key.is_none() {
                // The caller requested a range proof over an empty trie.
                return Err(api::Error::RangeProofOnEmptyTrie);
            }

            let start_proof = start_key
                .map(|start_key| self.prove(start_key))
                .transpose()?
                .unwrap_or_default();

            let end_proof = end_key
                .map(|end_key| self.prove(end_key))
                .transpose()?
                .unwrap_or_default();

            return Ok(RangeProof::new(start_proof, end_proof, Box::new([])));
        };

        let start_proof = self.prove(&first_key)?;
        let limit = limit.map(|old_limit| old_limit.get().saturating_sub(1));

        let mut key_values = vec![(first_key, first_value)];

        // we stop iterating if either we hit the limit or the key returned was larger
        // than the largest key requested
        key_values.try_extend(iter.take(limit.unwrap_or(usize::MAX)).take_while(|kv| {
            // no last key asked for, so keep going
            let Some(last_key) = end_key else {
                return true;
            };

            // return the error if there was one
            let Ok(kv) = kv else {
                return true;
            };

            // keep going if the key returned is less than the last key requested
            *kv.0 <= *last_key
        }))?;

        let end_proof = key_values
            .last()
            .map(|(largest_key, _)| self.prove(largest_key))
            .transpose()?
            .unwrap_or_default();

        Ok(RangeProof::new(
            start_proof,
            end_proof,
            key_values.into_boxed_slice(),
        ))
    }

    pub(crate) fn get_value(&self, key: &[u8]) -> Result<Option<Value>, FileIoError> {
        let Some(node) = self.get_node(key)? else {
            return Ok(None);
        };
        Ok(node.value().map(|v| v.to_vec().into_boxed_slice()))
    }

    pub(crate) fn get_node(&self, key: &[u8]) -> Result<Option<SharedNode>, FileIoError> {
        let Some(root) = self.root() else {
            return Ok(None);
        };

        let key = Path::from_nibbles_iterator(NibblesIterator::new(key));
        get_helper(&self.nodestore, &root, &key)
    }
}

impl<T: HashedNodeReader> Merkle<T> {
    /// Dump a node, recursively, to a dot file
    pub(crate) fn dump_node<W: std::io::Write + ?Sized>(
        &self,
        node: &MaybePersistedNode,
        hash: Option<&HashType>,
        seen: &mut HashSet<String>,
        writer: &mut W,
    ) -> Result<(), FileIoError> {
        writeln!(writer, "  {node}[label=\"{node}")
            .map_err(Error::other)
            .map_err(|e| FileIoError::new(e, None, 0, None))?;
        if let Some(hash) = hash {
            write!(writer, " H={hash:.6?}")
                .map_err(Error::other)
                .map_err(|e| FileIoError::new(e, None, 0, None))?;
        }

        match &*node.as_shared_node(&self.nodestore)? {
            Node::Branch(b) => {
                write_attributes!(writer, b, &b.value.clone().unwrap_or(Box::from([])));
                writeln!(writer, "\"]")
                    .map_err(|e| FileIoError::from_generic_no_file(e, "write branch"))?;
                for (childidx, child) in b.children.iter().enumerate() {
                    let (child, child_hash) = match child {
                        None => continue,
                        Some(node) => (node.as_maybe_persisted_node(), node.hash()),
                    };

                    let inserted = seen.insert(format!("{child}"));
                    if inserted {
                        writeln!(writer, "  {node} -> {child}[label=\"{childidx:x}\"]")
                            .map_err(|e| FileIoError::from_generic_no_file(e, "write branch"))?;
                        self.dump_node(&child, child_hash, seen, writer)?;
                    } else {
                        // We have already seen this child, which shouldn't happen.
                        // Indicate this with a red edge.
                        writeln!(
                            writer,
                            "  {node} -> {child}[label=\"{childidx:x} (dup)\" color=red]"
                        )
                        .map_err(|e| FileIoError::from_generic_no_file(e, "write branch"))?;
                    }
                }
            }
            Node::Leaf(l) => {
                write_attributes!(writer, l, &l.value);
                writeln!(writer, "\" shape=rect]")
                    .map_err(|e| FileIoError::from_generic_no_file(e, "write leaf"))?;
            }
        }
        Ok(())
    }

    /// Dump the trie to a dot file.
    ///
    /// This function is primarily used in testing, but also has an API implementation
    ///
    /// Dot files can be rendered using `dot -Tpng -o output.png input.dot`
    /// or online at <https://dreampuf.github.io/GraphvizOnline>
    ///
    /// # Errors
    ///
    /// Returns an error if writing to the output writer fails.
    pub(crate) fn dump<W: std::io::Write + ?Sized>(&self, writer: &mut W) -> Result<(), Error> {
        let root = self.nodestore.root_as_maybe_persisted_node();

        writeln!(writer, "digraph Merkle {{\n  rankdir=LR;").map_err(Error::other)?;
        if let (Some(root), Some(root_hash)) = (root, self.nodestore.root_hash()) {
            writeln!(writer, " root -> {root}")
                .map_err(Error::other)
                .map_err(|e| FileIoError::new(e, None, 0, None))
                .map_err(Error::other)?;
            let mut seen = HashSet::new();
            self.dump_node(&root, Some(&root_hash.into_hash_type()), &mut seen, writer)
                .map_err(Error::other)?;
        }
        writeln!(writer, "}}")
            .map_err(Error::other)
            .map_err(|e| FileIoError::new(e, None, 0, None))
            .map_err(Error::other)?;

        Ok(())
    }
    /// Dump the trie to a string (for testing or logging).
    ///
    /// This is a convenience function for tests that need the dot output as a string.
    ///
    /// # Errors
    ///
    /// Returns an error if writing to the string fails.
    pub(crate) fn dump_to_string(&self) -> Result<String, Error> {
        let mut buffer = Vec::new();
        self.dump(&mut buffer)?;
        String::from_utf8(buffer).map_err(Error::other)
    }
}

impl<F: Parentable, S: ReadableStorage> Merkle<NodeStore<F, S>> {
    /// Forks the current Merkle trie into a new mutable proposal.
    ///
    /// ## Errors
    ///
    /// Returns an error if the nodestore cannot be created. See [`NodeStore::new`].
    pub fn fork(&self) -> Result<Merkle<NodeStore<MutableProposal, S>>, FileIoError> {
        NodeStore::new(&self.nodestore).map(Into::into)
    }
}

impl<S: ReadableStorage> TryFrom<Merkle<NodeStore<MutableProposal, S>>>
    for Merkle<NodeStore<Arc<ImmutableProposal>, S>>
{
    type Error = FileIoError;
    fn try_from(m: Merkle<NodeStore<MutableProposal, S>>) -> Result<Self, Self::Error> {
        Ok(Merkle {
            nodestore: m.nodestore.try_into()?,
        })
    }
}

#[expect(clippy::missing_errors_doc)]
impl<S: ReadableStorage> Merkle<NodeStore<MutableProposal, S>> {
    /// Convert a merkle backed by an `MutableProposal` into an `ImmutableProposal`
    ///
    /// This function is only used in benchmarks and tests
    ///
    /// ## Panics
    ///
    /// Panics if the conversion fails. This should only be used in tests or benchmarks.
    #[must_use]
    pub fn hash(self) -> Merkle<NodeStore<Arc<ImmutableProposal>, S>> {
        self.try_into().expect("failed to convert")
    }

    /// Map `key` to `value` in the trie.
    /// Each element of key is 2 nibbles.
    pub fn insert(&mut self, key: &[u8], value: Value) -> Result<(), FileIoError> {
        let key = Path::from_nibbles_iterator(NibblesIterator::new(key));

        let root = self.nodestore.root_mut();

        let Some(root_node) = std::mem::take(root) else {
            // The trie is empty. Create a new leaf node with `value` and set
            // it as the root.
            let root_node = Node::Leaf(LeafNode {
                partial_path: key,
                value,
            });
            *root = root_node.into();
            return Ok(());
        };

        let root_node = self.insert_helper(root_node, key.as_ref(), value)?;
        *self.nodestore.root_mut() = root_node.into();
        Ok(())
    }

    /// Map `key` to `value` into the subtrie rooted at `node`.
    /// Each element of `key` is 1 nibble.
    /// Returns the new root of the subtrie.
    pub fn insert_helper(
        &mut self,
        mut node: Node,
        key: &[u8],
        value: Value,
    ) -> Result<Node, FileIoError> {
        // 4 possibilities for the position of the `key` relative to `node`:
        // 1. The node is at `key`
        // 2. The key is above the node (i.e. its ancestor)
        // 3. The key is below the node (i.e. its descendant)
        // 4. Neither is an ancestor of the other
        let path_overlap = PrefixOverlap::from(key, node.partial_path().as_ref());

        let unique_key = path_overlap.unique_a;
        let unique_node = path_overlap.unique_b;

        match (
            unique_key
                .split_first()
                .map(|(index, path)| (*index, path.into())),
            unique_node
                .split_first()
                .map(|(index, path)| (*index, path.into())),
        ) {
            (None, None) => {
                // 1. The node is at `key`
                node.update_value(value);
                counter!("firewood.insert", "merkle" => "update").increment(1);
                Ok(node)
            }
            (None, Some((child_index, partial_path))) => {
                // 2. The key is above the node (i.e. its ancestor)
                // Make a new branch node and insert the current node as a child.
                //    ...                ...
                //     |     -->          |
                //    node               key
                //                        |
                //                       node
                let mut branch = BranchNode {
                    partial_path: path_overlap.shared.into(),
                    value: Some(value),
                    children: BranchNode::empty_children(),
                };

                // Shorten the node's partial path since it has a new parent.
                node.update_partial_path(partial_path);
                branch.update_child(child_index, Some(Child::Node(node)));
                counter!("firewood.insert", "merkle"=>"above").increment(1);

                Ok(Node::Branch(Box::new(branch)))
            }
            (Some((child_index, partial_path)), None) => {
                // 3. The key is below the node (i.e. its descendant)
                //    ...                         ...
                //     |                           |
                //    node         -->            node
                //     |                           |
                //    ... (key may be below)       ... (key is below)
                match node {
                    Node::Branch(ref mut branch) => {
                        #[expect(clippy::indexing_slicing)]
                        let child = match std::mem::take(&mut branch.children[child_index as usize])
                        {
                            None => {
                                // There is no child at this index.
                                // Create a new leaf and put it here.
                                let new_leaf = Node::Leaf(LeafNode {
                                    value,
                                    partial_path,
                                });
                                branch.update_child(child_index, Some(Child::Node(new_leaf)));
                                counter!("firewood.insert", "merkle"=>"below").increment(1);
                                return Ok(node);
                            }
                            Some(Child::Node(child)) => child,
                            Some(Child::AddressWithHash(addr, _)) => {
                                self.nodestore.read_for_update(addr.into())?
                            }
                            Some(Child::MaybePersisted(maybe_persisted, _)) => {
                                self.nodestore.read_for_update(maybe_persisted.clone())?
                            }
                        };

                        let child = self.insert_helper(child, partial_path.as_ref(), value)?;
                        branch.update_child(child_index, Some(Child::Node(child)));
                        Ok(node)
                    }
                    Node::Leaf(ref mut leaf) => {
                        // Turn this node into a branch node and put a new leaf as a child.
                        let mut branch = BranchNode {
                            partial_path: std::mem::replace(&mut leaf.partial_path, Path::new()),
                            value: Some(std::mem::take(&mut leaf.value)),
                            children: BranchNode::empty_children(),
                        };

                        let new_leaf = Node::Leaf(LeafNode {
                            value,
                            partial_path,
                        });

                        branch.update_child(child_index, Some(Child::Node(new_leaf)));

                        counter!("firewood.insert", "merkle"=>"split").increment(1);
                        Ok(Node::Branch(Box::new(branch)))
                    }
                }
            }
            (Some((key_index, key_partial_path)), Some((node_index, node_partial_path))) => {
                // 4. Neither is an ancestor of the other
                //    ...                         ...
                //     |                           |
                //    node         -->            branch
                //     |                           |    \
                //                               node   key
                // Make a branch node that has both the current node and a new leaf node as children.
                let mut branch = BranchNode {
                    partial_path: path_overlap.shared.into(),
                    value: None,
                    children: BranchNode::empty_children(),
                };

                node.update_partial_path(node_partial_path);
                branch.update_child(node_index, Some(Child::Node(node)));

                let new_leaf = Node::Leaf(LeafNode {
                    value,
                    partial_path: key_partial_path,
                });
                branch.update_child(key_index, Some(Child::Node(new_leaf)));

                counter!("firewood.insert", "merkle" => "split").increment(1);
                Ok(Node::Branch(Box::new(branch)))
            }
        }
    }

    /// Removes the value associated with the given `key`.
    /// Returns the value that was removed, if any.
    /// Otherwise returns `None`.
    /// Each element of `key` is 2 nibbles.
    pub fn remove(&mut self, key: &[u8]) -> Result<Option<Value>, FileIoError> {
        let key = Path::from_nibbles_iterator(NibblesIterator::new(key));

        let root = self.nodestore.root_mut();
        let Some(root_node) = std::mem::take(root) else {
            // The trie is empty. There is nothing to remove.
            counter!("firewood.remove", "prefix" => "false", "result" => "nonexistent")
                .increment(1);
            return Ok(None);
        };

        let (root_node, removed_value) = self.remove_helper(root_node, &key)?;
        *self.nodestore.root_mut() = root_node;
        if removed_value.is_some() {
            counter!("firewood.remove", "prefix" => "false", "result" => "success").increment(1);
        } else {
            counter!("firewood.remove", "prefix" => "false", "result" => "nonexistent")
                .increment(1);
        }
        Ok(removed_value)
    }

    /// Removes the value associated with the given `key` from the subtrie rooted at `node`.
    /// Returns the new root of the subtrie and the value that was removed, if any.
    /// Each element of `key` is 1 nibble.
    #[expect(clippy::too_many_lines)]
    fn remove_helper(
        &mut self,
        mut node: Node,
        key: &[u8],
    ) -> Result<(Option<Node>, Option<Value>), FileIoError> {
        // 4 possibilities for the position of the `key` relative to `node`:
        // 1. The node is at `key`
        // 2. The key is above the node (i.e. its ancestor)
        // 3. The key is below the node (i.e. its descendant)
        // 4. Neither is an ancestor of the other
        let path_overlap = PrefixOverlap::from(key, node.partial_path().as_ref());

        let unique_key = path_overlap.unique_a;
        let unique_node = path_overlap.unique_b;

        match (
            unique_key
                .split_first()
                .map(|(index, path)| (*index, Path::from(path))),
            unique_node.split_first(),
        ) {
            (_, Some(_)) => {
                // Case (2) or (4)
                Ok((Some(node), None))
            }
            (None, None) => {
                // 1. The node is at `key`
                match &mut node {
                    Node::Branch(branch) => {
                        let Some(removed_value) = branch.value.take() else {
                            // The branch has no value. Return the node as is.
                            return Ok((Some(node), None));
                        };

                        // This branch node has a value.
                        // If it has multiple children, return the node as is.
                        // Otherwise, its only child becomes the root of this subtrie.
                        let mut children_iter =
                            branch
                                .children
                                .iter_mut()
                                .enumerate()
                                .filter_map(|(index, child)| {
                                    child.as_mut().map(|child| (index, child))
                                });

                        let (child_index, child) = children_iter
                            .next()
                            .expect("branch node must have children");

                        if children_iter.next().is_some() {
                            // The branch has more than 1 child so it can't be removed.
                            Ok((Some(node), Some(removed_value)))
                        } else {
                            // The branch's only child becomes the root of this subtrie.
                            let mut child = match child {
                                Child::Node(child_node) => std::mem::take(child_node),
                                Child::AddressWithHash(addr, _) => {
                                    self.nodestore.read_for_update((*addr).into())?
                                }
                                Child::MaybePersisted(maybe_persisted, _) => {
                                    self.nodestore.read_for_update(maybe_persisted.clone())?
                                }
                            };

                            // The child's partial path is the concatenation of its (now removed) parent,
                            // its (former) child index, and its partial path.
                            match child {
                                Node::Branch(ref mut child_branch) => {
                                    let partial_path = Path::from_nibbles_iterator(
                                        branch
                                            .partial_path
                                            .iter()
                                            .copied()
                                            .chain(once(child_index as u8))
                                            .chain(child_branch.partial_path.iter().copied()),
                                    );
                                    child_branch.partial_path = partial_path;
                                }
                                Node::Leaf(ref mut leaf) => {
                                    let partial_path = Path::from_nibbles_iterator(
                                        branch
                                            .partial_path
                                            .iter()
                                            .copied()
                                            .chain(once(child_index as u8))
                                            .chain(leaf.partial_path.iter().copied()),
                                    );
                                    leaf.partial_path = partial_path;
                                }
                            }

                            let node_partial_path =
                                std::mem::replace(&mut branch.partial_path, Path::new());

                            let partial_path = Path::from_nibbles_iterator(
                                branch
                                    .partial_path
                                    .iter()
                                    .chain(once(&(child_index as u8)))
                                    .chain(node_partial_path.iter())
                                    .copied(),
                            );

                            node.update_partial_path(partial_path);

                            Ok((Some(child), Some(removed_value)))
                        }
                    }
                    Node::Leaf(leaf) => {
                        let removed_value = std::mem::take(&mut leaf.value);
                        Ok((None, Some(removed_value)))
                    }
                }
            }
            (Some((child_index, child_partial_path)), None) => {
                // 3. The key is below the node (i.e. its descendant)
                match node {
                    // we found a non-matching leaf node, so the value does not exist
                    Node::Leaf(_) => Ok((Some(node), None)),
                    Node::Branch(ref mut branch) => {
                        #[expect(clippy::indexing_slicing)]
                        let child = match std::mem::take(&mut branch.children[child_index as usize])
                        {
                            None => {
                                return Ok((Some(node), None));
                            }
                            Some(Child::Node(node)) => node,
                            Some(Child::AddressWithHash(addr, _)) => {
                                self.nodestore.read_for_update(addr.into())?
                            }
                            Some(Child::MaybePersisted(maybe_persisted, _)) => {
                                self.nodestore.read_for_update(maybe_persisted.clone())?
                            }
                        };

                        let (child, removed_value) =
                            self.remove_helper(child, child_partial_path.as_ref())?;

                        if let Some(child) = child {
                            branch.update_child(child_index, Some(Child::Node(child)));
                        } else {
                            branch.update_child(child_index, None);
                        }

                        let mut children_iter =
                            branch
                                .children
                                .iter_mut()
                                .enumerate()
                                .filter_map(|(index, child)| {
                                    child.as_mut().map(|child| (index, child))
                                });

                        let Some((child_index, child)) = children_iter.next() else {
                            // The branch has no children. Turn it into a leaf.
                            let leaf = Node::Leaf(LeafNode {
                                    value: branch.value.take().expect(
                                        "branch node must have a value if it previously had only 1 child",
                                    ),
                                    partial_path: branch.partial_path.clone(), // TODO remove clone
                                });
                            return Ok((Some(leaf), removed_value));
                        };

                        // if there is more than one child or the branch has a value, return it
                        if branch.value.is_some() || children_iter.next().is_some() {
                            return Ok((Some(node), removed_value));
                        }

                        // The branch has only 1 child. Remove the branch and return the child.
                        let mut child = match child {
                            Child::Node(child_node) => std::mem::replace(
                                child_node,
                                Node::Leaf(LeafNode {
                                    value: Box::default(),
                                    partial_path: Path::new(),
                                }),
                            ),
                            Child::AddressWithHash(addr, _) => {
                                self.nodestore.read_for_update((*addr).into())?
                            }
                            Child::MaybePersisted(maybe_persisted, _) => {
                                self.nodestore.read_for_update(maybe_persisted.clone())?
                            }
                        };

                        // The child's partial path is the concatenation of its (now removed) parent,
                        // its (former) child index, and its partial path.
                        let child_partial_path = Path::from_nibbles_iterator(
                            branch
                                .partial_path
                                .iter()
                                .chain(once(&(child_index as u8)))
                                .chain(child.partial_path().iter())
                                .copied(),
                        );
                        child.update_partial_path(child_partial_path);

                        Ok((Some(child), removed_value))
                    }
                }
            }
        }
    }

    /// Removes any key-value pairs with keys that have the given `prefix`.
    /// Returns the number of key-value pairs removed.
    pub fn remove_prefix(&mut self, prefix: &[u8]) -> Result<usize, FileIoError> {
        let prefix = Path::from_nibbles_iterator(NibblesIterator::new(prefix));

        let root = self.nodestore.root_mut();
        let Some(root_node) = std::mem::take(root) else {
            // The trie is empty. There is nothing to remove.
            counter!("firewood.remove", "prefix" => "true", "result" => "nonexistent").increment(1);
            return Ok(0);
        };

        let mut deleted = 0;
        let root_node = self.remove_prefix_helper(root_node, &prefix, &mut deleted)?;
        counter!("firewood.remove", "prefix" => "true", "result" => "success")
            .increment(deleted as u64);
        *self.nodestore.root_mut() = root_node;
        Ok(deleted)
    }

    fn remove_prefix_helper(
        &mut self,
        mut node: Node,
        key: &[u8],
        deleted: &mut usize,
    ) -> Result<Option<Node>, FileIoError> {
        // 4 possibilities for the position of the `key` relative to `node`:
        // 1. The node is at `key`, in which case we need to delete this node and all its children.
        // 2. The key is above the node (i.e. its ancestor), so the parent needs to be restructured (TODO).
        // 3. The key is below the node (i.e. its descendant), so continue traversing the trie.
        // 4. Neither is an ancestor of the other, in which case there's no work to do.
        let path_overlap = PrefixOverlap::from(key, node.partial_path().as_ref());

        let unique_key = path_overlap.unique_a;
        let unique_node = path_overlap.unique_b;

        match (
            unique_key
                .split_first()
                .map(|(index, path)| (*index, Path::from(path))),
            unique_node.split_first(),
        ) {
            (None, _) => {
                // 1. The node is at `key`, or we're just above it
                // so we can start deleting below here
                match &mut node {
                    Node::Branch(branch) => {
                        if branch.value.is_some() {
                            // a KV pair was in the branch itself
                            *deleted = deleted.saturating_add(1);
                        }
                        self.delete_children(branch, deleted)?;
                    }
                    Node::Leaf(_) => {
                        // the prefix matched only a leaf, so we remove it and indicate only one item was removed
                        *deleted = deleted.saturating_add(1);
                    }
                }
                Ok(None)
            }
            (_, Some(_)) => {
                // Case (2) or (4)
                Ok(Some(node))
            }
            (Some((child_index, child_partial_path)), None) => {
                // 3. The key is below the node (i.e. its descendant)
                match node {
                    Node::Leaf(_) => Ok(Some(node)),
                    Node::Branch(ref mut branch) => {
                        #[expect(clippy::indexing_slicing)]
                        let child = match std::mem::take(&mut branch.children[child_index as usize])
                        {
                            None => {
                                return Ok(Some(node));
                            }
                            Some(Child::Node(node)) => node,
                            Some(Child::AddressWithHash(addr, _)) => {
                                self.nodestore.read_for_update(addr.into())?
                            }
                            Some(Child::MaybePersisted(maybe_persisted, _)) => {
                                self.nodestore.read_for_update(maybe_persisted.clone())?
                            }
                        };

                        let child =
                            self.remove_prefix_helper(child, child_partial_path.as_ref(), deleted)?;

                        if let Some(child) = child {
                            branch.update_child(child_index, Some(Child::Node(child)));
                        } else {
                            branch.update_child(child_index, None);
                        }

                        let mut children_iter =
                            branch
                                .children
                                .iter_mut()
                                .enumerate()
                                .filter_map(|(index, child)| {
                                    child.as_mut().map(|child| (index, child))
                                });

                        let Some((child_index, child)) = children_iter.next() else {
                            // The branch has no children. Turn it into a leaf.
                            let leaf = Node::Leaf(LeafNode {
                                    value: branch.value.take().expect(
                                        "branch node must have a value if it previously had only 1 child",
                                    ),
                                    partial_path: branch.partial_path.clone(), // TODO remove clone
                                });
                            return Ok(Some(leaf));
                        };

                        // if there is more than one child or the branch has a value, return it
                        if branch.value.is_some() || children_iter.next().is_some() {
                            return Ok(Some(node));
                        }

                        // The branch has only 1 child. Remove the branch and return the child.
                        let mut child = match child {
                            Child::Node(child_node) => std::mem::replace(
                                child_node,
                                Node::Leaf(LeafNode {
                                    value: Box::default(),
                                    partial_path: Path::new(),
                                }),
                            ),
                            Child::AddressWithHash(addr, _) => {
                                self.nodestore.read_for_update((*addr).into())?
                            }
                            Child::MaybePersisted(maybe_persisted, _) => {
                                self.nodestore.read_for_update(maybe_persisted.clone())?
                            }
                        };

                        // The child's partial path is the concatenation of its (now removed) parent,
                        // its (former) child index, and its partial path.
                        let child_partial_path = Path::from_nibbles_iterator(
                            branch
                                .partial_path
                                .iter()
                                .chain(once(&(child_index as u8)))
                                .chain(child.partial_path().iter())
                                .copied(),
                        );
                        child.update_partial_path(child_partial_path);

                        Ok(Some(child))
                    }
                }
            }
        }
    }

    /// Recursively deletes all children of a branch node.
    fn delete_children(
        &mut self,
        branch: &mut BranchNode,
        deleted: &mut usize,
    ) -> Result<(), FileIoError> {
        if branch.value.is_some() {
            // a KV pair was in the branch itself
            *deleted = deleted.saturating_add(1);
        }
        for children in &mut branch.children {
            // read the child node
            let child = match children {
                Some(Child::Node(node)) => node,
                Some(Child::AddressWithHash(addr, _)) => {
                    &mut self.nodestore.read_for_update((*addr).into())?
                }
                Some(Child::MaybePersisted(maybe_persisted, _)) => {
                    // For MaybePersisted, we need to get the node to update it
                    // We can't get a mutable reference from SharedNode, so we need to handle this differently
                    // For now, we'll skip this child since we can't modify it
                    let _shared_node = maybe_persisted.as_shared_node(&self.nodestore)?;
                    continue;
                }
                None => continue,
            };
            match child {
                Node::Branch(child_branch) => {
                    self.delete_children(child_branch, deleted)?;
                }
                Node::Leaf(_) => {
                    *deleted = deleted.saturating_add(1);
                }
            }
        }
        Ok(())
    }
}

/// Returns an iterator where each element is the result of combining
/// 2 nibbles of `nibbles`. If `nibbles` is odd length, panics in
/// debug mode and drops the final nibble in release mode.
pub fn nibbles_to_bytes_iter(nibbles: &[u8]) -> impl Iterator<Item = u8> {
    debug_assert_eq!(nibbles.len() & 1, 0);
    #[expect(clippy::indexing_slicing)]
    nibbles.chunks_exact(2).map(|p| (p[0] << 4) | p[1])
}

/// The [`PrefixOverlap`] type represents the _shared_ and _unique_ parts of two potentially overlapping slices.
/// As the type-name implies, the `shared` property only constitues a shared *prefix*.
/// The `unique_*` properties, [`unique_a`][`PrefixOverlap::unique_a`] and [`unique_b`][`PrefixOverlap::unique_b`]
/// are set based on the argument order passed into the [`from`][`PrefixOverlap::from`] constructor.
#[derive(Debug)]
struct PrefixOverlap<'a, T> {
    shared: &'a [T],
    unique_a: &'a [T],
    unique_b: &'a [T],
}

impl<'a, T: PartialEq> PrefixOverlap<'a, T> {
    fn from(a: &'a [T], b: &'a [T]) -> Self {
        let split_index = a
            .iter()
            .zip(b)
            .position(|(a, b)| *a != *b)
            .unwrap_or_else(|| std::cmp::min(a.len(), b.len()));

        let (shared, unique_a) = a.split_at(split_index);
        let unique_b = b.get(split_index..).expect("");

        Self {
            shared,
            unique_a,
            unique_b,
        }
    }
}<|MERGE_RESOLUTION|>--- conflicted
+++ resolved
@@ -169,11 +169,8 @@
             proof.push(ProofNode {
                 // key is expected to be in nibbles
                 key: root.partial_path().iter().copied().collect(),
-<<<<<<< HEAD
-=======
                 // partial len is the number of nibbles in the path leading to this node,
                 // which is always zero for the root node.
->>>>>>> 7580057b
                 partial_len: 0,
                 value_digest: root
                     .value()
