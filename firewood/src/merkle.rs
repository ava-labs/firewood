// Copyright (C) 2023, Ava Labs, Inc. All rights reserved.
// See the file LICENSE.md for licensing terms.

<<<<<<< HEAD
=======
use crate::hashednode::{hash_node, Hashable, ValueDigest};
>>>>>>> 46aa1c31
use crate::proof::{Proof, ProofError, ProofNode};
use crate::stream::{MerkleKeyValueStream, PathIterator};
use crate::v2::api;
use futures::{StreamExt, TryStreamExt};
use std::collections::HashSet;
use std::fmt::Debug;
use std::future::ready;
use std::io::Write;
use std::iter::once;
use std::sync::Arc;
use storage::{
    BranchNode, Child, HashedNodeReader, ImmutableProposal, LeafNode, LinearAddress,
    MutableProposal, NibblesIterator, Node, NodeReader, NodeStore, Path, ReadableStorage, TrieHash,
    TrieReader, ValueDigest,
};

use thiserror::Error;

pub type Key = Box<[u8]>;
pub type Value = Vec<u8>;

#[derive(Debug, Error)]
pub enum MerkleError {
    #[error("can't generate proof for empty node")]
    Empty,
    #[error("read only")]
    ReadOnly,
    #[error("node not a branch node")]
    NotBranchNode,
    #[error("IO error: {0:?}")]
    IO(#[from] std::io::Error),
    #[error("parent should not be a leaf branch")]
    ParentLeafBranch,
    #[error("removing internal node references failed")]
    UnsetInternal,
    #[error("merkle serde error: {0}")]
    BinarySerdeError(String),
    #[error("invalid utf8")]
    UTF8Error,
    #[error("node not found")]
    NodeNotFound,
}

// convert a set of nibbles into a printable string
// panics if there is a non-nibble byte in the set
fn nibbles_formatter<X: IntoIterator<Item = u8>>(nib: X) -> String {
    nib.into_iter()
        .map(|c| {
            *b"0123456789abcdef"
                .get(c as usize)
                .expect("requires nibbles") as char
        })
        .collect::<String>()
}

macro_rules! write_attributes {
    ($writer:ident, $node:expr, $value:expr) => {
        if !$node.partial_path.0.is_empty() {
            write!(
                $writer,
                " pp={}",
                nibbles_formatter($node.partial_path.0.clone())
            )?;
        }
        #[allow(clippy::unnecessary_to_owned)]
        if !$value.is_empty() {
            match std::str::from_utf8($value) {
                Ok(string) if string.chars().all(char::is_alphanumeric) => {
                    write!($writer, " val={}", string)?
                }
                _ => {
                    write!($writer, " val={}", hex::encode($value))?;
                }
            }
        }
    };
}

/// Returns the value mapped to by `key` in the subtrie rooted at `node`.
fn get_helper<T: TrieReader>(
    nodestore: &T,
    node: &Node,
    key: &[u8],
) -> Result<Option<Box<[u8]>>, MerkleError> {
    // 4 possibilities for the position of the `key` relative to `node`:
    // 1. The node is at `key`
    // 2. The key is above the node (i.e. its ancestor)
    // 3. The key is below the node (i.e. its descendant)
    // 4. Neither is an ancestor of the other
    let path_overlap = PrefixOverlap::from(key, node.partial_path().as_ref());
    let unique_key = path_overlap.unique_a;
    let unique_node = path_overlap.unique_b;

    match (
        unique_key.split_first().map(|(index, path)| (*index, path)),
        unique_node.split_first(),
    ) {
        (_, Some(_)) => {
            // Case (2) or (4)
            Ok(None)
        }
        (None, None) => return Ok(node.value().map(|v| v.to_vec().into_boxed_slice())), // 1. The node is at `key`
        (Some((child_index, key)), None) => {
            // 3. The key is below the node (i.e. its descendant)
            match node {
                Node::Leaf(leaf) => Ok(Some(leaf.value.clone())),
                Node::Branch(branch) => {
                    #[allow(clippy::indexing_slicing)]
                    let child = match &branch.children[child_index as usize] {
                        None => return Ok(None),
                        Some(Child::Node(node)) => node,
                        Some(Child::AddressWithHash(addr, _)) => &nodestore.read_node(*addr)?,
                    };

                    get_helper(nodestore, child, key)
                }
            }
        }
    }
}

#[derive(Debug)]
pub struct Merkle<T: TrieReader> {
    nodestore: T,
}

impl<T: TrieReader> From<T> for Merkle<T> {
    fn from(nodestore: T) -> Self {
        Merkle { nodestore }
    }
}

impl<T: TrieReader> Merkle<T> {
    pub fn root(&self) -> Option<Arc<Node>> {
        self.nodestore.root_node()
    }

    pub const fn nodestore(&self) -> &T {
        &self.nodestore
    }

    pub(crate) fn read_node(&self, addr: LinearAddress) -> Result<Arc<Node>, MerkleError> {
        self.nodestore.read_node(addr).map_err(Into::into)
    }

    /// Returns a proof that the given key has a certain value,
    /// or that the key isn't in the trie.
<<<<<<< HEAD
    pub fn prove(&self, key: &[u8]) -> Result<Proof, MerkleError> {
        let Some(root) = self.root() else {
=======
    pub fn prove(&self, key: &[u8]) -> Result<Proof<ProofNode>, MerkleError> {
        let Some(root_addr) = self.nodestore.root_address() else {
>>>>>>> 46aa1c31
            return Err(MerkleError::Empty);
        };

        // Get the path to the key
        let path_iter = self.path_iter(key)?;
        let mut proof = Vec::new();
        for node in path_iter {
            let node = node?;
            proof.push(ProofNode::from(node));
        }

        if proof.is_empty() {
            // No nodes, even the root, are before `key`.
            // The root alone proves the non-existence of `key`.
            // TODO reduce duplicate code with ProofNode::from<PathIterItem>
            let mut child_hashes: [Option<TrieHash>; BranchNode::MAX_CHILDREN] = Default::default();
            if let Some(branch) = root.as_branch() {
                // TODO danlaine: can we avoid indexing?
                #[allow(clippy::indexing_slicing)]
                for (i, hash) in branch.children_iter() {
                    child_hashes[i] = Some(hash.clone());
                }
            }

            proof.push(ProofNode {
                key: root.partial_path().bytes(),
                value_digest: root
                    .value()
                    .map(|value| ValueDigest::Value(value.to_vec().into_boxed_slice())),
                child_hashes,
            })
        }

        Ok(Proof(proof.into_boxed_slice()))
    }

    pub fn verify_range_proof<V: AsRef<[u8]>>(
        &self,
        _proof: &Proof<impl Hashable>,
        _first_key: &[u8],
        _last_key: &[u8],
        _keys: Vec<&[u8]>,
        _vals: Vec<V>,
    ) -> Result<bool, ProofError> {
        todo!()
    }

    pub fn path_iter<'a>(&self, key: &'a [u8]) -> Result<PathIterator<'_, 'a, T>, MerkleError> {
        PathIterator::new(&self.nodestore, key)
    }

    pub(crate) fn _key_value_iter(&self) -> MerkleKeyValueStream<'_, T> {
        MerkleKeyValueStream::from(&self.nodestore)
    }

    pub(crate) fn _key_value_iter_from_key(&self, key: Key) -> MerkleKeyValueStream<'_, T> {
        // TODO danlaine: change key to &[u8]
        MerkleKeyValueStream::_from_key(&self.nodestore, key)
    }

    pub(super) async fn _range_proof(
        &self,
        first_key: Option<&[u8]>,
        last_key: Option<&[u8]>,
        limit: Option<usize>,
    ) -> Result<Option<api::RangeProof<Vec<u8>, Vec<u8>, ProofNode>>, api::Error> {
        if let (Some(k1), Some(k2)) = (&first_key, &last_key) {
            if k1 > k2 {
                return Err(api::Error::InvalidRange {
                    first_key: k1.to_vec(),
                    last_key: k2.to_vec(),
                });
            }
        }

        // limit of 0 is always an empty RangeProof
        if limit == Some(0) {
            return Ok(None);
        }

        let mut stream = match first_key {
            // TODO: fix the call-site to force the caller to do the allocation
            Some(key) => self._key_value_iter_from_key(key.to_vec().into_boxed_slice()),
            None => self._key_value_iter(),
        };

        // fetch the first key from the stream
        let first_result = stream.next().await;

        // transpose the Option<Result<T, E>> to Result<Option<T>, E>
        // If this is an error, the ? operator will return it
        let Some((first_key, first_value)) = first_result.transpose()? else {
            // nothing returned, either the trie is empty or the key wasn't found
            return Ok(None);
        };

        let first_key_proof = self
            .prove(&first_key)
            .map_err(|e| api::Error::InternalError(Box::new(e)))?;
        let limit = limit.map(|old_limit| old_limit - 1);

        let mut middle = vec![(first_key.into_vec(), first_value)];

        // we stop streaming if either we hit the limit or the key returned was larger
        // than the largest key requested
        #[allow(clippy::unwrap_used)]
        middle.extend(
            stream
                .take(limit.unwrap_or(usize::MAX))
                .take_while(|kv_result| {
                    // no last key asked for, so keep going
                    let Some(last_key) = last_key else {
                        return ready(true);
                    };

                    // return the error if there was one
                    let Ok(kv) = kv_result else {
                        return ready(true);
                    };

                    // keep going if the key returned is less than the last key requested
                    ready(&*kv.0 <= last_key)
                })
                .map(|kv_result| kv_result.map(|(k, v)| (k.into_vec(), v)))
                .try_collect::<Vec<(Vec<u8>, Vec<u8>)>>()
                .await?,
        );

        // remove the last key from middle and do a proof on it
        let last_key_proof = match middle.last() {
            None => {
                return Ok(Some(api::RangeProof {
                    first_key_proof: first_key_proof.clone(),
                    middle: vec![],
                    last_key_proof: first_key_proof,
                }))
            }
            Some((last_key, _)) => self
                .prove(last_key)
                .map_err(|e| api::Error::InternalError(Box::new(e)))?,
        };

        Ok(Some(api::RangeProof {
            first_key_proof,
            middle,
            last_key_proof,
        }))
    }

    pub fn get(&self, key: &[u8]) -> Result<Option<Box<[u8]>>, MerkleError> {
        let Some(root) = self.root() else {
            return Ok(None);
        };

        let key = Path::from_nibbles_iterator(NibblesIterator::new(key));
        get_helper(&self.nodestore, &root, &key)
    }
}

impl<T: HashedNodeReader> Merkle<T> {
    pub fn dump_node(
        &self,
        addr: LinearAddress,
        hash: Option<&TrieHash>,
        seen: &mut HashSet<LinearAddress>,
        writer: &mut dyn Write,
    ) -> Result<(), MerkleError> {
        write!(writer, "  {addr}[label=\"addr:{addr:?} hash:{hash:?}")?;

        match &*self.read_node(addr)? {
            Node::Branch(b) => {
                write_attributes!(writer, b, &b.value.clone().unwrap_or(Box::from([])));
                writeln!(writer, "\"]")?;
                for (childidx, child) in b.children.iter().enumerate() {
                    let (child_addr, child_hash) = match child {
                        None => continue,
                        Some(Child::Node(_)) => continue, // TODO
                        Some(Child::AddressWithHash(addr, hash)) => (*addr, Some(hash)),
                    };

                    let inserted = seen.insert(child_addr);
                    if !inserted {
                        // We have already seen this child, which shouldn't happen.
                        // Indicate this with a red edge.
                        writeln!(
                            writer,
                            "  {addr} -> {child_addr}[label=\"{childidx} (dup)\" color=red]"
                        )?;
                    } else {
                        writeln!(writer, "  {addr} -> {child_addr}[label=\"{childidx}\"]")?;
                        self.dump_node(child_addr, child_hash, seen, writer)?;
                    }
                }
            }
            Node::Leaf(l) => {
                write_attributes!(writer, l, &l.value);
                writeln!(writer, "\" shape=rect]")?;
            }
        };
        Ok(())
    }

    pub fn dump(&self) -> Result<String, MerkleError> {
        let mut result = vec![];
        writeln!(result, "digraph Merkle {{")?;
        if let Some((root_addr, root_hash)) = self.nodestore.root_address_and_hash() {
            writeln!(result, " root -> {root_addr}")?;
            let mut seen = HashSet::new();
            self.dump_node(root_addr, Some(&root_hash), &mut seen, &mut result)?;
        }
        write!(result, "}}")?;

        Ok(String::from_utf8_lossy(&result).to_string())
    }
}

impl<S: ReadableStorage> From<Merkle<NodeStore<MutableProposal, S>>>
    for Merkle<NodeStore<ImmutableProposal, S>>
{
    fn from(m: Merkle<NodeStore<MutableProposal, S>>) -> Self {
        Merkle {
            nodestore: m.nodestore.into(),
        }
    }
}

impl<S: ReadableStorage> Merkle<NodeStore<MutableProposal, S>> {
    pub fn hash(self) -> Merkle<NodeStore<ImmutableProposal, S>> {
        self.into()
    }

    /// Map `key` to `value` in the trie.
    pub fn insert(&mut self, key: &[u8], value: Box<[u8]>) -> Result<(), MerkleError> {
        let key = Path::from_nibbles_iterator(NibblesIterator::new(key));

        let root = self.nodestore.mut_root();

        let Some(root_node) = std::mem::take(root) else {
            // The trie is empty. Create a new leaf node with `value` and set
            // it as the root.
            let root_node = Node::Leaf(LeafNode {
                partial_path: key,
                value,
            });
            *root = root_node.into();
            return Ok(());
        };

        let root_node = self.insert_helper(root_node, key.as_ref(), value)?;
        *self.nodestore.mut_root() = root_node.into();
        Ok(())
    }

    /// Map `key` to `value` into the subtrie rooted at `node`.
    /// Returns the new root of the subtrie.
    pub fn insert_helper(
        &mut self,
        mut node: Node,
        key: &[u8],
        value: Box<[u8]>,
    ) -> Result<Node, MerkleError> {
        // 4 possibilities for the position of the `key` relative to `node`:
        // 1. The node is at `key`
        // 2. The key is above the node (i.e. its ancestor)
        // 3. The key is below the node (i.e. its descendant)
        // 4. Neither is an ancestor of the other
        let path_overlap = PrefixOverlap::from(key, node.partial_path().as_ref());

        let unique_key = path_overlap.unique_a;
        let unique_node = path_overlap.unique_b;

        match (
            unique_key
                .split_first()
                .map(|(index, path)| (*index, path.into())),
            unique_node
                .split_first()
                .map(|(index, path)| (*index, path.into())),
        ) {
            (None, None) => {
                // 1. The node is at `key`
                node.update_value(value);
                Ok(node)
            }
            (None, Some((child_index, partial_path))) => {
                // 2. The key is above the node (i.e. its ancestor)
                // Make a new branch node and insert the current node as a child.
                //    ...                ...
                //     |     -->          |
                //    node               key
                //                        |
                //                       node
                let mut branch = BranchNode {
                    partial_path: path_overlap.shared.into(),
                    value: Some(value),
                    children: Default::default(),
                };

                // Shorten the node's partial path since it has a new parent.
                node.update_partial_path(partial_path);
                branch.update_child(child_index, Some(Child::Node(node)));

                Ok(Node::Branch(Box::new(branch)))
            }
            (Some((child_index, partial_path)), None) => {
                // 3. The key is below the node (i.e. its descendant)
                //    ...                         ...
                //     |                           |
                //    node         -->            node
                //     |                           |
                //    ... (key may be below)       ... (key is below)
                match node {
                    Node::Branch(ref mut branch) => {
                        #[allow(clippy::indexing_slicing)]
                        let child = match std::mem::take(&mut branch.children[child_index as usize])
                        {
                            None => {
                                // There is no child at this index.
                                // Create a new leaf and put it here.
                                let new_leaf = Node::Leaf(LeafNode {
                                    value,
                                    partial_path,
                                });
                                branch.update_child(child_index, Some(Child::Node(new_leaf)));
                                return Ok(node);
                            }
                            Some(Child::Node(child)) => child,
                            Some(Child::AddressWithHash(addr, _)) => {
                                let node = self.nodestore.read_node(addr)?;
                                self.nodestore.delete_node(addr);
                                (*node).clone()
                            }
                        };

                        let child = self.insert_helper(child, partial_path.as_ref(), value)?;
                        branch.update_child(child_index, Some(Child::Node(child)));
                        Ok(node)
                    }
                    Node::Leaf(ref mut leaf) => {
                        // Turn this node into a branch node and put a new leaf as a child.
                        let mut branch = BranchNode {
                            partial_path: std::mem::replace(&mut leaf.partial_path, Path::new()),
                            value: Some(std::mem::take(&mut leaf.value)),
                            children: Default::default(),
                        };

                        let new_leaf = Node::Leaf(LeafNode {
                            value,
                            partial_path,
                        });

                        branch.update_child(child_index, Some(Child::Node(new_leaf)));

                        Ok(Node::Branch(Box::new(branch)))
                    }
                }
            }
            (Some((key_index, key_partial_path)), Some((node_index, node_partial_path))) => {
                // 4. Neither is an ancestor of the other
                //    ...                         ...
                //     |                           |
                //    node         -->            branch
                //     |                           |    \
                //                               node   key
                // Make a branch node that has both the current node and a new leaf node as children.
                let mut branch = BranchNode {
                    partial_path: path_overlap.shared.into(),
                    value: None,
                    children: Default::default(),
                };

                node.update_partial_path(node_partial_path);
                branch.update_child(node_index, Some(Child::Node(node)));

                let new_leaf = Node::Leaf(LeafNode {
                    value,
                    partial_path: key_partial_path,
                });
                branch.update_child(key_index, Some(Child::Node(new_leaf)));

                Ok(Node::Branch(Box::new(branch)))
            }
        }
    }

    /// Removes the value associated with the given `key`.
    /// Returns the value that was removed, if any.
    /// Otherwise returns `None`.
    pub fn remove(&mut self, key: &[u8]) -> Result<Option<Box<[u8]>>, MerkleError> {
        let key = Path::from_nibbles_iterator(NibblesIterator::new(key));

        let root = self.nodestore.mut_root();
        let Some(root_node) = std::mem::take(root) else {
            // The trie is empty. There is nothing to remove.
            return Ok(None);
        };

        let (root_node, removed_value) = self.remove_helper(root_node, &key)?;
        *self.nodestore.mut_root() = root_node;
        Ok(removed_value)
    }

    /// Removes the value associated with the given `key` from the subtrie rooted at `node`.
    /// Returns the new root of the subtrie and the value that was removed, if any.
    #[allow(clippy::type_complexity)]
    fn remove_helper(
        &mut self,
        mut node: Node,
        key: &[u8],
    ) -> Result<(Option<Node>, Option<Box<[u8]>>), MerkleError> {
        // 4 possibilities for the position of the `key` relative to `node`:
        // 1. The node is at `key`
        // 2. The key is above the node (i.e. its ancestor)
        // 3. The key is below the node (i.e. its descendant)
        // 4. Neither is an ancestor of the other
        let path_overlap = PrefixOverlap::from(key, node.partial_path().as_ref());

        let unique_key = path_overlap.unique_a;
        let unique_node = path_overlap.unique_b;

        match (
            unique_key
                .split_first()
                .map(|(index, path)| (*index, Path::from(path))),
            unique_node.split_first(),
        ) {
            (_, Some(_)) => {
                // Case (2) or (4)
                Ok((Some(node), None))
            }
            (None, None) => {
                // 1. The node is at `key`
                match &mut node {
                    Node::Branch(ref mut branch) => {
                        let Some(removed_value) = branch.value.take() else {
                            // The branch has no value. Return the node as is.
                            return Ok((Some(node), None));
                        };

                        // This branch node has a value.
                        // If it has multiple children, return the node as is.
                        // Otherwise, its only child becomes the root of this subtrie.
                        let mut children_iter =
                            branch
                                .children
                                .iter_mut()
                                .enumerate()
                                .filter_map(|(index, child)| {
                                    child.as_mut().map(|child| (index, child))
                                });

                        let (child_index, child) = children_iter
                            .next()
                            .expect("branch node must have children");

                        if children_iter.next().is_some() {
                            // The branch has more than 1 child so it can't be removed.
                            Ok((Some(node), Some(removed_value)))
                        } else {
                            // The branch's only child becomes the root of this subtrie.
                            let mut child = match child {
                                Child::Node(ref mut child_node) => std::mem::take(child_node),
                                Child::AddressWithHash(addr, _) => {
                                    let node = self.nodestore.read_node(*addr)?;
                                    self.nodestore.delete_node(*addr);
                                    (*node).clone()
                                }
                            };

                            // The child's partial path is the concatenation of its (now removed) parent,
                            // its (former) child index, and its partial path.
                            match child {
                                Node::Branch(ref mut child_branch) => {
                                    let partial_path = Path::from_nibbles_iterator(
                                        branch
                                            .partial_path
                                            .iter()
                                            .copied()
                                            .chain(once(child_index as u8))
                                            .chain(child_branch.partial_path.iter().copied()),
                                    );
                                    child_branch.partial_path = partial_path;
                                }
                                Node::Leaf(ref mut leaf) => {
                                    let partial_path = Path::from_nibbles_iterator(
                                        branch
                                            .partial_path
                                            .iter()
                                            .copied()
                                            .chain(once(child_index as u8))
                                            .chain(leaf.partial_path.iter().copied()),
                                    );
                                    leaf.partial_path = partial_path;
                                }
                            }

                            let node_partial_path =
                                std::mem::replace(&mut branch.partial_path, Path::new());

                            let partial_path = Path::from_nibbles_iterator(
                                branch
                                    .partial_path
                                    .iter()
                                    .chain(once(&(child_index as u8)))
                                    .chain(node_partial_path.iter())
                                    .copied(),
                            );

                            node.update_partial_path(partial_path);

                            Ok((Some(child), Some(removed_value)))
                        }
                    }
                    Node::Leaf(leaf) => {
                        let removed_value = std::mem::take(&mut leaf.value);
                        Ok((None, Some(removed_value)))
                    }
                }
            }
            (Some((child_index, child_partial_path)), None) => {
                // 3. The key is below the node (i.e. its descendant)
                match node {
                    Node::Leaf(ref mut leaf) => Ok((None, Some(std::mem::take(&mut leaf.value)))),
                    Node::Branch(ref mut branch) => {
                        #[allow(clippy::indexing_slicing)]
                        let child = match std::mem::take(&mut branch.children[child_index as usize])
                        {
                            None => {
                                return Ok((Some(node), None));
                            }
                            Some(Child::Node(node)) => node,
                            Some(Child::AddressWithHash(addr, _)) => {
                                let node = self.nodestore.read_node(addr)?;
                                self.nodestore.delete_node(addr);
                                (*node).clone()
                            }
                        };

                        let (child, removed_value) =
                            self.remove_helper(child, child_partial_path.as_ref())?;

                        if let Some(child) = child {
                            branch.update_child(child_index, Some(Child::Node(child)));
                        } else {
                            branch.update_child(child_index, None);
                        }

                        let mut children_iter =
                            branch
                                .children
                                .iter_mut()
                                .enumerate()
                                .filter_map(|(index, child)| {
                                    child.as_mut().map(|child| (index, child))
                                });

                        let Some((child_index, child)) = children_iter.next() else {
                            // The branch has no children. Turn it into a leaf.
                            let leaf = Node::Leaf(LeafNode {
                                    value: branch.value.take().expect(
                                        "branch node must have a value if it previously had only 1 child",
                                    ),
                                    partial_path: branch.partial_path.clone(), // TODO remove clone
                                });
                            return Ok((Some(leaf), removed_value));
                        };

                        if children_iter.next().is_some() {
                            // The branch has more than 1 child. Return the branch.
                            return Ok((Some(node), removed_value));
                        }

                        // The branch has only 1 child. Remove the branch and return the child.
                        let mut child = match child {
                            Child::Node(child_node) => std::mem::replace(
                                child_node,
                                Node::Leaf(LeafNode {
                                    value: Box::from([]),
                                    partial_path: Path::new(),
                                }),
                            ),
                            Child::AddressWithHash(addr, _) => {
                                let node = self.nodestore.read_node(*addr)?;
                                self.nodestore.delete_node(*addr);
                                (*node).clone()
                            }
                        };

                        // The child's partial path is the concatenation of its (now removed) parent,
                        // its (former) child index, and its partial path.
                        let branch_partial_path =
                            std::mem::replace(&mut branch.partial_path, Path::new());

                        let child_partial_path = Path::from_nibbles_iterator(
                            branch_partial_path
                                .iter()
                                .chain(once(&(child_index as u8)))
                                .chain(child.partial_path().iter())
                                .copied(),
                        );
                        child.update_partial_path(child_partial_path);

                        Ok((Some(child), removed_value))
                    }
                }
            }
        }
    }
}

/// Returns an iterator where each element is the result of combining
/// 2 nibbles of `nibbles`. If `nibbles` is odd length, panics in
/// debug mode and drops the final nibble in release mode.
pub fn nibbles_to_bytes_iter(nibbles: &[u8]) -> impl Iterator<Item = u8> + '_ {
    debug_assert_eq!(nibbles.len() & 1, 0);
    #[allow(clippy::indexing_slicing)]
    nibbles.chunks_exact(2).map(|p| (p[0] << 4) | p[1])
}

/// The [`PrefixOverlap`] type represents the _shared_ and _unique_ parts of two potentially overlapping slices.
/// As the type-name implies, the `shared` property only constitues a shared *prefix*.
/// The `unique_*` properties, [`unique_a`][`PrefixOverlap::unique_a`] and [`unique_b`][`PrefixOverlap::unique_b`]
/// are set based on the argument order passed into the [`from`][`PrefixOverlap::from`] constructor.
#[derive(Debug)]
struct PrefixOverlap<'a, T> {
    shared: &'a [T],
    unique_a: &'a [T],
    unique_b: &'a [T],
}

impl<'a, T: PartialEq> PrefixOverlap<'a, T> {
    fn from(a: &'a [T], b: &'a [T]) -> Self {
        let split_index = a
            .iter()
            .zip(b)
            .position(|(a, b)| *a != *b)
            .unwrap_or_else(|| std::cmp::min(a.len(), b.len()));

        let (shared, unique_a) = a.split_at(split_index);
        let unique_b = b.get(split_index..).expect("");

        Self {
            shared,
            unique_a,
            unique_b,
        }
    }
}

#[cfg(test)]
#[allow(clippy::indexing_slicing, clippy::unwrap_used)]
mod tests {
    use super::*;
    use rand::{rngs::StdRng, thread_rng, Rng, SeedableRng};
    use storage::{MemStore, MutableProposal, NodeStore, RootReader};
    use test_case::test_case;

    // Returns n random key-value pairs.
    fn generate_random_kvs(seed: u64, n: usize) -> Vec<(Vec<u8>, Vec<u8>)> {
        eprintln!("Used seed: {}", seed);

        let mut rng = StdRng::seed_from_u64(seed);

        let mut kvs: Vec<(Vec<u8>, Vec<u8>)> = Vec::new();
        for _ in 0..n {
            let key_len = rng.gen_range(1..=4096);
            let key: Vec<u8> = (0..key_len).map(|_| rng.gen()).collect();

            let val_len = rng.gen_range(1..=4096);
            let val: Vec<u8> = (0..val_len).map(|_| rng.gen()).collect();

            kvs.push((key, val));
        }

        kvs
    }

    #[test]
    fn test_get_regression() {
        let mut merkle = create_in_memory_merkle();

        merkle.insert(&[0], Box::new([0])).unwrap();
        assert_eq!(merkle.get(&[0]).unwrap(), Some(Box::from([0])));

        merkle.insert(&[1], Box::new([1])).unwrap();
        assert_eq!(merkle.get(&[1]).unwrap(), Some(Box::from([1])));

        merkle.insert(&[2], Box::new([2])).unwrap();
        assert_eq!(merkle.get(&[2]).unwrap(), Some(Box::from([2])));

        let merkle = merkle.hash();

        assert_eq!(merkle.get(&[0]).unwrap(), Some(Box::from([0])));
        assert_eq!(merkle.get(&[1]).unwrap(), Some(Box::from([1])));
        assert_eq!(merkle.get(&[2]).unwrap(), Some(Box::from([2])));

        for result in merkle.path_iter(&[2]).unwrap() {
            result.unwrap();
        }
    }

    #[test]
    fn insert_one() {
        let mut merkle = create_in_memory_merkle();
        merkle.insert(b"abc", Box::new([])).unwrap()
    }

    fn create_in_memory_merkle() -> Merkle<NodeStore<MutableProposal, MemStore>> {
        let memstore = MemStore::new(vec![]);

        let nodestore = NodeStore::new_empty_proposal(memstore.into());

        Merkle { nodestore }
    }

    // use super::*;
    // use test_case::test_case;

    //     fn branch(path: &[u8], value: &[u8], encoded_child: Option<Vec<u8>>) -> Node {
    //         let (path, value) = (path.to_vec(), value.to_vec());
    //         let path = Nibbles::<0>::new(&path);
    //         let path = Path(path.into_iter().collect());

    //         let children = Default::default();
    //         let value = if value.is_empty() { None } else { Some(value) };
    //         let mut children_encoded = <[Option<Vec<u8>>; BranchNode::MAX_CHILDREN]>::default();

    //         if let Some(child) = encoded_child {
    //             children_encoded[0] = Some(child);
    //         }

    //         Node::from_branch(BranchNode {
    //             partial_path: path,
    //             children,
    //             value,
    //             children_encoded,
    //         })
    //     }

    //     fn branch_without_value(path: &[u8], encoded_child: Option<Vec<u8>>) -> Node {
    //         let path = path.to_vec();
    //         let path = Nibbles::<0>::new(&path);
    //         let path = Path(path.into_iter().collect());

    //         let children = Default::default();
    //         // TODO: Properly test empty value
    //         let value = None;
    //         let mut children_encoded = <[Option<Vec<u8>>; BranchNode::MAX_CHILDREN]>::default();

    //         if let Some(child) = encoded_child {
    //             children_encoded[0] = Some(child);
    //         }

    //         Node::from_branch(BranchNode {
    //             partial_path: path,
    //             children,
    //             value,
    //             children_encoded,
    //         })
    //     }

    //     #[test_case(leaf(Vec::new(), Vec::new()) ; "empty leaf encoding")]
    //     #[test_case(leaf(vec![1, 2, 3], vec![4, 5]) ; "leaf encoding")]
    //     #[test_case(branch(b"", b"value", vec![1, 2, 3].into()) ; "branch with chd")]
    //     #[test_case(branch(b"", b"value", None); "branch without chd")]
    //     #[test_case(branch_without_value(b"", None); "branch without value and chd")]
    //     #[test_case(branch(b"", b"", None); "branch without path value or children")]
    //     #[test_case(branch(b"", b"value", None) ; "branch with value")]
    //     #[test_case(branch(&[2], b"", None); "branch with path")]
    //     #[test_case(branch(b"", b"", vec![1, 2, 3].into()); "branch with children")]
    //     #[test_case(branch(&[2], b"value", None); "branch with path and value")]
    //     #[test_case(branch(b"", b"value", vec![1, 2, 3].into()); "branch with value and children")]
    //     #[test_case(branch(&[2], b"", vec![1, 2, 3].into()); "branch with path and children")]
    //     #[test_case(branch(&[2], b"value", vec![1, 2, 3].into()); "branch with path value and children")]
    //     fn encode(node: Node) {
    //         let merkle = create_in_memory_merkle();

    //         let node_ref = merkle.put_node(node).unwrap();
    //         let encoded = node_ref.get_encoded(&merkle.store);
    //         let new_node = Node::from(NodeType::decode(encoded).unwrap());
    //         let new_node_encoded = new_node.get_encoded(&merkle.store);

    //         assert_eq!(encoded, new_node_encoded);
    //     }

    //     #[test_case(Bincode::new(), leaf(vec![], vec![4, 5]) ; "leaf without partial path encoding with Bincode")]
    //     #[test_case(Bincode::new(), leaf(vec![1, 2, 3], vec![4, 5]) ; "leaf with partial path encoding with Bincode")]
    //     #[test_case(Bincode::new(), branch(b"abcd", b"value", vec![1, 2, 3].into()) ; "branch with partial path and value with Bincode")]
    //     #[test_case(Bincode::new(), branch(b"abcd", &[], vec![1, 2, 3].into()) ; "branch with partial path and no value with Bincode")]
    //     #[test_case(Bincode::new(), branch(b"", &[1,3,3,7], vec![1, 2, 3].into()) ; "branch with no partial path and value with Bincode")]
    //     #[test_case(PlainCodec::new(), leaf(Vec::new(), vec![4, 5]) ; "leaf without partial path encoding with PlainCodec")]
    //     #[test_case(PlainCodec::new(), leaf(vec![1, 2, 3], vec![4, 5]) ; "leaf with partial path encoding with PlainCodec")]
    //     #[test_case(PlainCodec::new(), branch(b"abcd", b"value", vec![1, 2, 3].into()) ; "branch with partial path and value with PlainCodec")]
    //     #[test_case(PlainCodec::new(), branch(b"abcd", &[], vec![1, 2, 3].into()) ; "branch with partial path and no value with PlainCodec")]
    //     #[test_case(PlainCodec::new(), branch(b"", &[1,3,3,7], vec![1, 2, 3].into()) ; "branch with no partial path and value with PlainCodec")]
    //     fn node_encode_decode<T>(_codec: T, node: Node)
    //     where
    //         T: BinarySerde,
    //         for<'de> EncodedNode<T>: serde::Serialize + serde::Deserialize<'de>,
    //     {
    //         let merkle = create_generic_test_merkle::<T>();
    //         let node_ref = merkle.put_node(node.clone()).unwrap();

    //         let encoded = merkle.encode(node_ref.inner()).unwrap();
    //         let new_node = Node::from(merkle.decode(encoded.as_ref()).unwrap());

    //         assert_eq!(node, new_node);
    //     }

    #[test]
    fn test_insert_and_get() {
        let mut merkle = create_in_memory_merkle();

        // insert values
        for key_val in u8::MIN..=u8::MAX {
            let key = vec![key_val];
            let val = Box::new([key_val]);

            merkle.insert(&key, val.clone()).unwrap();

            let fetched_val = merkle.get(&key).unwrap();

            // make sure the value was inserted
            assert_eq!(fetched_val.as_deref(), val.as_slice().into());
        }

        // make sure none of the previous values were forgotten after initial insert
        for key_val in u8::MIN..=u8::MAX {
            let key = vec![key_val];
            let val = vec![key_val];

            let fetched_val = merkle.get(&key).unwrap();

            assert_eq!(fetched_val.as_deref(), val.as_slice().into());
        }
    }

    #[test]
    fn remove_root() {
        let key0 = vec![0];
        let val0 = [0];
        let key1 = vec![0, 1];
        let val1 = [0, 1];
        let key2 = vec![0, 1, 2];
        let val2 = [0, 1, 2];
        let key3 = vec![0, 1, 15];
        let val3 = [0, 1, 15];

        let mut merkle = create_in_memory_merkle();

        merkle.insert(&key0, Box::from(val0)).unwrap();
        merkle.insert(&key1, Box::from(val1)).unwrap();
        merkle.insert(&key2, Box::from(val2)).unwrap();
        merkle.insert(&key3, Box::from(val3)).unwrap();
        // Trie is:
        //   key0
        //    |
        //   key1
        //  /    \
        // key2  key3

        // Test removal of root when it's a branch with 1 branch child
        let removed_val = merkle.remove(&key0).unwrap();
        assert_eq!(removed_val, Some(Box::from(val0)));
        assert!(merkle.get(&key0).unwrap().is_none());
        // Removing an already removed key is a no-op
        assert!(merkle.remove(&key0).unwrap().is_none());

        // Trie is:
        //   key1
        //  /    \
        // key2  key3
        // Test removal of root when it's a branch with multiple children
        assert_eq!(merkle.remove(&key1).unwrap(), Some(Box::from(val1)));
        assert!(merkle.get(&key1).unwrap().is_none());
        assert!(merkle.remove(&key1).unwrap().is_none());

        // Trie is:
        //   key1 (now has no value)
        //  /    \
        // key2  key3
        let removed_val = merkle.remove(&key2).unwrap();
        assert_eq!(removed_val, Some(Box::from(val2)));
        assert!(merkle.get(&key2).unwrap().is_none());
        assert!(merkle.remove(&key2).unwrap().is_none());

        // Trie is:
        // key3
        let removed_val = merkle.remove(&key3).unwrap();
        assert_eq!(removed_val, Some(Box::from(val3)));
        assert!(merkle.get(&key3).unwrap().is_none());
        assert!(merkle.remove(&key3).unwrap().is_none());

        assert!(merkle.nodestore.root_node().is_none());
    }

    #[test]
    fn remove_many() {
        let mut merkle = create_in_memory_merkle();

        // insert key-value pairs
        for key_val in u8::MIN..=u8::MAX {
            let key = [key_val];
            let val = [key_val];

            merkle.insert(&key, Box::new(val)).unwrap();
            let got = merkle.get(&key).unwrap().unwrap();
            assert_eq!(&*got, val);
        }

        // remove key-value pairs
        for key_val in u8::MIN..=u8::MAX {
            let key = [key_val];
            let val = [key_val];

            let got = merkle.remove(&key).unwrap().unwrap();
            assert_eq!(&*got, val);

            // Removing an already removed key is a no-op
            assert!(merkle.remove(&key).unwrap().is_none());

            let got = merkle.get(&key).unwrap();
            assert!(got.is_none());
        }
        assert!(merkle.nodestore.root_node().is_none());
    }

    #[test]
    fn get_empty_proof() {
        let merkle = create_in_memory_merkle().hash();
        let proof = merkle.prove(b"any-key");
        assert!(matches!(proof.unwrap_err(), MerkleError::Empty));
    }

    #[test]
    fn single_key_proof() {
        let mut merkle = create_in_memory_merkle();

        let seed = std::env::var("FIREWOOD_TEST_SEED")
            .ok()
            .map_or_else(
                || None,
                |s| Some(str::parse(&s).expect("couldn't parse FIREWOOD_TEST_SEED; must be a u64")),
            )
            .unwrap_or_else(|| thread_rng().gen());

        const TEST_SIZE: usize = 1;

        let kvs = generate_random_kvs(seed, TEST_SIZE);

        for (key, val) in &kvs {
            merkle.insert(key, val.clone().into_boxed_slice()).unwrap();
        }

        let merkle = merkle.hash();

        let (_, root_hash) = merkle.nodestore.root_address_and_hash().unwrap();

        for (key, value) in kvs {
            let proof = merkle.prove(&key).unwrap();

            proof
                .verify(key.clone(), Some(value.clone()), &root_hash)
                .unwrap();

            {
                // Test that the proof is invalid when the value is different
                let mut value = value.clone();
                value[0] = value[0].wrapping_add(1);
                assert!(proof.verify(key.clone(), Some(value), &root_hash).is_err());
            }

            {
                // Test that the proof is invalid when the hash is different
                assert!(proof
                    .verify(key, Some(value), &TrieHash::default())
                    .is_err());
            }
        }
    }

    //     #[tokio::test]
    //     async fn empty_range_proof() {
    //         let merkle = create_in_memory_merkle();
    //         let root_addr = merkle.init_sentinel().unwrap();

    //         assert!(merkle
    //             .range_proof::<&[u8]>(root_addr, None, None, None)
    //             .await
    //             .unwrap()
    //             .is_none());
    //     }

    //     #[tokio::test]
    //     async fn range_proof_invalid_bounds() {
    //         let merkle = create_in_memory_merkle();
    //         let root_addr = merkle.init_sentinel().unwrap();
    //         let start_key = &[0x01];
    //         let end_key = &[0x00];

    //         match merkle
    //             .range_proof::<&[u8]>(root_addr, Some(start_key), Some(end_key), Some(1))
    //             .await
    //         {
    //             Err(api::Error::InvalidRange {
    //                 first_key,
    //                 last_key,
    //             }) if first_key == start_key && last_key == end_key => (),
    //             Err(api::Error::InvalidRange { .. }) => panic!("wrong bounds on InvalidRange error"),
    //             _ => panic!("expected InvalidRange error"),
    //         }
    //     }

    //     #[tokio::test]
    //     async fn full_range_proof() {
    //         let mut merkle = create_in_memory_merkle();
    //         let root_addr = merkle.init_sentinel().unwrap();
    //         // insert values
    //         for key_val in u8::MIN..=u8::MAX {
    //             let key = &[key_val];
    //             let val = &[key_val];

    //             merkle.insert(key, val.to_vec(), root_addr).unwrap();
    //         }
    //         merkle.flush_dirty();

    //         let rangeproof = merkle
    //             .range_proof::<&[u8]>(root_addr, None, None, None)
    //             .await
    //             .unwrap()
    //             .unwrap();
    //         assert_eq!(rangeproof.middle.len(), u8::MAX as usize + 1);
    //         assert_ne!(rangeproof.first_key_proof.0, rangeproof.last_key_proof.0);
    //         let left_proof = merkle.prove([u8::MIN], root_addr).unwrap();
    //         let right_proof = merkle.prove([u8::MAX], root_addr).unwrap();
    //         assert_eq!(rangeproof.first_key_proof.0, left_proof.0);
    //         assert_eq!(rangeproof.last_key_proof.0, right_proof.0);
    //     }

    //     #[tokio::test]
    //     async fn single_value_range_proof() {
    //         const RANDOM_KEY: u8 = 42;

    //         let mut merkle = create_in_memory_merkle();
    //         let root_addr = merkle.init_sentinel().unwrap();
    //         // insert values
    //         for key_val in u8::MIN..=u8::MAX {
    //             let key = &[key_val];
    //             let val = &[key_val];

    //             merkle.insert(key, val.to_vec(), root_addr).unwrap();
    //         }
    //         merkle.flush_dirty();

    //         let rangeproof = merkle
    //             .range_proof(root_addr, Some([RANDOM_KEY]), None, Some(1))
    //             .await
    //             .unwrap()
    //             .unwrap();
    //         assert_eq!(rangeproof.first_key_proof.0, rangeproof.last_key_proof.0);
    //         assert_eq!(rangeproof.middle.len(), 1);
    //     }

    //     #[test]
    //     fn shared_path_proof() {
    //         let mut merkle = create_in_memory_merkle();
    //         let root_addr = merkle.init_sentinel().unwrap();

    //         let key1 = b"key1";
    //         let value1 = b"1";
    //         merkle.insert(key1, value1.to_vec(), root_addr).unwrap();

    //         let key2 = b"key2";
    //         let value2 = b"2";
    //         merkle.insert(key2, value2.to_vec(), root_addr).unwrap();

    //         let root_hash = merkle.root_hash(root_addr).unwrap();

    //         let verified = {
    //             let key = key1;
    //             let proof = merkle.prove(key, root_addr).unwrap();
    //             proof.verify(key, root_hash.0).unwrap()
    //         };

    //         assert_eq!(verified, Some(value1.to_vec()));

    //         let verified = {
    //             let key = key2;
    //             let proof = merkle.prove(key, root_addr).unwrap();
    //             proof.verify(key, root_hash.0).unwrap()
    //         };

    //         assert_eq!(verified, Some(value2.to_vec()));
    //     }

    //     // this was a specific failing case
    //     #[test]
    //     fn shared_path_on_insert() {
    //         type Bytes = &'static [u8];
    //         let pairs: Vec<(Bytes, Bytes)> = vec![
    //             (
    //                 &[1, 1, 46, 82, 67, 218],
    //                 &[23, 252, 128, 144, 235, 202, 124, 243],
    //             ),
    //             (
    //                 &[1, 0, 0, 1, 1, 0, 63, 80],
    //                 &[99, 82, 31, 213, 180, 196, 49, 242],
    //             ),
    //             (
    //                 &[0, 0, 0, 169, 176, 15],
    //                 &[105, 211, 176, 51, 231, 182, 74, 207],
    //             ),
    //             (
    //                 &[1, 0, 0, 0, 53, 57, 93],
    //                 &[234, 139, 214, 220, 172, 38, 168, 164],
    //             ),
    //         ];

    //         let mut merkle = create_in_memory_merkle();
    //         let root_addr = merkle.init_sentinel().unwrap();

    //         for (key, val) in &pairs {
    //             let val = val.to_vec();
    //             merkle.insert(key, val.clone(), root_addr).unwrap();

    //             let fetched_val = merkle.get(key, root_addr).unwrap();

    //             // make sure the value was inserted
    //             assert_eq!(fetched_val.as_deref(), val.as_slice().into());
    //         }

    //         for (key, val) in pairs {
    //             let fetched_val = merkle.get(key, root_addr).unwrap();

    //             // make sure the value was inserted
    //             assert_eq!(fetched_val.as_deref(), val.into());
    //         }
    //     }

    //     #[test]
    //     fn overwrite_leaf() {
    //         let key = vec![0x00];
    //         let val = vec![1];
    //         let overwrite = vec![2];

    //         let mut merkle = create_in_memory_merkle();
    //         let root_addr = merkle.init_sentinel().unwrap();

    //         merkle.insert(&key, val.clone(), root_addr).unwrap();

    //         assert_eq!(
    //             merkle.get(&key, root_addr).unwrap().as_deref(),
    //             Some(val.as_slice())
    //         );

    //         merkle
    //             .insert(&key, overwrite.clone(), root_addr)
    //             .unwrap();

    //         assert_eq!(
    //             merkle.get(&key, root_addr).unwrap().as_deref(),
    //             Some(overwrite.as_slice())
    //         );
    //     }

    #[test]
    fn test_insert_leaf_suffix() {
        // key_2 is a suffix of key, which is a leaf
        let key = vec![0xff];
        let val = [1];
        let key_2 = vec![0xff, 0x00];
        let val_2 = [2];

        let mut merkle = create_in_memory_merkle();

        merkle.insert(&key, Box::new(val)).unwrap();
        merkle.insert(&key_2, Box::new(val_2)).unwrap();

        let got = merkle.get(&key).unwrap().unwrap();

        assert_eq!(*got, val);

        let got = merkle.get(&key_2).unwrap().unwrap();
        assert_eq!(*got, val_2);
    }

    #[test]
    fn test_insert_leaf_prefix() {
        // key_2 is a prefix of key, which is a leaf
        let key = vec![0xff, 0x00];
        let val = [1];
        let key_2 = vec![0xff];
        let val_2 = [2];

        let mut merkle = create_in_memory_merkle();

        merkle.insert(&key, Box::new(val)).unwrap();
        merkle.insert(&key_2, Box::new(val_2)).unwrap();

        let got = merkle.get(&key).unwrap().unwrap();
        assert_eq!(*got, val);

        let got = merkle.get(&key_2).unwrap().unwrap();
        assert_eq!(*got, val_2);
    }

    #[test]
    fn test_insert_sibling_leaf() {
        // The node at key is a branch node with children key_2 and key_3.
        // TODO assert in this test that key is the parent of key_2 and key_3.
        // i.e. the node types are branch, leaf, leaf respectively.
        let key = vec![0xff];
        let val = [1];
        let key_2 = vec![0xff, 0x00];
        let val_2 = [2];
        let key_3 = vec![0xff, 0x0f];
        let val_3 = [3];

        let mut merkle = create_in_memory_merkle();

        merkle.insert(&key, Box::new(val)).unwrap();
        merkle.insert(&key_2, Box::new(val_2)).unwrap();
        merkle.insert(&key_3, Box::new(val_3)).unwrap();

        let got = merkle.get(&key).unwrap().unwrap();
        assert_eq!(*got, val);

        let got = merkle.get(&key_2).unwrap().unwrap();
        assert_eq!(*got, val_2);

        let got = merkle.get(&key_3).unwrap().unwrap();
        assert_eq!(*got, val_3);
    }

    #[test]
    fn test_insert_branch_as_branch_parent() {
        let key = vec![0xff, 0xf0];
        let val = [1];
        let key_2 = vec![0xff, 0xf0, 0x00];
        let val_2 = [2];
        let key_3 = vec![0xff];
        let val_3 = [3];

        let mut merkle = create_in_memory_merkle();

        merkle.insert(&key, Box::new(val)).unwrap();
        // key is a leaf

        merkle.insert(&key_2, Box::new(val_2)).unwrap();
        // key is branch with child key_2

        merkle.insert(&key_3, Box::new(val_3)).unwrap();
        // key_3 is a branch with child key
        // key is a branch with child key_3

        let got = merkle.get(&key).unwrap().unwrap();
        assert_eq!(&*got, val);

        let got = merkle.get(&key_2).unwrap().unwrap();
        assert_eq!(&*got, val_2);

        let got = merkle.get(&key_3).unwrap().unwrap();
        assert_eq!(&*got, val_3);
    }

    #[test]
    fn test_insert_overwrite_branch_value() {
        let key = vec![0xff];
        let val = [1];
        let key_2 = vec![0xff, 0x00];
        let val_2 = [2];
        let overwrite = [3];

        let mut merkle = create_in_memory_merkle();

        merkle.insert(&key, Box::new(val)).unwrap();
        merkle.insert(&key_2, Box::new(val_2)).unwrap();

        let got = merkle.get(&key).unwrap().unwrap();
        assert_eq!(*got, val);

        let got = merkle.get(&key_2).unwrap().unwrap();
        assert_eq!(*got, val_2);

        merkle.insert(&key, Box::new(overwrite)).unwrap();

        let got = merkle.get(&key).unwrap().unwrap();
        assert_eq!(*got, overwrite);

        let got = merkle.get(&key_2).unwrap().unwrap();
        assert_eq!(*got, val_2);
    }

    //     #[test]
    //     fn single_key_proof_with_one_node() {
    //         let mut merkle = create_in_memory_merkle();
    //         let root_addr = merkle.init_sentinel().unwrap();
    //         let key = b"key";
    //         let value = b"value";

    //         merkle.insert(key, value.to_vec(), root_addr).unwrap();
    //         let root_hash = merkle.root_hash(root_addr).unwrap();

    //         let proof = merkle.prove(key, root_addr).unwrap();

    //         let verified = proof.verify(key, root_hash.0).unwrap();

    //         assert_eq!(verified, Some(value.to_vec()));
    //     }

    //     #[test]
    //     fn two_key_proof_without_shared_path() {
    //         let mut merkle = create_in_memory_merkle();
    //         let root_addr = merkle.init_sentinel().unwrap();

    //         let key1 = &[0x00];
    //         let key2 = &[0xff];

    //         merkle.insert(key1, key1.to_vec(), root_addr).unwrap();
    //         merkle.insert(key2, key2.to_vec(), root_addr).unwrap();

    //         let root_hash = merkle.root_hash(root_addr).unwrap();

    //         let verified = {
    //             let proof = merkle.prove(key1, root_addr).unwrap();
    //             proof.verify(key1, root_hash.0).unwrap()
    //         };

    //         assert_eq!(verified.as_deref(), Some(key1.as_slice()));
    //     }

    fn merkle_build_test<K: AsRef<[u8]>, V: AsRef<[u8]>>(
        items: Vec<(K, V)>,
    ) -> Result<Merkle<NodeStore<MutableProposal, MemStore>>, MerkleError> {
        let nodestore = NodeStore::new_empty_proposal(MemStore::new(vec![]).into());
        let mut merkle = Merkle::from(nodestore);
        for (k, v) in items.iter() {
            merkle.insert(k.as_ref(), Box::from(v.as_ref()))?;
        }

        Ok(merkle)
    }

    #[test]
    fn test_root_hash_simple_insertions() -> Result<(), MerkleError> {
        let items = vec![
            ("do", "verb"),
            ("doe", "reindeer"),
            ("dog", "puppy"),
            ("doge", "coin"),
            ("horse", "stallion"),
            ("ddd", "ok"),
        ];
        let merkle = merkle_build_test(items).unwrap().hash();

        merkle.dump().unwrap();
        Ok(())
    }

    #[test_case(vec![], None; "empty trie")]
    #[test_case(vec![(&[0],&[0])], Some("073615413d814b23383fc2c8d8af13abfffcb371b654b98dbf47dd74b1e4d1b9"); "root")]
    #[test_case(vec![(&[0,1],&[0,1])], Some("28e67ae4054c8cdf3506567aa43f122224fe65ef1ab3e7b7899f75448a69a6fd"); "root with partial path")]
    #[test_case(vec![(&[0],&[1;32])], Some("ba0283637f46fa807280b7d08013710af08dfdc236b9b22f9d66e60592d6c8a3"); "leaf value >= 32 bytes")]
    #[test_case(vec![(&[0],&[0]),(&[0,1],&[1;32])], Some("3edbf1fdd345db01e47655bcd0a9a456857c4093188cf35c5c89b8b0fb3de17e"); "branch value >= 32 bytes")]
    #[test_case(vec![(&[0],&[0]),(&[0,1],&[0,1])], Some("c3bdc20aff5cba30f81ffd7689e94e1dbeece4a08e27f0104262431604cf45c6"); "root with leaf child")]
    #[test_case(vec![(&[0],&[0]),(&[0,1],&[0,1]),(&[0,1,2],&[0,1,2])], Some("229011c50ad4d5c2f4efe02b8db54f361ad295c4eee2bf76ea4ad1bb92676f97"); "root with branch child")]
    #[test_case(vec![(&[0],&[0]),(&[0,1],&[0,1]),(&[0,8],&[0,8]),(&[0,1,2],&[0,1,2])], Some("a683b4881cb540b969f885f538ba5904699d480152f350659475a962d6240ef9"); "root with branch child and leaf child")]
    fn test_root_hash_merkledb_compatible(kvs: Vec<(&[u8], &[u8])>, expected_hash: Option<&str>) {
        let merkle = merkle_build_test(kvs).unwrap().hash();
        let Some((_, got_hash)) = merkle.nodestore.root_address_and_hash() else {
            assert!(expected_hash.is_none());
            return;
        };

        let expected_hash = expected_hash.unwrap();

        // This hash is from merkledb
        let expected_hash: [u8; 32] = hex::decode(expected_hash).unwrap().try_into().unwrap();

        assert_eq!(got_hash, TrieHash::from(expected_hash));
    }

    #[test]
    fn test_root_hash_fuzz_insertions() -> Result<(), MerkleError> {
        use rand::rngs::StdRng;
        use rand::{Rng, SeedableRng};
        let rng = std::cell::RefCell::new(StdRng::seed_from_u64(42));
        let max_len0 = 8;
        let max_len1 = 4;
        let keygen = || {
            let (len0, len1): (usize, usize) = {
                let mut rng = rng.borrow_mut();
                (
                    rng.gen_range(1..max_len0 + 1),
                    rng.gen_range(1..max_len1 + 1),
                )
            };
            let key: Vec<u8> = (0..len0)
                .map(|_| rng.borrow_mut().gen_range(0..2))
                .chain((0..len1).map(|_| rng.borrow_mut().gen()))
                .collect();
            key
        };

        for _ in 0..10 {
            let mut items = Vec::new();

            for _ in 0..10 {
                let val: Vec<u8> = (0..8).map(|_| rng.borrow_mut().gen()).collect();
                items.push((keygen(), val));
            }

            merkle_build_test(items)?;
        }

        Ok(())
    }

    // #[test]
    // #[allow(clippy::unwrap_used)]
    // fn test_root_hash_reversed_deletions() -> Result<(), MerkleError> {
    //     use rand::rngs::StdRng;
    //     use rand::{Rng, SeedableRng};
    //     let rng = std::cell::RefCell::new(StdRng::seed_from_u64(42));
    //     let max_len0 = 8;
    //     let max_len1 = 4;
    //     let keygen = || {
    //         let (len0, len1): (usize, usize) = {
    //             let mut rng = rng.borrow_mut();
    //             (
    //                 rng.gen_range(1..max_len0 + 1),
    //                 rng.gen_range(1..max_len1 + 1),
    //             )
    //         };
    //         let key: Vec<u8> = (0..len0)
    //             .map(|_| rng.borrow_mut().gen_range(0..2))
    //             .chain((0..len1).map(|_| rng.borrow_mut().gen()))
    //             .collect();
    //         key
    //     };

    //     for _ in 0..10 {
    //         let mut items: Vec<_> = (0..10)
    //             .map(|_| keygen())
    //             .map(|key| {
    //                 let val: Box<[u8]> = (0..8).map(|_| rng.borrow_mut().gen()).collect();
    //                 (key, val)
    //             })
    //             .collect();

    //         items.sort();

    //         let mut merkle =
    //             Merkle::new(HashedNodeStore::initialize(MemStore::new(vec![])).unwrap());

    //         let mut hashes = Vec::new();

    //         for (k, v) in items.iter() {
    //             hashes.push((merkle.root_hash()?, merkle.dump()?));
    //             merkle.insert(k, v.clone())?;
    //         }

    //         let mut new_hashes = Vec::new();

    //         for (k, _) in items.iter().rev() {
    //             let before = merkle.dump()?;
    //             merkle.remove(k)?;
    //             new_hashes.push((merkle.root_hash()?, k, before, merkle.dump()?));
    //         }

    //         hashes.reverse();

    //         for i in 0..hashes.len() {
    //             #[allow(clippy::indexing_slicing)]
    //             let (new_hash, key, before_removal, after_removal) = &new_hashes[i];
    //             #[allow(clippy::indexing_slicing)]
    //             let expected_hash = &hashes[i];
    //             let key = key.iter().fold(String::new(), |mut s, b| {
    //                 let _ = write!(s, "{:02x}", b);
    //                 s
    //             });
    //             // assert_eq!(new_hash, expected_hash, "\n\nkey: {key}\nbefore:\n{before_removal}\nafter:\n{after_removal}\n\nexpected:\n{expected_dump}\n");
    //         }
    //     }

    //     Ok(())
    // }

    // #[test]
    // #[allow(clippy::unwrap_used)]
    // fn test_root_hash_random_deletions() -> Result<(), MerkleError> {
    //     use rand::rngs::StdRng;
    //     use rand::seq::SliceRandom;
    //     use rand::{Rng, SeedableRng};
    //     let rng = std::cell::RefCell::new(StdRng::seed_from_u64(42));
    //     let max_len0 = 8;
    //     let max_len1 = 4;
    //     let keygen = || {
    //         let (len0, len1): (usize, usize) = {
    //             let mut rng = rng.borrow_mut();
    //             (
    //                 rng.gen_range(1..max_len0 + 1),
    //                 rng.gen_range(1..max_len1 + 1),
    //             )
    //         };
    //         let key: Vec<u8> = (0..len0)
    //             .map(|_| rng.borrow_mut().gen_range(0..2))
    //             .chain((0..len1).map(|_| rng.borrow_mut().gen()))
    //             .collect();
    //         key
    //     };

    //     for i in 0..10 {
    //         let mut items = std::collections::HashMap::new();

    //         for _ in 0..10 {
    //             let val: Box<[u8]> = (0..8).map(|_| rng.borrow_mut().gen()).collect();
    //             items.insert(keygen(), val);
    //         }

    //         let mut items_ordered: Vec<_> =
    //             items.iter().map(|(k, v)| (k.clone(), v.clone())).collect();
    //         items_ordered.sort();
    //         items_ordered.shuffle(&mut *rng.borrow_mut());
    //         let mut merkle =
    //             Merkle::new(HashedNodeStore::initialize(MemStore::new(vec![])).unwrap());

    //         for (k, v) in items.iter() {
    //             merkle.insert(k, v.clone())?;
    //         }

    //         for (k, v) in items.iter() {
    //             assert_eq!(&*merkle.get(k)?.unwrap(), &v[..]);
    //         }

    //         for (k, _) in items_ordered.into_iter() {
    //             assert!(merkle.get(&k)?.is_some());

    //             merkle.remove(&k)?;

    //             assert!(merkle.get(&k)?.is_none());

    //             items.remove(&k);

    //             for (k, v) in items.iter() {
    //                 assert_eq!(&*merkle.get(k)?.unwrap(), &v[..]);
    //             }

    //             let h = triehash::trie_root::<keccak_hasher::KeccakHasher, Vec<_>, _, _>(
    //                 items.iter().collect(),
    //             );

    //             let h0 = merkle.root_hash()?;

    //             if TrieHash::from(h) != h0 {
    //                 println!("{} != {}", hex::encode(h), hex::encode(*h0));
    //             }
    //         }

    //         println!("i = {i}");
    //     }
    //     Ok(())
    // }

    // #[test]
    // #[allow(clippy::unwrap_used, clippy::indexing_slicing)]
    // fn test_proof() -> Result<(), MerkleError> {
    //     let set = fixed_and_pseudorandom_data(500);
    //     let mut items = Vec::from_iter(set.iter());
    //     items.sort();
    //     let merkle = merkle_build_test(items.clone())?;
    //     let (keys, vals): (Vec<[u8; 32]>, Vec<[u8; 20]>) = items.into_iter().unzip();

    //     for (i, key) in keys.iter().enumerate() {
    //         let proof = merkle.prove(key)?;
    //         assert!(!proof.0.is_empty());
    //         let val = merkle.verify_proof(key, &proof)?;
    //         assert!(val.is_some());
    //         assert_eq!(val.unwrap(), vals[i]);
    //     }

    //     Ok(())
    // }

    // #[test]
    // /// Verify the proofs that end with leaf node with the given key.
    // fn test_proof_end_with_leaf() -> Result<(), MerkleError> {
    //     let items = vec![
    //         ("do", "verb"),
    //         ("doe", "reindeer"),
    //         ("dog", "puppy"),
    //         ("doge", "coin"),
    //         ("horse", "stallion"),
    //         ("ddd", "ok"),
    //     ];
    //     let merkle = merkle_build_test(items)?;
    //     let key = "doe".as_ref();

    //     let proof = merkle.prove(key)?;
    //     assert!(!proof.0.is_empty());

    //     let verify_proof = merkle.verify_proof(key, &proof)?;
    //     assert!(verify_proof.is_some());

    //     Ok(())
    // }

    // #[test]
    // /// Verify the proofs that end with branch node with the given key.
    // fn test_proof_end_with_branch() -> Result<(), MerkleError> {
    //     let items = vec![
    //         ("d", "verb"),
    //         ("do", "verb"),
    //         ("doe", "reindeer"),
    //         ("e", "coin"),
    //     ];
    //     let merkle = merkle_build_test(items)?;
    //     let key = "d".as_ref();

    //     let proof = merkle.prove(key)?;
    //     assert!(!proof.0.is_empty());

    //     let verify_proof = merkle.verify_proof(key, &proof)?;
    //     assert!(verify_proof.is_some());

    //     Ok(())
    // }

    // #[test]
    // fn test_bad_proof() -> Result<(), MerkleError> {
    //     let set = fixed_and_pseudorandom_data(800);
    //     let mut items = Vec::from_iter(set.iter());
    //     items.sort();
    //     let merkle = merkle_build_test(items.clone())?;
    //     let (keys, _): (Vec<[u8; 32]>, Vec<[u8; 20]>) = items.into_iter().unzip();

    //     for key in keys.iter() {
    //         let mut proof = merkle.prove(key)?;
    //         assert!(!proof.0.is_empty());

    //         // Delete an entry from the generated proofs.
    //         let len = proof.0.len();
    //         let new_proof = Proof(proof.0.drain().take(len - 1).collect());
    //         assert!(merkle.verify_proof(key, &new_proof).is_err());
    //     }

    //     Ok(())
    // }

    // #[test]
    // // Tests that missing keys can also be proven. The test explicitly uses a single
    // // entry trie and checks for missing keys both before and after the single entry.
    // fn test_missing_key_proof() -> Result<(), MerkleError> {
    //     let items = vec![("k", "v")];
    //     let merkle = merkle_build_test(items)?;
    //     for key in ["a", "j", "l", "z"] {
    //         let proof = merkle.prove(key.as_ref())?;
    //         assert!(!proof.0.is_empty());
    //         assert!(proof.0.len() == 1);

    //         let val = merkle.verify_proof(key.as_ref(), &proof)?;
    //         assert!(val.is_none());
    //     }

    //     Ok(())
    // }

    // #[test]
    // fn test_empty_tree_proof() -> Result<(), MerkleError> {
    //     let items: Vec<(&str, &str)> = Vec::new();
    //     let merkle = merkle_build_test(items)?;
    //     let key = "x".as_ref();

    //     let proof = merkle.prove(key)?;
    //     assert!(proof.0.is_empty());

    //     Ok(())
    // }

    // #[test]
    // // Tests normal range proof with both edge proofs as the existent proof.
    // // The test cases are generated randomly.
    // #[allow(clippy::indexing_slicing)]
    // fn test_range_proof() -> Result<(), ProofError> {
    //     let set = fixed_and_pseudorandom_data(4096);
    //     let mut items = Vec::from_iter(set.iter());
    //     items.sort();
    //     let merkle = merkle_build_test(items.clone())?;

    //     for _ in 0..10 {
    //         let start = rand::thread_rng().gen_range(0..items.len());
    //         let end = rand::thread_rng().gen_range(0..items.len() - start) + start - 1;

    //         if end <= start {
    //             continue;
    //         }

    //         let mut proof = merkle.prove(items[start].0)?;
    //         assert!(!proof.0.is_empty());
    //         let end_proof = merkle.prove(items[end - 1].0)?;
    //         assert!(!end_proof.0.is_empty());
    //         proof.extend(end_proof);

    //         let mut keys = Vec::new();
    //         let mut vals = Vec::new();
    //         for item in items[start..end].iter() {
    //             keys.push(item.0.as_ref());
    //             vals.push(&item.1);
    //         }

    //         merkle.verify_range_proof(&proof, items[start].0, items[end - 1].0, keys, vals)?;
    //     }
    //     Ok(())
    // }

    // #[test]
    // // Tests a few cases which the proof is wrong.
    // // The prover is expected to detect the error.
    // #[allow(clippy::indexing_slicing)]
    // fn test_bad_range_proof() -> Result<(), ProofError> {
    //     let set = fixed_and_pseudorandom_data(4096);
    //     let mut items = Vec::from_iter(set.iter());
    //     items.sort();
    //     let merkle = merkle_build_test(items.clone())?;

    //     for _ in 0..10 {
    //         let start = rand::thread_rng().gen_range(0..items.len());
    //         let end = rand::thread_rng().gen_range(0..items.len() - start) + start - 1;

    //         if end <= start {
    //             continue;
    //         }

    //         let mut proof = merkle.prove(items[start].0)?;
    //         assert!(!proof.0.is_empty());
    //         let end_proof = merkle.prove(items[end - 1].0)?;
    //         assert!(!end_proof.0.is_empty());
    //         proof.extend(end_proof);

    //         let mut keys: Vec<[u8; 32]> = Vec::new();
    //         let mut vals: Vec<[u8; 20]> = Vec::new();
    //         for item in items[start..end].iter() {
    //             keys.push(*item.0);
    //             vals.push(*item.1);
    //         }

    //         let test_case: u32 = rand::thread_rng().gen_range(0..6);
    //         let index = rand::thread_rng().gen_range(0..end - start);
    //         match test_case {
    //             0 => {
    //                 // Modified key
    //                 keys[index] = rand::thread_rng().gen::<[u8; 32]>(); // In theory it can't be same
    //             }
    //             1 => {
    //                 // Modified val
    //                 vals[index] = rand::thread_rng().gen::<[u8; 20]>(); // In theory it can't be same
    //             }
    //             2 => {
    //                 // Gapped entry slice
    //                 if index == 0 || index == end - start - 1 {
    //                     continue;
    //                 }
    //                 keys.remove(index);
    //                 vals.remove(index);
    //             }
    //             3 => {
    //                 // Out of order
    //                 let index_1 = rand::thread_rng().gen_range(0..end - start);
    //                 let index_2 = rand::thread_rng().gen_range(0..end - start);
    //                 if index_1 == index_2 {
    //                     continue;
    //                 }
    //                 keys.swap(index_1, index_2);
    //                 vals.swap(index_1, index_2);
    //             }
    //             4 => {
    //                 // Set random key to empty, do nothing
    //                 keys[index] = [0; 32];
    //             }
    //             5 => {
    //                 // Set random value to nil
    //                 vals[index] = [0; 20];
    //             }
    //             _ => unreachable!(),
    //         }

    //         let keys_slice = keys.iter().map(|k| k.as_ref()).collect::<Vec<&[u8]>>();
    //         assert!(merkle
    //             .verify_range_proof(&proof, items[start].0, items[end - 1].0, keys_slice, vals)
    //             .is_err());
    //     }

    //     Ok(())
    // }

    // #[test]
    // // Tests normal range proof with two non-existent proofs.
    // // The test cases are generated randomly.
    // #[allow(clippy::indexing_slicing)]
    // fn test_range_proof_with_non_existent_proof() -> Result<(), ProofError> {
    //     let set = fixed_and_pseudorandom_data(4096);
    //     let mut items = Vec::from_iter(set.iter());
    //     items.sort();
    //     let merkle = merkle_build_test(items.clone())?;

    //     for _ in 0..10 {
    //         let start = rand::thread_rng().gen_range(0..items.len());
    //         let end = rand::thread_rng().gen_range(0..items.len() - start) + start - 1;

    //         if end <= start {
    //             continue;
    //         }

    //         // Short circuit if the decreased key is same with the previous key
    //         let first = decrease_key(items[start].0);
    //         if start != 0 && first.as_ref() == items[start - 1].0.as_ref() {
    //             continue;
    //         }
    //         // Short circuit if the decreased key is underflow
    //         if &first > items[start].0 {
    //             continue;
    //         }
    //         // Short circuit if the increased key is same with the next key
    //         let last = increase_key(items[end - 1].0);
    //         if end != items.len() && last.as_ref() == items[end].0.as_ref() {
    //             continue;
    //         }
    //         // Short circuit if the increased key is overflow
    //         if &last < items[end - 1].0 {
    //             continue;
    //         }

    //         let mut proof = merkle.prove(&first)?;
    //         assert!(!proof.0.is_empty());
    //         let end_proof = merkle.prove(&last)?;
    //         assert!(!end_proof.0.is_empty());
    //         proof.extend(end_proof);

    //         let mut keys: Vec<&[u8]> = Vec::new();
    //         let mut vals: Vec<[u8; 20]> = Vec::new();
    //         for item in items[start..end].iter() {
    //             keys.push(item.0);
    //             vals.push(*item.1);
    //         }

    //         merkle.verify_range_proof(&proof, &first, &last, keys, vals)?;
    //     }

    //     // Special case, two edge proofs for two edge key.
    //     let first = &[0; 32];
    //     let last = &[255; 32];
    //     let mut proof = merkle.prove(first)?;
    //     assert!(!proof.0.is_empty());
    //     let end_proof = merkle.prove(last)?;
    //     assert!(!end_proof.0.is_empty());
    //     proof.extend(end_proof);

    //     let (keys, vals): (Vec<&[u8; 32]>, Vec<&[u8; 20]>) = items.into_iter().unzip();
    //     let keys = keys.iter().map(|k| k.as_ref()).collect::<Vec<&[u8]>>();
    //     merkle.verify_range_proof(&proof, first, last, keys, vals)?;

    //     Ok(())
    // }

    // #[test]
    // // Tests such scenarios:
    // // - There exists a gap between the first element and the left edge proof
    // // - There exists a gap between the last element and the right edge proof
    // #[allow(clippy::indexing_slicing)]
    // fn test_range_proof_with_invalid_non_existent_proof() -> Result<(), ProofError> {
    //     let set = fixed_and_pseudorandom_data(4096);
    //     let mut items = Vec::from_iter(set.iter());
    //     items.sort();
    //     let merkle = merkle_build_test(items.clone())?;

    //     // Case 1
    //     let mut start = 100;
    //     let mut end = 200;
    //     let first = decrease_key(items[start].0);

    //     let mut proof = merkle.prove(&first)?;
    //     assert!(!proof.0.is_empty());
    //     let end_proof = merkle.prove(items[end - 1].0)?;
    //     assert!(!end_proof.0.is_empty());
    //     proof.extend(end_proof);

    //     start = 105; // Gap created
    //     let mut keys: Vec<&[u8]> = Vec::new();
    //     let mut vals: Vec<[u8; 20]> = Vec::new();
    //     // Create gap
    //     for item in items[start..end].iter() {
    //         keys.push(item.0);
    //         vals.push(*item.1);
    //     }
    //     assert!(merkle
    //         .verify_range_proof(&proof, &first, items[end - 1].0, keys, vals)
    //         .is_err());

    //     // Case 2
    //     start = 100;
    //     end = 200;
    //     let last = increase_key(items[end - 1].0);

    //     let mut proof = merkle.prove(items[start].0)?;
    //     assert!(!proof.0.is_empty());
    //     let end_proof = merkle.prove(&last)?;
    //     assert!(!end_proof.0.is_empty());
    //     proof.extend(end_proof);

    //     end = 195; // Capped slice
    //     let mut keys: Vec<&[u8]> = Vec::new();
    //     let mut vals: Vec<[u8; 20]> = Vec::new();
    //     // Create gap
    //     for item in items[start..end].iter() {
    //         keys.push(item.0);
    //         vals.push(*item.1);
    //     }
    //     assert!(merkle
    //         .verify_range_proof(&proof, items[start].0, &last, keys, vals)
    //         .is_err());

    //     Ok(())
    // }

    // #[test]
    // // Tests the proof with only one element. The first edge proof can be existent one or
    // // non-existent one.
    // #[allow(clippy::indexing_slicing)]
    // fn test_one_element_range_proof() -> Result<(), ProofError> {
    //     let set = fixed_and_pseudorandom_data(4096);
    //     let mut items = Vec::from_iter(set.iter());
    //     items.sort();
    //     let merkle = merkle_build_test(items.clone())?;

    //     // One element with existent edge proof, both edge proofs
    //     // point to the SAME key.
    //     let start = 1000;
    //     let start_proof = merkle.prove(items[start].0)?;
    //     assert!(!start_proof.0.is_empty());

    //     merkle.verify_range_proof(
    //         &start_proof,
    //         items[start].0,
    //         items[start].0,
    //         vec![items[start].0],
    //         vec![&items[start].1],
    //     )?;

    //     // One element with left non-existent edge proof
    //     let first = decrease_key(items[start].0);
    //     let mut proof = merkle.prove(&first)?;
    //     assert!(!proof.0.is_empty());
    //     let end_proof = merkle.prove(items[start].0)?;
    //     assert!(!end_proof.0.is_empty());
    //     proof.extend(end_proof);

    //     merkle.verify_range_proof(
    //         &proof,
    //         &first,
    //         items[start].0,
    //         vec![items[start].0],
    //         vec![*items[start].1],
    //     )?;

    //     // One element with right non-existent edge proof
    //     let last = increase_key(items[start].0);
    //     let mut proof = merkle.prove(items[start].0)?;
    //     assert!(!proof.0.is_empty());
    //     let end_proof = merkle.prove(&last)?;
    //     assert!(!end_proof.0.is_empty());
    //     proof.extend(end_proof);

    //     merkle.verify_range_proof(
    //         &proof,
    //         items[start].0,
    //         &last,
    //         vec![items[start].0],
    //         vec![*items[start].1],
    //     )?;

    //     // One element with two non-existent edge proofs
    //     let mut proof = merkle.prove(&first)?;
    //     assert!(!proof.0.is_empty());
    //     let end_proof = merkle.prove(&last)?;
    //     assert!(!end_proof.0.is_empty());
    //     proof.extend(end_proof);

    //     merkle.verify_range_proof(
    //         &proof,
    //         &first,
    //         &last,
    //         vec![items[start].0],
    //         vec![*items[start].1],
    //     )?;

    //     // Test the mini trie with only a single element.
    //     let key = rand::thread_rng().gen::<[u8; 32]>();
    //     let val = rand::thread_rng().gen::<[u8; 20]>();
    //     let merkle = merkle_build_test(vec![(key, val)])?;

    //     let first = &[0; 32];
    //     let mut proof = merkle.prove(first)?;
    //     assert!(!proof.0.is_empty());
    //     let end_proof = merkle.prove(&key)?;
    //     assert!(!end_proof.0.is_empty());
    //     proof.extend(end_proof);

    //     merkle.verify_range_proof(&proof, first, &key, vec![&key], vec![val])?;

    //     Ok(())
    // }

    // #[test]
    // // Tests the range proof with all elements.
    // // The edge proofs can be nil.
    // #[allow(clippy::indexing_slicing)]
    // fn test_all_elements_proof() -> Result<(), ProofError> {
    //     let set = fixed_and_pseudorandom_data(4096);
    //     let mut items = Vec::from_iter(set.iter());
    //     items.sort();
    //     let merkle = merkle_build_test(items.clone())?;

    //     let item_iter = items.clone().into_iter();
    //     let keys: Vec<&[u8]> = item_iter.clone().map(|item| item.0.as_ref()).collect();
    //     let vals: Vec<&[u8; 20]> = item_iter.map(|item| item.1).collect();

    //     let empty_proof = Proof(HashMap::<[u8; 32], Vec<u8>>::new());
    //     let empty_key: [u8; 32] = [0; 32];
    //     merkle.verify_range_proof(
    //         &empty_proof,
    //         &empty_key,
    //         &empty_key,
    //         keys.clone(),
    //         vals.clone(),
    //     )?;

    //     // With edge proofs, it should still work.
    //     let start = 0;
    //     let end = &items.len() - 1;

    //     let mut proof = merkle.prove(items[start].0)?;
    //     assert!(!proof.0.is_empty());
    //     let end_proof = merkle.prove(items[end].0)?;
    //     assert!(!end_proof.0.is_empty());
    //     proof.extend(end_proof);

    //     merkle.verify_range_proof(
    //         &proof,
    //         items[start].0,
    //         items[end].0,
    //         keys.clone(),
    //         vals.clone(),
    //     )?;

    //     // Even with non-existent edge proofs, it should still work.
    //     let first = &[0; 32];
    //     let last = &[255; 32];
    //     let mut proof = merkle.prove(first)?;
    //     assert!(!proof.0.is_empty());
    //     let end_proof = merkle.prove(last)?;
    //     assert!(!end_proof.0.is_empty());
    //     proof.extend(end_proof);

    //     merkle.verify_range_proof(&proof, first, last, keys, vals)?;

    //     Ok(())
    // }

    // #[test]
    // // Tests the range proof with "no" element. The first edge proof must
    // // be a non-existent proof.
    // #[allow(clippy::indexing_slicing)]
    // fn test_empty_range_proof() -> Result<(), ProofError> {
    //     let set = fixed_and_pseudorandom_data(4096);
    //     let mut items = Vec::from_iter(set.iter());
    //     items.sort();
    //     let merkle = merkle_build_test(items.clone())?;

    //     let cases = [(items.len() - 1, false)];
    //     for c in cases.iter() {
    //         let first = increase_key(items[c.0].0);
    //         let proof = merkle.prove(&first)?;
    //         assert!(!proof.0.is_empty());

    //         // key and value vectors are intentionally empty.
    //         let keys: Vec<&[u8]> = Vec::new();
    //         let vals: Vec<[u8; 20]> = Vec::new();

    //         if c.1 {
    //             assert!(merkle
    //                 .verify_range_proof(&proof, &first, &first, keys, vals)
    //                 .is_err());
    //         } else {
    //             merkle.verify_range_proof(&proof, &first, &first, keys, vals)?;
    //         }
    //     }

    //     Ok(())
    // }

    // #[test]
    // // Focuses on the small trie with embedded nodes. If the gapped
    // // node is embedded in the trie, it should be detected too.
    // #[allow(clippy::indexing_slicing)]
    // fn test_gapped_range_proof() -> Result<(), ProofError> {
    //     let mut items = Vec::new();
    //     // Sorted entries
    //     for i in 0..10_u32 {
    //         let mut key = [0; 32];
    //         for (index, d) in i.to_be_bytes().iter().enumerate() {
    //             key[index] = *d;
    //         }
    //         items.push((key, i.to_be_bytes()));
    //     }
    //     let merkle = merkle_build_test(items.clone())?;

    //     let first = 2;
    //     let last = 8;

    //     let mut proof = merkle.prove(&items[first].0)?;
    //     assert!(!proof.0.is_empty());
    //     let end_proof = merkle.prove(&items[last - 1].0)?;
    //     assert!(!end_proof.0.is_empty());
    //     proof.extend(end_proof);

    //     let middle = (first + last) / 2 - first;
    //     let (keys, vals): (Vec<&[u8]>, Vec<&[u8; 4]>) = items[first..last]
    //         .iter()
    //         .enumerate()
    //         .filter(|(pos, _)| *pos != middle)
    //         .map(|(_, item)| (item.0.as_ref(), &item.1))
    //         .unzip();

    //     assert!(merkle
    //         .verify_range_proof(&proof, &items[0].0, &items[items.len() - 1].0, keys, vals)
    //         .is_err());

    //     Ok(())
    // }

    // #[test]
    // // Tests the element is not in the range covered by proofs.
    // #[allow(clippy::indexing_slicing)]
    // fn test_same_side_proof() -> Result<(), MerkleError> {
    //     let set = fixed_and_pseudorandom_data(4096);
    //     let mut items = Vec::from_iter(set.iter());
    //     items.sort();
    //     let merkle = merkle_build_test(items.clone())?;

    //     let pos = 1000;
    //     let mut last = decrease_key(items[pos].0);
    //     let mut first = last;
    //     first = decrease_key(&first);

    //     let mut proof = merkle.prove(&first)?;
    //     assert!(!proof.0.is_empty());
    //     let end_proof = merkle.prove(&last)?;
    //     assert!(!end_proof.0.is_empty());
    //     proof.extend(end_proof);

    //     assert!(merkle
    //         .verify_range_proof(
    //             &proof,
    //             &first,
    //             &last,
    //             vec![items[pos].0],
    //             vec![items[pos].1]
    //         )
    //         .is_err());

    //     first = increase_key(items[pos].0);
    //     last = first;
    //     last = increase_key(&last);

    //     let mut proof = merkle.prove(&first)?;
    //     assert!(!proof.0.is_empty());
    //     let end_proof = merkle.prove(&last)?;
    //     assert!(!end_proof.0.is_empty());
    //     proof.extend(end_proof);

    //     assert!(merkle
    //         .verify_range_proof(
    //             &proof,
    //             &first,
    //             &last,
    //             vec![items[pos].0],
    //             vec![items[pos].1]
    //         )
    //         .is_err());

    //     Ok(())
    // }

    // #[test]
    // #[allow(clippy::indexing_slicing)]
    // // Tests the range starts from zero.
    // fn test_single_side_range_proof() -> Result<(), ProofError> {
    //     for _ in 0..10 {
    //         let mut set = HashMap::new();
    //         for _ in 0..4096_u32 {
    //             let key = rand::thread_rng().gen::<[u8; 32]>();
    //             let val = rand::thread_rng().gen::<[u8; 20]>();
    //             set.insert(key, val);
    //         }
    //         let mut items = Vec::from_iter(set.iter());
    //         items.sort();
    //         let merkle = merkle_build_test(items.clone())?;

    //         let cases = vec![0, 1, 100, 1000, items.len() - 1];
    //         for case in cases {
    //             let start = &[0; 32];
    //             let mut proof = merkle.prove(start)?;
    //             assert!(!proof.0.is_empty());
    //             let end_proof = merkle.prove(items[case].0)?;
    //             assert!(!end_proof.0.is_empty());
    //             proof.extend(end_proof);

    //             let item_iter = items.clone().into_iter().take(case + 1);
    //             let keys = item_iter.clone().map(|item| item.0.as_ref()).collect();
    //             let vals = item_iter.map(|item| item.1).collect();

    //             merkle.verify_range_proof(&proof, start, items[case].0, keys, vals)?;
    //         }
    //     }
    //     Ok(())
    // }

    // #[test]
    // #[allow(clippy::indexing_slicing)]
    // // Tests the range ends with 0xffff...fff.
    // fn test_reverse_single_side_range_proof() -> Result<(), ProofError> {
    //     for _ in 0..10 {
    //         let mut set = HashMap::new();
    //         for _ in 0..1024_u32 {
    //             let key = rand::thread_rng().gen::<[u8; 32]>();
    //             let val = rand::thread_rng().gen::<[u8; 20]>();
    //             set.insert(key, val);
    //         }
    //         let mut items = Vec::from_iter(set.iter());
    //         items.sort();
    //         let merkle = merkle_build_test(items.clone())?;

    //         let cases = vec![0, 1, 100, 1000, items.len() - 1];
    //         for case in cases {
    //             let end = &[255; 32];
    //             let mut proof = merkle.prove(items[case].0)?;
    //             assert!(!proof.0.is_empty());
    //             let end_proof = merkle.prove(end)?;
    //             assert!(!end_proof.0.is_empty());
    //             proof.extend(end_proof);

    //             let item_iter = items.clone().into_iter().skip(case);
    //             let keys = item_iter.clone().map(|item| item.0.as_ref()).collect();
    //             let vals = item_iter.map(|item| item.1).collect();

    //             merkle.verify_range_proof(&proof, items[case].0, end, keys, vals)?;
    //         }
    //     }
    //     Ok(())
    // }

    // #[test]
    // // Tests the range starts with zero and ends with 0xffff...fff.
    // fn test_both_sides_range_proof() -> Result<(), ProofError> {
    //     for _ in 0..10 {
    //         let mut set = HashMap::new();
    //         for _ in 0..4096_u32 {
    //             let key = rand::thread_rng().gen::<[u8; 32]>();
    //             let val = rand::thread_rng().gen::<[u8; 20]>();
    //             set.insert(key, val);
    //         }
    //         let mut items = Vec::from_iter(set.iter());
    //         items.sort();
    //         let merkle = merkle_build_test(items.clone())?;

    //         let start = &[0; 32];
    //         let end = &[255; 32];

    //         let mut proof = merkle.prove(start)?;
    //         assert!(!proof.0.is_empty());
    //         let end_proof = merkle.prove(end)?;
    //         assert!(!end_proof.0.is_empty());
    //         proof.extend(end_proof);

    //         let (keys, vals): (Vec<&[u8; 32]>, Vec<&[u8; 20]>) = items.into_iter().unzip();
    //         let keys = keys.iter().map(|k| k.as_ref()).collect::<Vec<&[u8]>>();
    //         merkle.verify_range_proof(&proof, start, end, keys, vals)?;
    //     }
    //     Ok(())
    // }

    // #[test]
    // #[allow(clippy::indexing_slicing)]
    // // Tests normal range proof with both edge proofs
    // // as the existent proof, but with an extra empty value included, which is a
    // // noop technically, but practically should be rejected.
    // fn test_empty_value_range_proof() -> Result<(), ProofError> {
    //     let set = fixed_and_pseudorandom_data(512);
    //     let mut items = Vec::from_iter(set.iter());
    //     items.sort();
    //     let merkle = merkle_build_test(items.clone())?;

    //     // Create a new entry with a slightly modified key
    //     let mid_index = items.len() / 2;
    //     let key = increase_key(items[mid_index - 1].0);
    //     let empty_value: [u8; 20] = [0; 20];
    //     items.splice(mid_index..mid_index, [(&key, &empty_value)].iter().cloned());

    //     let start = 1;
    //     let end = items.len() - 1;

    //     let mut proof = merkle.prove(items[start].0)?;
    //     assert!(!proof.0.is_empty());
    //     let end_proof = merkle.prove(items[end - 1].0)?;
    //     assert!(!end_proof.0.is_empty());
    //     proof.extend(end_proof);

    //     let item_iter = items.clone().into_iter().skip(start).take(end - start);
    //     let keys = item_iter.clone().map(|item| item.0.as_ref()).collect();
    //     let vals = item_iter.map(|item| item.1).collect();
    //     assert!(merkle
    //         .verify_range_proof(&proof, items[start].0, items[end - 1].0, keys, vals)
    //         .is_err());

    //     Ok(())
    // }

    // #[test]
    // #[allow(clippy::indexing_slicing)]
    // // Tests the range proof with all elements,
    // // but with an extra empty value included, which is a noop technically, but
    // // practically should be rejected.
    // fn test_all_elements_empty_value_range_proof() -> Result<(), ProofError> {
    //     let set = fixed_and_pseudorandom_data(512);
    //     let mut items = Vec::from_iter(set.iter());
    //     items.sort();
    //     let merkle = merkle_build_test(items.clone())?;

    //     // Create a new entry with a slightly modified key
    //     let mid_index = items.len() / 2;
    //     let key = increase_key(items[mid_index - 1].0);
    //     let empty_value: [u8; 20] = [0; 20];
    //     items.splice(mid_index..mid_index, [(&key, &empty_value)].iter().cloned());

    //     let start = 0;
    //     let end = items.len() - 1;

    //     let mut proof = merkle.prove(items[start].0)?;
    //     assert!(!proof.0.is_empty());
    //     let end_proof = merkle.prove(items[end].0)?;
    //     assert!(!end_proof.0.is_empty());
    //     proof.extend(end_proof);

    //     let item_iter = items.clone().into_iter();
    //     let keys = item_iter.clone().map(|item| item.0.as_ref()).collect();
    //     let vals = item_iter.map(|item| item.1).collect();
    //     assert!(merkle
    //         .verify_range_proof(&proof, items[start].0, items[end].0, keys, vals)
    //         .is_err());

    //     Ok(())
    // }

    // #[test]
    // fn test_range_proof_keys_with_shared_prefix() -> Result<(), ProofError> {
    //     let items = vec![
    //         (
    //             hex::decode("aa10000000000000000000000000000000000000000000000000000000000000")
    //                 .expect("Decoding failed"),
    //             hex::decode("02").expect("Decoding failed"),
    //         ),
    //         (
    //             hex::decode("aa20000000000000000000000000000000000000000000000000000000000000")
    //                 .expect("Decoding failed"),
    //             hex::decode("03").expect("Decoding failed"),
    //         ),
    //     ];
    //     let merkle = merkle_build_test(items.clone())?;

    //     let start = hex::decode("0000000000000000000000000000000000000000000000000000000000000000")
    //         .expect("Decoding failed");
    //     let end = hex::decode("ffffffffffffffffffffffffffffffffffffffffffffffffffffffffffffffff")
    //         .expect("Decoding failed");

    //     let mut proof = merkle.prove(&start)?;
    //     assert!(!proof.0.is_empty());
    //     let end_proof = merkle.prove(&end)?;
    //     assert!(!end_proof.0.is_empty());
    //     proof.extend(end_proof);

    //     let keys = items.iter().map(|item| item.0.as_ref()).collect();
    //     let vals = items.iter().map(|item| item.1.clone()).collect();

    //     merkle.verify_range_proof(&proof, &start, &end, keys, vals)?;

    //     Ok(())
    // }

    // #[test]
    // #[allow(clippy::indexing_slicing)]
    // // Tests a malicious proof, where the proof is more or less the
    // // whole trie. This is to match corresponding test in geth.
    // fn test_bloadted_range_proof() -> Result<(), ProofError> {
    //     // Use a small trie
    //     let mut items = Vec::new();
    //     for i in 0..100_u32 {
    //         let mut key: [u8; 32] = [0; 32];
    //         let mut value: [u8; 20] = [0; 20];
    //         for (index, d) in i.to_be_bytes().iter().enumerate() {
    //             key[index] = *d;
    //             value[index] = *d;
    //         }
    //         items.push((key, value));
    //     }
    //     let merkle = merkle_build_test(items.clone())?;

    //     // In the 'malicious' case, we add proofs for every single item
    //     // (but only one key/value pair used as leaf)
    //     let mut proof = Proof(HashMap::new());
    //     let mut keys = Vec::new();
    //     let mut vals = Vec::new();
    //     for (i, item) in items.iter().enumerate() {
    //         let cur_proof = merkle.prove(&item.0)?;
    //         assert!(!cur_proof.0.is_empty());
    //         proof.extend(cur_proof);
    //         if i == 50 {
    //             keys.push(item.0.as_ref());
    //             vals.push(item.1);
    //         }
    //     }

    //     merkle.verify_range_proof(&proof, keys[0], keys[keys.len() - 1], keys.clone(), vals)?;

    //     Ok(())
    // }

    // generate pseudorandom data, but prefix it with some known data
    // The number of fixed data points is 100; you specify how much random data you want
    // #[allow(clippy::indexing_slicing)]
    // fn fixed_and_pseudorandom_data(random_count: u32) -> HashMap<[u8; 32], [u8; 20]> {
    //     let mut items: HashMap<[u8; 32], [u8; 20]> = HashMap::new();
    //     for i in 0..100_u32 {
    //         let mut key: [u8; 32] = [0; 32];
    //         let mut value: [u8; 20] = [0; 20];
    //         for (index, d) in i.to_be_bytes().iter().enumerate() {
    //             key[index] = *d;
    //             value[index] = *d;
    //         }
    //         items.insert(key, value);

    //         let mut more_key: [u8; 32] = [0; 32];
    //         for (index, d) in (i + 10).to_be_bytes().iter().enumerate() {
    //             more_key[index] = *d;
    //         }
    //         items.insert(more_key, value);
    //     }

    //     // read FIREWOOD_TEST_SEED from the environment. If it's there, parse it into a u64.
    //     let seed = std::env::var("FIREWOOD_TEST_SEED")
    //         .ok()
    //         .map_or_else(
    //             || None,
    //             |s| Some(str::parse(&s).expect("couldn't parse FIREWOOD_TEST_SEED; must be a u64")),
    //         )
    //         .unwrap_or_else(|| thread_rng().gen());

    //     // the test framework will only render this in verbose mode or if the test fails
    //     // to re-run the test when it fails, just specify the seed instead of randomly
    //     // selecting one
    //     eprintln!("Seed {seed}: to rerun with this data, export FIREWOOD_TEST_SEED={seed}");
    //     let mut r = StdRng::seed_from_u64(seed);
    //     for _ in 0..random_count {
    //         let key = r.gen::<[u8; 32]>();
    //         let val = r.gen::<[u8; 20]>();
    //         items.insert(key, val);
    //     }
    //     items
    // }

    // fn increase_key(key: &[u8; 32]) -> [u8; 32] {
    //     let mut new_key = *key;
    //     for ch in new_key.iter_mut().rev() {
    //         let overflow;
    //         (*ch, overflow) = ch.overflowing_add(1);
    //         if !overflow {
    //             break;
    //         }
    //     }
    //     new_key
    // }

    // fn decrease_key(key: &[u8; 32]) -> [u8; 32] {
    //     let mut new_key = *key;
    //     for ch in new_key.iter_mut().rev() {
    //         let overflow;
    //         (*ch, overflow) = ch.overflowing_sub(1);
    //         if !overflow {
    //             break;
    //         }
    //     }
    //     new_key
    // }
}<|MERGE_RESOLUTION|>--- conflicted
+++ resolved
@@ -1,10 +1,6 @@
 // Copyright (C) 2023, Ava Labs, Inc. All rights reserved.
 // See the file LICENSE.md for licensing terms.
 
-<<<<<<< HEAD
-=======
-use crate::hashednode::{hash_node, Hashable, ValueDigest};
->>>>>>> 46aa1c31
 use crate::proof::{Proof, ProofError, ProofNode};
 use crate::stream::{MerkleKeyValueStream, PathIterator};
 use crate::v2::api;
@@ -16,7 +12,7 @@
 use std::iter::once;
 use std::sync::Arc;
 use storage::{
-    BranchNode, Child, HashedNodeReader, ImmutableProposal, LeafNode, LinearAddress,
+    BranchNode, Child, Hashable, HashedNodeReader, ImmutableProposal, LeafNode, LinearAddress,
     MutableProposal, NibblesIterator, Node, NodeReader, NodeStore, Path, ReadableStorage, TrieHash,
     TrieReader, ValueDigest,
 };
@@ -152,13 +148,8 @@
 
     /// Returns a proof that the given key has a certain value,
     /// or that the key isn't in the trie.
-<<<<<<< HEAD
-    pub fn prove(&self, key: &[u8]) -> Result<Proof, MerkleError> {
+    pub fn prove(&self, key: &[u8]) -> Result<Proof<ProofNode>, MerkleError> {
         let Some(root) = self.root() else {
-=======
-    pub fn prove(&self, key: &[u8]) -> Result<Proof<ProofNode>, MerkleError> {
-        let Some(root_addr) = self.nodestore.root_address() else {
->>>>>>> 46aa1c31
             return Err(MerkleError::Empty);
         };
 
