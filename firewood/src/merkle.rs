--- conflicted
+++ resolved
@@ -340,9 +340,8 @@
 }
 
 impl<T: WriteLinearStore> Merkle<T> {
-<<<<<<< HEAD
     pub fn insert(&mut self, key: &[u8], value: Box<[u8]>) -> Result<(), MerkleError> {
-        let path = Path::from_nibbles_iterator(Nibbles::new(key).into_iter());
+        let path = Path::from_nibbles_iterator(NibblesIterator::new(key));
 
         // The path from the root down to and including the node with the greatest prefix of `path`.
         let mut ancestors = PathIterator::new(self, key)?
@@ -373,36 +372,6 @@
             //
             // *Note that new_leaf is only created if `path` isn't a prefix of old root.
             let old_root = self.read_node(old_root_addr)?;
-=======
-    pub fn insert(&mut self, key: &[u8], val: Box<[u8]>) -> Result<(), MerkleError> {
-        for _addr in self.insert_and_return_ancestors(key, val)? {
-            // TODO: actually invalidate the hashes
-            // This means changing the iterator so that it returns which child we went down
-        }
-        Ok(())
-    }
-
-    pub fn insert_and_return_ancestors(
-        &mut self,
-        key: &[u8],
-        value: Box<[u8]>,
-    ) -> Result<Vec<LinearAddress>, MerkleError> {
-        let key_nibbles = NibblesIterator::new(key);
-        let key_as_path = Path::from_nibbles_iterator(key_nibbles.into_iter());
-
-        let Some(old_root_addr) = self.root_address() else {
-            // The trie is empty. Create a new leaf node with `value` and set
-            // it as the root.
-            let leaf = Node::Leaf(LeafNode {
-                partial_path: key_as_path,
-                value,
-            });
-
-            let new_root = self.create_node(leaf)?;
-            self.set_root(new_root)?;
-            return Ok(Default::default());
-        };
->>>>>>> b22ba8ae
 
             let path_overlap = PrefixOverlap::from(old_root.partial_path().as_ref(), path.as_ref());
 
@@ -463,7 +432,6 @@
             overlap.unique_b
         };
 
-<<<<<<< HEAD
         let Some((&child_index, remaining_path)) = remaining_path.split_first() else {
             // `greatest_prefix_node` is at `path`. Update its value.
             //     ...                        ...
@@ -481,148 +449,6 @@
                     child_hashes: node.child_hashes.clone(),
                 })),
             };
-=======
-        if last_node.key_nibbles.iter().eq(key_as_path.iter()) {
-            // The last node in the traversal path is at `key`.
-            // We're replacing the value in an existing key-value pair.
-            match &*last_node.node {
-                Node::Branch(last_node_branch) => {
-                    // Replace the value in the branch node.
-                    let new_branch = Node::Branch(Box::new(BranchNode {
-                        children: last_node_branch.children,
-                        partial_path: last_node_branch.partial_path.clone(),
-                        value: Some(value),
-                        child_hashes: last_node_branch.child_hashes.clone(),
-                    }));
-
-                    // TODO we can't use this macro because the node may move
-                    update_always_shrinks!(self.update_node(last_node.addr, new_branch))?;
-                }
-                Node::Leaf(last_node_leaf) => {
-                    // Replace the value in the leaf node.
-                    let new_leaf = Node::Leaf(LeafNode {
-                        value,
-                        partial_path: last_node_leaf.partial_path.clone(),
-                    });
-
-                    let last_node_addr = last_node.addr;
-
-                    drop(last_node);
-                    match self.update_node(last_node_addr, new_leaf) {
-                        Ok(_) => {}
-                        Err(UpdateError::Io(e)) => return Err(e.into()),
-                        Err(storage::UpdateError::NodeMoved(new_addr)) => {
-                            // The leaf we're updating moved to a new address.
-                            // Update the leaf's parent to point to the new address.
-                            let last_node_parent = traversal_path.pop();
-
-                            let Some(leaf_parent) = last_node_parent else {
-                                // There is no parent of this leaf. It must be the root.
-                                self.set_root(new_addr)?;
-                                return Ok(hash_invalidation_addresses);
-                            };
-
-                            let leaf_parent_branch = leaf_parent
-                                .node
-                                .as_branch()
-                                .expect("leaf parent should be a branch");
-
-                            let mut new_leaf_parent_children = leaf_parent_branch.children;
-                            *new_leaf_parent_children
-                                .iter_mut()
-                                .find(|child_addr| **child_addr == Some(last_node_addr))
-                                .expect("parent has its child's address") = Some(new_addr);
-
-                            let new_last_node_parent = Node::Branch(Box::new(BranchNode {
-                                children: new_leaf_parent_children,
-                                partial_path: leaf_parent_branch.partial_path.clone(),
-                                value: leaf_parent_branch.value.clone(),
-                                child_hashes: leaf_parent_branch.child_hashes.clone(),
-                            }));
-
-                            update_always_shrinks!(
-                                self.update_node(leaf_parent.addr, new_last_node_parent)
-                            )?;
-                        }
-                    }
-                    return Ok(hash_invalidation_addresses);
-                }
-            }
-        } else {
-            // The last node in the traversal path is not at `key`.
-            match &*last_node.node {
-                Node::Branch(last_node_branch) => {
-                    // The last node is a branch node.
-                    // See if there's a node at the child index that the `key` would be at.
-                    #[allow(clippy::indexing_slicing)]
-                    let child_index = key_as_path[last_node.key_nibbles.len()] as usize;
-                    #[allow(clippy::indexing_slicing)]
-                    let Some(child_addr) = last_node_branch.children[child_index] else {
-                        // There is no child at the index that the `key` would be at.
-                        // Create a new leaf at that index.
-                        let new_leaf = Node::Leaf(LeafNode {
-                            value,
-                            partial_path: Path::from_nibbles_iterator(
-                                key_as_path
-                                    .iter()
-                                    .skip(last_node.key_nibbles.len() + 1) // +1 for the child index nibble
-                                    .copied(),
-                            ),
-                        });
-                        let new_leaf_addr = self.create_node(new_leaf)?;
-
-                        let mut updated_branch_children = last_node_branch.children;
-                        updated_branch_children[child_index] = Some(new_leaf_addr);
-
-                        let mut updated_child_hashes = last_node_branch.child_hashes.clone();
-                        updated_child_hashes[child_index] = Default::default();
-
-                        let updated_branch = Node::Branch(Box::new(BranchNode {
-                            children: updated_branch_children,
-                            partial_path: last_node_branch.partial_path.clone(),
-                            value: last_node_branch.value.clone(),
-                            child_hashes: updated_child_hashes,
-                        }));
-
-                        match self.update_node(last_node.addr, updated_branch) {
-                            Ok(()) => {}
-                            Err(UpdateError::Io(e)) => return Err(e.into()),
-                            Err(UpdateError::NodeMoved(new_addr)) => {
-                                // The branch we're updating moved to a new address.
-                                // Update its parent to point to the new address.
-                                let Some(last_node_parent) = traversal_path.pop() else {
-                                    // There is no parent of this branch. It must be the root.
-                                    self.set_root(new_addr)?;
-                                    return Ok(hash_invalidation_addresses);
-                                };
-
-                                let last_node_parent_branch = last_node_parent
-                                    .node
-                                    .as_branch()
-                                    .expect("branch parent must be a branch");
-
-                                let mut new_last_node_parent_children =
-                                    last_node_parent_branch.children;
-                                *new_last_node_parent_children
-                                    .iter_mut()
-                                    .find(|child_addr| **child_addr == Some(last_node.addr))
-                                    .expect("parent has its child's address") = Some(new_addr);
-
-                                let new_last_node_parent = Node::Branch(Box::new(BranchNode {
-                                    children: new_last_node_parent_children,
-                                    partial_path: last_node_parent_branch.partial_path.clone(),
-                                    value: last_node_parent_branch.value.clone(),
-                                    child_hashes: Default::default(),
-                                }));
-
-                                update_always_shrinks!(
-                                    self.update_node(last_node_parent.addr, new_last_node_parent)
-                                )?;
-                            }
-                        };
-                        return Ok(hash_invalidation_addresses);
-                    };
->>>>>>> b22ba8ae
 
             self.update_node(ancestors, greatest_prefix_node.addr, node)?;
 
