// Copyright (C) 2023, Ava Labs, Inc. All rights reserved.
// See the file LICENSE.md for licensing terms.

#[cfg(test)]
mod tests;

use crate::iter::{MerkleKeyValueIter, PathIterator, TryExtend};
use crate::proof::{Proof, ProofCollection, ProofError, ProofNode};
use crate::range_proof::RangeProof;
use crate::v2::api::{self, FrozenProof, FrozenRangeProof, KeyType, ValueType};
use firewood_storage::{
    BranchNode, Child, FileIoError, HashType, HashedNodeReader, ImmutableProposal, IntoHashType,
    LeafNode, MaybePersistedNode, MutableProposal, NibblesIterator, Node, NodeStore, Parentable,
    Path, ReadableStorage, SharedNode, TrieHash, TrieReader, ValueDigest,
};
use metrics::counter;
use std::collections::HashSet;
use std::fmt::Debug;
use std::io::Error;
use std::iter::once;
use std::num::NonZeroUsize;
use std::sync::Arc;

/// Keys are boxed u8 slices
pub type Key = Box<[u8]>;

/// Values are boxed u8 slices
pub type Value = Box<[u8]>;

macro_rules! write_attributes {
    ($writer:ident, $node:expr, $value:expr) => {
        if !$node.partial_path.0.is_empty() {
            write!($writer, " pp={:x}", $node.partial_path)
                .map_err(|e| FileIoError::from_generic_no_file(e, "write attributes"))?;
        }
        if !$value.is_empty() {
            match std::str::from_utf8($value) {
                Ok(string) if string.chars().all(char::is_alphanumeric) => {
                    write!($writer, " val={:.6}", string)
                        .map_err(|e| FileIoError::from_generic_no_file(e, "write attributes"))?;
                    if string.len() > 6 {
                        $writer.write_all(b"...").map_err(|e| {
                            FileIoError::from_generic_no_file(e, "write attributes")
                        })?;
                    }
                }
                _ => {
                    let hex = hex::encode($value);
                    write!($writer, " val={:.6}", hex)
                        .map_err(|e| FileIoError::from_generic_no_file(e, "write attributes"))?;
                    if hex.len() > 6 {
                        $writer.write_all(b"...").map_err(|e| {
                            FileIoError::from_generic_no_file(e, "write attributes")
                        })?;
                    }
                }
            }
        }
    };
}

/// Returns the value mapped to by `key` in the subtrie rooted at `node`.
fn get_helper<T: TrieReader>(
    nodestore: &T,
    node: &Node,
    key: &[u8],
) -> Result<Option<SharedNode>, FileIoError> {
    // 4 possibilities for the position of the `key` relative to `node`:
    // 1. The node is at `key`
    // 2. The key is above the node (i.e. its ancestor)
    // 3. The key is below the node (i.e. its descendant)
    // 4. Neither is an ancestor of the other
    let path_overlap = PrefixOverlap::from(key, node.partial_path());
    let unique_key = path_overlap.unique_a;
    let unique_node = path_overlap.unique_b;

    match (
        unique_key.split_first().map(|(index, path)| (*index, path)),
        unique_node.split_first(),
    ) {
        (_, Some(_)) => {
            // Case (2) or (4)
            Ok(None)
        }
        (None, None) => Ok(Some(node.clone().into())), // 1. The node is at `key`
        (Some((child_index, remaining_key)), None) => {
            // 3. The key is below the node (i.e. its descendant)
            match node {
                Node::Leaf(_) => Ok(None),
                Node::Branch(node) => match node
                    .children
                    .get(child_index as usize)
                    .expect("index is in bounds")
                {
                    None => Ok(None),
                    Some(Child::Node(child)) => get_helper(nodestore, child, remaining_key),
                    Some(Child::AddressWithHash(addr, _)) => {
                        let child = nodestore.read_node(*addr)?;
                        get_helper(nodestore, &child, remaining_key)
                    }
                    Some(Child::MaybePersisted(maybe_persisted, _)) => {
                        let child = maybe_persisted.as_shared_node(nodestore)?;
                        get_helper(nodestore, &child, remaining_key)
                    }
                },
            }
        }
    }
}

#[derive(Debug)]
/// Merkle operations against a nodestore
pub struct Merkle<T> {
    nodestore: T,
}

impl<T> Merkle<T> {
    pub(crate) fn into_inner(self) -> T {
        self.nodestore
    }
}

impl<T> From<T> for Merkle<T> {
    fn from(nodestore: T) -> Self {
        Merkle { nodestore }
    }
}

impl<T: TrieReader> Merkle<T> {
    pub(crate) fn root(&self) -> Option<SharedNode> {
        self.nodestore.root_node()
    }

    #[cfg(test)]
    pub(crate) const fn nodestore(&self) -> &T {
        &self.nodestore
    }

    /// Returns a proof that the given key has a certain value,
    /// or that the key isn't in the trie.
    ///
    /// ## Errors
    ///
    /// Returns an error if the trie is empty or an error occurs while reading from storage.
    pub fn prove(&self, key: &[u8]) -> Result<FrozenProof, ProofError> {
        let Some(root) = self.root() else {
            return Err(ProofError::Empty);
        };

        // Get the path to the key
        let path_iter = self.path_iter(key)?;
        let mut proof = Vec::new();
        for node in path_iter {
            let node = node?;
            proof.push(ProofNode::from(node));
        }

        if proof.is_empty() {
            // No nodes, even the root, are before `key`.
            // The root alone proves the non-existence of `key`.
            // TODO reduce duplicate code with ProofNode::from<PathIterItem>
            let child_hashes = if let Some(branch) = root.as_branch() {
                branch.children_hashes()
            } else {
                BranchNode::empty_children()
            };

            proof.push(ProofNode {
<<<<<<< HEAD
                key: root.partial_path().iter().copied().collect(),
                #[cfg(feature = "ethhash")]
=======
                key: root.partial_path().bytes(),
>>>>>>> eddabe59
                partial_len: root.partial_path().0.len(),
                value_digest: root
                    .value()
                    .map(|value| ValueDigest::Value(value.to_vec().into_boxed_slice())),
                child_hashes,
            });
        }

        Ok(Proof::new(proof.into_boxed_slice()))
    }

    /// Verify that a range proof is valid for the specified key range and root hash.
    ///
    /// This method validates a range proof by constructing a partial trie from the proof data
    /// and verifying that it produces the expected root hash. The proof may contain fewer
    /// key-value pairs than requested if the peer chose to limit the response size.
    ///
    /// # Parameters
    ///
    /// * `first_key` - The requested start of the range (inclusive).
    ///   - If `Some(key)`, verifies the proof covers keys >= this key
    ///   - If `None`, verifies the proof starts from the beginning of the trie
    ///
    /// * `last_key` - The requested end of the range (inclusive).
    ///   - If `Some(key)`, represents the upper bound that was requested
    ///   - If `None`, indicates no upper bound was specified
    ///   - Note: The proof may contain fewer keys than requested if the peer limited the response
    ///
    /// * `root_hash` - The expected root hash of the trie. The constructed partial trie
    ///   from the proof must produce this exact hash for the proof to be valid.
    ///
    /// * `proof` - The range proof to verify, containing:
    ///   - Start proof: Merkle proof for the lower boundary
    ///   - End proof: Merkle proof for the upper boundary
    ///   - Key-value pairs: The actual entries within the range
    ///
    /// # Returns
    ///
    /// Returns the constructed [`Merkle<Arc<ImmutableProposal>, _>`] that was built and
    /// verified from the proof data, if the proof is valid.
    ///
    /// # Verification Process
    ///
    /// The verification follows these steps:
    /// 1. **Structural validation**: Verify the proof structure is well-formed
    ///    - Check that start/end proofs are consistent with the key range
    ///    - Ensure key-value pairs are in the correct order
    ///    - Validate that boundary proofs correctly bound the key-value pairs
    ///
    /// 2. **Proposal construction**: Build a proposal trie containing the proof data
    ///    - Insert all key-value pairs from the proof
    ///    - Incorporate nodes from the start and end proofs
    ///    - Handle edge cases for empty ranges or partial proofs
    ///
    /// 3. **Hash verification**: Compute the root hash of the constructed proposal
    ///    - The computed hash must match the provided `root_hash` exactly
    ///    - Any mismatch indicates an invalid or tampered proof
    ///
    /// # Errors
    ///
    /// * [`api::Error::ProofError`] - The proof structure is malformed or inconsistent
    /// * [`api::Error::InvalidRange`] - The proof boundaries don't match the requested range
    /// * [`api::Error::ParentNotLatest`] - The computed root hash doesn't match the expected hash
    /// * [`api::Error`] - Other errors during proposal construction or verification
    ///
    /// # Examples
    ///
    /// ```ignore
    /// // Verify a range proof received from a peer
    /// let verified_proposal = merkle.verify_range_proof(
    ///     Some(b"alice"),
    ///     Some(b"charlie"),
    ///     &expected_root_hash,
    ///     &range_proof
    /// )?;
    /// ```
    ///
    /// # Implementation Notes
    ///
    /// - Structural validation is performed first to avoid expensive proposal construction
    ///   for obviously invalid proofs
    /// - The method is designed to handle partial proofs where the peer provides less
    ///   data than requested, which is common for large ranges
    /// - Future optimization: Consider caching partial verification results for
    ///   incremental range proof verification
    pub fn verify_range_proof(
        &self,
        _first_key: Option<impl KeyType>,
        _last_key: Option<impl KeyType>,
        _root_hash: &TrieHash,
        _proof: &RangeProof<impl KeyType, impl ValueType, impl ProofCollection>,
    ) -> Result<(), api::Error> {
        todo!()
    }

    pub(crate) fn path_iter<'a>(
        &self,
        key: &'a [u8],
    ) -> Result<PathIterator<'_, 'a, T>, FileIoError> {
        PathIterator::new(&self.nodestore, key)
    }

    pub(super) fn key_value_iter(&self) -> MerkleKeyValueIter<'_, T> {
        MerkleKeyValueIter::from(&self.nodestore)
    }

    pub(super) fn key_value_iter_from_key<K: AsRef<[u8]>>(
        &self,
        key: K,
    ) -> MerkleKeyValueIter<'_, T> {
        // TODO danlaine: change key to &[u8]
        MerkleKeyValueIter::from_key(&self.nodestore, key.as_ref())
    }

    /// Generate a cryptographic proof for a range of key-value pairs in the Merkle trie.
    ///
    /// This method creates a range proof that can be used to verify the existence (or absence)
    /// of a contiguous set of keys within the trie. The proof includes boundary proofs and
    /// the actual key-value pairs within the specified range.
    ///
    /// # Parameters
    ///
    /// * `start_key` - The optional lower bound of the range (inclusive).
    ///   - If `Some(key)`, the proof will include all keys >= this key
    ///   - If `None`, the proof starts from the beginning of the trie
    ///
    /// * `end_key` - The optional upper bound of the range (inclusive).
    ///   - If `Some(key)`, the proof will include all keys <= this key
    ///   - If `None`, the proof extends to the end of the trie
    ///
    /// * `limit` - Optional maximum number of key-value pairs to include in the proof.
    ///   - If `Some(n)`, at most n key-value pairs will be included
    ///   - If `None`, all key-value pairs in the range will be included
    ///   - Useful for paginating through large ranges
    ///   - **NOTE**: avalanchego's limit is based on the entire packet size and not the
    ///     number of key-value pairs. Currently, we only limit by the number of pairs.
    ///
    /// # Returns
    ///
    /// A `FrozenRangeProof` containing:
    /// - Start proof: Merkle proof for the first key in the range
    /// - End proof: Merkle proof for the last key in the range
    /// - Key-value pairs: All entries within the specified bounds (up to the limit)
    ///
    /// # Errors
    ///
    /// * `api::Error::InvalidRange` - If `start_key` > `end_key` when both are provided.
    ///   This ensures the range bounds are logically consistent.
    ///
    /// * `api::Error::RangeProofOnEmptyTrie` - If the trie is empty and the caller
    ///   requests a proof for the entire trie (both `start_key` and `end_key` are `None`).
    ///   This prevents generating meaningless proofs for non-existent data.
    ///
    /// * `api::Error` - Various other errors can occur during proof generation, such as:
    ///   - I/O errors when reading nodes from storage
    ///   - Corrupted trie structure
    ///   - Invalid node references
    ///
    /// # Examples
    ///
    /// ```ignore
    /// // Prove all keys between "alice" and "charlie"
    /// let proof = merkle.range_proof(
    ///     Some(b"alice"),
    ///     Some(b"charlie"),
    ///     None
    /// ).await?;
    ///
    /// // Prove the first 100 keys starting from "alice"
    /// let proof = merkle.range_proof(
    ///     Some(b"alice"),
    ///     None,
    ///     Some(NonZeroUsize::new(100).unwrap())
    /// ).await?;
    ///
    /// // Prove that no keys exist in a range
    /// let proof = merkle.range_proof(
    ///     Some(b"aardvark"),
    ///     Some(b"aaron"),
    ///     None
    /// ).await?;
    /// ```
    pub(super) fn range_proof(
        &self,
        start_key: Option<&[u8]>,
        end_key: Option<&[u8]>,
        limit: Option<NonZeroUsize>,
    ) -> Result<FrozenRangeProof, api::Error> {
        if let (Some(k1), Some(k2)) = (&start_key, &end_key)
            && k1 > k2
        {
            return Err(api::Error::InvalidRange {
                start_key: k1.to_vec().into(),
                end_key: k2.to_vec().into(),
            });
        }

        let mut iter = match start_key {
            // TODO: fix the call-site to force the caller to do the allocation
            Some(key) => self.key_value_iter_from_key(key.to_vec().into_boxed_slice()),
            None => self.key_value_iter(),
        };

        // fetch the first key from the stream
        let first_result = iter.next();

        // transpose the Option<Result<T, E>> to Result<Option<T>, E>
        // If this is an error, the ? operator will return it
        let Some((first_key, first_value)) = first_result.transpose()? else {
            // The trie is empty.
            if start_key.is_none() && end_key.is_none() {
                // The caller requested a range proof over an empty trie.
                return Err(api::Error::RangeProofOnEmptyTrie);
            }

            let start_proof = start_key
                .map(|start_key| self.prove(start_key))
                .transpose()?
                .unwrap_or_default();

            let end_proof = end_key
                .map(|end_key| self.prove(end_key))
                .transpose()?
                .unwrap_or_default();

            return Ok(RangeProof::new(start_proof, end_proof, Box::new([])));
        };

        let start_proof = self.prove(&first_key)?;
        let limit = limit.map(|old_limit| old_limit.get().saturating_sub(1));

        let mut key_values = vec![(first_key, first_value)];

        // we stop iterating if either we hit the limit or the key returned was larger
        // than the largest key requested
        key_values.try_extend(iter.take(limit.unwrap_or(usize::MAX)).take_while(|kv| {
            // no last key asked for, so keep going
            let Some(last_key) = end_key else {
                return true;
            };

            // return the error if there was one
            let Ok(kv) = kv else {
                return true;
            };

            // keep going if the key returned is less than the last key requested
            *kv.0 <= *last_key
        }))?;

        let end_proof = key_values
            .last()
            .map(|(largest_key, _)| self.prove(largest_key))
            .transpose()?
            .unwrap_or_default();

        Ok(RangeProof::new(
            start_proof,
            end_proof,
            key_values.into_boxed_slice(),
        ))
    }

    pub(crate) fn get_value(&self, key: &[u8]) -> Result<Option<Value>, FileIoError> {
        let Some(node) = self.get_node(key)? else {
            return Ok(None);
        };
        Ok(node.value().map(|v| v.to_vec().into_boxed_slice()))
    }

    pub(crate) fn get_node(&self, key: &[u8]) -> Result<Option<SharedNode>, FileIoError> {
        let Some(root) = self.root() else {
            return Ok(None);
        };

        let key = Path::from_nibbles_iterator(NibblesIterator::new(key));
        get_helper(&self.nodestore, &root, &key)
    }
}

impl<T: HashedNodeReader> Merkle<T> {
    /// Dump a node, recursively, to a dot file
    pub(crate) fn dump_node<W: std::io::Write + ?Sized>(
        &self,
        node: &MaybePersistedNode,
        hash: Option<&HashType>,
        seen: &mut HashSet<String>,
        writer: &mut W,
    ) -> Result<(), FileIoError> {
        writeln!(writer, "  {node}[label=\"{node}")
            .map_err(Error::other)
            .map_err(|e| FileIoError::new(e, None, 0, None))?;
        if let Some(hash) = hash {
            write!(writer, " H={hash:.6?}")
                .map_err(Error::other)
                .map_err(|e| FileIoError::new(e, None, 0, None))?;
        }

        match &*node.as_shared_node(&self.nodestore)? {
            Node::Branch(b) => {
                write_attributes!(writer, b, &b.value.clone().unwrap_or(Box::from([])));
                writeln!(writer, "\"]")
                    .map_err(|e| FileIoError::from_generic_no_file(e, "write branch"))?;
                for (childidx, child) in b.children.iter().enumerate() {
                    let (child, child_hash) = match child {
                        None => continue,
                        Some(node) => (node.as_maybe_persisted_node(), node.hash()),
                    };

                    let inserted = seen.insert(format!("{child}"));
                    if inserted {
                        writeln!(writer, "  {node} -> {child}[label=\"{childidx:x}\"]")
                            .map_err(|e| FileIoError::from_generic_no_file(e, "write branch"))?;
                        self.dump_node(&child, child_hash, seen, writer)?;
                    } else {
                        // We have already seen this child, which shouldn't happen.
                        // Indicate this with a red edge.
                        writeln!(
                            writer,
                            "  {node} -> {child}[label=\"{childidx:x} (dup)\" color=red]"
                        )
                        .map_err(|e| FileIoError::from_generic_no_file(e, "write branch"))?;
                    }
                }
            }
            Node::Leaf(l) => {
                write_attributes!(writer, l, &l.value);
                writeln!(writer, "\" shape=rect]")
                    .map_err(|e| FileIoError::from_generic_no_file(e, "write leaf"))?;
            }
        }
        Ok(())
    }

    /// Dump the trie to a dot file.
    ///
    /// This function is primarily used in testing, but also has an API implementation
    ///
    /// Dot files can be rendered using `dot -Tpng -o output.png input.dot`
    /// or online at <https://dreampuf.github.io/GraphvizOnline>
    ///
    /// # Errors
    ///
    /// Returns an error if writing to the output writer fails.
    pub(crate) fn dump<W: std::io::Write + ?Sized>(&self, writer: &mut W) -> Result<(), Error> {
        let root = self.nodestore.root_as_maybe_persisted_node();

        writeln!(writer, "digraph Merkle {{\n  rankdir=LR;").map_err(Error::other)?;
        if let (Some(root), Some(root_hash)) = (root, self.nodestore.root_hash()) {
            writeln!(writer, " root -> {root}")
                .map_err(Error::other)
                .map_err(|e| FileIoError::new(e, None, 0, None))
                .map_err(Error::other)?;
            let mut seen = HashSet::new();
            self.dump_node(&root, Some(&root_hash.into_hash_type()), &mut seen, writer)
                .map_err(Error::other)?;
        }
        writeln!(writer, "}}")
            .map_err(Error::other)
            .map_err(|e| FileIoError::new(e, None, 0, None))
            .map_err(Error::other)?;

        Ok(())
    }
    /// Dump the trie to a string (for testing or logging).
    ///
    /// This is a convenience function for tests that need the dot output as a string.
    ///
    /// # Errors
    ///
    /// Returns an error if writing to the string fails.
    pub(crate) fn dump_to_string(&self) -> Result<String, Error> {
        let mut buffer = Vec::new();
        self.dump(&mut buffer)?;
        String::from_utf8(buffer).map_err(Error::other)
    }
}

impl<F: Parentable, S: ReadableStorage> Merkle<NodeStore<F, S>> {
    /// Forks the current Merkle trie into a new mutable proposal.
    ///
    /// ## Errors
    ///
    /// Returns an error if the nodestore cannot be created. See [`NodeStore::new`].
    pub fn fork(&self) -> Result<Merkle<NodeStore<MutableProposal, S>>, FileIoError> {
        NodeStore::new(&self.nodestore).map(Into::into)
    }
}

impl<S: ReadableStorage> TryFrom<Merkle<NodeStore<MutableProposal, S>>>
    for Merkle<NodeStore<Arc<ImmutableProposal>, S>>
{
    type Error = FileIoError;
    fn try_from(m: Merkle<NodeStore<MutableProposal, S>>) -> Result<Self, Self::Error> {
        Ok(Merkle {
            nodestore: m.nodestore.try_into()?,
        })
    }
}

#[expect(clippy::missing_errors_doc)]
impl<S: ReadableStorage> Merkle<NodeStore<MutableProposal, S>> {
    /// Convert a merkle backed by an `MutableProposal` into an `ImmutableProposal`
    ///
    /// This function is only used in benchmarks and tests
    ///
    /// ## Panics
    ///
    /// Panics if the conversion fails. This should only be used in tests or benchmarks.
    #[must_use]
    pub fn hash(self) -> Merkle<NodeStore<Arc<ImmutableProposal>, S>> {
        self.try_into().expect("failed to convert")
    }

    /// Map `key` to `value` in the trie.
    /// Each element of key is 2 nibbles.
    pub fn insert(&mut self, key: &[u8], value: Value) -> Result<(), FileIoError> {
        let key = Path::from_nibbles_iterator(NibblesIterator::new(key));

        let root = self.nodestore.root_mut();

        let Some(root_node) = std::mem::take(root) else {
            // The trie is empty. Create a new leaf node with `value` and set
            // it as the root.
            let root_node = Node::Leaf(LeafNode {
                partial_path: key,
                value,
            });
            *root = root_node.into();
            return Ok(());
        };

        let root_node = self.insert_helper(root_node, key.as_ref(), value)?;
        *self.nodestore.root_mut() = root_node.into();
        Ok(())
    }

    /// Map `key` to `value` into the subtrie rooted at `node`.
    /// Each element of `key` is 1 nibble.
    /// Returns the new root of the subtrie.
    pub fn insert_helper(
        &mut self,
        mut node: Node,
        key: &[u8],
        value: Value,
    ) -> Result<Node, FileIoError> {
        // 4 possibilities for the position of the `key` relative to `node`:
        // 1. The node is at `key`
        // 2. The key is above the node (i.e. its ancestor)
        // 3. The key is below the node (i.e. its descendant)
        // 4. Neither is an ancestor of the other
        let path_overlap = PrefixOverlap::from(key, node.partial_path().as_ref());

        let unique_key = path_overlap.unique_a;
        let unique_node = path_overlap.unique_b;

        match (
            unique_key
                .split_first()
                .map(|(index, path)| (*index, path.into())),
            unique_node
                .split_first()
                .map(|(index, path)| (*index, path.into())),
        ) {
            (None, None) => {
                // 1. The node is at `key`
                node.update_value(value);
                counter!("firewood.insert", "merkle" => "update").increment(1);
                Ok(node)
            }
            (None, Some((child_index, partial_path))) => {
                // 2. The key is above the node (i.e. its ancestor)
                // Make a new branch node and insert the current node as a child.
                //    ...                ...
                //     |     -->          |
                //    node               key
                //                        |
                //                       node
                let mut branch = BranchNode {
                    partial_path: path_overlap.shared.into(),
                    value: Some(value),
                    children: BranchNode::empty_children(),
                };

                // Shorten the node's partial path since it has a new parent.
                node.update_partial_path(partial_path);
                branch.update_child(child_index, Some(Child::Node(node)));
                counter!("firewood.insert", "merkle"=>"above").increment(1);

                Ok(Node::Branch(Box::new(branch)))
            }
            (Some((child_index, partial_path)), None) => {
                // 3. The key is below the node (i.e. its descendant)
                //    ...                         ...
                //     |                           |
                //    node         -->            node
                //     |                           |
                //    ... (key may be below)       ... (key is below)
                match node {
                    Node::Branch(ref mut branch) => {
                        #[expect(clippy::indexing_slicing)]
                        let child = match std::mem::take(&mut branch.children[child_index as usize])
                        {
                            None => {
                                // There is no child at this index.
                                // Create a new leaf and put it here.
                                let new_leaf = Node::Leaf(LeafNode {
                                    value,
                                    partial_path,
                                });
                                branch.update_child(child_index, Some(Child::Node(new_leaf)));
                                counter!("firewood.insert", "merkle"=>"below").increment(1);
                                return Ok(node);
                            }
                            Some(Child::Node(child)) => child,
                            Some(Child::AddressWithHash(addr, _)) => {
                                self.nodestore.read_for_update(addr.into())?
                            }
                            Some(Child::MaybePersisted(maybe_persisted, _)) => {
                                self.nodestore.read_for_update(maybe_persisted.clone())?
                            }
                        };

                        let child = self.insert_helper(child, partial_path.as_ref(), value)?;
                        branch.update_child(child_index, Some(Child::Node(child)));
                        Ok(node)
                    }
                    Node::Leaf(ref mut leaf) => {
                        // Turn this node into a branch node and put a new leaf as a child.
                        let mut branch = BranchNode {
                            partial_path: std::mem::replace(&mut leaf.partial_path, Path::new()),
                            value: Some(std::mem::take(&mut leaf.value)),
                            children: BranchNode::empty_children(),
                        };

                        let new_leaf = Node::Leaf(LeafNode {
                            value,
                            partial_path,
                        });

                        branch.update_child(child_index, Some(Child::Node(new_leaf)));

                        counter!("firewood.insert", "merkle"=>"split").increment(1);
                        Ok(Node::Branch(Box::new(branch)))
                    }
                }
            }
            (Some((key_index, key_partial_path)), Some((node_index, node_partial_path))) => {
                // 4. Neither is an ancestor of the other
                //    ...                         ...
                //     |                           |
                //    node         -->            branch
                //     |                           |    \
                //                               node   key
                // Make a branch node that has both the current node and a new leaf node as children.
                let mut branch = BranchNode {
                    partial_path: path_overlap.shared.into(),
                    value: None,
                    children: BranchNode::empty_children(),
                };

                node.update_partial_path(node_partial_path);
                branch.update_child(node_index, Some(Child::Node(node)));

                let new_leaf = Node::Leaf(LeafNode {
                    value,
                    partial_path: key_partial_path,
                });
                branch.update_child(key_index, Some(Child::Node(new_leaf)));

                counter!("firewood.insert", "merkle" => "split").increment(1);
                Ok(Node::Branch(Box::new(branch)))
            }
        }
    }

    /// Removes the value associated with the given `key`.
    /// Returns the value that was removed, if any.
    /// Otherwise returns `None`.
    /// Each element of `key` is 2 nibbles.
    pub fn remove(&mut self, key: &[u8]) -> Result<Option<Value>, FileIoError> {
        let key = Path::from_nibbles_iterator(NibblesIterator::new(key));

        let root = self.nodestore.root_mut();
        let Some(root_node) = std::mem::take(root) else {
            // The trie is empty. There is nothing to remove.
            counter!("firewood.remove", "prefix" => "false", "result" => "nonexistent")
                .increment(1);
            return Ok(None);
        };

        let (root_node, removed_value) = self.remove_helper(root_node, &key)?;
        *self.nodestore.root_mut() = root_node;
        if removed_value.is_some() {
            counter!("firewood.remove", "prefix" => "false", "result" => "success").increment(1);
        } else {
            counter!("firewood.remove", "prefix" => "false", "result" => "nonexistent")
                .increment(1);
        }
        Ok(removed_value)
    }

    /// Removes the value associated with the given `key` from the subtrie rooted at `node`.
    /// Returns the new root of the subtrie and the value that was removed, if any.
    /// Each element of `key` is 1 nibble.
    #[expect(clippy::too_many_lines)]
    fn remove_helper(
        &mut self,
        mut node: Node,
        key: &[u8],
    ) -> Result<(Option<Node>, Option<Value>), FileIoError> {
        // 4 possibilities for the position of the `key` relative to `node`:
        // 1. The node is at `key`
        // 2. The key is above the node (i.e. its ancestor)
        // 3. The key is below the node (i.e. its descendant)
        // 4. Neither is an ancestor of the other
        let path_overlap = PrefixOverlap::from(key, node.partial_path().as_ref());

        let unique_key = path_overlap.unique_a;
        let unique_node = path_overlap.unique_b;

        match (
            unique_key
                .split_first()
                .map(|(index, path)| (*index, Path::from(path))),
            unique_node.split_first(),
        ) {
            (_, Some(_)) => {
                // Case (2) or (4)
                Ok((Some(node), None))
            }
            (None, None) => {
                // 1. The node is at `key`
                match &mut node {
                    Node::Branch(branch) => {
                        let Some(removed_value) = branch.value.take() else {
                            // The branch has no value. Return the node as is.
                            return Ok((Some(node), None));
                        };

                        // This branch node has a value.
                        // If it has multiple children, return the node as is.
                        // Otherwise, its only child becomes the root of this subtrie.
                        let mut children_iter =
                            branch
                                .children
                                .iter_mut()
                                .enumerate()
                                .filter_map(|(index, child)| {
                                    child.as_mut().map(|child| (index, child))
                                });

                        let (child_index, child) = children_iter
                            .next()
                            .expect("branch node must have children");

                        if children_iter.next().is_some() {
                            // The branch has more than 1 child so it can't be removed.
                            Ok((Some(node), Some(removed_value)))
                        } else {
                            // The branch's only child becomes the root of this subtrie.
                            let mut child = match child {
                                Child::Node(child_node) => std::mem::take(child_node),
                                Child::AddressWithHash(addr, _) => {
                                    self.nodestore.read_for_update((*addr).into())?
                                }
                                Child::MaybePersisted(maybe_persisted, _) => {
                                    self.nodestore.read_for_update(maybe_persisted.clone())?
                                }
                            };

                            // The child's partial path is the concatenation of its (now removed) parent,
                            // its (former) child index, and its partial path.
                            match child {
                                Node::Branch(ref mut child_branch) => {
                                    let partial_path = Path::from_nibbles_iterator(
                                        branch
                                            .partial_path
                                            .iter()
                                            .copied()
                                            .chain(once(child_index as u8))
                                            .chain(child_branch.partial_path.iter().copied()),
                                    );
                                    child_branch.partial_path = partial_path;
                                }
                                Node::Leaf(ref mut leaf) => {
                                    let partial_path = Path::from_nibbles_iterator(
                                        branch
                                            .partial_path
                                            .iter()
                                            .copied()
                                            .chain(once(child_index as u8))
                                            .chain(leaf.partial_path.iter().copied()),
                                    );
                                    leaf.partial_path = partial_path;
                                }
                            }

                            let node_partial_path =
                                std::mem::replace(&mut branch.partial_path, Path::new());

                            let partial_path = Path::from_nibbles_iterator(
                                branch
                                    .partial_path
                                    .iter()
                                    .chain(once(&(child_index as u8)))
                                    .chain(node_partial_path.iter())
                                    .copied(),
                            );

                            node.update_partial_path(partial_path);

                            Ok((Some(child), Some(removed_value)))
                        }
                    }
                    Node::Leaf(leaf) => {
                        let removed_value = std::mem::take(&mut leaf.value);
                        Ok((None, Some(removed_value)))
                    }
                }
            }
            (Some((child_index, child_partial_path)), None) => {
                // 3. The key is below the node (i.e. its descendant)
                match node {
                    // we found a non-matching leaf node, so the value does not exist
                    Node::Leaf(_) => Ok((Some(node), None)),
                    Node::Branch(ref mut branch) => {
                        #[expect(clippy::indexing_slicing)]
                        let child = match std::mem::take(&mut branch.children[child_index as usize])
                        {
                            None => {
                                return Ok((Some(node), None));
                            }
                            Some(Child::Node(node)) => node,
                            Some(Child::AddressWithHash(addr, _)) => {
                                self.nodestore.read_for_update(addr.into())?
                            }
                            Some(Child::MaybePersisted(maybe_persisted, _)) => {
                                self.nodestore.read_for_update(maybe_persisted.clone())?
                            }
                        };

                        let (child, removed_value) =
                            self.remove_helper(child, child_partial_path.as_ref())?;

                        if let Some(child) = child {
                            branch.update_child(child_index, Some(Child::Node(child)));
                        } else {
                            branch.update_child(child_index, None);
                        }

                        let mut children_iter =
                            branch
                                .children
                                .iter_mut()
                                .enumerate()
                                .filter_map(|(index, child)| {
                                    child.as_mut().map(|child| (index, child))
                                });

                        let Some((child_index, child)) = children_iter.next() else {
                            // The branch has no children. Turn it into a leaf.
                            let leaf = Node::Leaf(LeafNode {
                                    value: branch.value.take().expect(
                                        "branch node must have a value if it previously had only 1 child",
                                    ),
                                    partial_path: branch.partial_path.clone(), // TODO remove clone
                                });
                            return Ok((Some(leaf), removed_value));
                        };

                        // if there is more than one child or the branch has a value, return it
                        if branch.value.is_some() || children_iter.next().is_some() {
                            return Ok((Some(node), removed_value));
                        }

                        // The branch has only 1 child. Remove the branch and return the child.
                        let mut child = match child {
                            Child::Node(child_node) => std::mem::replace(
                                child_node,
                                Node::Leaf(LeafNode {
                                    value: Box::default(),
                                    partial_path: Path::new(),
                                }),
                            ),
                            Child::AddressWithHash(addr, _) => {
                                self.nodestore.read_for_update((*addr).into())?
                            }
                            Child::MaybePersisted(maybe_persisted, _) => {
                                self.nodestore.read_for_update(maybe_persisted.clone())?
                            }
                        };

                        // The child's partial path is the concatenation of its (now removed) parent,
                        // its (former) child index, and its partial path.
                        let child_partial_path = Path::from_nibbles_iterator(
                            branch
                                .partial_path
                                .iter()
                                .chain(once(&(child_index as u8)))
                                .chain(child.partial_path().iter())
                                .copied(),
                        );
                        child.update_partial_path(child_partial_path);

                        Ok((Some(child), removed_value))
                    }
                }
            }
        }
    }

    /// Removes any key-value pairs with keys that have the given `prefix`.
    /// Returns the number of key-value pairs removed.
    pub fn remove_prefix(&mut self, prefix: &[u8]) -> Result<usize, FileIoError> {
        let prefix = Path::from_nibbles_iterator(NibblesIterator::new(prefix));

        let root = self.nodestore.root_mut();
        let Some(root_node) = std::mem::take(root) else {
            // The trie is empty. There is nothing to remove.
            counter!("firewood.remove", "prefix" => "true", "result" => "nonexistent").increment(1);
            return Ok(0);
        };

        let mut deleted = 0;
        let root_node = self.remove_prefix_helper(root_node, &prefix, &mut deleted)?;
        counter!("firewood.remove", "prefix" => "true", "result" => "success")
            .increment(deleted as u64);
        *self.nodestore.root_mut() = root_node;
        Ok(deleted)
    }

    fn remove_prefix_helper(
        &mut self,
        mut node: Node,
        key: &[u8],
        deleted: &mut usize,
    ) -> Result<Option<Node>, FileIoError> {
        // 4 possibilities for the position of the `key` relative to `node`:
        // 1. The node is at `key`, in which case we need to delete this node and all its children.
        // 2. The key is above the node (i.e. its ancestor), so the parent needs to be restructured (TODO).
        // 3. The key is below the node (i.e. its descendant), so continue traversing the trie.
        // 4. Neither is an ancestor of the other, in which case there's no work to do.
        let path_overlap = PrefixOverlap::from(key, node.partial_path().as_ref());

        let unique_key = path_overlap.unique_a;
        let unique_node = path_overlap.unique_b;

        match (
            unique_key
                .split_first()
                .map(|(index, path)| (*index, Path::from(path))),
            unique_node.split_first(),
        ) {
            (None, _) => {
                // 1. The node is at `key`, or we're just above it
                // so we can start deleting below here
                match &mut node {
                    Node::Branch(branch) => {
                        if branch.value.is_some() {
                            // a KV pair was in the branch itself
                            *deleted = deleted.saturating_add(1);
                        }
                        self.delete_children(branch, deleted)?;
                    }
                    Node::Leaf(_) => {
                        // the prefix matched only a leaf, so we remove it and indicate only one item was removed
                        *deleted = deleted.saturating_add(1);
                    }
                }
                Ok(None)
            }
            (_, Some(_)) => {
                // Case (2) or (4)
                Ok(Some(node))
            }
            (Some((child_index, child_partial_path)), None) => {
                // 3. The key is below the node (i.e. its descendant)
                match node {
                    Node::Leaf(_) => Ok(Some(node)),
                    Node::Branch(ref mut branch) => {
                        #[expect(clippy::indexing_slicing)]
                        let child = match std::mem::take(&mut branch.children[child_index as usize])
                        {
                            None => {
                                return Ok(Some(node));
                            }
                            Some(Child::Node(node)) => node,
                            Some(Child::AddressWithHash(addr, _)) => {
                                self.nodestore.read_for_update(addr.into())?
                            }
                            Some(Child::MaybePersisted(maybe_persisted, _)) => {
                                self.nodestore.read_for_update(maybe_persisted.clone())?
                            }
                        };

                        let child =
                            self.remove_prefix_helper(child, child_partial_path.as_ref(), deleted)?;

                        if let Some(child) = child {
                            branch.update_child(child_index, Some(Child::Node(child)));
                        } else {
                            branch.update_child(child_index, None);
                        }

                        let mut children_iter =
                            branch
                                .children
                                .iter_mut()
                                .enumerate()
                                .filter_map(|(index, child)| {
                                    child.as_mut().map(|child| (index, child))
                                });

                        let Some((child_index, child)) = children_iter.next() else {
                            // The branch has no children. Turn it into a leaf.
                            let leaf = Node::Leaf(LeafNode {
                                    value: branch.value.take().expect(
                                        "branch node must have a value if it previously had only 1 child",
                                    ),
                                    partial_path: branch.partial_path.clone(), // TODO remove clone
                                });
                            return Ok(Some(leaf));
                        };

                        // if there is more than one child or the branch has a value, return it
                        if branch.value.is_some() || children_iter.next().is_some() {
                            return Ok(Some(node));
                        }

                        // The branch has only 1 child. Remove the branch and return the child.
                        let mut child = match child {
                            Child::Node(child_node) => std::mem::replace(
                                child_node,
                                Node::Leaf(LeafNode {
                                    value: Box::default(),
                                    partial_path: Path::new(),
                                }),
                            ),
                            Child::AddressWithHash(addr, _) => {
                                self.nodestore.read_for_update((*addr).into())?
                            }
                            Child::MaybePersisted(maybe_persisted, _) => {
                                self.nodestore.read_for_update(maybe_persisted.clone())?
                            }
                        };

                        // The child's partial path is the concatenation of its (now removed) parent,
                        // its (former) child index, and its partial path.
                        let child_partial_path = Path::from_nibbles_iterator(
                            branch
                                .partial_path
                                .iter()
                                .chain(once(&(child_index as u8)))
                                .chain(child.partial_path().iter())
                                .copied(),
                        );
                        child.update_partial_path(child_partial_path);

                        Ok(Some(child))
                    }
                }
            }
        }
    }

    /// Recursively deletes all children of a branch node.
    fn delete_children(
        &mut self,
        branch: &mut BranchNode,
        deleted: &mut usize,
    ) -> Result<(), FileIoError> {
        if branch.value.is_some() {
            // a KV pair was in the branch itself
            *deleted = deleted.saturating_add(1);
        }
        for children in &mut branch.children {
            // read the child node
            let child = match children {
                Some(Child::Node(node)) => node,
                Some(Child::AddressWithHash(addr, _)) => {
                    &mut self.nodestore.read_for_update((*addr).into())?
                }
                Some(Child::MaybePersisted(maybe_persisted, _)) => {
                    // For MaybePersisted, we need to get the node to update it
                    // We can't get a mutable reference from SharedNode, so we need to handle this differently
                    // For now, we'll skip this child since we can't modify it
                    let _shared_node = maybe_persisted.as_shared_node(&self.nodestore)?;
                    continue;
                }
                None => continue,
            };
            match child {
                Node::Branch(child_branch) => {
                    self.delete_children(child_branch, deleted)?;
                }
                Node::Leaf(_) => {
                    *deleted = deleted.saturating_add(1);
                }
            }
        }
        Ok(())
    }
}

/// Returns an iterator where each element is the result of combining
/// 2 nibbles of `nibbles`. If `nibbles` is odd length, panics in
/// debug mode and drops the final nibble in release mode.
pub fn nibbles_to_bytes_iter(nibbles: &[u8]) -> impl Iterator<Item = u8> {
    debug_assert_eq!(nibbles.len() & 1, 0);
    #[expect(clippy::indexing_slicing)]
    nibbles.chunks_exact(2).map(|p| (p[0] << 4) | p[1])
}

/// The [`PrefixOverlap`] type represents the _shared_ and _unique_ parts of two potentially overlapping slices.
/// As the type-name implies, the `shared` property only constitues a shared *prefix*.
/// The `unique_*` properties, [`unique_a`][`PrefixOverlap::unique_a`] and [`unique_b`][`PrefixOverlap::unique_b`]
/// are set based on the argument order passed into the [`from`][`PrefixOverlap::from`] constructor.
#[derive(Debug)]
struct PrefixOverlap<'a, T> {
    shared: &'a [T],
    unique_a: &'a [T],
    unique_b: &'a [T],
}

impl<'a, T: PartialEq> PrefixOverlap<'a, T> {
    fn from(a: &'a [T], b: &'a [T]) -> Self {
        let split_index = a
            .iter()
            .zip(b)
            .position(|(a, b)| *a != *b)
            .unwrap_or_else(|| std::cmp::min(a.len(), b.len()));

        let (shared, unique_a) = a.split_at(split_index);
        let unique_b = b.get(split_index..).expect("");

        Self {
            shared,
            unique_a,
            unique_b,
        }
    }
}<|MERGE_RESOLUTION|>--- conflicted
+++ resolved
@@ -166,12 +166,7 @@
             };
 
             proof.push(ProofNode {
-<<<<<<< HEAD
                 key: root.partial_path().iter().copied().collect(),
-                #[cfg(feature = "ethhash")]
-=======
-                key: root.partial_path().bytes(),
->>>>>>> eddabe59
                 partial_len: root.partial_path().0.len(),
                 value_digest: root
                     .value()
