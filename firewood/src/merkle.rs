--- conflicted
+++ resolved
@@ -360,16 +360,10 @@
 }
 
 impl<T: WriteLinearStore> Merkle<T> {
-<<<<<<< HEAD
-    pub fn insert(&mut self, key: &[u8], val: Vec<u8>) -> Result<(), MerkleError> {
+    pub fn insert(&mut self, key: &[u8], val: Box<[u8]>) -> Result<(), MerkleError> {
         for _addr in self.insert_and_return_ancestors(key, val)? {
             // TODO: actually invalidate the hashes
             // This means changing the iterator so that it returns which child we went down
-=======
-    pub fn insert(&mut self, key: &[u8], val: Box<[u8]>) -> Result<(), MerkleError> {
-        for addr in self.insert_and_return_ancestors(key, val)? {
-            self.0.invalidate_hash(addr);
->>>>>>> daebeb91
         }
         Ok(())
     }
