// Copyright (C) 2023, Ava Labs, Inc. All rights reserved.
// See the file LICENSE.md for licensing terms.

#![expect(
    clippy::missing_errors_doc,
    reason = "Found 12 occurrences after enabling the lint."
)]

use crate::iter::MerkleKeyValueIter;
use crate::merkle::{Merkle, Value};
pub use crate::v2::api::BatchOp;
use crate::v2::api::{
    self, ArcDynDbView, FrozenProof, FrozenRangeProof, HashKey, KeyType, KeyValuePair,
    KeyValuePairIter, OptionalHashKeyExt,
};

use crate::manager::{ConfigManager, RevisionManager, RevisionManagerConfig};
use firewood_storage::{
    CheckOpt, CheckerReport, Committed, FileBacked, FileIoError, HashedNodeReader,
<<<<<<< HEAD
    ImmutableProposal, NodeStore, ReadableStorage, TrieReader,
=======
    ImmutableProposal, NodeStore, Parentable, ReadableStorage, TrieReader,
>>>>>>> 94d6dec0
};
use metrics::{counter, describe_counter};
use std::io::Write;
use std::num::NonZeroUsize;
use std::path::Path;
use std::sync::Arc;
use thiserror::Error;
use typed_builder::TypedBuilder;

#[derive(Error, Debug)]
/// Represents the different types of errors that can occur in the database.
pub enum DbError {
    /// I/O error
    #[error("I/O error: {0:?}")]
    FileIo(#[from] FileIoError),
}

/// Metrics for the database.
/// TODO: Add more metrics
pub struct DbMetrics {
    proposals: metrics::Counter,
}

impl std::fmt::Debug for DbMetrics {
    fn fmt(&self, f: &mut std::fmt::Formatter<'_>) -> std::fmt::Result {
        f.debug_struct("DbMetrics").finish()
    }
}

<<<<<<< HEAD
/// A synchronous view of the database.
pub trait DbViewSync {
    /// find a value synchronously
    fn val_sync<K: KeyType>(&self, key: K) -> Result<Option<Value>, DbError>;
}

/// A synchronous view of the database with raw byte keys (object-safe version).
pub trait DbViewSyncBytes: std::fmt::Debug + Send + Sync {
    /// find a value synchronously using raw bytes
    fn val_sync_bytes(&self, key: &[u8]) -> Result<Option<Value>, DbError>;
}

// Provide blanket implementation for DbViewSync using DbViewSyncBytes
impl<T: DbViewSyncBytes> DbViewSync for T {
    fn val_sync<K: KeyType>(&self, key: K) -> Result<Option<Value>, DbError> {
        self.val_sync_bytes(key.as_ref())
    }
}

impl<T, S> DbViewSyncBytes for NodeStore<T, S>
where
    NodeStore<T, S>: TrieReader,
    T: std::fmt::Debug + Send + Sync,
    S: ReadableStorage,
{
    fn val_sync_bytes(&self, key: &[u8]) -> Result<Option<Value>, DbError> {
        let merkle = Merkle::from(self);
        let value = merkle.get_value(key)?;
        Ok(value)
    }
}

impl<T: DbViewSyncBytes> DbViewSyncBytes for Arc<T> {
    fn val_sync_bytes(&self, key: &[u8]) -> Result<Option<Value>, DbError> {
        (**self).val_sync_bytes(key)
    }
}

impl DbViewSyncBytes for Proposal<'_> {
    fn val_sync_bytes(&self, key: &[u8]) -> Result<Option<Value>, DbError> {
        self.nodestore.val_sync_bytes(key)
    }
}

#[async_trait]
impl api::DbView for HistoricalRev {
    type Stream<'view>
        = MerkleKeyValueStream<'view, Self>
=======
impl<P: Parentable, S: ReadableStorage> api::DbView for NodeStore<P, S>
where
    NodeStore<P, S>: TrieReader,
{
    type Iter<'view>
        = MerkleKeyValueIter<'view, Self>
>>>>>>> 94d6dec0
    where
        Self: 'view;

    fn root_hash(&self) -> Result<Option<HashKey>, api::Error> {
        Ok(HashedNodeReader::root_hash(self).or_default_root_hash())
    }

    fn val<K: api::KeyType>(&self, key: K) -> Result<Option<Value>, api::Error> {
        let merkle = Merkle::from(self);
        Ok(merkle.get_value(key.as_ref())?)
    }

    fn single_key_proof<K: api::KeyType>(&self, key: K) -> Result<FrozenProof, api::Error> {
        let merkle = Merkle::from(self);
        merkle.prove(key.as_ref()).map_err(api::Error::from)
    }

    fn range_proof<K: api::KeyType>(
        &self,
        first_key: Option<K>,
        last_key: Option<K>,
        limit: Option<NonZeroUsize>,
    ) -> Result<FrozenRangeProof, api::Error> {
        Merkle::from(self).range_proof(
            first_key.as_ref().map(AsRef::as_ref),
            last_key.as_ref().map(AsRef::as_ref),
            limit,
        )
    }

    fn iter_option<K: KeyType>(&self, first_key: Option<K>) -> Result<Self::Iter<'_>, api::Error> {
        match first_key {
            Some(key) => Ok(MerkleKeyValueIter::from_key(self, key)),
            None => Ok(MerkleKeyValueIter::from(self)),
        }
    }
}

/// Database configuration.
#[derive(Clone, TypedBuilder, Debug)]
pub struct DbConfig {
    /// Whether to create the DB if it doesn't exist.
    #[builder(default = true)]
    pub create_if_missing: bool,
    /// Whether to truncate the DB when opening it. If set, the DB will be reset and all its
    /// existing contents will be lost.
    #[builder(default = false)]
    pub truncate: bool,
    /// Revision manager configuration.
    #[builder(default = RevisionManagerConfig::builder().build())]
    pub manager: RevisionManagerConfig,
}

#[derive(Debug)]
/// A database instance.
pub struct Db {
    metrics: Arc<DbMetrics>,
    manager: RevisionManager,
}

impl api::Db for Db {
    type Historical = NodeStore<Committed, FileBacked>;

    type Proposal<'db>
        = Proposal<'db>
    where
        Self: 'db;

    fn revision(&self, root_hash: HashKey) -> Result<Arc<Self::Historical>, api::Error> {
        let nodestore = self.manager.revision(root_hash)?;
        Ok(nodestore)
    }

    fn root_hash(&self) -> Result<Option<HashKey>, api::Error> {
        Ok(self.manager.root_hash()?.or_default_root_hash())
    }

    fn all_hashes(&self) -> Result<Vec<HashKey>, api::Error> {
        Ok(self.manager.all_hashes())
    }

    #[fastrace::trace(short_name = true)]
    fn propose(
        &self,
        batch: impl IntoIterator<IntoIter: KeyValuePairIter>,
    ) -> Result<Self::Proposal<'_>, api::Error> {
        let parent = self.manager.current_revision();
        let proposal = NodeStore::new(&parent)?;
        let mut merkle = Merkle::from(proposal);
        let span = fastrace::Span::enter_with_local_parent("merkleops");
        for op in batch.into_iter().map_into_batch() {
            match op {
                BatchOp::Put { key, value } => {
                    merkle.insert(key.as_ref(), value.as_ref().into())?;
                }
                BatchOp::Delete { key } => {
                    merkle.remove(key.as_ref())?;
                }
                BatchOp::DeleteRange { prefix } => {
                    merkle.remove_prefix(prefix.as_ref())?;
                }
            }
        }

        drop(span);
        let span = fastrace::Span::enter_with_local_parent("freeze");

        let nodestore = merkle.into_inner();
        let immutable: Arc<NodeStore<Arc<ImmutableProposal>, FileBacked>> =
            Arc::new(nodestore.try_into()?);

        drop(span);
        self.manager.add_proposal(immutable.clone());

        self.metrics.proposals.increment(1);

        Ok(Self::Proposal {
            nodestore: immutable,
            db: self,
        })
    }
}

impl Db {
    /// Create a new database instance.
    pub fn new<P: AsRef<Path>>(db_path: P, cfg: DbConfig) -> Result<Self, api::Error> {
        let metrics = Arc::new(DbMetrics {
            proposals: counter!("firewood.proposals"),
        });
        describe_counter!("firewood.proposals", "Number of proposals created");
        let config_manager = ConfigManager::builder()
            .create(cfg.create_if_missing)
            .truncate(cfg.truncate)
            .manager(cfg.manager)
            .build();
        let manager = RevisionManager::new(db_path.as_ref().to_path_buf(), config_manager)?;
        let db = Self { metrics, manager };
        Ok(db)
    }

    /// Synchronously get a view, either committed or proposed
    pub fn view(&self, root_hash: HashKey) -> Result<ArcDynDbView, api::Error> {
        self.manager.view(root_hash).map_err(Into::into)
    }

    /// Dump the Trie of the latest revision.
    pub fn dump(&self, w: &mut dyn Write) -> Result<(), std::io::Error> {
        let latest_rev_nodestore = self.manager.current_revision();
        let merkle = Merkle::from(latest_rev_nodestore);
        merkle.dump(w).map_err(std::io::Error::other)
    }

    /// Get a copy of the database metrics
    pub fn metrics(&self) -> Arc<DbMetrics> {
        self.metrics.clone()
    }

    /// Check the database for consistency
    pub fn check(&self, opt: CheckOpt) -> CheckerReport {
        let latest_rev_nodestore = self.manager.current_revision();
        latest_rev_nodestore.check(opt)
    }
}

#[derive(Debug)]
/// A user-visible database proposal
pub struct Proposal<'db> {
    nodestore: Arc<NodeStore<Arc<ImmutableProposal>, FileBacked>>,
    db: &'db Db,
}

impl api::DbView for Proposal<'_> {
    type Iter<'view>
        = MerkleKeyValueIter<'view, NodeStore<Arc<ImmutableProposal>, FileBacked>>
    where
        Self: 'view;

    fn root_hash(&self) -> Result<Option<api::HashKey>, api::Error> {
        api::DbView::root_hash(&*self.nodestore)
    }

    fn val<K: KeyType>(&self, key: K) -> Result<Option<Value>, api::Error> {
        api::DbView::val(&*self.nodestore, key)
    }

    fn single_key_proof<K: KeyType>(&self, key: K) -> Result<FrozenProof, api::Error> {
        api::DbView::single_key_proof(&*self.nodestore, key)
    }

    fn range_proof<K: KeyType>(
        &self,
        first_key: Option<K>,
        last_key: Option<K>,
        limit: Option<NonZeroUsize>,
    ) -> Result<FrozenRangeProof, api::Error> {
        api::DbView::range_proof(&*self.nodestore, first_key, last_key, limit)
    }

    fn iter_option<K: KeyType>(&self, first_key: Option<K>) -> Result<Self::Iter<'_>, api::Error> {
        api::DbView::iter_option(&*self.nodestore, first_key)
    }
}

impl<'db> api::Proposal for Proposal<'db> {
    type Proposal = Proposal<'db>;

    #[fastrace::trace(short_name = true)]
    fn propose(
        &self,
        batch: impl IntoIterator<IntoIter: KeyValuePairIter>,
    ) -> Result<Self::Proposal, api::Error> {
        self.create_proposal(batch)
    }

    fn commit(self) -> Result<(), api::Error> {
        Ok(self.db.manager.commit(self.nodestore.clone())?)
    }
}

impl Proposal<'_> {
<<<<<<< HEAD
    /// Commit a proposal synchronously
    pub fn commit_sync(self) -> Result<(), api::Error> {
        Ok(self.db.manager.commit(self.nodestore.clone())?)
    }

    /// Create a new proposal from the current one synchronously
    pub fn propose_sync(
        &self,
        batch: impl IntoIterator<IntoIter: KeyValuePairIter>,
    ) -> Result<Self, api::Error> {
        self.create_proposal(batch)
    }

    /// Create an iterator on proposal, owning the nodestore
    pub fn iter_owned<'a, K: KeyType>(
        &self,
        key: Option<K>,
    ) -> MerkleKeyValueStream<'a, NodeStore<Arc<ImmutableProposal>, FileBacked>> {
        match key {
            Some(key) => MerkleKeyValueStream::owned_from_key(self.nodestore.clone(), key),
            None => MerkleKeyValueStream::from(self.nodestore.clone()),
        }
    }

=======
>>>>>>> 94d6dec0
    #[crate::metrics("firewood.proposal.create", "database proposal creation")]
    fn create_proposal(
        &self,
        batch: impl IntoIterator<IntoIter: KeyValuePairIter>,
    ) -> Result<Self, api::Error> {
        let parent = self.nodestore.clone();
        let proposal = NodeStore::new(&parent)?;
        let mut merkle = Merkle::from(proposal);
        for op in batch {
            match op.into_batch() {
                BatchOp::Put { key, value } => {
                    merkle.insert(key.as_ref(), value.as_ref().into())?;
                }
                BatchOp::Delete { key } => {
                    merkle.remove(key.as_ref())?;
                }
                BatchOp::DeleteRange { prefix } => {
                    merkle.remove_prefix(prefix.as_ref())?;
                }
            }
        }
        let nodestore = merkle.into_inner();
        let immutable: Arc<NodeStore<Arc<ImmutableProposal>, FileBacked>> =
            Arc::new(nodestore.try_into()?);
        self.db.manager.add_proposal(immutable.clone());

        Ok(Self {
            nodestore: immutable,
            db: self.db,
        })
    }
}

#[cfg(test)]
mod test {
    #![expect(clippy::unwrap_used)]

    use core::iter::Take;
    use std::iter::Peekable;
    use std::num::NonZeroUsize;
    use std::ops::{Deref, DerefMut};
    use std::path::PathBuf;

    use firewood_storage::{CheckOpt, CheckerError};

    use crate::db::{Db, Proposal};
    use crate::v2::api::{Db as _, DbView as _, KeyValuePairIter, Proposal as _};

    use super::{BatchOp, DbConfig};

    /// A chunk of an iterator, provided by [`IterExt::chunk_fold`] to the folding
    /// function.
    type Chunk<'chunk, 'base, T> = &'chunk mut Take<&'base mut Peekable<T>>;

    trait IterExt: Iterator {
        /// Asynchronously folds the iterator with chunks of a specified size. The last
        /// chunk may be smaller than the specified size.
        ///
        /// The folding function is a closure that takes an accumulator and a
        /// chunk of the underlying iterator, and returns a new accumulator.
        ///
        /// # Panics
        ///
        /// If the folding function does not consume the entire chunk, it will panic.
        ///
        /// If the folding function panics, the iterator will be dropped (because this
        /// method consumes `self`).
        fn chunk_fold<B, F>(self, chunk_size: NonZeroUsize, init: B, mut f: F) -> B
        where
            Self: Sized,
            F: for<'a, 'b> FnMut(B, Chunk<'a, 'b, Self>) -> B,
        {
            let chunk_size = chunk_size.get();
            let mut iter = self.peekable();
            let mut acc = init;
            while iter.peek().is_some() {
                let mut chunk = iter.by_ref().take(chunk_size);
                acc = f(acc, chunk.by_ref());
                assert!(chunk.next().is_none(), "entire chunk was not consumed");
            }
            acc
        }
    }

    impl<T: Iterator> IterExt for T {}

    #[test]
    fn test_proposal_reads() {
        let db = testdb();
        let batch = vec![BatchOp::Put {
            key: b"k",
            value: b"v",
        }];
        let proposal = db.propose(batch).unwrap();
        assert_eq!(&*proposal.val(b"k").unwrap().unwrap(), b"v");

        assert_eq!(proposal.val(b"notfound").unwrap(), None);
        proposal.commit().unwrap();

        let batch = vec![BatchOp::Put {
            key: b"k",
            value: b"v2",
        }];
        let proposal = db.propose(batch).unwrap();
        assert_eq!(&*proposal.val(b"k").unwrap().unwrap(), b"v2");

        let committed = db.root_hash().unwrap().unwrap();
        let historical = db.revision(committed).unwrap();
        assert_eq!(&*historical.val(b"k").unwrap().unwrap(), b"v");
    }

    #[test]
    fn reopen_test() {
        let db = testdb();
        let initial_root = db.root_hash().unwrap();
        let batch = vec![
            BatchOp::Put {
                key: b"a",
                value: b"1",
            },
            BatchOp::Put {
                key: b"b",
                value: b"2",
            },
        ];
        let proposal = db.propose(batch).unwrap();
        proposal.commit().unwrap();
        println!("{:?}", db.root_hash().unwrap().unwrap());

        let db = db.reopen();
        println!("{:?}", db.root_hash().unwrap().unwrap());
        let committed = db.root_hash().unwrap().unwrap();
        let historical = db.revision(committed).unwrap();
        assert_eq!(&*historical.val(b"a").unwrap().unwrap(), b"1");

        let db = db.replace();
        println!("{:?}", db.root_hash().unwrap());
        assert!(db.root_hash().unwrap() == initial_root);
    }

    #[test]
    // test that dropping a proposal removes it from the list of known proposals
    //    /-> P1 - will get committed
    // R1 --> P2 - will get dropped
    //    \-> P3 - will get orphaned, but it's still known
    fn test_proposal_scope_historic() {
        let db = testdb();
        let batch1 = vec![BatchOp::Put {
            key: b"k1",
            value: b"v1",
        }];
        let proposal1 = db.propose(batch1).unwrap();
        assert_eq!(&*proposal1.val(b"k1").unwrap().unwrap(), b"v1");

        let batch2 = vec![BatchOp::Put {
            key: b"k2",
            value: b"v2",
        }];
        let proposal2 = db.propose(batch2).unwrap();
        assert_eq!(&*proposal2.val(b"k2").unwrap().unwrap(), b"v2");

        let batch3 = vec![BatchOp::Put {
            key: b"k3",
            value: b"v3",
        }];
        let proposal3 = db.propose(batch3).unwrap();
        assert_eq!(&*proposal3.val(b"k3").unwrap().unwrap(), b"v3");

        // the proposal is dropped here, but the underlying
        // nodestore is still accessible because it's referenced by the revision manager
        // The third proposal remains referenced
        let p2hash = proposal2.root_hash().unwrap().unwrap();
        assert!(db.all_hashes().unwrap().contains(&p2hash));
        drop(proposal2);

        // commit the first proposal
        proposal1.commit().unwrap();
        // Ensure we committed the first proposal's data
        let committed = db.root_hash().unwrap().unwrap();
        let historical = db.revision(committed).unwrap();
        assert_eq!(&*historical.val(b"k1").unwrap().unwrap(), b"v1");

        // the second proposal shouldn't be available to commit anymore
        assert!(!db.all_hashes().unwrap().contains(&p2hash));

        // the third proposal should still be contained within the all_hashes list
        // would be deleted if another proposal was committed and proposal3 was dropped here
        let hash3 = proposal3.root_hash().unwrap().unwrap();
        assert!(db.manager.all_hashes().contains(&hash3));
    }

    #[test]
    // test that dropping a proposal removes it from the list of known proposals
    // R1 - base revision
    //  \-> P1 - will get committed
    //   \-> P2 - will get dropped
    //    \-> P3 - will get orphaned, but it's still known
    fn test_proposal_scope_orphan() {
        let db = testdb();
        let batch1 = vec![BatchOp::Put {
            key: b"k1",
            value: b"v1",
        }];
        let proposal1 = db.propose(batch1).unwrap();
        assert_eq!(&*proposal1.val(b"k1").unwrap().unwrap(), b"v1");

        let batch2 = vec![BatchOp::Put {
            key: b"k2",
            value: b"v2",
        }];
        let proposal2 = proposal1.propose(batch2).unwrap();
        assert_eq!(&*proposal2.val(b"k2").unwrap().unwrap(), b"v2");

        let batch3 = vec![BatchOp::Put {
            key: b"k3",
            value: b"v3",
        }];
        let proposal3 = proposal2.propose(batch3).unwrap();
        assert_eq!(&*proposal3.val(b"k3").unwrap().unwrap(), b"v3");

        // the proposal is dropped here, but the underlying
        // nodestore is still accessible because it's referenced by the revision manager
        // The third proposal remains referenced
        let p2hash = proposal2.root_hash().unwrap().unwrap();
        assert!(db.all_hashes().unwrap().contains(&p2hash));
        drop(proposal2);

        // commit the first proposal
        proposal1.commit().unwrap();
        // Ensure we committed the first proposal's data
        let committed = db.root_hash().unwrap().unwrap();
        let historical = db.revision(committed).unwrap();
        assert_eq!(&*historical.val(b"k1").unwrap().unwrap(), b"v1");

        // the second proposal shouldn't be available to commit anymore
        assert!(!db.all_hashes().unwrap().contains(&p2hash));

        // the third proposal should still be contained within the all_hashes list
        let hash3 = proposal3.root_hash().unwrap().unwrap();
        assert!(db.manager.all_hashes().contains(&hash3));

        // moreover, the data from the second and third proposals should still be available
        // through proposal3
        assert_eq!(&*proposal3.val(b"k2").unwrap().unwrap(), b"v2");
        assert_eq!(&*proposal3.val(b"k3").unwrap().unwrap(), b"v3");
    }

    #[test]
    fn test_view_sync() {
        let db = testdb();

        // Create and commit some data to get a historical revision
        let batch = vec![BatchOp::Put {
            key: b"historical_key",
            value: b"historical_value",
        }];
        let proposal = db.propose(batch).unwrap();
        let historical_hash = proposal.root_hash().unwrap().unwrap();
        proposal.commit().unwrap();

        // Create a new proposal (uncommitted)
        let batch = vec![BatchOp::Put {
            key: b"proposal_key",
            value: b"proposal_value",
        }];
        let proposal = db.propose(batch).unwrap();
        let proposal_hash = proposal.root_hash().unwrap().unwrap();

        // Test that view_sync can find the historical revision
        let historical_view = db.view(historical_hash).unwrap();
        let value = historical_view.val(b"historical_key").unwrap().unwrap();
        assert_eq!(&*value, b"historical_value");

        // Test that view_sync can find the proposal
        let proposal_view = db.view(proposal_hash).unwrap();
        let value = proposal_view.val(b"proposal_key").unwrap().unwrap();
        assert_eq!(&*value, b"proposal_value");
    }

    /// Test that proposing on a proposal works as expected
    ///
    /// Test creates two batches and proposes them, and verifies that the values are in the correct proposal.
    /// It then commits them one by one, and verifies the latest committed version is correct.
    #[test]
    fn test_propose_on_proposal() {
        // number of keys and values to create for this test
        const N: usize = 20;

        let db = testdb();

        // create N keys and values like (key0, value0)..(keyN, valueN)
        let (keys, vals): (Vec<_>, Vec<_>) = (0..N)
            .map(|i| {
                (
                    format!("key{i}").into_bytes(),
                    Box::from(format!("value{i}").as_bytes()),
                )
            })
            .unzip();

        // create two batches, one with the first half of keys and values, and one with the last half keys and values
        let mut kviter = keys.iter().zip(vals.iter()).map_into_batch();

        // create two proposals, second one has a base of the first one
        let proposal1 = db.propose(kviter.by_ref().take(N / 2)).unwrap();
        let proposal2 = proposal1.propose(kviter).unwrap();

        // iterate over the keys and values again, checking that the values are in the correct proposal
        let mut kviter = keys.iter().zip(vals.iter());

        // first half of the keys should be in both proposals
        for (k, v) in kviter.by_ref().take(N / 2) {
            assert_eq!(&proposal1.val(k).unwrap().unwrap(), v);
            assert_eq!(&proposal2.val(k).unwrap().unwrap(), v);
        }

        // remaining keys should only be in the second proposal
        for (k, v) in kviter {
            // second half of keys are in the second proposal
            assert_eq!(&proposal2.val(k).unwrap().unwrap(), v);
            // but not in the first
            assert_eq!(proposal1.val(k).unwrap(), None);
        }

        proposal1.commit().unwrap();

        // all keys are still in the second proposal (first is no longer accessible)
        for (k, v) in keys.iter().zip(vals.iter()) {
            assert_eq!(&proposal2.val(k).unwrap().unwrap(), v);
        }

        // commit the second proposal
        proposal2.commit().unwrap();

        // all keys are in the database
        let committed = db.root_hash().unwrap().unwrap();
        let revision = db.revision(committed).unwrap();

        for (k, v) in keys.into_iter().zip(vals.into_iter()) {
            assert_eq!(revision.val(k).unwrap().unwrap(), v);
        }
    }

    #[test]
    fn fuzz_checker() {
        let _ = env_logger::Builder::new().is_test(true).try_init();

        let rng = firewood_storage::SeededRng::from_env_or_random();

        let db = testdb();

        // takes about 0.3s on a mac to run 50 times
        for _ in 0..50 {
            // create a batch of 10 random key-value pairs
            let batch = (0..10).fold(vec![], |mut batch, _| {
                let key: [u8; 32] = rng.random();
                let value: [u8; 8] = rng.random();
                batch.push(BatchOp::Put {
                    key: key.to_vec(),
                    value,
                });
                if rng.random_range(0..5) == 0 {
                    let addon: [u8; 32] = rng.random();
                    let key = [key, addon].concat();
                    let value: [u8; 8] = rng.random();
                    batch.push(BatchOp::Put { key, value });
                }
                batch
            });
            let proposal = db.propose(batch).unwrap();
            proposal.commit().unwrap();

            // check the database for consistency, sometimes checking the hashes
            let hash_check = rng.random();
            let report = db.check(CheckOpt {
                hash_check,
                progress_bar: None,
            });
            if report
                .errors
                .iter()
                .filter(|e| !matches!(e, CheckerError::AreaLeaks(_)))
                .count()
                != 0
            {
                db.dump(&mut std::io::stdout()).unwrap();
                panic!("error: {:?}", report.errors);
            }
        }
    }

    #[test]
    fn test_deep_propose() {
        const NUM_KEYS: NonZeroUsize = const { NonZeroUsize::new(2).unwrap() };
        const NUM_PROPOSALS: usize = 100;

        let db = testdb();

        let ops = (0..(NUM_KEYS.get() * NUM_PROPOSALS))
            .map(|i| (format!("key{i}"), format!("value{i}")))
            .collect::<Vec<_>>();

        let proposals = ops.iter().chunk_fold(
            NUM_KEYS,
            Vec::<Proposal<'_>>::with_capacity(NUM_PROPOSALS),
            |mut proposals, ops| {
                let proposal = if let Some(parent) = proposals.last() {
                    parent.propose(ops).unwrap()
                } else {
                    db.propose(ops).unwrap()
                };

                proposals.push(proposal);
                proposals
            },
        );

        let last_proposal_root_hash = proposals.last().unwrap().root_hash().unwrap().unwrap();

        // commit the proposals
        for proposal in proposals {
            proposal.commit().unwrap();
        }

        // get the last committed revision
        let last_root_hash = db.root_hash().unwrap().unwrap();
        let committed = db.revision(last_root_hash.clone()).unwrap();

        // the last root hash should be the same as the last proposal root hash
        assert_eq!(last_root_hash, last_proposal_root_hash);

        // check that all the keys and values are still present
        for (k, v) in &ops {
            let found = committed.val(k).unwrap();
            assert_eq!(
                found.as_deref(),
                Some(v.as_bytes()),
                "Value for key {k:?} should be {v:?} but was {found:?}",
            );
        }
    }

    /// Test that reading from a proposal during commit works as expected
    #[test]
    fn test_read_during_commit() {
        use crate::db::Proposal;

        const CHANNEL_CAPACITY: usize = 8;

        let testdb = testdb();
        let db = &testdb.db;

        let (tx, rx) = std::sync::mpsc::sync_channel::<Proposal<'_>>(CHANNEL_CAPACITY);
        let (result_tx, result_rx) = std::sync::mpsc::sync_channel(CHANNEL_CAPACITY);

        // scope will block until all scope-spawned threads finish
        std::thread::scope(|scope| {
            // Commit task
            scope.spawn(move || {
                while let Ok(proposal) = rx.recv() {
                    let result = proposal.commit();
                    // send result back to the main thread, both for synchronization and stopping the
                    // test on error
                    result_tx.send(result).unwrap();
                }
            });
            scope.spawn(move || {
                // Proposal creation
                for id in 0u32..5000 {
                    // insert a key of length 32 and a value of length 8,
                    // rotating between all zeroes through all 255
                    let batch = vec![BatchOp::Put {
                        key: [id as u8; 32],
                        value: [id as u8; 8],
                    }];
                    let proposal = db.propose(batch).unwrap();
                    let last_hash = proposal.root_hash().unwrap().unwrap();
                    let view = db.view(last_hash).unwrap();

                    tx.send(proposal).unwrap();

                    let key = [id as u8; 32];
                    let value = view.val(&key).unwrap().unwrap();
                    assert_eq!(&*value, &[id as u8; 8]);
                    result_rx.recv().unwrap().unwrap();
                }
                // close the channel, which will cause the commit task to exit
                drop(tx);
            });
        });
    }

    // Testdb is a helper struct for testing the Db. Once it's dropped, the directory and file disappear
    struct TestDb {
        db: Db,
        tmpdir: tempfile::TempDir,
    }
    impl Deref for TestDb {
        type Target = Db;
        fn deref(&self) -> &Self::Target {
            &self.db
        }
    }
    impl DerefMut for TestDb {
        fn deref_mut(&mut self) -> &mut Self::Target {
            &mut self.db
        }
    }

    fn testdb() -> TestDb {
        let tmpdir = tempfile::tempdir().unwrap();
        let dbpath: PathBuf = [tmpdir.path().to_path_buf(), PathBuf::from("testdb")]
            .iter()
            .collect();
        let dbconfig = DbConfig::builder().build();
        let db = Db::new(dbpath, dbconfig).unwrap();
        TestDb { db, tmpdir }
    }

    impl TestDb {
        fn path(&self) -> PathBuf {
            [self.tmpdir.path().to_path_buf(), PathBuf::from("testdb")]
                .iter()
                .collect()
        }
        fn reopen(self) -> Self {
            let path = self.path();
            drop(self.db);
            let dbconfig = DbConfig::builder().truncate(false).build();

            let db = Db::new(path, dbconfig).unwrap();
            TestDb {
                db,
                tmpdir: self.tmpdir,
            }
        }
        fn replace(self) -> Self {
            let path = self.path();
            drop(self.db);
            let dbconfig = DbConfig::builder().truncate(true).build();

            let db = Db::new(path, dbconfig).unwrap();
            TestDb {
                db,
                tmpdir: self.tmpdir,
            }
        }
    }
}<|MERGE_RESOLUTION|>--- conflicted
+++ resolved
@@ -17,11 +17,7 @@
 use crate::manager::{ConfigManager, RevisionManager, RevisionManagerConfig};
 use firewood_storage::{
     CheckOpt, CheckerReport, Committed, FileBacked, FileIoError, HashedNodeReader,
-<<<<<<< HEAD
-    ImmutableProposal, NodeStore, ReadableStorage, TrieReader,
-=======
     ImmutableProposal, NodeStore, Parentable, ReadableStorage, TrieReader,
->>>>>>> 94d6dec0
 };
 use metrics::{counter, describe_counter};
 use std::io::Write;
@@ -51,63 +47,12 @@
     }
 }
 
-<<<<<<< HEAD
-/// A synchronous view of the database.
-pub trait DbViewSync {
-    /// find a value synchronously
-    fn val_sync<K: KeyType>(&self, key: K) -> Result<Option<Value>, DbError>;
-}
-
-/// A synchronous view of the database with raw byte keys (object-safe version).
-pub trait DbViewSyncBytes: std::fmt::Debug + Send + Sync {
-    /// find a value synchronously using raw bytes
-    fn val_sync_bytes(&self, key: &[u8]) -> Result<Option<Value>, DbError>;
-}
-
-// Provide blanket implementation for DbViewSync using DbViewSyncBytes
-impl<T: DbViewSyncBytes> DbViewSync for T {
-    fn val_sync<K: KeyType>(&self, key: K) -> Result<Option<Value>, DbError> {
-        self.val_sync_bytes(key.as_ref())
-    }
-}
-
-impl<T, S> DbViewSyncBytes for NodeStore<T, S>
-where
-    NodeStore<T, S>: TrieReader,
-    T: std::fmt::Debug + Send + Sync,
-    S: ReadableStorage,
-{
-    fn val_sync_bytes(&self, key: &[u8]) -> Result<Option<Value>, DbError> {
-        let merkle = Merkle::from(self);
-        let value = merkle.get_value(key)?;
-        Ok(value)
-    }
-}
-
-impl<T: DbViewSyncBytes> DbViewSyncBytes for Arc<T> {
-    fn val_sync_bytes(&self, key: &[u8]) -> Result<Option<Value>, DbError> {
-        (**self).val_sync_bytes(key)
-    }
-}
-
-impl DbViewSyncBytes for Proposal<'_> {
-    fn val_sync_bytes(&self, key: &[u8]) -> Result<Option<Value>, DbError> {
-        self.nodestore.val_sync_bytes(key)
-    }
-}
-
-#[async_trait]
-impl api::DbView for HistoricalRev {
-    type Stream<'view>
-        = MerkleKeyValueStream<'view, Self>
-=======
 impl<P: Parentable, S: ReadableStorage> api::DbView for NodeStore<P, S>
 where
     NodeStore<P, S>: TrieReader,
 {
     type Iter<'view>
         = MerkleKeyValueIter<'view, Self>
->>>>>>> 94d6dec0
     where
         Self: 'view;
 
@@ -328,33 +273,6 @@
 }
 
 impl Proposal<'_> {
-<<<<<<< HEAD
-    /// Commit a proposal synchronously
-    pub fn commit_sync(self) -> Result<(), api::Error> {
-        Ok(self.db.manager.commit(self.nodestore.clone())?)
-    }
-
-    /// Create a new proposal from the current one synchronously
-    pub fn propose_sync(
-        &self,
-        batch: impl IntoIterator<IntoIter: KeyValuePairIter>,
-    ) -> Result<Self, api::Error> {
-        self.create_proposal(batch)
-    }
-
-    /// Create an iterator on proposal, owning the nodestore
-    pub fn iter_owned<'a, K: KeyType>(
-        &self,
-        key: Option<K>,
-    ) -> MerkleKeyValueStream<'a, NodeStore<Arc<ImmutableProposal>, FileBacked>> {
-        match key {
-            Some(key) => MerkleKeyValueStream::owned_from_key(self.nodestore.clone(), key),
-            None => MerkleKeyValueStream::from(self.nodestore.clone()),
-        }
-    }
-
-=======
->>>>>>> 94d6dec0
     #[crate::metrics("firewood.proposal.create", "database proposal creation")]
     fn create_proposal(
         &self,
