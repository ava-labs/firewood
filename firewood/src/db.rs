// Copyright (C) 2023, Ava Labs, Inc. All rights reserved.
// See the file LICENSE.md for licensing terms.

#![expect(
    clippy::missing_errors_doc,
    reason = "Found 12 occurrences after enabling the lint."
)]

use crate::iter::MerkleKeyValueIter;
use crate::merkle::{Merkle, Value};
use crate::root_store::{NoOpStore, RootStore};
pub use crate::v2::api::BatchOp;
use crate::v2::api::{
<<<<<<< HEAD
    self, ArcDynDbView, FrozenProof, FrozenRangeProof, HashKey, IntoBatchIter, KeyType,
    KeyValuePair, OptionalHashKeyExt,
=======
    self, ArcDynDbView, FrozenProof, FrozenRangeProof, HashKey, KeyType, KeyValuePairIter,
    OptionalHashKeyExt,
>>>>>>> fc48a6dc
};

use crate::manager::{ConfigManager, RevisionManager, RevisionManagerConfig};
use firewood_storage::{
    CheckOpt, CheckerReport, Committed, FileBacked, FileIoError, HashedNodeReader,
    ImmutableProposal, NodeStore, Parentable, ReadableStorage, TrieReader,
};
use metrics::{counter, describe_counter};
use std::io::Write;
use std::num::NonZeroUsize;
use std::path::Path;
use std::sync::Arc;
use thiserror::Error;
use typed_builder::TypedBuilder;

use crate::merkle::parallel::ParallelMerkle;

#[derive(Error, Debug)]
#[non_exhaustive]
/// Represents the different types of errors that can occur in the database.
pub enum DbError {
    /// I/O error
    #[error("I/O error: {0:?}")]
    FileIo(#[from] FileIoError),
}

/// Metrics for the database.
/// TODO: Add more metrics
pub struct DbMetrics {
    proposals: metrics::Counter,
}

impl std::fmt::Debug for DbMetrics {
    fn fmt(&self, f: &mut std::fmt::Formatter<'_>) -> std::fmt::Result {
        f.debug_struct("DbMetrics").finish()
    }
}

impl<P: Parentable, S: ReadableStorage> api::DbView for NodeStore<P, S>
where
    NodeStore<P, S>: TrieReader,
{
    type Iter<'view>
        = MerkleKeyValueIter<'view, Self>
    where
        Self: 'view;

    fn root_hash(&self) -> Result<Option<HashKey>, api::Error> {
        Ok(HashedNodeReader::root_hash(self).or_default_root_hash())
    }

    fn val<K: api::KeyType>(&self, key: K) -> Result<Option<Value>, api::Error> {
        let merkle = Merkle::from(self);
        Ok(merkle.get_value(key.as_ref())?)
    }

    fn single_key_proof<K: api::KeyType>(&self, key: K) -> Result<FrozenProof, api::Error> {
        let merkle = Merkle::from(self);
        merkle.prove(key.as_ref()).map_err(api::Error::from)
    }

    fn range_proof<K: api::KeyType>(
        &self,
        first_key: Option<K>,
        last_key: Option<K>,
        limit: Option<NonZeroUsize>,
    ) -> Result<FrozenRangeProof, api::Error> {
        Merkle::from(self).range_proof(
            first_key.as_ref().map(AsRef::as_ref),
            last_key.as_ref().map(AsRef::as_ref),
            limit,
        )
    }

    fn iter_option<K: KeyType>(&self, first_key: Option<K>) -> Result<Self::Iter<'_>, api::Error> {
        match first_key {
            Some(key) => Ok(MerkleKeyValueIter::from_key(self, key)),
            None => Ok(MerkleKeyValueIter::from(self)),
        }
    }
}

#[allow(dead_code)]
#[derive(Clone, Debug)]
pub enum UseParallel {
    Never,
    BatchSize(usize),
    Always,
}

/// Database configuration.
#[derive(Clone, TypedBuilder, Debug)]
#[non_exhaustive]
pub struct DbConfig {
    /// Whether to create the DB if it doesn't exist.
    #[builder(default = true)]
    pub create_if_missing: bool,
    /// Whether to truncate the DB when opening it. If set, the DB will be reset and all its
    /// existing contents will be lost.
    #[builder(default = false)]
    pub truncate: bool,
    /// Revision manager configuration.
    #[builder(default = RevisionManagerConfig::builder().build())]
    pub manager: RevisionManagerConfig,
    // Whether to perform parallel proposal creation. If set to BatchSize, then firewood
    // performs parallel proposal creation if the batch is >= to the BatchSize value.
    // TODO: Experimentally determine the right value for BatchSize.
    #[builder(default = UseParallel::BatchSize(8))]
    pub use_parallel: UseParallel,
}

#[derive(Debug)]
/// A database instance.
pub struct Db {
    metrics: Arc<DbMetrics>,
    manager: RevisionManager,
    use_parallel: UseParallel,
}

impl api::Db for Db {
    type Historical = NodeStore<Committed, FileBacked>;

    type Proposal<'db>
        = Proposal<'db>
    where
        Self: 'db;

    fn revision(&self, root_hash: HashKey) -> Result<Arc<Self::Historical>, api::Error> {
        let nodestore = self.manager.revision(root_hash)?;
        Ok(nodestore)
    }

    fn root_hash(&self) -> Result<Option<HashKey>, api::Error> {
        Ok(self.manager.root_hash()?.or_default_root_hash())
    }

    fn all_hashes(&self) -> Result<Vec<HashKey>, api::Error> {
        Ok(self.manager.all_hashes())
    }

<<<<<<< HEAD
    #[fastrace::trace(short_name = true)]
    fn propose(&self, batch: impl IntoBatchIter) -> Result<Self::Proposal<'_>, api::Error> {
        let parent = self.manager.current_revision();
        self.propose_on_revision(parent, batch)
=======
    fn propose(
        &self,
        batch: impl IntoIterator<IntoIter: KeyValuePairIter>,
    ) -> Result<Self::Proposal<'_>, api::Error> {
        self.propose_with_parent(batch, &self.manager.current_revision())
>>>>>>> fc48a6dc
    }
}

impl Db {
    /// Create a new database instance.
    pub fn new<P: AsRef<Path>>(db_path: P, cfg: DbConfig) -> Result<Self, api::Error> {
        Self::with_root_store(db_path, cfg, Box::new(NoOpStore {}))
    }

    fn with_root_store<P: AsRef<Path>>(
        db_path: P,
        cfg: DbConfig,
        root_store: Box<dyn RootStore + Send + Sync>,
    ) -> Result<Self, api::Error> {
        let metrics = Arc::new(DbMetrics {
            proposals: counter!("firewood.proposals"),
        });
        describe_counter!("firewood.proposals", "Number of proposals created");
        let config_manager = ConfigManager::builder()
            .create(cfg.create_if_missing)
            .truncate(cfg.truncate)
            .manager(cfg.manager)
            .build();

        let manager =
            RevisionManager::new(db_path.as_ref().to_path_buf(), config_manager, root_store)?;
        let db = Self {
            metrics,
            manager,
            use_parallel: cfg.use_parallel,
        };
        Ok(db)
    }

    /// Synchronously get a view, either committed or proposed
    pub fn view(&self, root_hash: HashKey) -> Result<ArcDynDbView, api::Error> {
        self.manager.view(root_hash).map_err(Into::into)
    }

    /// Dump the Trie of the latest revision.
    pub fn dump(&self, w: &mut dyn Write) -> Result<(), std::io::Error> {
        let latest_rev_nodestore = self.manager.current_revision();
        let merkle = Merkle::from(latest_rev_nodestore);
        merkle.dump(w).map_err(std::io::Error::other)
    }

    /// Get a copy of the database metrics
    pub fn metrics(&self) -> Arc<DbMetrics> {
        self.metrics.clone()
    }

    /// Check the database for consistency
    pub fn check(&self, opt: CheckOpt) -> CheckerReport {
        let latest_rev_nodestore = self.manager.current_revision();
        latest_rev_nodestore.check(opt)
    }

    /// Create a proposal with a specified parent. A proposal is created in parallel if `use_parallel`
    /// is `Always` or if `use_parallel` is `BatchSize` and the batch is >= to the `BatchSize` value.
    ///
    /// # Panics
    ///
    /// Panics if the revision manager cannot create a thread pool.
<<<<<<< HEAD
    pub fn propose_parallel(&self, batch: impl IntoBatchIter) -> Result<Proposal<'_>, api::Error> {
        let parent = self.manager.current_revision();
        self.parallel_propose_on_revision(parent, batch)
    }

    fn propose_on_revision(
        &self,
        parent: Arc<NodeStore<Committed, FileBacked>>,
        batch: impl IntoBatchIter,
    ) -> Result<Proposal<'_>, api::Error> {
        // TODO: decide between serial and parallel based on batch size or config
        self.serial_propose_on_revision(parent, batch)
    }

    fn serial_propose_on_revision(
        &self,
        parent: Arc<NodeStore<Committed, FileBacked>>,
        batch: impl IntoBatchIter,
    ) -> Result<Proposal<'_>, api::Error> {
        let proposal = NodeStore::new(&parent)?;
        let mut merkle = Merkle::from(proposal);
        let span = fastrace::Span::enter_with_local_parent("merkleops");
        for res in batch.into_batch_iter::<api::Error>() {
            match res? {
                BatchOp::Put { key, value } => {
                    merkle.insert(key.as_ref(), value.as_ref().into())?;
                }
                BatchOp::Delete { key } => {
                    merkle.remove(key.as_ref())?;
                }
                BatchOp::DeleteRange { prefix } => {
                    merkle.remove_prefix(prefix.as_ref())?;
                }
            }
        }

        drop(span);
        let span = fastrace::Span::enter_with_local_parent("freeze");

        let nodestore = merkle.into_inner();
        let immutable: Arc<NodeStore<Arc<ImmutableProposal>, FileBacked>> =
            Arc::new(nodestore.try_into()?);

        drop(span);
        self.manager.add_proposal(immutable.clone());

        self.metrics.proposals.increment(1);

        Ok(Proposal {
            nodestore: immutable,
            db: self,
        })
    }

    fn parallel_propose_on_revision(
        &self,
        parent: Arc<NodeStore<Committed, FileBacked>>,
        batch: impl IntoBatchIter,
    ) -> Result<Proposal<'_>, api::Error> {
        let mut parallel_merkle = ParallelMerkle::default();
        let immutable =
            parallel_merkle.create_proposal(&parent, batch, self.manager.threadpool())?;
=======
    #[fastrace::trace(name = "propose")]
    fn propose_with_parent<F: Parentable>(
        &self,
        batch: impl IntoIterator<IntoIter: KeyValuePairIter>,
        parent: &NodeStore<F, FileBacked>,
    ) -> Result<Proposal<'_>, api::Error> {
        // If use_parallel is BatchSize, then perform parallel proposal creation if the batch
        // size is >= BatchSize.
        let batch = batch.into_iter();
        let use_parallel = match self.use_parallel {
            UseParallel::Never => false,
            UseParallel::Always => true,
            UseParallel::BatchSize(required_size) => batch.size_hint().0 >= required_size,
        };
        let immutable = if use_parallel {
            let mut parallel_merkle = ParallelMerkle::default();
            let _span = fastrace::Span::enter_with_local_parent("parallel_merkle");
            parallel_merkle.create_proposal(parent, batch, self.manager.threadpool())?
        } else {
            let proposal = NodeStore::new(parent)?;
            let mut merkle = Merkle::from(proposal);
            let span = fastrace::Span::enter_with_local_parent("merkleops");
            for op in batch.into_iter().map_into_batch() {
                match op {
                    BatchOp::Put { key, value } => {
                        merkle.insert(key.as_ref(), value.as_ref().into())?;
                    }
                    BatchOp::Delete { key } => {
                        merkle.remove(key.as_ref())?;
                    }
                    BatchOp::DeleteRange { prefix } => {
                        merkle.remove_prefix(prefix.as_ref())?;
                    }
                }
            }

            drop(span);
            let _span = fastrace::Span::enter_with_local_parent("freeze");
            let nodestore = merkle.into_inner();
            Arc::new(nodestore.try_into()?)
        };
>>>>>>> fc48a6dc
        self.manager.add_proposal(immutable.clone());

        self.metrics.proposals.increment(1);

        Ok(Proposal {
            nodestore: immutable,
            db: self,
        })
    }

    /// Merge a range of key-values into a new proposal.
    ///
    /// All items within the range `(first_key..=last_key)` will be replaced with
    /// the provided key-values from the iterator. I.e., any existing keys within
    /// the range that are not present in the provided key-values will be deleted,
    /// any duplicate keys will be overwritten, and any new keys will be inserted.
    ///
    /// Invariant: `key_values` must be sorted by key in ascending order; however,
    /// because debug assertions are disabled, this is not checked.
    pub fn merge_key_value_range(
        &self,
        first_key: Option<impl KeyType>,
        last_key: Option<impl KeyType>,
        key_values: impl IntoIterator<Item: KeyValuePair>,
    ) -> Result<Proposal<'_>, api::Error> {
        let merkle = Merkle::from(self.manager.current_revision());
        let merge_ops = merkle.merge_key_value_range(first_key, last_key, key_values);
        self.propose_on_revision(Arc::clone(merkle.nodestore()), merge_ops)
    }
}

#[derive(Debug)]
/// A user-visible database proposal
pub struct Proposal<'db> {
    nodestore: Arc<NodeStore<Arc<ImmutableProposal>, FileBacked>>,
    db: &'db Db,
}

impl api::DbView for Proposal<'_> {
    type Iter<'view>
        = MerkleKeyValueIter<'view, NodeStore<Arc<ImmutableProposal>, FileBacked>>
    where
        Self: 'view;

    fn root_hash(&self) -> Result<Option<api::HashKey>, api::Error> {
        api::DbView::root_hash(&*self.nodestore)
    }

    fn val<K: KeyType>(&self, key: K) -> Result<Option<Value>, api::Error> {
        api::DbView::val(&*self.nodestore, key)
    }

    fn single_key_proof<K: KeyType>(&self, key: K) -> Result<FrozenProof, api::Error> {
        api::DbView::single_key_proof(&*self.nodestore, key)
    }

    fn range_proof<K: KeyType>(
        &self,
        first_key: Option<K>,
        last_key: Option<K>,
        limit: Option<NonZeroUsize>,
    ) -> Result<FrozenRangeProof, api::Error> {
        api::DbView::range_proof(&*self.nodestore, first_key, last_key, limit)
    }

    fn iter_option<K: KeyType>(&self, first_key: Option<K>) -> Result<Self::Iter<'_>, api::Error> {
        api::DbView::iter_option(&*self.nodestore, first_key)
    }
}

impl<'db> api::Proposal for Proposal<'db> {
    type Proposal = Proposal<'db>;

    #[fastrace::trace(short_name = true)]
    fn propose(&self, batch: impl IntoBatchIter) -> Result<Self::Proposal, api::Error> {
        self.create_proposal(batch)
    }

    fn commit(self) -> Result<(), api::Error> {
        Ok(self.db.manager.commit(self.nodestore)?)
    }
}

impl Proposal<'_> {
    #[crate::metrics("firewood.proposal.create", "database proposal creation")]
<<<<<<< HEAD
    fn create_proposal(&self, batch: impl IntoBatchIter) -> Result<Self, api::Error> {
        let parent = self.nodestore.clone();
        let proposal = NodeStore::new(&parent)?;
        let mut merkle = Merkle::from(proposal);
        for op in batch.into_batch_iter::<api::Error>() {
            match op? {
                BatchOp::Put { key, value } => {
                    merkle.insert(key.as_ref(), value.as_ref().into())?;
                }
                BatchOp::Delete { key } => {
                    merkle.remove(key.as_ref())?;
                }
                BatchOp::DeleteRange { prefix } => {
                    merkle.remove_prefix(prefix.as_ref())?;
                }
            }
        }
        let nodestore = merkle.into_inner();
        let immutable: Arc<NodeStore<Arc<ImmutableProposal>, FileBacked>> =
            Arc::new(nodestore.try_into()?);
        self.db.manager.add_proposal(immutable.clone());

        Ok(Self {
            nodestore: immutable,
            db: self.db,
        })
=======
    fn create_proposal(
        &self,
        batch: impl IntoIterator<IntoIter: KeyValuePairIter>,
    ) -> Result<Self, api::Error> {
        self.db.propose_with_parent(batch, &self.nodestore)
>>>>>>> fc48a6dc
    }
}

#[cfg(test)]
mod test {
    #![expect(clippy::unwrap_used)]

    use core::iter::Take;
    use std::iter::Peekable;
    use std::num::NonZeroUsize;
    use std::ops::{Deref, DerefMut};
    use std::path::PathBuf;

    use firewood_storage::{
        CheckOpt, CheckerError, HashedNodeReader, IntoHashType, NodeStore, TrieHash,
    };

    use crate::db::{Db, Proposal, UseParallel};
    use crate::root_store::{MockStore, RootStore};
    use crate::v2::api::{Db as _, DbView, Proposal as _};

    use super::{BatchOp, DbConfig};

    use test_case::test_case;

    /// A chunk of an iterator, provided by [`IterExt::chunk_fold`] to the folding
    /// function.
    type Chunk<'chunk, 'base, T> = &'chunk mut Take<&'base mut Peekable<T>>;

    trait IterExt: Iterator {
        /// Asynchronously folds the iterator with chunks of a specified size. The last
        /// chunk may be smaller than the specified size.
        ///
        /// The folding function is a closure that takes an accumulator and a
        /// chunk of the underlying iterator, and returns a new accumulator.
        ///
        /// # Panics
        ///
        /// If the folding function does not consume the entire chunk, it will panic.
        ///
        /// If the folding function panics, the iterator will be dropped (because this
        /// method consumes `self`).
        fn chunk_fold<B, F>(self, chunk_size: NonZeroUsize, init: B, mut f: F) -> B
        where
            Self: Sized,
            F: for<'a, 'b> FnMut(B, Chunk<'a, 'b, Self>) -> B,
        {
            let chunk_size = chunk_size.get();
            let mut iter = self.peekable();
            let mut acc = init;
            while iter.peek().is_some() {
                let mut chunk = iter.by_ref().take(chunk_size);
                acc = f(acc, chunk.by_ref());
                assert!(chunk.next().is_none(), "entire chunk was not consumed");
            }
            acc
        }
    }

    impl<T: Iterator> IterExt for T {}

    #[cfg(test)]
    impl Db {
        /// Extract the root store by consuming the database instance.
        /// This is primarily used for reopening or replacing the database with the same root store.
        pub fn into_root_store(self) -> Box<dyn RootStore + Send + Sync> {
            self.manager.into_root_store()
        }
    }

    #[test]
    fn test_proposal_reads() {
        let db = TestDb::new();
        let batch = vec![BatchOp::Put {
            key: b"k",
            value: b"v",
        }];
        let proposal = db.propose(batch).unwrap();
        assert_eq!(&*proposal.val(b"k").unwrap().unwrap(), b"v");

        assert_eq!(proposal.val(b"notfound").unwrap(), None);
        proposal.commit().unwrap();

        let batch = vec![BatchOp::Put {
            key: b"k",
            value: b"v2",
        }];
        let proposal = db.propose(batch).unwrap();
        assert_eq!(&*proposal.val(b"k").unwrap().unwrap(), b"v2");

        let committed = db.root_hash().unwrap().unwrap();
        let historical = db.revision(committed).unwrap();
        assert_eq!(&*historical.val(b"k").unwrap().unwrap(), b"v");
    }

    #[test]
    fn reopen_test() {
        let db = TestDb::new();
        let initial_root = db.root_hash().unwrap();
        let batch = vec![
            BatchOp::Put {
                key: b"a",
                value: b"1",
            },
            BatchOp::Put {
                key: b"b",
                value: b"2",
            },
        ];
        let proposal = db.propose(batch).unwrap();
        proposal.commit().unwrap();
        println!("{:?}", db.root_hash().unwrap().unwrap());

        let db = db.reopen();
        println!("{:?}", db.root_hash().unwrap().unwrap());
        let committed = db.root_hash().unwrap().unwrap();
        let historical = db.revision(committed).unwrap();
        assert_eq!(&*historical.val(b"a").unwrap().unwrap(), b"1");
        drop(historical);

        let db = db.replace();
        println!("{:?}", db.root_hash().unwrap());
        assert!(db.root_hash().unwrap() == initial_root);
    }

    #[test]
    // test that dropping a proposal removes it from the list of known proposals
    //    /-> P1 - will get committed
    // R1 --> P2 - will get dropped
    //    \-> P3 - will get orphaned, but it's still known
    fn test_proposal_scope_historic() {
        let db = TestDb::new();
        let batch1 = vec![BatchOp::Put {
            key: b"k1",
            value: b"v1",
        }];
        let proposal1 = db.propose(batch1).unwrap();
        assert_eq!(&*proposal1.val(b"k1").unwrap().unwrap(), b"v1");

        let batch2 = vec![BatchOp::Put {
            key: b"k2",
            value: b"v2",
        }];
        let proposal2 = db.propose(batch2).unwrap();
        assert_eq!(&*proposal2.val(b"k2").unwrap().unwrap(), b"v2");

        let batch3 = vec![BatchOp::Put {
            key: b"k3",
            value: b"v3",
        }];
        let proposal3 = db.propose(batch3).unwrap();
        assert_eq!(&*proposal3.val(b"k3").unwrap().unwrap(), b"v3");

        // the proposal is dropped here, but the underlying
        // nodestore is still accessible because it's referenced by the revision manager
        // The third proposal remains referenced
        let p2hash = proposal2.root_hash().unwrap().unwrap();
        assert!(db.all_hashes().unwrap().contains(&p2hash));
        drop(proposal2);

        // commit the first proposal
        proposal1.commit().unwrap();
        // Ensure we committed the first proposal's data
        let committed = db.root_hash().unwrap().unwrap();
        let historical = db.revision(committed).unwrap();
        assert_eq!(&*historical.val(b"k1").unwrap().unwrap(), b"v1");

        // the second proposal shouldn't be available to commit anymore
        assert!(!db.all_hashes().unwrap().contains(&p2hash));

        // the third proposal should still be contained within the all_hashes list
        // would be deleted if another proposal was committed and proposal3 was dropped here
        let hash3 = proposal3.root_hash().unwrap().unwrap();
        assert!(db.manager.all_hashes().contains(&hash3));
    }

    #[test]
    // test that dropping a proposal removes it from the list of known proposals
    // R1 - base revision
    //  \-> P1 - will get committed
    //   \-> P2 - will get dropped
    //    \-> P3 - will get orphaned, but it's still known
    fn test_proposal_scope_orphan() {
        let db = TestDb::new();
        let batch1 = vec![BatchOp::Put {
            key: b"k1",
            value: b"v1",
        }];
        let proposal1 = db.propose(batch1).unwrap();
        assert_eq!(&*proposal1.val(b"k1").unwrap().unwrap(), b"v1");

        let batch2 = vec![BatchOp::Put {
            key: b"k2",
            value: b"v2",
        }];
        let proposal2 = proposal1.propose(batch2).unwrap();
        assert_eq!(&*proposal2.val(b"k2").unwrap().unwrap(), b"v2");

        let batch3 = vec![BatchOp::Put {
            key: b"k3",
            value: b"v3",
        }];
        let proposal3 = proposal2.propose(batch3).unwrap();
        assert_eq!(&*proposal3.val(b"k3").unwrap().unwrap(), b"v3");

        // the proposal is dropped here, but the underlying
        // nodestore is still accessible because it's referenced by the revision manager
        // The third proposal remains referenced
        let p2hash = proposal2.root_hash().unwrap().unwrap();
        assert!(db.all_hashes().unwrap().contains(&p2hash));
        drop(proposal2);

        // commit the first proposal
        proposal1.commit().unwrap();
        // Ensure we committed the first proposal's data
        let committed = db.root_hash().unwrap().unwrap();
        let historical = db.revision(committed).unwrap();
        assert_eq!(&*historical.val(b"k1").unwrap().unwrap(), b"v1");

        // the second proposal shouldn't be available to commit anymore
        assert!(!db.all_hashes().unwrap().contains(&p2hash));

        // the third proposal should still be contained within the all_hashes list
        let hash3 = proposal3.root_hash().unwrap().unwrap();
        assert!(db.manager.all_hashes().contains(&hash3));

        // moreover, the data from the second and third proposals should still be available
        // through proposal3
        assert_eq!(&*proposal3.val(b"k2").unwrap().unwrap(), b"v2");
        assert_eq!(&*proposal3.val(b"k3").unwrap().unwrap(), b"v3");
    }

    #[test]
    fn test_view_sync() {
        let db = TestDb::new();

        // Create and commit some data to get a historical revision
        let batch = vec![BatchOp::Put {
            key: b"historical_key",
            value: b"historical_value",
        }];
        let proposal = db.propose(batch).unwrap();
        let historical_hash = proposal.root_hash().unwrap().unwrap();
        proposal.commit().unwrap();

        // Create a new proposal (uncommitted)
        let batch = vec![BatchOp::Put {
            key: b"proposal_key",
            value: b"proposal_value",
        }];
        let proposal = db.propose(batch).unwrap();
        let proposal_hash = proposal.root_hash().unwrap().unwrap();

        // Test that view_sync can find the historical revision
        let historical_view = db.view(historical_hash).unwrap();
        let value = historical_view.val(b"historical_key").unwrap().unwrap();
        assert_eq!(&*value, b"historical_value");

        // Test that view_sync can find the proposal
        let proposal_view = db.view(proposal_hash).unwrap();
        let value = proposal_view.val(b"proposal_key").unwrap().unwrap();
        assert_eq!(&*value, b"proposal_value");
    }

    #[test]
    fn test_propose_parallel_reopen() {
        fn insert_commit(db: &TestDb, kv: u8) {
            let keys: Vec<[u8; 1]> = vec![[kv; 1]];
            let vals: Vec<Box<[u8]>> = vec![Box::new([kv; 1])];
<<<<<<< HEAD
            let kviter = keys.iter().zip(vals.iter());
            let proposal = db.propose_parallel(kviter).unwrap();
=======
            let kviter = keys.iter().zip(vals.iter()).map_into_batch();
            let proposal = db.propose(kviter).unwrap();
>>>>>>> fc48a6dc
            proposal.commit().unwrap();
        }

        // Create, insert, close, open, insert
        let db = TestDb::new_with_config(
            DbConfig::builder()
                .use_parallel(UseParallel::Always)
                .build(),
        );
        insert_commit(&db, 1);
        let db = db.reopen_with_config(
            DbConfig::builder()
                .truncate(false)
                .use_parallel(UseParallel::Always)
                .build(),
        );
        insert_commit(&db, 2);
        // Check that the keys are still there after the commits
        let committed = db.revision(db.root_hash().unwrap().unwrap()).unwrap();
        let keys: Vec<[u8; 1]> = vec![[1; 1], [2; 1]];
        let vals: Vec<Box<[u8]>> = vec![Box::new([1; 1]), Box::new([2; 1])];
        let kviter = keys.iter().zip(vals.iter());
        for (k, v) in kviter {
            assert_eq!(&committed.val(k).unwrap().unwrap(), v);
        }
        drop(db);

        // Open-db1, insert, open-db2, insert
        let db1 = TestDb::new_with_config(
            DbConfig::builder()
                .use_parallel(UseParallel::Always)
                .build(),
        );
        insert_commit(&db1, 1);
        let db2 = TestDb::new_with_config(
            DbConfig::builder()
                .use_parallel(UseParallel::Always)
                .build(),
        );
        insert_commit(&db2, 2);
        let committed1 = db1.revision(db1.root_hash().unwrap().unwrap()).unwrap();
        let committed2 = db2.revision(db2.root_hash().unwrap().unwrap()).unwrap();
        let keys: Vec<[u8; 1]> = vec![[1; 1], [2; 1]];
        let vals: Vec<Box<[u8]>> = vec![Box::new([1; 1]), Box::new([2; 1])];
        let mut kviter = keys.iter().zip(vals.iter());
        let (k, v) = kviter.next().unwrap();
        assert_eq!(&committed1.val(k).unwrap().unwrap(), v);
        let (k, v) = kviter.next().unwrap();
        assert_eq!(&committed2.val(k).unwrap().unwrap(), v);
    }

    #[test]
    fn test_propose_parallel() {
        const N: usize = 100;
        let db = TestDb::new_with_config(
            DbConfig::builder()
                .use_parallel(UseParallel::Always)
                .build(),
        );

        // Test an empty proposal
        let keys: Vec<[u8; 0]> = Vec::new();
        let vals: Vec<Box<[u8]>> = Vec::new();

<<<<<<< HEAD
        let kviter = keys.iter().zip(vals.iter());
        let proposal = db.propose_parallel(kviter).unwrap();
=======
        let kviter = keys.iter().zip(vals.iter()).map_into_batch();
        let proposal = db.propose(kviter).unwrap();
>>>>>>> fc48a6dc
        proposal.commit().unwrap();

        // Create a proposal consisting of a single entry and an empty key.
        let keys: Vec<[u8; 0]> = vec![[0; 0]];

        // Note that if the value is [], then it is interpreted as a DeleteRange.
        // Instead, set value to [0]
        let vals: Vec<Box<[u8]>> = vec![Box::new([0; 1])];

<<<<<<< HEAD
        let kviter = keys.iter().zip(vals.iter());
        let proposal = db.propose_parallel(kviter).unwrap();
=======
        let kviter = keys.iter().zip(vals.iter()).map_into_batch();
        let proposal = db.propose(kviter).unwrap();
>>>>>>> fc48a6dc

        let kviter = keys.iter().zip(vals.iter());
        for (k, v) in kviter {
            assert_eq!(&proposal.val(k).unwrap().unwrap(), v);
        }
        proposal.commit().unwrap();

        // Check that the key is still there after the commit
        let committed = db.revision(db.root_hash().unwrap().unwrap()).unwrap();
        let kviter = keys.iter().zip(vals.iter());
        for (k, v) in kviter {
            assert_eq!(&committed.val(k).unwrap().unwrap(), v);
        }

        // Create a proposal that deletes the previous entry
        let vals: Vec<Box<[u8]>> = vec![Box::new([0; 0])];
<<<<<<< HEAD
        let kviter = keys.iter().zip(vals.iter());
        let proposal = db.propose_parallel(kviter).unwrap();
=======
        let kviter = keys.iter().zip(vals.iter()).map_into_batch();
        let proposal = db.propose(kviter).unwrap();
>>>>>>> fc48a6dc

        let kviter = keys.iter().zip(vals.iter());
        for (k, _v) in kviter {
            assert_eq!(proposal.val(k).unwrap(), None);
        }
        proposal.commit().unwrap();

        // Create a proposal that inserts 0 to 999
        let (keys, vals): (Vec<_>, Vec<_>) = (0..1000)
            .map(|i| {
                (
                    format!("key{i}").into_bytes(),
                    Box::from(format!("value{i}").as_bytes()),
                )
            })
            .unzip();

<<<<<<< HEAD
        let kviter = keys.iter().zip(vals.iter());
        let proposal = db.propose_parallel(kviter).unwrap();
=======
        let kviter = keys.iter().zip(vals.iter()).map_into_batch();
        let proposal = db.propose(kviter).unwrap();
>>>>>>> fc48a6dc
        let kviter = keys.iter().zip(vals.iter());
        for (k, v) in kviter {
            assert_eq!(&proposal.val(k).unwrap().unwrap(), v);
        }
        proposal.commit().unwrap();

        // Create a proposal that deletes all of the even entries
        let (keys, vals): (Vec<_>, Vec<_>) = (0..1000)
            .filter_map(|i| {
                if i % 2 != 0 {
                    Some::<(Vec<u8>, Box<[u8]>)>((format!("key{i}").into_bytes(), Box::new([])))
                } else {
                    None
                }
            })
            .unzip();

<<<<<<< HEAD
        let kviter = keys.iter().zip(vals.iter());
        let proposal = db.propose_parallel(kviter).unwrap();
=======
        let kviter = keys.iter().zip(vals.iter()).map_into_batch();
        let proposal = db.propose(kviter).unwrap();
>>>>>>> fc48a6dc
        let kviter = keys.iter().zip(vals.iter());
        for (k, _v) in kviter {
            assert_eq!(proposal.val(k).unwrap(), None);
        }
        proposal.commit().unwrap();

        // Create a proposal that deletes using empty prefix
        let keys: Vec<[u8; 0]> = vec![[0; 0]];
        let vals: Vec<Box<[u8]>> = vec![Box::new([0; 0])];
<<<<<<< HEAD
        let kviter = keys.iter().zip(vals.iter());
        let proposal = db.propose_parallel(kviter).unwrap();
=======
        let kviter = keys.iter().zip(vals.iter()).map_into_batch();
        let proposal = db.propose(kviter).unwrap();
>>>>>>> fc48a6dc
        proposal.commit().unwrap();

        // Create N keys and values like (key0, value0)..(keyN, valueN)
        let rng = firewood_storage::SeededRng::from_env_or_random();
        let (keys, vals): (Vec<_>, Vec<_>) = (0..N)
            .map(|i| {
                (
                    rng.random::<[u8; 32]>(),
                    Box::from(format!("value{i}").as_bytes()),
                )
            })
            .unzip();

        // Looping twice to test that we are reusing the thread pool.
        for _ in 0..2 {
<<<<<<< HEAD
            let kviter = keys.iter().zip(vals.iter());
            let proposal = db.propose_parallel(kviter).unwrap();
=======
            let kviter = keys.iter().zip(vals.iter()).map_into_batch();
            let proposal = db.propose(kviter).unwrap();
>>>>>>> fc48a6dc

            // iterate over the keys and values again, checking that the values are in the correct proposal
            let kviter = keys.iter().zip(vals.iter());

            for (k, v) in kviter {
                assert_eq!(&proposal.val(k).unwrap().unwrap(), v);
            }
            proposal.commit().unwrap();
        }
    }

    /// Test that proposing on a proposal works as expected
    ///
    /// Test creates two batches and proposes them, and verifies that the values are in the correct proposal.
    /// It then commits them one by one, and verifies the latest committed version is correct.
    #[test]
    fn test_propose_on_proposal() {
        // number of keys and values to create for this test
        const N: usize = 20;

        let db = TestDb::new();

        // create N keys and values like (key0, value0)..(keyN, valueN)
        let (keys, vals): (Vec<_>, Vec<_>) = (0..N)
            .map(|i| {
                (
                    format!("key{i}").into_bytes(),
                    Box::from(format!("value{i}").as_bytes()),
                )
            })
            .unzip();

        // create two batches, one with the first half of keys and values, and one with the last half keys and values
        let mut kviter = keys.iter().zip(vals.iter());

        // create two proposals, second one has a base of the first one
        let proposal1 = db.propose(kviter.by_ref().take(N / 2)).unwrap();
        let proposal2 = proposal1.propose(kviter).unwrap();

        // iterate over the keys and values again, checking that the values are in the correct proposal
        let mut kviter = keys.iter().zip(vals.iter());

        // first half of the keys should be in both proposals
        for (k, v) in kviter.by_ref().take(N / 2) {
            assert_eq!(&proposal1.val(k).unwrap().unwrap(), v);
            assert_eq!(&proposal2.val(k).unwrap().unwrap(), v);
        }

        // remaining keys should only be in the second proposal
        for (k, v) in kviter {
            // second half of keys are in the second proposal
            assert_eq!(&proposal2.val(k).unwrap().unwrap(), v);
            // but not in the first
            assert_eq!(proposal1.val(k).unwrap(), None);
        }

        proposal1.commit().unwrap();

        // all keys are still in the second proposal (first is no longer accessible)
        for (k, v) in keys.iter().zip(vals.iter()) {
            assert_eq!(&proposal2.val(k).unwrap().unwrap(), v);
        }

        // commit the second proposal
        proposal2.commit().unwrap();

        // all keys are in the database
        let committed = db.root_hash().unwrap().unwrap();
        let revision = db.revision(committed).unwrap();

        for (k, v) in keys.into_iter().zip(vals.into_iter()) {
            assert_eq!(revision.val(k).unwrap().unwrap(), v);
        }
    }

    #[test]
    fn fuzz_checker() {
        let rng = firewood_storage::SeededRng::from_env_or_random();

        let db = TestDb::new();

        // takes about 0.3s on a mac to run 50 times
        for _ in 0..50 {
            // create a batch of 10 random key-value pairs
            let batch = (0..10).fold(vec![], |mut batch, _| {
                let key: [u8; 32] = rng.random();
                let value: [u8; 8] = rng.random();
                batch.push(BatchOp::Put {
                    key: key.to_vec(),
                    value,
                });
                if rng.random_range(0..5) == 0 {
                    let addon: [u8; 32] = rng.random();
                    let key = [key, addon].concat();
                    let value: [u8; 8] = rng.random();
                    batch.push(BatchOp::Put { key, value });
                }
                batch
            });
            let proposal = db.propose(batch).unwrap();
            proposal.commit().unwrap();

            // check the database for consistency, sometimes checking the hashes
            let hash_check = rng.random();
            let report = db.check(CheckOpt {
                hash_check,
                progress_bar: None,
            });
            if report
                .errors
                .iter()
                .filter(|e| !matches!(e, CheckerError::AreaLeaks(_)))
                .count()
                != 0
            {
                db.dump(&mut std::io::stdout()).unwrap();
                panic!("error: {:?}", report.errors);
            }
        }
    }

    #[test]
    fn test_deep_propose() {
        const NUM_KEYS: NonZeroUsize = const { NonZeroUsize::new(2).unwrap() };
        const NUM_PROPOSALS: usize = 100;

        let db = TestDb::new();

        let ops = (0..(NUM_KEYS.get() * NUM_PROPOSALS))
            .map(|i| (format!("key{i}"), format!("value{i}")))
            .collect::<Vec<_>>();

        let proposals = ops.iter().chunk_fold(
            NUM_KEYS,
            Vec::<Proposal<'_>>::with_capacity(NUM_PROPOSALS),
            |mut proposals, ops| {
                let proposal = if let Some(parent) = proposals.last() {
                    parent.propose(ops).unwrap()
                } else {
                    db.propose(ops).unwrap()
                };

                proposals.push(proposal);
                proposals
            },
        );

        let last_proposal_root_hash = proposals.last().unwrap().root_hash().unwrap().unwrap();

        // commit the proposals
        for proposal in proposals {
            proposal.commit().unwrap();
        }

        // get the last committed revision
        let last_root_hash = db.root_hash().unwrap().unwrap();
        let committed = db.revision(last_root_hash.clone()).unwrap();

        // the last root hash should be the same as the last proposal root hash
        assert_eq!(last_root_hash, last_proposal_root_hash);

        // check that all the keys and values are still present
        for (k, v) in &ops {
            let found = committed.val(k).unwrap();
            assert_eq!(
                found.as_deref(),
                Some(v.as_bytes()),
                "Value for key {k:?} should be {v:?} but was {found:?}",
            );
        }
    }

    /// Test that reading from a proposal during commit works as expected
    #[test]
    fn test_read_during_commit() {
        use crate::db::Proposal;

        const CHANNEL_CAPACITY: usize = 8;

        let testdb = TestDb::new();
        let db = &testdb.db;

        let (tx, rx) = std::sync::mpsc::sync_channel::<Proposal<'_>>(CHANNEL_CAPACITY);
        let (result_tx, result_rx) = std::sync::mpsc::sync_channel(CHANNEL_CAPACITY);

        // scope will block until all scope-spawned threads finish
        std::thread::scope(|scope| {
            // Commit task
            scope.spawn(move || {
                while let Ok(proposal) = rx.recv() {
                    let result = proposal.commit();
                    // send result back to the main thread, both for synchronization and stopping the
                    // test on error
                    result_tx.send(result).unwrap();
                }
            });
            scope.spawn(move || {
                // Proposal creation
                for id in 0u32..5000 {
                    // insert a key of length 32 and a value of length 8,
                    // rotating between all zeroes through all 255
                    let batch = vec![BatchOp::Put {
                        key: [id as u8; 32],
                        value: [id as u8; 8],
                    }];
                    let proposal = db.propose(batch).unwrap();
                    let last_hash = proposal.root_hash().unwrap().unwrap();
                    let view = db.view(last_hash).unwrap();

                    tx.send(proposal).unwrap();

                    let key = [id as u8; 32];
                    let value = view.val(&key).unwrap().unwrap();
                    assert_eq!(&*value, &[id as u8; 8]);
                    result_rx.recv().unwrap().unwrap();
                }
                // close the channel, which will cause the commit task to exit
                drop(tx);
            });
        });
    }

    #[test]
    fn test_resurrect_unpersisted_root() {
        let db = TestDb::new();

        // First, create a revision to retrieve
        let key = b"key";
        let value = b"value";
        let batch = vec![BatchOp::Put { key, value }];

        let proposal = db.propose(batch).unwrap();
        let root_hash = proposal.root_hash().unwrap().unwrap();
        proposal.commit().unwrap();

        let root_address = db
            .revision(root_hash.clone())
            .unwrap()
            .root_address()
            .unwrap();

        // Next, overwrite the kv-pair with a new revision
        let new_value = b"new_value";
        let batch = vec![BatchOp::Put {
            key,
            value: new_value,
        }];

        let proposal = db.propose(batch).unwrap();
        proposal.commit().unwrap();

        // Finally, reopen the database and make sure that we can retrieve the first revision
        let db = db.reopen();

        let latest_root_hash = db.root_hash().unwrap().unwrap();
        let latest_revision = db.revision(latest_root_hash).unwrap();

        let latest_value = latest_revision.val(key).unwrap().unwrap();
        assert_eq!(new_value, latest_value.as_ref());

        let node_store =
            NodeStore::with_root(root_hash.into_hash_type(), root_address, latest_revision);

        let retrieved_value = node_store.val(key).unwrap().unwrap();
        assert_eq!(value, retrieved_value.as_ref());
    }

    #[test]
    fn test_root_store() {
        let mock_store = MockStore::default();
        let db = TestDb::with_mockstore(mock_store);

        // First, create a revision to retrieve
        let key = b"key";
        let value = b"value";
        let batch = vec![BatchOp::Put { key, value }];

        let proposal = db.propose(batch).unwrap();
        let root_hash = proposal.root_hash().unwrap().unwrap();
        proposal.commit().unwrap();

        // Next, overwrite the kv-pair with a new revision
        let new_value = b"new_value";
        let batch = vec![BatchOp::Put {
            key,
            value: new_value,
        }];

        let proposal = db.propose(batch).unwrap();
        proposal.commit().unwrap();

        // Reopen the database and verify that the database can access a persisted revision
        let db = db.reopen();

        let view = db.view(root_hash).unwrap();
        let retrieved_value = view.val(key).unwrap().unwrap();
        assert_eq!(value, retrieved_value.as_ref());
    }

    #[test]
    fn test_root_store_errs() {
        let mock_store = MockStore::with_failures();
        let db = TestDb::with_mockstore(mock_store);

        let view = db.view(TrieHash::empty());
        assert!(view.is_err());

        let batch = vec![BatchOp::Put {
            key: b"k",
            value: b"v",
        }];

        let proposal = db.propose(batch).unwrap();
        assert!(proposal.commit().is_err());
    }

    #[test]
    fn test_rootstore_empty_db_reopen() {
        let mock_store = MockStore::default();
        let db = TestDb::with_mockstore(mock_store);

        db.reopen();
    }

    // Testdb is a helper struct for testing the Db. Once it's dropped, the directory and file disappear
    struct TestDb {
        db: Db,
        tmpdir: tempfile::TempDir,
    }
    impl Deref for TestDb {
        type Target = Db;
        fn deref(&self) -> &Self::Target {
            &self.db
        }
    }
    impl DerefMut for TestDb {
        fn deref_mut(&mut self) -> &mut Self::Target {
            &mut self.db
        }
    }

    impl TestDb {
        fn new() -> Self {
            TestDb::new_with_config(DbConfig::builder().build())
        }

        fn new_with_config(dbconfig: DbConfig) -> Self {
            let tmpdir = tempfile::tempdir().unwrap();
            let dbpath: PathBuf = [tmpdir.path().to_path_buf(), PathBuf::from("testdb")]
                .iter()
                .collect();
            let db = Db::new(dbpath, dbconfig).unwrap();
            TestDb { db, tmpdir }
        }

        fn with_mockstore(mock_store: MockStore) -> Self {
            let tmpdir = tempfile::tempdir().unwrap();
            let dbpath: PathBuf = [tmpdir.path().to_path_buf(), PathBuf::from("testdb")]
                .iter()
                .collect();
            let dbconfig = DbConfig::builder().build();
            let db = Db::with_root_store(dbpath, dbconfig, Box::new(mock_store)).unwrap();
            TestDb { db, tmpdir }
        }

        fn reopen(self) -> Self {
            self.reopen_with_config(DbConfig::builder().truncate(false).build())
        }

        fn reopen_with_config(self, dbconfig: DbConfig) -> Self {
            let path = self.path();
            let TestDb { db, tmpdir } = self;

            let root_store = db.into_root_store();

            let db = Db::with_root_store(path, dbconfig, root_store).unwrap();
            TestDb { db, tmpdir }
        }

        fn replace(self) -> Self {
            let path = self.path();
            let TestDb { db, tmpdir } = self;

            let root_store = db.into_root_store();

            let dbconfig = DbConfig::builder().truncate(true).build();
            let db = Db::with_root_store(path, dbconfig, root_store).unwrap();
            TestDb { db, tmpdir }
        }

        fn path(&self) -> PathBuf {
            [self.tmpdir.path().to_path_buf(), PathBuf::from("testdb")]
                .iter()
                .collect()
        }
    }

    #[test_case(
        &[],
        None,
        None,
        &[],
        &[];
        "empty everything - no initial data, no merge data"
    )]
    #[test_case(
        &[(b"key1", b"val1"), (b"key2", b"val2"), (b"key3", b"val3")],
        Some(b"key1".as_slice()),
        Some(b"key3".as_slice()),
        &[(b"key1", b"new1"), (b"key2", b"new2"), (b"key3", b"new3")],
        &[(b"key1", Some(b"new1")), (b"key2", Some(b"new2")), (b"key3", Some(b"new3"))];
        "basic happy path - update all values in range"
    )]
    #[test_case(
        &[(b"a", b"1"), (b"b", b"2"), (b"c", b"3"), (b"d", b"4")],
        Some(b"b".as_slice()),
        Some(b"c".as_slice()),
        &[],
        &[(b"a", Some(b"1")), (b"b", None), (b"c", None), (b"d", Some(b"4"))];
        "empty input iterator - deletes all keys in range"
    )]
    #[test_case(
        &[],
        None,
        None,
        &[(b"a", b"1"), (b"b", b"2"), (b"c", b"3")],
        &[(b"a", Some(b"1")), (b"b", Some(b"2")), (b"c", Some(b"3"))];
        "empty base trie - insert all keys"
    )]
    #[test_case(
        &[(b"a", b"1"), (b"b", b"2"), (b"c", b"3")],
        None,
        None,
        &[(b"a", b"1"), (b"b", b"2"), (b"c", b"3")],
        &[(b"a", Some(b"1")), (b"b", Some(b"2")), (b"c", Some(b"3"))];
        "no changes - identical key-values"
    )]
    #[test_case(
        &[(b"a", b"1"), (b"b", b"2"), (b"c", b"3")],
        Some(b"a".as_slice()),
        Some(b"c".as_slice()),
        &[(b"x", b"10"), (b"y", b"20"), (b"z", b"30")],
        &[(b"a", None), (b"b", None), (b"c", None), (b"x", Some(b"10")), (b"y", Some(b"20")), (b"z", Some(b"30"))];
        "full replacement - completely different keys"
    )]
    #[test_case(
        &[(b"a", b"1"), (b"b", b"2"), (b"c", b"3"), (b"d", b"4")],
        Some(b"b".as_slice()),
        Some(b"c".as_slice()),
        &[(b"b", b"new2"), (b"c2", b"inserted")],
        &[(b"a", Some(b"1")), (b"b", Some(b"new2")), (b"c", None), (b"c2", Some(b"inserted")), (b"d", Some(b"4"))];
        "partial overlap - mix of updates, inserts, deletes"
    )]
    #[test_case(
        &[(b"a", b"1"), (b"b", b"2"), (b"c", b"3")],
        Some(b"b".as_slice()),
        Some(b"b".as_slice()),
        &[(b"b", b"updated")],
        &[(b"a", Some(b"1")), (b"b", Some(b"updated")), (b"c", Some(b"3"))];
        "single key range - first_key equals last_key"
    )]
    #[test_case(
        &[(b"a", b"1"), (b"b", b"2"), (b"c", b"3")],
        None,
        None,
        &[(b"x", b"10"), (b"y", b"20")],
        &[(b"a", None), (b"b", None), (b"c", None), (b"x", Some(b"10")), (b"y", Some(b"20"))];
        "unbounded range - replace entire trie"
    )]
    #[test_case(
        &[(b"a", b"1"), (b"b", b"2"), (b"c", b"3"), (b"d", b"4")],
        Some(b"b".as_slice()),
        None,
        &[(b"b", b"new2"), (b"c", b"new3")],
        &[(b"a", Some(b"1")), (b"b", Some(b"new2")), (b"c", Some(b"new3")), (b"d", None)];
        "left-bounded only - from key b to end"
    )]
    #[test_case(
        &[(b"a", b"1"), (b"b", b"2"), (b"c", b"3"), (b"d", b"4")],
        None,
        Some(b"c".as_slice()),
        &[(b"a", b"new1"), (b"b", b"new2")],
        &[(b"a", Some(b"new1")), (b"b", Some(b"new2")), (b"c", None), (b"d", Some(b"4"))];
        "right-bounded only - from start to key c"
    )]
    #[test_case(
        &[(b"a", b"1"), (b"e", b"5"), (b"f", b"6")],
        Some(b"b".as_slice()),
        Some(b"d".as_slice()),
        &[(b"b", b"2"), (b"c", b"3"), (b"d", b"4")],
        &[(b"a", Some(b"1")), (b"b", Some(b"2")), (b"c", Some(b"3")), (b"d", Some(b"4")), (b"e", Some(b"5")), (b"f", Some(b"6"))];
        "gap range - merge into range with no existing keys"
    )]
    #[test_case(
        &[(b"a", b"1"), (b"b", b"2"), (b"c", b"3")],
        Some(b"b".as_slice()),
        Some(b"c".as_slice()),
        &[(b"b", b"updated"), (b"c", b"3")],
        &[(b"a", Some(b"1")), (b"b", Some(b"updated")), (b"c", Some(b"3"))];
        "value updates only - same keys, one different value"
    )]
    #[test_case(
        &[(b"a", b"1"), (b"b", b"2"), (b"c", b"3"), (b"d", b"4"), (b"e", b"5")],
        Some(b"b".as_slice()),
        Some(b"d".as_slice()),
        &[],
        &[(b"a", Some(b"1")), (b"b", None), (b"c", None), (b"d", None), (b"e", Some(b"5"))];
        "delete middle range - empty iterator deletes b, c, d"
    )]
    #[test_case(
        &[(b"app", b"1"), (b"apple", b"2"), (b"application", b"3")],
        Some(b"app".as_slice()),
        Some(b"application".as_slice()),
        &[(b"app", b"new1"), (b"apply", b"4")],
        &[(b"app", Some(b"new1")), (b"apple", None), (b"application", None), (b"apply", Some(b"4"))];
        "common prefix keys - test branch navigation"
    )]
    #[test_case(
        &[(b"a", b"1"), (b"b", b"2"), (b"c", b"3"), (b"d", b"4"), (b"e", b"5")],
        Some(b"b".as_slice()),
        Some(b"d".as_slice()),
        &[(b"b2", b"new"), (b"c", b"updated")],
        &[(b"a", Some(b"1")), (b"b", None), (b"b2", Some(b"new")), (b"c", Some(b"updated")), (b"d", None), (b"e", Some(b"5"))];
        "boundary precision - a and e should remain unchanged"
    )]
    fn test_merge_key_value_range(
        initial_kvs: &[(&[u8], &[u8])],
        first_key: Option<&[u8]>,
        last_key: Option<&[u8]>,
        merge_kvs: &[(&[u8], &[u8])],
        expected_kvs: &[(&[u8], Option<&[u8]>)],
    ) {
        let db = TestDb::new();

        if !initial_kvs.is_empty() {
            db.propose(initial_kvs).unwrap().commit().unwrap();
        }

        let proposal = db
            .merge_key_value_range(first_key, last_key, merge_kvs)
            .unwrap();

        for (key, expected_value) in expected_kvs {
            let actual_value = proposal.val(key).unwrap();
            match expected_value {
                Some(v) => {
                    assert_eq!(
                        actual_value.as_deref(),
                        Some(*v),
                        "Key {key:?} should have value {v:?}, but got {actual_value:?}"
                    );
                }
                None => {
                    assert!(
                        actual_value.is_none(),
                        "Key {key:?} should be deleted, but got {actual_value:?}"
                    );
                }
            }
        }

        let merge_root_hash = proposal.root_hash().unwrap();

        // Create a fresh database with the same initial state
        let db2 = TestDb::new();
        if !initial_kvs.is_empty() {
            db2.propose(initial_kvs).unwrap().commit().unwrap();
        }

        // Apply the expected operations manually
        let mut batch = Vec::new();
        if let Some(root) = db2.root_hash().unwrap() {
            batch.extend(
                db2.revision(root)
                    .unwrap()
                    .iter_option(first_key)
                    .unwrap()
                    .take_while(|res| {
                        if let Some(last_key) = last_key {
                            match res {
                                Ok((key, _)) => **key <= *last_key,
                                Err(_) => true,
                            }
                        } else {
                            true
                        }
                    })
                    .map(|res| res.map(|(key, _)| BatchOp::Delete { key })),
            );
        }
        batch.extend(merge_kvs.iter().map(|(key, value)| {
            Ok(BatchOp::Put {
                key: (*key).into(),
                value,
            })
        }));

        let manual_proposal = db2.propose(batch).unwrap();
        let manual_root_hash = manual_proposal.root_hash().unwrap();

        assert_eq!(
            merge_root_hash, manual_root_hash,
            "Root hash from merge should match root hash from manual operations"
        );

        // Commit the proposal and verify persistence
        proposal.commit().unwrap();

        // Verify the committed state
        if let Some(root) = db.root_hash().unwrap() {
            let committed = db.revision(root).unwrap();
            for (key, expected_value) in expected_kvs {
                let actual_value = committed.val(key).unwrap();
                match expected_value {
                    Some(v) => {
                        assert_eq!(
                            actual_value.as_deref(),
                            Some(*v),
                            "After commit, key {key:?} should have value {v:?}, but got {actual_value:?}"
                        );
                    }
                    None => {
                        assert!(
                            actual_value.is_none(),
                            "After commit, key {key:?} should be deleted, but got {actual_value:?}"
                        );
                    }
                }
            }
        } else {
            for (key, expected_value) in expected_kvs {
                assert!(
                    expected_value.is_none(),
                    "Database is empty, but expected key {key:?} to have value {expected_value:?}"
                );
            }
        }
    }
}<|MERGE_RESOLUTION|>--- conflicted
+++ resolved
@@ -11,13 +11,8 @@
 use crate::root_store::{NoOpStore, RootStore};
 pub use crate::v2::api::BatchOp;
 use crate::v2::api::{
-<<<<<<< HEAD
     self, ArcDynDbView, FrozenProof, FrozenRangeProof, HashKey, IntoBatchIter, KeyType,
     KeyValuePair, OptionalHashKeyExt,
-=======
-    self, ArcDynDbView, FrozenProof, FrozenRangeProof, HashKey, KeyType, KeyValuePairIter,
-    OptionalHashKeyExt,
->>>>>>> fc48a6dc
 };
 
 use crate::manager::{ConfigManager, RevisionManager, RevisionManagerConfig};
@@ -158,18 +153,9 @@
         Ok(self.manager.all_hashes())
     }
 
-<<<<<<< HEAD
     #[fastrace::trace(short_name = true)]
     fn propose(&self, batch: impl IntoBatchIter) -> Result<Self::Proposal<'_>, api::Error> {
-        let parent = self.manager.current_revision();
-        self.propose_on_revision(parent, batch)
-=======
-    fn propose(
-        &self,
-        batch: impl IntoIterator<IntoIter: KeyValuePairIter>,
-    ) -> Result<Self::Proposal<'_>, api::Error> {
         self.propose_with_parent(batch, &self.manager.current_revision())
->>>>>>> fc48a6dc
     }
 }
 
@@ -233,74 +219,10 @@
     /// # Panics
     ///
     /// Panics if the revision manager cannot create a thread pool.
-<<<<<<< HEAD
-    pub fn propose_parallel(&self, batch: impl IntoBatchIter) -> Result<Proposal<'_>, api::Error> {
-        let parent = self.manager.current_revision();
-        self.parallel_propose_on_revision(parent, batch)
-    }
-
-    fn propose_on_revision(
-        &self,
-        parent: Arc<NodeStore<Committed, FileBacked>>,
-        batch: impl IntoBatchIter,
-    ) -> Result<Proposal<'_>, api::Error> {
-        // TODO: decide between serial and parallel based on batch size or config
-        self.serial_propose_on_revision(parent, batch)
-    }
-
-    fn serial_propose_on_revision(
-        &self,
-        parent: Arc<NodeStore<Committed, FileBacked>>,
-        batch: impl IntoBatchIter,
-    ) -> Result<Proposal<'_>, api::Error> {
-        let proposal = NodeStore::new(&parent)?;
-        let mut merkle = Merkle::from(proposal);
-        let span = fastrace::Span::enter_with_local_parent("merkleops");
-        for res in batch.into_batch_iter::<api::Error>() {
-            match res? {
-                BatchOp::Put { key, value } => {
-                    merkle.insert(key.as_ref(), value.as_ref().into())?;
-                }
-                BatchOp::Delete { key } => {
-                    merkle.remove(key.as_ref())?;
-                }
-                BatchOp::DeleteRange { prefix } => {
-                    merkle.remove_prefix(prefix.as_ref())?;
-                }
-            }
-        }
-
-        drop(span);
-        let span = fastrace::Span::enter_with_local_parent("freeze");
-
-        let nodestore = merkle.into_inner();
-        let immutable: Arc<NodeStore<Arc<ImmutableProposal>, FileBacked>> =
-            Arc::new(nodestore.try_into()?);
-
-        drop(span);
-        self.manager.add_proposal(immutable.clone());
-
-        self.metrics.proposals.increment(1);
-
-        Ok(Proposal {
-            nodestore: immutable,
-            db: self,
-        })
-    }
-
-    fn parallel_propose_on_revision(
-        &self,
-        parent: Arc<NodeStore<Committed, FileBacked>>,
-        batch: impl IntoBatchIter,
-    ) -> Result<Proposal<'_>, api::Error> {
-        let mut parallel_merkle = ParallelMerkle::default();
-        let immutable =
-            parallel_merkle.create_proposal(&parent, batch, self.manager.threadpool())?;
-=======
     #[fastrace::trace(name = "propose")]
     fn propose_with_parent<F: Parentable>(
         &self,
-        batch: impl IntoIterator<IntoIter: KeyValuePairIter>,
+        batch: impl IntoBatchIter,
         parent: &NodeStore<F, FileBacked>,
     ) -> Result<Proposal<'_>, api::Error> {
         // If use_parallel is BatchSize, then perform parallel proposal creation if the batch
@@ -319,8 +241,8 @@
             let proposal = NodeStore::new(parent)?;
             let mut merkle = Merkle::from(proposal);
             let span = fastrace::Span::enter_with_local_parent("merkleops");
-            for op in batch.into_iter().map_into_batch() {
-                match op {
+            for res in batch.into_batch_iter::<api::Error>() {
+                match res? {
                     BatchOp::Put { key, value } => {
                         merkle.insert(key.as_ref(), value.as_ref().into())?;
                     }
@@ -338,7 +260,6 @@
             let nodestore = merkle.into_inner();
             Arc::new(nodestore.try_into()?)
         };
->>>>>>> fc48a6dc
         self.manager.add_proposal(immutable.clone());
 
         self.metrics.proposals.increment(1);
@@ -366,7 +287,7 @@
     ) -> Result<Proposal<'_>, api::Error> {
         let merkle = Merkle::from(self.manager.current_revision());
         let merge_ops = merkle.merge_key_value_range(first_key, last_key, key_values);
-        self.propose_on_revision(Arc::clone(merkle.nodestore()), merge_ops)
+        self.propose_with_parent(merge_ops, merkle.nodestore())
     }
 }
 
@@ -424,40 +345,8 @@
 
 impl Proposal<'_> {
     #[crate::metrics("firewood.proposal.create", "database proposal creation")]
-<<<<<<< HEAD
     fn create_proposal(&self, batch: impl IntoBatchIter) -> Result<Self, api::Error> {
-        let parent = self.nodestore.clone();
-        let proposal = NodeStore::new(&parent)?;
-        let mut merkle = Merkle::from(proposal);
-        for op in batch.into_batch_iter::<api::Error>() {
-            match op? {
-                BatchOp::Put { key, value } => {
-                    merkle.insert(key.as_ref(), value.as_ref().into())?;
-                }
-                BatchOp::Delete { key } => {
-                    merkle.remove(key.as_ref())?;
-                }
-                BatchOp::DeleteRange { prefix } => {
-                    merkle.remove_prefix(prefix.as_ref())?;
-                }
-            }
-        }
-        let nodestore = merkle.into_inner();
-        let immutable: Arc<NodeStore<Arc<ImmutableProposal>, FileBacked>> =
-            Arc::new(nodestore.try_into()?);
-        self.db.manager.add_proposal(immutable.clone());
-
-        Ok(Self {
-            nodestore: immutable,
-            db: self.db,
-        })
-=======
-    fn create_proposal(
-        &self,
-        batch: impl IntoIterator<IntoIter: KeyValuePairIter>,
-    ) -> Result<Self, api::Error> {
         self.db.propose_with_parent(batch, &self.nodestore)
->>>>>>> fc48a6dc
     }
 }
 
@@ -727,13 +616,8 @@
         fn insert_commit(db: &TestDb, kv: u8) {
             let keys: Vec<[u8; 1]> = vec![[kv; 1]];
             let vals: Vec<Box<[u8]>> = vec![Box::new([kv; 1])];
-<<<<<<< HEAD
             let kviter = keys.iter().zip(vals.iter());
-            let proposal = db.propose_parallel(kviter).unwrap();
-=======
-            let kviter = keys.iter().zip(vals.iter()).map_into_batch();
             let proposal = db.propose(kviter).unwrap();
->>>>>>> fc48a6dc
             proposal.commit().unwrap();
         }
 
@@ -798,13 +682,8 @@
         let keys: Vec<[u8; 0]> = Vec::new();
         let vals: Vec<Box<[u8]>> = Vec::new();
 
-<<<<<<< HEAD
         let kviter = keys.iter().zip(vals.iter());
-        let proposal = db.propose_parallel(kviter).unwrap();
-=======
-        let kviter = keys.iter().zip(vals.iter()).map_into_batch();
         let proposal = db.propose(kviter).unwrap();
->>>>>>> fc48a6dc
         proposal.commit().unwrap();
 
         // Create a proposal consisting of a single entry and an empty key.
@@ -814,13 +693,8 @@
         // Instead, set value to [0]
         let vals: Vec<Box<[u8]>> = vec![Box::new([0; 1])];
 
-<<<<<<< HEAD
         let kviter = keys.iter().zip(vals.iter());
-        let proposal = db.propose_parallel(kviter).unwrap();
-=======
-        let kviter = keys.iter().zip(vals.iter()).map_into_batch();
         let proposal = db.propose(kviter).unwrap();
->>>>>>> fc48a6dc
 
         let kviter = keys.iter().zip(vals.iter());
         for (k, v) in kviter {
@@ -837,13 +711,8 @@
 
         // Create a proposal that deletes the previous entry
         let vals: Vec<Box<[u8]>> = vec![Box::new([0; 0])];
-<<<<<<< HEAD
         let kviter = keys.iter().zip(vals.iter());
-        let proposal = db.propose_parallel(kviter).unwrap();
-=======
-        let kviter = keys.iter().zip(vals.iter()).map_into_batch();
         let proposal = db.propose(kviter).unwrap();
->>>>>>> fc48a6dc
 
         let kviter = keys.iter().zip(vals.iter());
         for (k, _v) in kviter {
@@ -861,13 +730,8 @@
             })
             .unzip();
 
-<<<<<<< HEAD
         let kviter = keys.iter().zip(vals.iter());
-        let proposal = db.propose_parallel(kviter).unwrap();
-=======
-        let kviter = keys.iter().zip(vals.iter()).map_into_batch();
         let proposal = db.propose(kviter).unwrap();
->>>>>>> fc48a6dc
         let kviter = keys.iter().zip(vals.iter());
         for (k, v) in kviter {
             assert_eq!(&proposal.val(k).unwrap().unwrap(), v);
@@ -885,13 +749,8 @@
             })
             .unzip();
 
-<<<<<<< HEAD
         let kviter = keys.iter().zip(vals.iter());
-        let proposal = db.propose_parallel(kviter).unwrap();
-=======
-        let kviter = keys.iter().zip(vals.iter()).map_into_batch();
         let proposal = db.propose(kviter).unwrap();
->>>>>>> fc48a6dc
         let kviter = keys.iter().zip(vals.iter());
         for (k, _v) in kviter {
             assert_eq!(proposal.val(k).unwrap(), None);
@@ -901,13 +760,8 @@
         // Create a proposal that deletes using empty prefix
         let keys: Vec<[u8; 0]> = vec![[0; 0]];
         let vals: Vec<Box<[u8]>> = vec![Box::new([0; 0])];
-<<<<<<< HEAD
         let kviter = keys.iter().zip(vals.iter());
-        let proposal = db.propose_parallel(kviter).unwrap();
-=======
-        let kviter = keys.iter().zip(vals.iter()).map_into_batch();
         let proposal = db.propose(kviter).unwrap();
->>>>>>> fc48a6dc
         proposal.commit().unwrap();
 
         // Create N keys and values like (key0, value0)..(keyN, valueN)
@@ -923,13 +777,8 @@
 
         // Looping twice to test that we are reusing the thread pool.
         for _ in 0..2 {
-<<<<<<< HEAD
             let kviter = keys.iter().zip(vals.iter());
-            let proposal = db.propose_parallel(kviter).unwrap();
-=======
-            let kviter = keys.iter().zip(vals.iter()).map_into_batch();
             let proposal = db.propose(kviter).unwrap();
->>>>>>> fc48a6dc
 
             // iterate over the keys and values again, checking that the values are in the correct proposal
             let kviter = keys.iter().zip(vals.iter());
