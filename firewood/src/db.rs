// Copyright (C) 2023, Ava Labs, Inc. All rights reserved.
// See the file LICENSE.md for licensing terms.

#![expect(
    clippy::missing_errors_doc,
    reason = "Found 12 occurrences after enabling the lint."
)]

use crate::iter::MerkleKeyValueIter;
<<<<<<< HEAD
use crate::merkle::{Key, Merkle, Value};
pub use crate::v2::api::BatchOp;
use crate::v2::api::{self, ArcDynDbView, Error, FrozenProof, FrozenRangeProof, HashKey, KeyType, KeyValuePair, KeyValuePairIter, OptionalHashKeyExt, OwnedIterView};
=======
use crate::merkle::{Merkle, Value};
pub use crate::v2::api::BatchOp;
use crate::v2::api::{
    self, ArcDynDbView, FrozenProof, FrozenRangeProof, HashKey, KeyType, KeyValuePair,
    KeyValuePairIter, OptionalHashKeyExt,
};
>>>>>>> 2d319bc2

use crate::manager::{ConfigManager, RevisionManager, RevisionManagerConfig};
use firewood_storage::{
    CheckOpt, CheckerReport, Committed, FileBacked, FileIoError, HashedNodeReader,
    ImmutableProposal, NodeStore, Parentable, ReadableStorage, TrieReader,
};
use metrics::{counter, describe_counter};
use std::io::Write;
use std::num::NonZeroUsize;
use std::path::Path;
use std::sync::Arc;
use thiserror::Error;
use typed_builder::TypedBuilder;

#[derive(Error, Debug)]
/// Represents the different types of errors that can occur in the database.
pub enum DbError {
    /// I/O error
    #[error("I/O error: {0:?}")]
    FileIo(#[from] FileIoError),
}

/// Metrics for the database.
/// TODO: Add more metrics
pub struct DbMetrics {
    proposals: metrics::Counter,
}

impl std::fmt::Debug for DbMetrics {
    fn fmt(&self, f: &mut std::fmt::Formatter<'_>) -> std::fmt::Result {
        f.debug_struct("DbMetrics").finish()
    }
}

impl<P: Parentable, S: ReadableStorage> api::DbView for NodeStore<P, S>
where
    NodeStore<P, S>: TrieReader,
{
    type Iter<'view>
        = MerkleKeyValueIter<'view, Self>
    where
        Self: 'view;

    fn root_hash(&self) -> Result<Option<HashKey>, api::Error> {
        Ok(HashedNodeReader::root_hash(self).or_default_root_hash())
    }

    fn val<K: api::KeyType>(&self, key: K) -> Result<Option<Value>, api::Error> {
        let merkle = Merkle::from(self);
        Ok(merkle.get_value(key.as_ref())?)
    }

    fn single_key_proof<K: api::KeyType>(&self, key: K) -> Result<FrozenProof, api::Error> {
        let merkle = Merkle::from(self);
        merkle.prove(key.as_ref()).map_err(api::Error::from)
    }

    fn range_proof<K: api::KeyType>(
        &self,
        first_key: Option<K>,
        last_key: Option<K>,
        limit: Option<NonZeroUsize>,
    ) -> Result<FrozenRangeProof, api::Error> {
        Merkle::from(self).range_proof(
            first_key.as_ref().map(AsRef::as_ref),
            last_key.as_ref().map(AsRef::as_ref),
            limit,
        )
    }

    fn iter_option<K: KeyType>(&self, first_key: Option<K>) -> Result<Self::Iter<'_>, api::Error> {
        match first_key {
            Some(key) => Ok(MerkleKeyValueIter::from_key(self, key)),
            None => Ok(MerkleKeyValueIter::from(self)),
        }
    }
}

impl<T: TrieReader + 'static> OwnedIterView for Arc<T> {
    fn iter_owned(&self, first_key: Option<&[u8]>) -> Result<Box<dyn Iterator<Item=Result<(Key, Value), Error>>>, Error> {
        Ok(Box::new(MerkleKeyValueIter::owned_from_key(self.clone(), first_key.unwrap_or(&[]))))
    }
}

/// Database configuration.
#[derive(Clone, TypedBuilder, Debug)]
pub struct DbConfig {
    /// Whether to create the DB if it doesn't exist.
    #[builder(default = true)]
    pub create_if_missing: bool,
    /// Whether to truncate the DB when opening it. If set, the DB will be reset and all its
    /// existing contents will be lost.
    #[builder(default = false)]
    pub truncate: bool,
    /// Revision manager configuration.
    #[builder(default = RevisionManagerConfig::builder().build())]
    pub manager: RevisionManagerConfig,
}

#[derive(Debug)]
/// A database instance.
pub struct Db {
    metrics: Arc<DbMetrics>,
    manager: RevisionManager,
}

impl api::Db for Db {
    type Historical = NodeStore<Committed, FileBacked>;

    type Proposal<'db>
        = Proposal<'db>
    where
        Self: 'db;

    fn revision(&self, root_hash: HashKey) -> Result<Arc<Self::Historical>, api::Error> {
        let nodestore = self.manager.revision(root_hash)?;
        Ok(nodestore)
    }

    fn root_hash(&self) -> Result<Option<HashKey>, api::Error> {
        Ok(self.manager.root_hash()?.or_default_root_hash())
    }

    fn all_hashes(&self) -> Result<Vec<HashKey>, api::Error> {
        Ok(self.manager.all_hashes())
    }

    #[fastrace::trace(short_name = true)]
    fn propose(
        &self,
        batch: impl IntoIterator<IntoIter: KeyValuePairIter>,
    ) -> Result<Self::Proposal<'_>, api::Error> {
        let parent = self.manager.current_revision();
        let proposal = NodeStore::new(&parent)?;
        let mut merkle = Merkle::from(proposal);
        let span = fastrace::Span::enter_with_local_parent("merkleops");
        for op in batch.into_iter().map_into_batch() {
            match op {
                BatchOp::Put { key, value } => {
                    merkle.insert(key.as_ref(), value.as_ref().into())?;
                }
                BatchOp::Delete { key } => {
                    merkle.remove(key.as_ref())?;
                }
                BatchOp::DeleteRange { prefix } => {
                    merkle.remove_prefix(prefix.as_ref())?;
                }
            }
        }

        drop(span);
        let span = fastrace::Span::enter_with_local_parent("freeze");

        let nodestore = merkle.into_inner();
        let immutable: Arc<NodeStore<Arc<ImmutableProposal>, FileBacked>> =
            Arc::new(nodestore.try_into()?);

        drop(span);
        self.manager.add_proposal(immutable.clone());

        self.metrics.proposals.increment(1);

        Ok(Self::Proposal {
            nodestore: immutable,
            db: self,
        })
    }
}

impl Db {
    /// Create a new database instance.
    pub fn new<P: AsRef<Path>>(db_path: P, cfg: DbConfig) -> Result<Self, api::Error> {
        let metrics = Arc::new(DbMetrics {
            proposals: counter!("firewood.proposals"),
        });
        describe_counter!("firewood.proposals", "Number of proposals created");
        let config_manager = ConfigManager::builder()
            .create(cfg.create_if_missing)
            .truncate(cfg.truncate)
            .manager(cfg.manager)
            .build();
        let manager = RevisionManager::new(db_path.as_ref().to_path_buf(), config_manager)?;
        let db = Self { metrics, manager };
        Ok(db)
    }

    /// Synchronously get a view, either committed or proposed
    pub fn view(&self, root_hash: HashKey) -> Result<ArcDynDbView, api::Error> {
        self.manager.view(root_hash).map_err(Into::into)
    }

    /// Dump the Trie of the latest revision.
    pub fn dump(&self, w: &mut dyn Write) -> Result<(), std::io::Error> {
        let latest_rev_nodestore = self.manager.current_revision();
        let merkle = Merkle::from(latest_rev_nodestore);
        merkle.dump(w).map_err(std::io::Error::other)
    }

    /// Get a copy of the database metrics
    pub fn metrics(&self) -> Arc<DbMetrics> {
        self.metrics.clone()
    }

    /// Check the database for consistency
    pub fn check(&self, opt: CheckOpt) -> CheckerReport {
        let latest_rev_nodestore = self.manager.current_revision();
        latest_rev_nodestore.check(opt)
    }
}

#[derive(Debug)]
/// A user-visible database proposal
pub struct Proposal<'db> {
    nodestore: Arc<NodeStore<Arc<ImmutableProposal>, FileBacked>>,
    db: &'db Db,
}

impl api::DbView for Proposal<'_> {
    type Iter<'view>
        = MerkleKeyValueIter<'view, NodeStore<Arc<ImmutableProposal>, FileBacked>>
    where
        Self: 'view;

    fn root_hash(&self) -> Result<Option<api::HashKey>, api::Error> {
        api::DbView::root_hash(&*self.nodestore)
    }

    fn val<K: KeyType>(&self, key: K) -> Result<Option<Value>, api::Error> {
        api::DbView::val(&*self.nodestore, key)
    }

    fn single_key_proof<K: KeyType>(&self, key: K) -> Result<FrozenProof, api::Error> {
        api::DbView::single_key_proof(&*self.nodestore, key)
    }

    fn range_proof<K: KeyType>(
        &self,
        first_key: Option<K>,
        last_key: Option<K>,
        limit: Option<NonZeroUsize>,
    ) -> Result<FrozenRangeProof, api::Error> {
        api::DbView::range_proof(&*self.nodestore, first_key, last_key, limit)
    }

    fn iter_option<K: KeyType>(&self, first_key: Option<K>) -> Result<Self::Iter<'_>, api::Error> {
        api::DbView::iter_option(&*self.nodestore, first_key)
<<<<<<< HEAD
    }
}

impl OwnedIterView for Proposal<'_>  {
    fn iter_owned(&self, first_key: Option<&[u8]>) -> Result<Box<dyn Iterator<Item=Result<(Key, Value), Error>>>, Error> {
        self.nodestore.iter_owned(first_key)
=======
>>>>>>> 2d319bc2
    }
}

impl<'db> api::Proposal for Proposal<'db> {
    type Proposal = Proposal<'db>;

    #[fastrace::trace(short_name = true)]
    fn propose(
        &self,
        batch: impl IntoIterator<IntoIter: KeyValuePairIter>,
    ) -> Result<Self::Proposal, api::Error> {
        self.create_proposal(batch)
    }

    fn commit(self) -> Result<(), api::Error> {
        Ok(self.db.manager.commit(self.nodestore.clone())?)
    }
}

impl Proposal<'_> {
    #[crate::metrics("firewood.proposal.create", "database proposal creation")]
    fn create_proposal(
        &self,
        batch: impl IntoIterator<IntoIter: KeyValuePairIter>,
    ) -> Result<Self, api::Error> {
        let parent = self.nodestore.clone();
        let proposal = NodeStore::new(&parent)?;
        let mut merkle = Merkle::from(proposal);
        for op in batch {
            match op.into_batch() {
                BatchOp::Put { key, value } => {
                    merkle.insert(key.as_ref(), value.as_ref().into())?;
                }
                BatchOp::Delete { key } => {
                    merkle.remove(key.as_ref())?;
                }
                BatchOp::DeleteRange { prefix } => {
                    merkle.remove_prefix(prefix.as_ref())?;
                }
            }
        }
        let nodestore = merkle.into_inner();
        let immutable: Arc<NodeStore<Arc<ImmutableProposal>, FileBacked>> =
            Arc::new(nodestore.try_into()?);
        self.db.manager.add_proposal(immutable.clone());

        Ok(Self {
            nodestore: immutable,
            db: self.db,
        })
    }
}

#[cfg(test)]
mod test {
    #![expect(clippy::unwrap_used)]

    use core::iter::Take;
    use std::iter::Peekable;
    use std::num::NonZeroUsize;
    use std::ops::{Deref, DerefMut};
    use std::path::PathBuf;

    use firewood_storage::{CheckOpt, CheckerError};

    use crate::db::{Db, Proposal};
    use crate::v2::api::{Db as _, DbView as _, KeyValuePairIter, Proposal as _};

    use super::{BatchOp, DbConfig};

    /// A chunk of an iterator, provided by [`IterExt::chunk_fold`] to the folding
    /// function.
    type Chunk<'chunk, 'base, T> = &'chunk mut Take<&'base mut Peekable<T>>;

    trait IterExt: Iterator {
        /// Asynchronously folds the iterator with chunks of a specified size. The last
        /// chunk may be smaller than the specified size.
        ///
        /// The folding function is a closure that takes an accumulator and a
        /// chunk of the underlying iterator, and returns a new accumulator.
        ///
        /// # Panics
        ///
        /// If the folding function does not consume the entire chunk, it will panic.
        ///
        /// If the folding function panics, the iterator will be dropped (because this
        /// method consumes `self`).
        fn chunk_fold<B, F>(self, chunk_size: NonZeroUsize, init: B, mut f: F) -> B
        where
            Self: Sized,
            F: for<'a, 'b> FnMut(B, Chunk<'a, 'b, Self>) -> B,
        {
            let chunk_size = chunk_size.get();
            let mut iter = self.peekable();
            let mut acc = init;
            while iter.peek().is_some() {
                let mut chunk = iter.by_ref().take(chunk_size);
                acc = f(acc, chunk.by_ref());
                assert!(chunk.next().is_none(), "entire chunk was not consumed");
            }
            acc
        }
    }

    impl<T: Iterator> IterExt for T {}

    #[test]
    fn test_proposal_reads() {
        let db = testdb();
        let batch = vec![BatchOp::Put {
            key: b"k",
            value: b"v",
        }];
        let proposal = db.propose(batch).unwrap();
        assert_eq!(&*proposal.val(b"k").unwrap().unwrap(), b"v");

        assert_eq!(proposal.val(b"notfound").unwrap(), None);
        proposal.commit().unwrap();

        let batch = vec![BatchOp::Put {
            key: b"k",
            value: b"v2",
        }];
        let proposal = db.propose(batch).unwrap();
        assert_eq!(&*proposal.val(b"k").unwrap().unwrap(), b"v2");

        let committed = db.root_hash().unwrap().unwrap();
        let historical = db.revision(committed).unwrap();
        assert_eq!(&*historical.val(b"k").unwrap().unwrap(), b"v");
    }

    #[test]
    fn reopen_test() {
        let db = testdb();
        let initial_root = db.root_hash().unwrap();
        let batch = vec![
            BatchOp::Put {
                key: b"a",
                value: b"1",
            },
            BatchOp::Put {
                key: b"b",
                value: b"2",
            },
        ];
        let proposal = db.propose(batch).unwrap();
        proposal.commit().unwrap();
        println!("{:?}", db.root_hash().unwrap().unwrap());

        let db = db.reopen();
        println!("{:?}", db.root_hash().unwrap().unwrap());
        let committed = db.root_hash().unwrap().unwrap();
        let historical = db.revision(committed).unwrap();
        assert_eq!(&*historical.val(b"a").unwrap().unwrap(), b"1");

        let db = db.replace();
        println!("{:?}", db.root_hash().unwrap());
        assert!(db.root_hash().unwrap() == initial_root);
    }

    #[test]
    // test that dropping a proposal removes it from the list of known proposals
    //    /-> P1 - will get committed
    // R1 --> P2 - will get dropped
    //    \-> P3 - will get orphaned, but it's still known
    fn test_proposal_scope_historic() {
        let db = testdb();
        let batch1 = vec![BatchOp::Put {
            key: b"k1",
            value: b"v1",
        }];
        let proposal1 = db.propose(batch1).unwrap();
        assert_eq!(&*proposal1.val(b"k1").unwrap().unwrap(), b"v1");

        let batch2 = vec![BatchOp::Put {
            key: b"k2",
            value: b"v2",
        }];
        let proposal2 = db.propose(batch2).unwrap();
        assert_eq!(&*proposal2.val(b"k2").unwrap().unwrap(), b"v2");

        let batch3 = vec![BatchOp::Put {
            key: b"k3",
            value: b"v3",
        }];
        let proposal3 = db.propose(batch3).unwrap();
        assert_eq!(&*proposal3.val(b"k3").unwrap().unwrap(), b"v3");

        // the proposal is dropped here, but the underlying
        // nodestore is still accessible because it's referenced by the revision manager
        // The third proposal remains referenced
        let p2hash = proposal2.root_hash().unwrap().unwrap();
        assert!(db.all_hashes().unwrap().contains(&p2hash));
        drop(proposal2);

        // commit the first proposal
        proposal1.commit().unwrap();
        // Ensure we committed the first proposal's data
        let committed = db.root_hash().unwrap().unwrap();
        let historical = db.revision(committed).unwrap();
        assert_eq!(&*historical.val(b"k1").unwrap().unwrap(), b"v1");

        // the second proposal shouldn't be available to commit anymore
        assert!(!db.all_hashes().unwrap().contains(&p2hash));

        // the third proposal should still be contained within the all_hashes list
        // would be deleted if another proposal was committed and proposal3 was dropped here
        let hash3 = proposal3.root_hash().unwrap().unwrap();
        assert!(db.manager.all_hashes().contains(&hash3));
    }

    #[test]
    // test that dropping a proposal removes it from the list of known proposals
    // R1 - base revision
    //  \-> P1 - will get committed
    //   \-> P2 - will get dropped
    //    \-> P3 - will get orphaned, but it's still known
    fn test_proposal_scope_orphan() {
        let db = testdb();
        let batch1 = vec![BatchOp::Put {
            key: b"k1",
            value: b"v1",
        }];
        let proposal1 = db.propose(batch1).unwrap();
        assert_eq!(&*proposal1.val(b"k1").unwrap().unwrap(), b"v1");

        let batch2 = vec![BatchOp::Put {
            key: b"k2",
            value: b"v2",
        }];
        let proposal2 = proposal1.propose(batch2).unwrap();
        assert_eq!(&*proposal2.val(b"k2").unwrap().unwrap(), b"v2");

        let batch3 = vec![BatchOp::Put {
            key: b"k3",
            value: b"v3",
        }];
        let proposal3 = proposal2.propose(batch3).unwrap();
        assert_eq!(&*proposal3.val(b"k3").unwrap().unwrap(), b"v3");

        // the proposal is dropped here, but the underlying
        // nodestore is still accessible because it's referenced by the revision manager
        // The third proposal remains referenced
        let p2hash = proposal2.root_hash().unwrap().unwrap();
        assert!(db.all_hashes().unwrap().contains(&p2hash));
        drop(proposal2);

        // commit the first proposal
        proposal1.commit().unwrap();
        // Ensure we committed the first proposal's data
        let committed = db.root_hash().unwrap().unwrap();
        let historical = db.revision(committed).unwrap();
        assert_eq!(&*historical.val(b"k1").unwrap().unwrap(), b"v1");

        // the second proposal shouldn't be available to commit anymore
        assert!(!db.all_hashes().unwrap().contains(&p2hash));

        // the third proposal should still be contained within the all_hashes list
        let hash3 = proposal3.root_hash().unwrap().unwrap();
        assert!(db.manager.all_hashes().contains(&hash3));

        // moreover, the data from the second and third proposals should still be available
        // through proposal3
        assert_eq!(&*proposal3.val(b"k2").unwrap().unwrap(), b"v2");
        assert_eq!(&*proposal3.val(b"k3").unwrap().unwrap(), b"v3");
    }

    #[test]
    fn test_view_sync() {
        let db = testdb();

        // Create and commit some data to get a historical revision
        let batch = vec![BatchOp::Put {
            key: b"historical_key",
            value: b"historical_value",
        }];
        let proposal = db.propose(batch).unwrap();
        let historical_hash = proposal.root_hash().unwrap().unwrap();
        proposal.commit().unwrap();

        // Create a new proposal (uncommitted)
        let batch = vec![BatchOp::Put {
            key: b"proposal_key",
            value: b"proposal_value",
        }];
        let proposal = db.propose(batch).unwrap();
        let proposal_hash = proposal.root_hash().unwrap().unwrap();

        // Test that view_sync can find the historical revision
        let historical_view = db.view(historical_hash).unwrap();
        let value = historical_view.val(b"historical_key").unwrap().unwrap();
        assert_eq!(&*value, b"historical_value");

        // Test that view_sync can find the proposal
        let proposal_view = db.view(proposal_hash).unwrap();
        let value = proposal_view.val(b"proposal_key").unwrap().unwrap();
        assert_eq!(&*value, b"proposal_value");
    }

    /// Test that proposing on a proposal works as expected
    ///
    /// Test creates two batches and proposes them, and verifies that the values are in the correct proposal.
    /// It then commits them one by one, and verifies the latest committed version is correct.
    #[test]
    fn test_propose_on_proposal() {
        // number of keys and values to create for this test
        const N: usize = 20;

        let db = testdb();

        // create N keys and values like (key0, value0)..(keyN, valueN)
        let (keys, vals): (Vec<_>, Vec<_>) = (0..N)
            .map(|i| {
                (
                    format!("key{i}").into_bytes(),
                    Box::from(format!("value{i}").as_bytes()),
                )
            })
            .unzip();

        // create two batches, one with the first half of keys and values, and one with the last half keys and values
        let mut kviter = keys.iter().zip(vals.iter()).map_into_batch();

        // create two proposals, second one has a base of the first one
        let proposal1 = db.propose(kviter.by_ref().take(N / 2)).unwrap();
        let proposal2 = proposal1.propose(kviter).unwrap();

        // iterate over the keys and values again, checking that the values are in the correct proposal
        let mut kviter = keys.iter().zip(vals.iter());

        // first half of the keys should be in both proposals
        for (k, v) in kviter.by_ref().take(N / 2) {
            assert_eq!(&proposal1.val(k).unwrap().unwrap(), v);
            assert_eq!(&proposal2.val(k).unwrap().unwrap(), v);
        }

        // remaining keys should only be in the second proposal
        for (k, v) in kviter {
            // second half of keys are in the second proposal
            assert_eq!(&proposal2.val(k).unwrap().unwrap(), v);
            // but not in the first
            assert_eq!(proposal1.val(k).unwrap(), None);
        }

        proposal1.commit().unwrap();

        // all keys are still in the second proposal (first is no longer accessible)
        for (k, v) in keys.iter().zip(vals.iter()) {
            assert_eq!(&proposal2.val(k).unwrap().unwrap(), v);
        }

        // commit the second proposal
        proposal2.commit().unwrap();

        // all keys are in the database
        let committed = db.root_hash().unwrap().unwrap();
        let revision = db.revision(committed).unwrap();

        for (k, v) in keys.into_iter().zip(vals.into_iter()) {
            assert_eq!(revision.val(k).unwrap().unwrap(), v);
        }
    }

    #[test]
    fn fuzz_checker() {
        let _ = env_logger::Builder::new().is_test(true).try_init();

        let rng = firewood_storage::SeededRng::from_env_or_random();

        let db = testdb();

        // takes about 0.3s on a mac to run 50 times
        for _ in 0..50 {
            // create a batch of 10 random key-value pairs
            let batch = (0..10).fold(vec![], |mut batch, _| {
                let key: [u8; 32] = rng.random();
                let value: [u8; 8] = rng.random();
                batch.push(BatchOp::Put {
                    key: key.to_vec(),
                    value,
                });
                if rng.random_range(0..5) == 0 {
                    let addon: [u8; 32] = rng.random();
                    let key = [key, addon].concat();
                    let value: [u8; 8] = rng.random();
                    batch.push(BatchOp::Put { key, value });
                }
                batch
            });
            let proposal = db.propose(batch).unwrap();
            proposal.commit().unwrap();

            // check the database for consistency, sometimes checking the hashes
            let hash_check = rng.random();
            let report = db.check(CheckOpt {
                hash_check,
                progress_bar: None,
            });
            if report
                .errors
                .iter()
                .filter(|e| !matches!(e, CheckerError::AreaLeaks(_)))
                .count()
                != 0
            {
                db.dump(&mut std::io::stdout()).unwrap();
                panic!("error: {:?}", report.errors);
            }
        }
    }

    #[test]
    fn test_deep_propose() {
        const NUM_KEYS: NonZeroUsize = const { NonZeroUsize::new(2).unwrap() };
        const NUM_PROPOSALS: usize = 100;

        let db = testdb();

        let ops = (0..(NUM_KEYS.get() * NUM_PROPOSALS))
            .map(|i| (format!("key{i}"), format!("value{i}")))
            .collect::<Vec<_>>();

        let proposals = ops.iter().chunk_fold(
            NUM_KEYS,
            Vec::<Proposal<'_>>::with_capacity(NUM_PROPOSALS),
            |mut proposals, ops| {
                let proposal = if let Some(parent) = proposals.last() {
                    parent.propose(ops).unwrap()
                } else {
                    db.propose(ops).unwrap()
                };

                proposals.push(proposal);
                proposals
            },
        );

        let last_proposal_root_hash = proposals.last().unwrap().root_hash().unwrap().unwrap();

        // commit the proposals
        for proposal in proposals {
            proposal.commit().unwrap();
        }

        // get the last committed revision
        let last_root_hash = db.root_hash().unwrap().unwrap();
        let committed = db.revision(last_root_hash.clone()).unwrap();

        // the last root hash should be the same as the last proposal root hash
        assert_eq!(last_root_hash, last_proposal_root_hash);

        // check that all the keys and values are still present
        for (k, v) in &ops {
            let found = committed.val(k).unwrap();
            assert_eq!(
                found.as_deref(),
                Some(v.as_bytes()),
                "Value for key {k:?} should be {v:?} but was {found:?}",
            );
        }
    }

    /// Test that reading from a proposal during commit works as expected
    #[test]
    fn test_read_during_commit() {
        use crate::db::Proposal;

        const CHANNEL_CAPACITY: usize = 8;

        let testdb = testdb();
        let db = &testdb.db;

        let (tx, rx) = std::sync::mpsc::sync_channel::<Proposal<'_>>(CHANNEL_CAPACITY);
        let (result_tx, result_rx) = std::sync::mpsc::sync_channel(CHANNEL_CAPACITY);

        // scope will block until all scope-spawned threads finish
        std::thread::scope(|scope| {
            // Commit task
            scope.spawn(move || {
                while let Ok(proposal) = rx.recv() {
                    let result = proposal.commit();
                    // send result back to the main thread, both for synchronization and stopping the
                    // test on error
                    result_tx.send(result).unwrap();
                }
            });
            scope.spawn(move || {
                // Proposal creation
                for id in 0u32..5000 {
                    // insert a key of length 32 and a value of length 8,
                    // rotating between all zeroes through all 255
                    let batch = vec![BatchOp::Put {
                        key: [id as u8; 32],
                        value: [id as u8; 8],
                    }];
                    let proposal = db.propose(batch).unwrap();
                    let last_hash = proposal.root_hash().unwrap().unwrap();
                    let view = db.view(last_hash).unwrap();

                    tx.send(proposal).unwrap();

                    let key = [id as u8; 32];
                    let value = view.val(&key).unwrap().unwrap();
                    assert_eq!(&*value, &[id as u8; 8]);
                    result_rx.recv().unwrap().unwrap();
                }
                // close the channel, which will cause the commit task to exit
                drop(tx);
            });
        });
    }

    // Testdb is a helper struct for testing the Db. Once it's dropped, the directory and file disappear
    struct TestDb {
        db: Db,
        tmpdir: tempfile::TempDir,
    }
    impl Deref for TestDb {
        type Target = Db;
        fn deref(&self) -> &Self::Target {
            &self.db
        }
    }
    impl DerefMut for TestDb {
        fn deref_mut(&mut self) -> &mut Self::Target {
            &mut self.db
        }
    }

    fn testdb() -> TestDb {
        let tmpdir = tempfile::tempdir().unwrap();
        let dbpath: PathBuf = [tmpdir.path().to_path_buf(), PathBuf::from("testdb")]
            .iter()
            .collect();
        let dbconfig = DbConfig::builder().build();
        let db = Db::new(dbpath, dbconfig).unwrap();
        TestDb { db, tmpdir }
    }

    impl TestDb {
        fn path(&self) -> PathBuf {
            [self.tmpdir.path().to_path_buf(), PathBuf::from("testdb")]
                .iter()
                .collect()
        }
        fn reopen(self) -> Self {
            let path = self.path();
            drop(self.db);
            let dbconfig = DbConfig::builder().truncate(false).build();

            let db = Db::new(path, dbconfig).unwrap();
            TestDb {
                db,
                tmpdir: self.tmpdir,
            }
        }
        fn replace(self) -> Self {
            let path = self.path();
            drop(self.db);
            let dbconfig = DbConfig::builder().truncate(true).build();

            let db = Db::new(path, dbconfig).unwrap();
            TestDb {
                db,
                tmpdir: self.tmpdir,
            }
        }
    }
}<|MERGE_RESOLUTION|>--- conflicted
+++ resolved
@@ -7,18 +7,12 @@
 )]
 
 use crate::iter::MerkleKeyValueIter;
-<<<<<<< HEAD
 use crate::merkle::{Key, Merkle, Value};
 pub use crate::v2::api::BatchOp;
-use crate::v2::api::{self, ArcDynDbView, Error, FrozenProof, FrozenRangeProof, HashKey, KeyType, KeyValuePair, KeyValuePairIter, OptionalHashKeyExt, OwnedIterView};
-=======
-use crate::merkle::{Merkle, Value};
-pub use crate::v2::api::BatchOp;
 use crate::v2::api::{
-    self, ArcDynDbView, FrozenProof, FrozenRangeProof, HashKey, KeyType, KeyValuePair,
-    KeyValuePairIter, OptionalHashKeyExt,
+    self, ArcDynDbView, Error, FrozenProof, FrozenRangeProof, HashKey, KeyType, KeyValuePair,
+    KeyValuePairIter, OptionalHashKeyExt, OwnedIterView,
 };
->>>>>>> 2d319bc2
 
 use crate::manager::{ConfigManager, RevisionManager, RevisionManagerConfig};
 use firewood_storage::{
@@ -265,15 +259,12 @@
 
     fn iter_option<K: KeyType>(&self, first_key: Option<K>) -> Result<Self::Iter<'_>, api::Error> {
         api::DbView::iter_option(&*self.nodestore, first_key)
-<<<<<<< HEAD
     }
 }
 
 impl OwnedIterView for Proposal<'_>  {
     fn iter_owned(&self, first_key: Option<&[u8]>) -> Result<Box<dyn Iterator<Item=Result<(Key, Value), Error>>>, Error> {
         self.nodestore.iter_owned(first_key)
-=======
->>>>>>> 2d319bc2
     }
 }
 
