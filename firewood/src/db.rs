// Copyright (C) 2023, Ava Labs, Inc. All rights reserved.
// See the file LICENSE.md for licensing terms.

#![expect(
    clippy::missing_errors_doc,
    reason = "Found 12 occurrences after enabling the lint."
)]

use crate::iter::MerkleKeyValueIter;
use crate::merkle::{Merkle, Value};
use crate::root_store::{NoOpStore, RootStore};
pub use crate::v2::api::BatchOp;
use crate::v2::api::{
    self, ArcDynDbView, FrozenProof, FrozenRangeProof, HashKey, KeyType, KeyValuePairIter,
    OptionalHashKeyExt,
};

use crate::manager::{ConfigManager, RevisionManager, RevisionManagerConfig};
use firewood_storage::{
    CheckOpt, CheckerReport, Committed, FileBacked, FileIoError, HashedNodeReader,
    ImmutableProposal, NodeStore, Parentable, ReadableStorage, TrieReader,
};
use metrics::{counter, describe_counter};
use std::io::Write;
use std::num::NonZeroUsize;
use std::path::Path;
use std::sync::Arc;
use thiserror::Error;
use typed_builder::TypedBuilder;

use crate::merkle::parallel::ParallelMerkle;

#[derive(Error, Debug)]
#[non_exhaustive]
/// Represents the different types of errors that can occur in the database.
pub enum DbError {
    /// I/O error
    #[error("I/O error: {0:?}")]
    FileIo(#[from] FileIoError),
}

/// Metrics for the database.
/// TODO: Add more metrics
pub struct DbMetrics {
    proposals: metrics::Counter,
}

impl std::fmt::Debug for DbMetrics {
    fn fmt(&self, f: &mut std::fmt::Formatter<'_>) -> std::fmt::Result {
        f.debug_struct("DbMetrics").finish()
    }
}

impl<P: Parentable, S: ReadableStorage> api::DbView for NodeStore<P, S>
where
    NodeStore<P, S>: TrieReader,
{
    type Iter<'view>
        = MerkleKeyValueIter<'view, Self>
    where
        Self: 'view;

    fn root_hash(&self) -> Result<Option<HashKey>, api::Error> {
        Ok(HashedNodeReader::root_hash(self).or_default_root_hash())
    }

    fn val<K: api::KeyType>(&self, key: K) -> Result<Option<Value>, api::Error> {
        let merkle = Merkle::from(self);
        Ok(merkle.get_value(key.as_ref())?)
    }

    fn single_key_proof<K: api::KeyType>(&self, key: K) -> Result<FrozenProof, api::Error> {
        let merkle = Merkle::from(self);
        merkle.prove(key.as_ref()).map_err(api::Error::from)
    }

    fn range_proof<K: api::KeyType>(
        &self,
        first_key: Option<K>,
        last_key: Option<K>,
        limit: Option<NonZeroUsize>,
    ) -> Result<FrozenRangeProof, api::Error> {
        Merkle::from(self).range_proof(
            first_key.as_ref().map(AsRef::as_ref),
            last_key.as_ref().map(AsRef::as_ref),
            limit,
        )
    }

    fn iter_option<K: KeyType>(&self, first_key: Option<K>) -> Result<Self::Iter<'_>, api::Error> {
        match first_key {
            Some(key) => Ok(MerkleKeyValueIter::from_key(self, key)),
            None => Ok(MerkleKeyValueIter::from(self)),
        }
    }
}

/// Database configuration.
#[derive(Clone, TypedBuilder, Debug)]
#[non_exhaustive]
pub struct DbConfig {
    /// Whether to create the DB if it doesn't exist.
    #[builder(default = true)]
    pub create_if_missing: bool,
    /// Whether to truncate the DB when opening it. If set, the DB will be reset and all its
    /// existing contents will be lost.
    #[builder(default = false)]
    pub truncate: bool,
    /// Revision manager configuration.
    #[builder(default = RevisionManagerConfig::builder().build())]
    pub manager: RevisionManagerConfig,
    // Whether to use parallel insert and hashing for propose.
    #[builder(default = false)]
    pub parallel: bool,
}

#[derive(Debug)]
/// A database instance.
pub struct Db<RS = NoOpStore> {
    metrics: Arc<DbMetrics>,
    manager: RevisionManager<RS>,
}

impl<RS: RootStore> api::Db for Db<RS> {
    type Historical = NodeStore<Committed, FileBacked>;

    type Proposal<'db>
        = Proposal<'db, RS>
    where
        Self: 'db;

    fn revision(&self, root_hash: HashKey) -> Result<Arc<Self::Historical>, api::Error> {
        let nodestore = self.manager.revision(root_hash)?;
        Ok(nodestore)
    }

    fn root_hash(&self) -> Result<Option<HashKey>, api::Error> {
        Ok(self.manager.root_hash()?.or_default_root_hash())
    }

    fn all_hashes(&self) -> Result<Vec<HashKey>, api::Error> {
        Ok(self.manager.all_hashes())
    }

    fn propose(
        &self,
        batch: impl IntoIterator<IntoIter: KeyValuePairIter>,
    ) -> Result<Self::Proposal<'_>, api::Error> {
        self.propose_with_parent(batch, &self.manager.current_revision())
    }
}

impl Db<NoOpStore> {
    /// Create a new database instance.
    pub fn new<P: AsRef<Path>>(db_path: P, cfg: DbConfig) -> Result<Self, api::Error> {
        Self::with_root_store(db_path, cfg, NoOpStore {})
    }
}

impl<RS: RootStore> Db<RS> {
    fn with_root_store<P: AsRef<Path>>(
        db_path: P,
        cfg: DbConfig,
        root_store: RS,
    ) -> Result<Self, api::Error> {
        let metrics = Arc::new(DbMetrics {
            proposals: counter!("firewood.proposals"),
        });
        describe_counter!("firewood.proposals", "Number of proposals created");
        let config_manager = ConfigManager::builder()
            .create(cfg.create_if_missing)
            .truncate(cfg.truncate)
            .manager(cfg.manager)
            .parallel(cfg.parallel)
            .build();

        let manager =
            RevisionManager::new(db_path.as_ref().to_path_buf(), config_manager, root_store)?;
        let db = Self { metrics, manager };
        Ok(db)
    }

    /// Synchronously get a view, either committed or proposed
    pub fn view(&self, root_hash: HashKey) -> Result<ArcDynDbView, api::Error> {
        self.manager.view(root_hash).map_err(Into::into)
    }
}

impl<RS> Db<RS> {
    /// Dump the Trie of the latest revision.
    pub fn dump(&self, w: &mut dyn Write) -> Result<(), std::io::Error> {
        let latest_rev_nodestore = self.manager.current_revision();
        let merkle = Merkle::from(latest_rev_nodestore);
        merkle.dump(w).map_err(std::io::Error::other)
    }

    /// Get a copy of the database metrics
    pub fn metrics(&self) -> Arc<DbMetrics> {
        self.metrics.clone()
    }

    /// Check the database for consistency
    pub fn check(&self, opt: CheckOpt) -> CheckerReport {
        let latest_rev_nodestore = self.manager.current_revision();
        latest_rev_nodestore.check(opt)
    }

<<<<<<< HEAD
    /// Create a proposal with a specified parent. Currently, the parent can be another proposal or
    /// the current revision.
    #[fastrace::trace(name = "propose")]
    fn propose_with_parent<F: Parentable>(
        &self,
        batch: impl IntoIterator<IntoIter: KeyValuePairIter>,
        parent: &NodeStore<F, FileBacked>,
    ) -> Result<Proposal<'_>, api::Error> {
        // If threadpool exists, then use the parallel propose implementation
        let immutable = if let Some(threadpool) = self.manager.threadpool() {
            let mut parallel_merkle = ParallelMerkle::default();
            let span = fastrace::Span::enter_with_local_parent("parallel_merkle");
            let immutable = parallel_merkle.create_proposal(parent, batch, threadpool)?;
            drop(span);
            immutable
        } else {
            let proposal = NodeStore::new(parent)?;
            let mut merkle = Merkle::from(proposal);
            let span = fastrace::Span::enter_with_local_parent("merkleops");
            for op in batch.into_iter().map_into_batch() {
                match op {
                    BatchOp::Put { key, value } => {
                        merkle.insert(key.as_ref(), value.as_ref().into())?;
                    }
                    BatchOp::Delete { key } => {
                        merkle.remove(key.as_ref())?;
                    }
                    BatchOp::DeleteRange { prefix } => {
                        merkle.remove_prefix(prefix.as_ref())?;
                    }
                }
            }

            drop(span);
            let span = fastrace::Span::enter_with_local_parent("freeze");

            let nodestore = merkle.into_inner();
            let immutable: Arc<NodeStore<Arc<ImmutableProposal>, FileBacked>> =
                Arc::new(nodestore.try_into()?);

            drop(span);
            immutable
        };
        self.manager.add_proposal(immutable.clone());

        self.metrics.proposals.increment(1);

=======
    /// Propose a new batch that is processed in parallel.
    ///
    /// # Panics
    ///
    /// Panics if the revision manager cannot create a thread pool.
    pub fn propose_parallel(
        &self,
        batch: impl IntoIterator<IntoIter: KeyValuePairIter>,
    ) -> Result<Proposal<'_, RS>, api::Error> {
        let parent = self.manager.current_revision();
        let mut parallel_merkle = ParallelMerkle::default();
        let immutable =
            parallel_merkle.create_proposal(&parent, batch, self.manager.threadpool())?;
        self.manager.add_proposal(immutable.clone());
>>>>>>> 3db72fe3
        Ok(Proposal {
            nodestore: immutable,
            db: self,
        })
    }
}

#[derive(Debug)]
/// A user-visible database proposal
pub struct Proposal<'db, RS> {
    nodestore: Arc<NodeStore<Arc<ImmutableProposal>, FileBacked>>,
    db: &'db Db<RS>,
}

impl<RS> api::DbView for Proposal<'_, RS> {
    type Iter<'view>
        = MerkleKeyValueIter<'view, NodeStore<Arc<ImmutableProposal>, FileBacked>>
    where
        Self: 'view;

    fn root_hash(&self) -> Result<Option<api::HashKey>, api::Error> {
        api::DbView::root_hash(&*self.nodestore)
    }

    fn val<K: KeyType>(&self, key: K) -> Result<Option<Value>, api::Error> {
        api::DbView::val(&*self.nodestore, key)
    }

    fn single_key_proof<K: KeyType>(&self, key: K) -> Result<FrozenProof, api::Error> {
        api::DbView::single_key_proof(&*self.nodestore, key)
    }

    fn range_proof<K: KeyType>(
        &self,
        first_key: Option<K>,
        last_key: Option<K>,
        limit: Option<NonZeroUsize>,
    ) -> Result<FrozenRangeProof, api::Error> {
        api::DbView::range_proof(&*self.nodestore, first_key, last_key, limit)
    }

    fn iter_option<K: KeyType>(&self, first_key: Option<K>) -> Result<Self::Iter<'_>, api::Error> {
        api::DbView::iter_option(&*self.nodestore, first_key)
    }
}

impl<'db, RS: RootStore> api::Proposal for Proposal<'db, RS> {
    type Proposal = Proposal<'db, RS>;

    #[fastrace::trace(short_name = true)]
    fn propose(
        &self,
        batch: impl IntoIterator<IntoIter: KeyValuePairIter>,
    ) -> Result<Self::Proposal, api::Error> {
        self.create_proposal(batch)
    }

    fn commit(self) -> Result<(), api::Error> {
        Ok(self.db.manager.commit(self.nodestore)?)
    }
}

impl<RS> Proposal<'_, RS> {
    #[crate::metrics("firewood.proposal.create", "database proposal creation")]
    fn create_proposal(
        &self,
        batch: impl IntoIterator<IntoIter: KeyValuePairIter>,
    ) -> Result<Self, api::Error> {
        self.db.propose_with_parent(batch, &self.nodestore)
    }
}

#[cfg(test)]
mod test {
    #![expect(clippy::unwrap_used)]

    use core::iter::Take;
    use std::iter::Peekable;
    use std::num::NonZeroUsize;
    use std::ops::{Deref, DerefMut};
    use std::path::PathBuf;

    use firewood_storage::{
        CheckOpt, CheckerError, HashedNodeReader, IntoHashType, NodeStore, TrieHash,
    };

    use crate::db::{Db, Proposal};
    use crate::root_store::{MockStore, NoOpStore, RootStore};
    use crate::v2::api::{Db as _, DbView, KeyValuePairIter, Proposal as _};

    use super::{BatchOp, DbConfig};

    /// A chunk of an iterator, provided by [`IterExt::chunk_fold`] to the folding
    /// function.
    type Chunk<'chunk, 'base, T> = &'chunk mut Take<&'base mut Peekable<T>>;

    trait IterExt: Iterator {
        /// Asynchronously folds the iterator with chunks of a specified size. The last
        /// chunk may be smaller than the specified size.
        ///
        /// The folding function is a closure that takes an accumulator and a
        /// chunk of the underlying iterator, and returns a new accumulator.
        ///
        /// # Panics
        ///
        /// If the folding function does not consume the entire chunk, it will panic.
        ///
        /// If the folding function panics, the iterator will be dropped (because this
        /// method consumes `self`).
        fn chunk_fold<B, F>(self, chunk_size: NonZeroUsize, init: B, mut f: F) -> B
        where
            Self: Sized,
            F: for<'a, 'b> FnMut(B, Chunk<'a, 'b, Self>) -> B,
        {
            let chunk_size = chunk_size.get();
            let mut iter = self.peekable();
            let mut acc = init;
            while iter.peek().is_some() {
                let mut chunk = iter.by_ref().take(chunk_size);
                acc = f(acc, chunk.by_ref());
                assert!(chunk.next().is_none(), "entire chunk was not consumed");
            }
            acc
        }
    }

    impl<T: Iterator> IterExt for T {}

    #[test]
    fn test_proposal_reads() {
        let db = TestDb::new();
        let batch = vec![BatchOp::Put {
            key: b"k",
            value: b"v",
        }];
        let proposal = db.propose(batch).unwrap();
        assert_eq!(&*proposal.val(b"k").unwrap().unwrap(), b"v");

        assert_eq!(proposal.val(b"notfound").unwrap(), None);
        proposal.commit().unwrap();

        let batch = vec![BatchOp::Put {
            key: b"k",
            value: b"v2",
        }];
        let proposal = db.propose(batch).unwrap();
        assert_eq!(&*proposal.val(b"k").unwrap().unwrap(), b"v2");

        let committed = db.root_hash().unwrap().unwrap();
        let historical = db.revision(committed).unwrap();
        assert_eq!(&*historical.val(b"k").unwrap().unwrap(), b"v");
    }

    #[test]
    fn reopen_test() {
        let db = TestDb::new();
        let initial_root = db.root_hash().unwrap();
        let batch = vec![
            BatchOp::Put {
                key: b"a",
                value: b"1",
            },
            BatchOp::Put {
                key: b"b",
                value: b"2",
            },
        ];
        let proposal = db.propose(batch).unwrap();
        proposal.commit().unwrap();
        println!("{:?}", db.root_hash().unwrap().unwrap());

        let db = db.reopen();
        println!("{:?}", db.root_hash().unwrap().unwrap());
        let committed = db.root_hash().unwrap().unwrap();
        let historical = db.revision(committed).unwrap();
        assert_eq!(&*historical.val(b"a").unwrap().unwrap(), b"1");
        drop(historical);

        let db = db.replace();
        println!("{:?}", db.root_hash().unwrap());
        assert!(db.root_hash().unwrap() == initial_root);
    }

    #[test]
    // test that dropping a proposal removes it from the list of known proposals
    //    /-> P1 - will get committed
    // R1 --> P2 - will get dropped
    //    \-> P3 - will get orphaned, but it's still known
    fn test_proposal_scope_historic() {
        let db = TestDb::new();
        let batch1 = vec![BatchOp::Put {
            key: b"k1",
            value: b"v1",
        }];
        let proposal1 = db.propose(batch1).unwrap();
        assert_eq!(&*proposal1.val(b"k1").unwrap().unwrap(), b"v1");

        let batch2 = vec![BatchOp::Put {
            key: b"k2",
            value: b"v2",
        }];
        let proposal2 = db.propose(batch2).unwrap();
        assert_eq!(&*proposal2.val(b"k2").unwrap().unwrap(), b"v2");

        let batch3 = vec![BatchOp::Put {
            key: b"k3",
            value: b"v3",
        }];
        let proposal3 = db.propose(batch3).unwrap();
        assert_eq!(&*proposal3.val(b"k3").unwrap().unwrap(), b"v3");

        // the proposal is dropped here, but the underlying
        // nodestore is still accessible because it's referenced by the revision manager
        // The third proposal remains referenced
        let p2hash = proposal2.root_hash().unwrap().unwrap();
        assert!(db.all_hashes().unwrap().contains(&p2hash));
        drop(proposal2);

        // commit the first proposal
        proposal1.commit().unwrap();
        // Ensure we committed the first proposal's data
        let committed = db.root_hash().unwrap().unwrap();
        let historical = db.revision(committed).unwrap();
        assert_eq!(&*historical.val(b"k1").unwrap().unwrap(), b"v1");

        // the second proposal shouldn't be available to commit anymore
        assert!(!db.all_hashes().unwrap().contains(&p2hash));

        // the third proposal should still be contained within the all_hashes list
        // would be deleted if another proposal was committed and proposal3 was dropped here
        let hash3 = proposal3.root_hash().unwrap().unwrap();
        assert!(db.manager.all_hashes().contains(&hash3));
    }

    #[test]
    // test that dropping a proposal removes it from the list of known proposals
    // R1 - base revision
    //  \-> P1 - will get committed
    //   \-> P2 - will get dropped
    //    \-> P3 - will get orphaned, but it's still known
    fn test_proposal_scope_orphan() {
        let db = TestDb::new();
        let batch1 = vec![BatchOp::Put {
            key: b"k1",
            value: b"v1",
        }];
        let proposal1 = db.propose(batch1).unwrap();
        assert_eq!(&*proposal1.val(b"k1").unwrap().unwrap(), b"v1");

        let batch2 = vec![BatchOp::Put {
            key: b"k2",
            value: b"v2",
        }];
        let proposal2 = proposal1.propose(batch2).unwrap();
        assert_eq!(&*proposal2.val(b"k2").unwrap().unwrap(), b"v2");

        let batch3 = vec![BatchOp::Put {
            key: b"k3",
            value: b"v3",
        }];
        let proposal3 = proposal2.propose(batch3).unwrap();
        assert_eq!(&*proposal3.val(b"k3").unwrap().unwrap(), b"v3");

        // the proposal is dropped here, but the underlying
        // nodestore is still accessible because it's referenced by the revision manager
        // The third proposal remains referenced
        let p2hash = proposal2.root_hash().unwrap().unwrap();
        assert!(db.all_hashes().unwrap().contains(&p2hash));
        drop(proposal2);

        // commit the first proposal
        proposal1.commit().unwrap();
        // Ensure we committed the first proposal's data
        let committed = db.root_hash().unwrap().unwrap();
        let historical = db.revision(committed).unwrap();
        assert_eq!(&*historical.val(b"k1").unwrap().unwrap(), b"v1");

        // the second proposal shouldn't be available to commit anymore
        assert!(!db.all_hashes().unwrap().contains(&p2hash));

        // the third proposal should still be contained within the all_hashes list
        let hash3 = proposal3.root_hash().unwrap().unwrap();
        assert!(db.manager.all_hashes().contains(&hash3));

        // moreover, the data from the second and third proposals should still be available
        // through proposal3
        assert_eq!(&*proposal3.val(b"k2").unwrap().unwrap(), b"v2");
        assert_eq!(&*proposal3.val(b"k3").unwrap().unwrap(), b"v3");
    }

    #[test]
    fn test_view_sync() {
        let db = TestDb::new();

        // Create and commit some data to get a historical revision
        let batch = vec![BatchOp::Put {
            key: b"historical_key",
            value: b"historical_value",
        }];
        let proposal = db.propose(batch).unwrap();
        let historical_hash = proposal.root_hash().unwrap().unwrap();
        proposal.commit().unwrap();

        // Create a new proposal (uncommitted)
        let batch = vec![BatchOp::Put {
            key: b"proposal_key",
            value: b"proposal_value",
        }];
        let proposal = db.propose(batch).unwrap();
        let proposal_hash = proposal.root_hash().unwrap().unwrap();

        // Test that view_sync can find the historical revision
        let historical_view = db.view(historical_hash).unwrap();
        let value = historical_view.val(b"historical_key").unwrap().unwrap();
        assert_eq!(&*value, b"historical_value");

        // Test that view_sync can find the proposal
        let proposal_view = db.view(proposal_hash).unwrap();
        let value = proposal_view.val(b"proposal_key").unwrap().unwrap();
        assert_eq!(&*value, b"proposal_value");
    }

    #[test]
<<<<<<< HEAD
    fn test_propose_parallel() {
        const N: usize = 100;
        let db = testdb_config(DbConfig::builder().parallel(true).build());
=======
    fn test_propose_parallel_reopen() {
        fn insert_commit(db: &TestDb, kv: u8) {
            let keys: Vec<[u8; 1]> = vec![[kv; 1]];
            let vals: Vec<Box<[u8]>> = vec![Box::new([kv; 1])];
            let kviter = keys.iter().zip(vals.iter()).map_into_batch();
            let proposal = db.propose_parallel(kviter).unwrap();
            proposal.commit().unwrap();
        }

        // Create, insert, close, open, insert
        let db = TestDb::new();
        insert_commit(&db, 1);
        let db = db.reopen();
        insert_commit(&db, 2);
        // Check that the keys are still there after the commits
        let committed = db.revision(db.root_hash().unwrap().unwrap()).unwrap();
        let keys: Vec<[u8; 1]> = vec![[1; 1], [2; 1]];
        let vals: Vec<Box<[u8]>> = vec![Box::new([1; 1]), Box::new([2; 1])];
        let kviter = keys.iter().zip(vals.iter());
        for (k, v) in kviter {
            assert_eq!(&committed.val(k).unwrap().unwrap(), v);
        }
        drop(db);

        // Open-db1, insert, open-db2, insert
        let db1 = TestDb::new();
        insert_commit(&db1, 1);
        let db2 = TestDb::new();
        insert_commit(&db2, 2);
        let committed1 = db1.revision(db1.root_hash().unwrap().unwrap()).unwrap();
        let committed2 = db2.revision(db2.root_hash().unwrap().unwrap()).unwrap();
        let keys: Vec<[u8; 1]> = vec![[1; 1], [2; 1]];
        let vals: Vec<Box<[u8]>> = vec![Box::new([1; 1]), Box::new([2; 1])];
        let mut kviter = keys.iter().zip(vals.iter());
        let (k, v) = kviter.next().unwrap();
        assert_eq!(&committed1.val(k).unwrap().unwrap(), v);
        let (k, v) = kviter.next().unwrap();
        assert_eq!(&committed2.val(k).unwrap().unwrap(), v);
    }

    #[test]
    fn test_propose_parallel() {
        const N: usize = 100;
        let db = TestDb::new();
>>>>>>> 3db72fe3

        // Test an empty proposal
        let keys: Vec<[u8; 0]> = Vec::new();
        let vals: Vec<Box<[u8]>> = Vec::new();

        let kviter = keys.iter().zip(vals.iter()).map_into_batch();
<<<<<<< HEAD
        let proposal = db.propose(kviter).unwrap();
=======
        let proposal = db.propose_parallel(kviter).unwrap();
>>>>>>> 3db72fe3
        proposal.commit().unwrap();

        // Create a proposal consisting of a single entry and an empty key.
        let keys: Vec<[u8; 0]> = vec![[0; 0]];

        // Note that if the value is [], then it is interpreted as a DeleteRange.
        // Instead, set value to [0]
        let vals: Vec<Box<[u8]>> = vec![Box::new([0; 1])];

        let kviter = keys.iter().zip(vals.iter()).map_into_batch();
<<<<<<< HEAD
        let proposal = db.propose(kviter).unwrap();
=======
        let proposal = db.propose_parallel(kviter).unwrap();
>>>>>>> 3db72fe3

        let kviter = keys.iter().zip(vals.iter());
        for (k, v) in kviter {
            assert_eq!(&proposal.val(k).unwrap().unwrap(), v);
        }
        proposal.commit().unwrap();

        // Check that the key is still there after the commit
<<<<<<< HEAD
        let parent = db.manager.current_revision();
        let kviter = keys.iter().zip(vals.iter());
        for (k, v) in kviter {
            assert_eq!(&parent.val(k).unwrap().unwrap(), v);
=======
        let committed = db.revision(db.root_hash().unwrap().unwrap()).unwrap();
        let kviter = keys.iter().zip(vals.iter());
        for (k, v) in kviter {
            assert_eq!(&committed.val(k).unwrap().unwrap(), v);
>>>>>>> 3db72fe3
        }

        // Create a proposal that deletes the previous entry
        let vals: Vec<Box<[u8]>> = vec![Box::new([0; 0])];
        let kviter = keys.iter().zip(vals.iter()).map_into_batch();
<<<<<<< HEAD
        let proposal = db.propose(kviter).unwrap();
=======
        let proposal = db.propose_parallel(kviter).unwrap();
>>>>>>> 3db72fe3

        let kviter = keys.iter().zip(vals.iter());
        for (k, _v) in kviter {
            assert_eq!(proposal.val(k).unwrap(), None);
        }
        proposal.commit().unwrap();

        // Create a proposal that inserts 0 to 999
        let (keys, vals): (Vec<_>, Vec<_>) = (0..1000)
            .map(|i| {
                (
                    format!("key{i}").into_bytes(),
                    Box::from(format!("value{i}").as_bytes()),
                )
            })
            .unzip();

        let kviter = keys.iter().zip(vals.iter()).map_into_batch();
<<<<<<< HEAD
        let proposal = db.propose(kviter).unwrap();
=======
        let proposal = db.propose_parallel(kviter).unwrap();
>>>>>>> 3db72fe3
        let kviter = keys.iter().zip(vals.iter());
        for (k, v) in kviter {
            assert_eq!(&proposal.val(k).unwrap().unwrap(), v);
        }
        proposal.commit().unwrap();

        // Create a proposal that deletes all of the even entries
        let (keys, vals): (Vec<_>, Vec<_>) = (0..1000)
            .filter_map(|i| {
                if i % 2 != 0 {
                    Some::<(Vec<u8>, Box<[u8]>)>((format!("key{i}").into_bytes(), Box::new([])))
                } else {
                    None
                }
            })
            .unzip();

        let kviter = keys.iter().zip(vals.iter()).map_into_batch();
<<<<<<< HEAD
        let proposal = db.propose(kviter).unwrap();
=======
        let proposal = db.propose_parallel(kviter).unwrap();
>>>>>>> 3db72fe3
        let kviter = keys.iter().zip(vals.iter());
        for (k, _v) in kviter {
            assert_eq!(proposal.val(k).unwrap(), None);
        }
        proposal.commit().unwrap();

        // Create a proposal that deletes using empty prefix
        let keys: Vec<[u8; 0]> = vec![[0; 0]];
        let vals: Vec<Box<[u8]>> = vec![Box::new([0; 0])];
        let kviter = keys.iter().zip(vals.iter()).map_into_batch();
<<<<<<< HEAD
        let proposal = db.propose(kviter).unwrap();
=======
        let proposal = db.propose_parallel(kviter).unwrap();
>>>>>>> 3db72fe3
        proposal.commit().unwrap();

        // Create N keys and values like (key0, value0)..(keyN, valueN)
        let rng = firewood_storage::SeededRng::from_env_or_random();
        let (keys, vals): (Vec<_>, Vec<_>) = (0..N)
            .map(|i| {
                (
                    rng.random::<[u8; 32]>(),
                    Box::from(format!("value{i}").as_bytes()),
                )
            })
            .unzip();

        // Looping twice to test that we are reusing the thread pool.
        for _ in 0..2 {
            let kviter = keys.iter().zip(vals.iter()).map_into_batch();
<<<<<<< HEAD
            let proposal = db.propose(kviter).unwrap();
=======
            let proposal = db.propose_parallel(kviter).unwrap();
>>>>>>> 3db72fe3

            // iterate over the keys and values again, checking that the values are in the correct proposal
            let kviter = keys.iter().zip(vals.iter());

            for (k, v) in kviter {
                assert_eq!(&proposal.val(k).unwrap().unwrap(), v);
            }
            proposal.commit().unwrap();
        }
    }

    /// Test that proposing on a proposal works as expected
    ///
    /// Test creates two batches and proposes them, and verifies that the values are in the correct proposal.
    /// It then commits them one by one, and verifies the latest committed version is correct.
    #[test]
    fn test_propose_on_proposal() {
        // number of keys and values to create for this test
        const N: usize = 20;

        let db = TestDb::new();

        // create N keys and values like (key0, value0)..(keyN, valueN)
        let (keys, vals): (Vec<_>, Vec<_>) = (0..N)
            .map(|i| {
                (
                    format!("key{i}").into_bytes(),
                    Box::from(format!("value{i}").as_bytes()),
                )
            })
            .unzip();

        // create two batches, one with the first half of keys and values, and one with the last half keys and values
        let mut kviter = keys.iter().zip(vals.iter()).map_into_batch();

        // create two proposals, second one has a base of the first one
        let proposal1 = db.propose(kviter.by_ref().take(N / 2)).unwrap();
        let proposal2 = proposal1.propose(kviter).unwrap();

        // iterate over the keys and values again, checking that the values are in the correct proposal
        let mut kviter = keys.iter().zip(vals.iter());

        // first half of the keys should be in both proposals
        for (k, v) in kviter.by_ref().take(N / 2) {
            assert_eq!(&proposal1.val(k).unwrap().unwrap(), v);
            assert_eq!(&proposal2.val(k).unwrap().unwrap(), v);
        }

        // remaining keys should only be in the second proposal
        for (k, v) in kviter {
            // second half of keys are in the second proposal
            assert_eq!(&proposal2.val(k).unwrap().unwrap(), v);
            // but not in the first
            assert_eq!(proposal1.val(k).unwrap(), None);
        }

        proposal1.commit().unwrap();

        // all keys are still in the second proposal (first is no longer accessible)
        for (k, v) in keys.iter().zip(vals.iter()) {
            assert_eq!(&proposal2.val(k).unwrap().unwrap(), v);
        }

        // commit the second proposal
        proposal2.commit().unwrap();

        // all keys are in the database
        let committed = db.root_hash().unwrap().unwrap();
        let revision = db.revision(committed).unwrap();

        for (k, v) in keys.into_iter().zip(vals.into_iter()) {
            assert_eq!(revision.val(k).unwrap().unwrap(), v);
        }
    }

    #[test]
    fn fuzz_checker() {
        let rng = firewood_storage::SeededRng::from_env_or_random();

        let db = TestDb::new();

        // takes about 0.3s on a mac to run 50 times
        for _ in 0..50 {
            // create a batch of 10 random key-value pairs
            let batch = (0..10).fold(vec![], |mut batch, _| {
                let key: [u8; 32] = rng.random();
                let value: [u8; 8] = rng.random();
                batch.push(BatchOp::Put {
                    key: key.to_vec(),
                    value,
                });
                if rng.random_range(0..5) == 0 {
                    let addon: [u8; 32] = rng.random();
                    let key = [key, addon].concat();
                    let value: [u8; 8] = rng.random();
                    batch.push(BatchOp::Put { key, value });
                }
                batch
            });
            let proposal = db.propose(batch).unwrap();
            proposal.commit().unwrap();

            // check the database for consistency, sometimes checking the hashes
            let hash_check = rng.random();
            let report = db.check(CheckOpt {
                hash_check,
                progress_bar: None,
            });
            if report
                .errors
                .iter()
                .filter(|e| !matches!(e, CheckerError::AreaLeaks(_)))
                .count()
                != 0
            {
                db.dump(&mut std::io::stdout()).unwrap();
                panic!("error: {:?}", report.errors);
            }
        }
    }

    #[test]
    fn test_deep_propose() {
        const NUM_KEYS: NonZeroUsize = const { NonZeroUsize::new(2).unwrap() };
        const NUM_PROPOSALS: usize = 100;

        let db = TestDb::new();

        let ops = (0..(NUM_KEYS.get() * NUM_PROPOSALS))
            .map(|i| (format!("key{i}"), format!("value{i}")))
            .collect::<Vec<_>>();

        let proposals = ops.iter().chunk_fold(
            NUM_KEYS,
            Vec::<Proposal<'_, _>>::with_capacity(NUM_PROPOSALS),
            |mut proposals, ops| {
                let proposal = if let Some(parent) = proposals.last() {
                    parent.propose(ops).unwrap()
                } else {
                    db.propose(ops).unwrap()
                };

                proposals.push(proposal);
                proposals
            },
        );

        let last_proposal_root_hash = proposals.last().unwrap().root_hash().unwrap().unwrap();

        // commit the proposals
        for proposal in proposals {
            proposal.commit().unwrap();
        }

        // get the last committed revision
        let last_root_hash = db.root_hash().unwrap().unwrap();
        let committed = db.revision(last_root_hash.clone()).unwrap();

        // the last root hash should be the same as the last proposal root hash
        assert_eq!(last_root_hash, last_proposal_root_hash);

        // check that all the keys and values are still present
        for (k, v) in &ops {
            let found = committed.val(k).unwrap();
            assert_eq!(
                found.as_deref(),
                Some(v.as_bytes()),
                "Value for key {k:?} should be {v:?} but was {found:?}",
            );
        }
    }

    /// Test that reading from a proposal during commit works as expected
    #[test]
    fn test_read_during_commit() {
        use crate::db::Proposal;

        const CHANNEL_CAPACITY: usize = 8;

        let testdb = TestDb::new();
        let db = &testdb.db;

        let (tx, rx) = std::sync::mpsc::sync_channel::<Proposal<'_, _>>(CHANNEL_CAPACITY);
        let (result_tx, result_rx) = std::sync::mpsc::sync_channel(CHANNEL_CAPACITY);

        // scope will block until all scope-spawned threads finish
        std::thread::scope(|scope| {
            // Commit task
            scope.spawn(move || {
                while let Ok(proposal) = rx.recv() {
                    let result = proposal.commit();
                    // send result back to the main thread, both for synchronization and stopping the
                    // test on error
                    result_tx.send(result).unwrap();
                }
            });
            scope.spawn(move || {
                // Proposal creation
                for id in 0u32..5000 {
                    // insert a key of length 32 and a value of length 8,
                    // rotating between all zeroes through all 255
                    let batch = vec![BatchOp::Put {
                        key: [id as u8; 32],
                        value: [id as u8; 8],
                    }];
                    let proposal = db.propose(batch).unwrap();
                    let last_hash = proposal.root_hash().unwrap().unwrap();
                    let view = db.view(last_hash).unwrap();

                    tx.send(proposal).unwrap();

                    let key = [id as u8; 32];
                    let value = view.val(&key).unwrap().unwrap();
                    assert_eq!(&*value, &[id as u8; 8]);
                    result_rx.recv().unwrap().unwrap();
                }
                // close the channel, which will cause the commit task to exit
                drop(tx);
            });
        });
    }

    #[test]
    fn test_resurrect_unpersisted_root() {
        let db = TestDb::new();

        // First, create a revision to retrieve
        let key = b"key";
        let value = b"value";
        let batch = vec![BatchOp::Put { key, value }];

        let proposal = db.propose(batch).unwrap();
        let root_hash = proposal.root_hash().unwrap().unwrap();
        proposal.commit().unwrap();

        let root_address = db
            .revision(root_hash.clone())
            .unwrap()
            .root_address()
            .unwrap();

        // Next, overwrite the kv-pair with a new revision
        let new_value = b"new_value";
        let batch = vec![BatchOp::Put {
            key,
            value: new_value,
        }];

        let proposal = db.propose(batch).unwrap();
        proposal.commit().unwrap();

        // Finally, reopen the database and make sure that we can retrieve the first revision
        let db = db.reopen();

        let latest_root_hash = db.root_hash().unwrap().unwrap();
        let latest_revision = db.revision(latest_root_hash).unwrap();

        let latest_value = latest_revision.val(key).unwrap().unwrap();
        assert_eq!(new_value, latest_value.as_ref());

        let node_store =
            NodeStore::with_root(root_hash.into_hash_type(), root_address, latest_revision);

        let retrieved_value = node_store.val(key).unwrap().unwrap();
        assert_eq!(value, retrieved_value.as_ref());
    }

    #[test]
    fn test_root_store() {
        let mock_store = MockStore::default();
        let db = TestDb::with_mockstore(mock_store);

        // First, create a revision to retrieve
        let key = b"key";
        let value = b"value";
        let batch = vec![BatchOp::Put { key, value }];

        let proposal = db.propose(batch).unwrap();
        let root_hash = proposal.root_hash().unwrap().unwrap();
        proposal.commit().unwrap();

        // Next, overwrite the kv-pair with a new revision
        let new_value = b"new_value";
        let batch = vec![BatchOp::Put {
            key,
            value: new_value,
        }];

        let proposal = db.propose(batch).unwrap();
        proposal.commit().unwrap();

        // Reopen the database and verify that the database can access a persisted revision
        let db = db.reopen();

        let view = db.view(root_hash).unwrap();
        let retrieved_value = view.val(key).unwrap().unwrap();
        assert_eq!(value, retrieved_value.as_ref());
    }

    #[test]
    fn test_root_store_errs() {
        let mock_store = MockStore::with_failures();
        let db = TestDb::with_mockstore(mock_store);

        let view = db.view(TrieHash::empty());
        assert!(view.is_err());

        let batch = vec![BatchOp::Put {
            key: b"k",
            value: b"v",
        }];

        let proposal = db.propose(batch).unwrap();
        assert!(proposal.commit().is_err());
    }

    #[test]
    fn test_rootstore_empty_db_reopen() {
        let mock_store = MockStore::default();
        let db = TestDb::with_mockstore(mock_store);

        db.reopen();
    }

    // Testdb is a helper struct for testing the Db. Once it's dropped, the directory and file disappear
    struct TestDb<RS = NoOpStore> {
        db: Db<RS>,
        tmpdir: tempfile::TempDir,
    }
    impl<RS> Deref for TestDb<RS> {
        type Target = Db<RS>;
        fn deref(&self) -> &Self::Target {
            &self.db
        }
    }
    impl<RS> DerefMut for TestDb<RS> {
        fn deref_mut(&mut self) -> &mut Self::Target {
            &mut self.db
        }
    }

<<<<<<< HEAD
    fn testdb() -> TestDb {
        testdb_config(DbConfig::builder().build())
    }

    fn testdb_config(dbconfig: DbConfig) -> TestDb {
        let tmpdir = tempfile::tempdir().unwrap();
        let dbpath: PathBuf = [tmpdir.path().to_path_buf(), PathBuf::from("testdb")]
            .iter()
            .collect();
        let db = Db::new(dbpath, dbconfig).unwrap();
        TestDb { db, tmpdir }
=======
    impl TestDb {
        fn new() -> Self {
            let tmpdir = tempfile::tempdir().unwrap();
            let dbpath: PathBuf = [tmpdir.path().to_path_buf(), PathBuf::from("testdb")]
                .iter()
                .collect();
            let dbconfig = DbConfig::builder().build();
            let db = Db::new(dbpath, dbconfig).unwrap();
            TestDb { db, tmpdir }
        }
>>>>>>> 3db72fe3
    }

    impl TestDb<MockStore> {
        fn with_mockstore(mock_store: MockStore) -> Self {
            let tmpdir = tempfile::tempdir().unwrap();
            let dbpath: PathBuf = [tmpdir.path().to_path_buf(), PathBuf::from("testdb")]
                .iter()
                .collect();
            let dbconfig = DbConfig::builder().build();
            let db = Db::with_root_store(dbpath, dbconfig, mock_store).unwrap();
            TestDb { db, tmpdir }
        }
    }

    impl<RS: Clone + RootStore> TestDb<RS> {
        fn reopen(self) -> Self {
            let path = self.path();
            let root_store = self.manager.root_store();
            drop(self.db);
            let dbconfig = DbConfig::builder().truncate(false).build();

            let db = Db::with_root_store(path, dbconfig, root_store).unwrap();
            TestDb {
                db,
                tmpdir: self.tmpdir,
            }
        }
        fn replace(self) -> Self {
            let path = self.path();
            let root_store = self.manager.root_store();
            drop(self.db);
            let dbconfig = DbConfig::builder().truncate(true).build();

            let db = Db::with_root_store(path, dbconfig, root_store).unwrap();
            TestDb {
                db,
                tmpdir: self.tmpdir,
            }
        }
    }

    impl<RS> TestDb<RS> {
        fn path(&self) -> PathBuf {
            [self.tmpdir.path().to_path_buf(), PathBuf::from("testdb")]
                .iter()
                .collect()
        }
    }
}<|MERGE_RESOLUTION|>--- conflicted
+++ resolved
@@ -171,7 +171,6 @@
             .create(cfg.create_if_missing)
             .truncate(cfg.truncate)
             .manager(cfg.manager)
-            .parallel(cfg.parallel)
             .build();
 
         let manager =
@@ -187,6 +186,8 @@
 }
 
 impl<RS> Db<RS> {
+    const MIN_BATCH_SIZE_FOR_PARALLEL: usize = 8;
+
     /// Dump the Trie of the latest revision.
     pub fn dump(&self, w: &mut dyn Write) -> Result<(), std::io::Error> {
         let latest_rev_nodestore = self.manager.current_revision();
@@ -205,7 +206,6 @@
         latest_rev_nodestore.check(opt)
     }
 
-<<<<<<< HEAD
     /// Create a proposal with a specified parent. Currently, the parent can be another proposal or
     /// the current revision.
     #[fastrace::trace(name = "propose")]
@@ -213,12 +213,15 @@
         &self,
         batch: impl IntoIterator<IntoIter: KeyValuePairIter>,
         parent: &NodeStore<F, FileBacked>,
-    ) -> Result<Proposal<'_>, api::Error> {
-        // If threadpool exists, then use the parallel propose implementation
-        let immutable = if let Some(threadpool) = self.manager.threadpool() {
+    ) -> Result<Proposal<'_, RS>, api::Error> {
+        // If the size of the batch is >= MIN_BATCH_SIZE_FOR_PARALLEL, then use the parallel implementation. 
+        // TODO: Experimentally determine the right value to for the constant.
+        let batch = batch.into_iter();
+        let immutable = if batch.size_hint().0 >= Db::<RS>::MIN_BATCH_SIZE_FOR_PARALLEL {
             let mut parallel_merkle = ParallelMerkle::default();
             let span = fastrace::Span::enter_with_local_parent("parallel_merkle");
-            let immutable = parallel_merkle.create_proposal(parent, batch, threadpool)?;
+            let immutable =
+                parallel_merkle.create_proposal(parent, batch, self.manager.threadpool())?;
             drop(span);
             immutable
         } else {
@@ -253,22 +256,6 @@
 
         self.metrics.proposals.increment(1);
 
-=======
-    /// Propose a new batch that is processed in parallel.
-    ///
-    /// # Panics
-    ///
-    /// Panics if the revision manager cannot create a thread pool.
-    pub fn propose_parallel(
-        &self,
-        batch: impl IntoIterator<IntoIter: KeyValuePairIter>,
-    ) -> Result<Proposal<'_, RS>, api::Error> {
-        let parent = self.manager.current_revision();
-        let mut parallel_merkle = ParallelMerkle::default();
-        let immutable =
-            parallel_merkle.create_proposal(&parent, batch, self.manager.threadpool())?;
-        self.manager.add_proposal(immutable.clone());
->>>>>>> 3db72fe3
         Ok(Proposal {
             nodestore: immutable,
             db: self,
@@ -592,17 +579,12 @@
     }
 
     #[test]
-<<<<<<< HEAD
-    fn test_propose_parallel() {
-        const N: usize = 100;
-        let db = testdb_config(DbConfig::builder().parallel(true).build());
-=======
     fn test_propose_parallel_reopen() {
         fn insert_commit(db: &TestDb, kv: u8) {
             let keys: Vec<[u8; 1]> = vec![[kv; 1]];
             let vals: Vec<Box<[u8]>> = vec![Box::new([kv; 1])];
             let kviter = keys.iter().zip(vals.iter()).map_into_batch();
-            let proposal = db.propose_parallel(kviter).unwrap();
+            let proposal = db.propose(kviter).unwrap();
             proposal.commit().unwrap();
         }
 
@@ -641,18 +623,13 @@
     fn test_propose_parallel() {
         const N: usize = 100;
         let db = TestDb::new();
->>>>>>> 3db72fe3
 
         // Test an empty proposal
         let keys: Vec<[u8; 0]> = Vec::new();
         let vals: Vec<Box<[u8]>> = Vec::new();
 
         let kviter = keys.iter().zip(vals.iter()).map_into_batch();
-<<<<<<< HEAD
         let proposal = db.propose(kviter).unwrap();
-=======
-        let proposal = db.propose_parallel(kviter).unwrap();
->>>>>>> 3db72fe3
         proposal.commit().unwrap();
 
         // Create a proposal consisting of a single entry and an empty key.
@@ -663,11 +640,7 @@
         let vals: Vec<Box<[u8]>> = vec![Box::new([0; 1])];
 
         let kviter = keys.iter().zip(vals.iter()).map_into_batch();
-<<<<<<< HEAD
         let proposal = db.propose(kviter).unwrap();
-=======
-        let proposal = db.propose_parallel(kviter).unwrap();
->>>>>>> 3db72fe3
 
         let kviter = keys.iter().zip(vals.iter());
         for (k, v) in kviter {
@@ -676,27 +649,16 @@
         proposal.commit().unwrap();
 
         // Check that the key is still there after the commit
-<<<<<<< HEAD
-        let parent = db.manager.current_revision();
-        let kviter = keys.iter().zip(vals.iter());
-        for (k, v) in kviter {
-            assert_eq!(&parent.val(k).unwrap().unwrap(), v);
-=======
         let committed = db.revision(db.root_hash().unwrap().unwrap()).unwrap();
         let kviter = keys.iter().zip(vals.iter());
         for (k, v) in kviter {
             assert_eq!(&committed.val(k).unwrap().unwrap(), v);
->>>>>>> 3db72fe3
         }
 
         // Create a proposal that deletes the previous entry
         let vals: Vec<Box<[u8]>> = vec![Box::new([0; 0])];
         let kviter = keys.iter().zip(vals.iter()).map_into_batch();
-<<<<<<< HEAD
         let proposal = db.propose(kviter).unwrap();
-=======
-        let proposal = db.propose_parallel(kviter).unwrap();
->>>>>>> 3db72fe3
 
         let kviter = keys.iter().zip(vals.iter());
         for (k, _v) in kviter {
@@ -715,11 +677,7 @@
             .unzip();
 
         let kviter = keys.iter().zip(vals.iter()).map_into_batch();
-<<<<<<< HEAD
         let proposal = db.propose(kviter).unwrap();
-=======
-        let proposal = db.propose_parallel(kviter).unwrap();
->>>>>>> 3db72fe3
         let kviter = keys.iter().zip(vals.iter());
         for (k, v) in kviter {
             assert_eq!(&proposal.val(k).unwrap().unwrap(), v);
@@ -738,11 +696,7 @@
             .unzip();
 
         let kviter = keys.iter().zip(vals.iter()).map_into_batch();
-<<<<<<< HEAD
         let proposal = db.propose(kviter).unwrap();
-=======
-        let proposal = db.propose_parallel(kviter).unwrap();
->>>>>>> 3db72fe3
         let kviter = keys.iter().zip(vals.iter());
         for (k, _v) in kviter {
             assert_eq!(proposal.val(k).unwrap(), None);
@@ -753,11 +707,7 @@
         let keys: Vec<[u8; 0]> = vec![[0; 0]];
         let vals: Vec<Box<[u8]>> = vec![Box::new([0; 0])];
         let kviter = keys.iter().zip(vals.iter()).map_into_batch();
-<<<<<<< HEAD
         let proposal = db.propose(kviter).unwrap();
-=======
-        let proposal = db.propose_parallel(kviter).unwrap();
->>>>>>> 3db72fe3
         proposal.commit().unwrap();
 
         // Create N keys and values like (key0, value0)..(keyN, valueN)
@@ -774,11 +724,7 @@
         // Looping twice to test that we are reusing the thread pool.
         for _ in 0..2 {
             let kviter = keys.iter().zip(vals.iter()).map_into_batch();
-<<<<<<< HEAD
             let proposal = db.propose(kviter).unwrap();
-=======
-            let proposal = db.propose_parallel(kviter).unwrap();
->>>>>>> 3db72fe3
 
             // iterate over the keys and values again, checking that the values are in the correct proposal
             let kviter = keys.iter().zip(vals.iter());
@@ -1120,19 +1066,6 @@
         }
     }
 
-<<<<<<< HEAD
-    fn testdb() -> TestDb {
-        testdb_config(DbConfig::builder().build())
-    }
-
-    fn testdb_config(dbconfig: DbConfig) -> TestDb {
-        let tmpdir = tempfile::tempdir().unwrap();
-        let dbpath: PathBuf = [tmpdir.path().to_path_buf(), PathBuf::from("testdb")]
-            .iter()
-            .collect();
-        let db = Db::new(dbpath, dbconfig).unwrap();
-        TestDb { db, tmpdir }
-=======
     impl TestDb {
         fn new() -> Self {
             let tmpdir = tempfile::tempdir().unwrap();
@@ -1143,7 +1076,6 @@
             let db = Db::new(dbpath, dbconfig).unwrap();
             TestDb { db, tmpdir }
         }
->>>>>>> 3db72fe3
     }
 
     impl TestDb<MockStore> {
