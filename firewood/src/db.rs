--- conflicted
+++ resolved
@@ -55,147 +55,6 @@
     _historical: Arc<T>,
 }
 
-<<<<<<< HEAD
-#[async_trait]
-impl<T: ReadLinearStore> api::DbView for HistoricalRev<T> {
-    type Stream<'a> = MerkleKeyValueStream<'a, T> where Self: 'a;
-
-    async fn root_hash(&self) -> Result<api::HashKey, api::Error> {
-        todo!()
-    }
-
-    async fn val<K: api::KeyType>(&self, _key: K) -> Result<Option<Vec<u8>>, api::Error> {
-        todo!()
-    }
-
-    async fn single_key_proof<K: api::KeyType>(
-        &self,
-        _key: K,
-    ) -> Result<Option<Proof>, api::Error> {
-        todo!()
-    }
-
-    async fn range_proof<K: api::KeyType, V>(
-        &self,
-        _first_key: Option<K>,
-        _last_key: Option<K>,
-        _limit: Option<usize>,
-    ) -> Result<Option<api::RangeProof<Vec<u8>, Vec<u8>>>, api::Error> {
-        todo!()
-    }
-
-    fn iter_option<K: KeyType>(
-        &self,
-        _first_key: Option<K>,
-    ) -> Result<Self::Stream<'_>, api::Error> {
-        todo!()
-    }
-}
-
-impl<T: ReadLinearStore> HistoricalRev<T> {
-    pub fn stream(&self) -> MerkleKeyValueStream<'_, T> {
-        todo!()
-    }
-
-    pub fn stream_from(&self, _start_key: &[u8]) -> MerkleKeyValueStream<'_, T> {
-        todo!()
-    }
-
-    /// Get root hash of the generic key-value storage.
-    pub fn kv_root_hash(&self) -> Result<TrieHash, DbError> {
-        todo!()
-    }
-
-    /// Get a value associated with a key.
-    pub fn get(&self, _key: &[u8]) -> Option<Vec<u8>> {
-        todo!()
-    }
-
-    /// Dump the Trie of the generic key-value storage.
-    pub fn dump(&self, _w: &mut dyn Write) -> Result<(), DbError> {
-        todo!()
-    }
-
-    pub fn prove(&self, _key: &[u8]) -> Result<Proof, MerkleError> {
-        todo!()
-    }
-
-    /// Verifies a range proof is valid for a set of keys.
-    pub fn verify_range_proof<V: AsRef<[u8]>>(
-        &self,
-        _proof: Proof,
-        _first_key: &[u8],
-        _last_key: &[u8],
-        _keys: Vec<&[u8]>,
-        _values: Vec<V>,
-    ) -> Result<bool, ProofError> {
-        todo!()
-    }
-}
-
-/// TODO danlaine: implement
-pub struct Proposal<T> {
-    _proposal: T,
-}
-
-#[async_trait]
-impl<T: WriteLinearStore> api::Proposal for Proposal<T> {
-    type Proposal = Proposal<T>;
-
-    async fn commit(self: Arc<Self>) -> Result<(), api::Error> {
-        todo!()
-    }
-
-    async fn propose<K: api::KeyType, V: api::ValueType>(
-        self: Arc<Self>,
-        _data: api::Batch<K, V>,
-    ) -> Result<Arc<Self::Proposal>, api::Error> {
-        todo!()
-    }
-}
-
-#[async_trait]
-impl<T: WriteLinearStore> api::DbView for Proposal<T> {
-    type Stream<'a> = MerkleKeyValueStream<'a, T> where T: 'a;
-
-    async fn root_hash(&self) -> Result<api::HashKey, api::Error> {
-        todo!()
-    }
-
-    async fn val<K>(&self, _key: K) -> Result<Option<Vec<u8>>, api::Error>
-    where
-        K: api::KeyType,
-    {
-        todo!()
-    }
-
-    async fn single_key_proof<K>(&self, _key: K) -> Result<Option<Proof>, api::Error>
-    where
-        K: api::KeyType,
-    {
-        todo!()
-    }
-
-    async fn range_proof<K, V>(
-        &self,
-        _first_key: Option<K>,
-        _last_key: Option<K>,
-        _limit: Option<usize>,
-    ) -> Result<Option<api::RangeProof<Vec<u8>, Vec<u8>>>, api::Error>
-    where
-        K: api::KeyType,
-    {
-        todo!();
-    }
-
-    fn iter_option<K: KeyType>(
-        &self,
-        _first_key: Option<K>,
-    ) -> Result<Self::Stream<'_>, api::Error> {
-        todo!()
-    }
-}
-=======
 // #[async_trait]
 // impl<T: NodeReader + Send + Sync> api::DbView for HistoricalRev<T> {
 //     type Stream<'a> = MerkleKeyValueStream<'a, T> where Self: 'a;
@@ -211,7 +70,7 @@
 //     async fn single_key_proof<K: api::KeyType>(
 //         &self,
 //         _key: K,
-//     ) -> Result<Option<Proof<Vec<u8>>>, api::Error> {
+//     ) -> Result<Option<Proof>, api::Error> {
 //         todo!()
 //     }
 
@@ -256,14 +115,14 @@
 //         todo!()
 //     }
 
-//     pub fn prove(&self, _key: &[u8]) -> Result<Proof<Vec<u8>>, MerkleError> {
+//     pub fn prove(&self, _key: &[u8]) -> Result<Proof, MerkleError> {
 //         todo!()
 //     }
 
 //     /// Verifies a range proof is valid for a set of keys.
-//     pub fn verify_range_proof<N: AsRef<[u8]> + Send, V: AsRef<[u8]>>(
-//         &self,
-//         _proof: Proof<N>,
+//     pub fn verify_range_proof<V: AsRef<[u8]>>(
+//         &self,
+//         _proof: Proof,
 //         _first_key: &[u8],
 //         _last_key: &[u8],
 //         _keys: Vec<&[u8]>,
@@ -309,12 +168,12 @@
 //         todo!()
 //     }
 
-//     async fn single_key_proof<K>(&self, _key: K) -> Result<Option<Proof<Vec<u8>>>, api::Error>
-//     where
-//         K: api::KeyType,
-//     {
-//         todo!()
-//     }
+// async fn single_key_proof<K>(&self, _key: K) -> Result<Option<Proof>, api::Error>
+// where
+//     K: api::KeyType,
+// {
+//     todo!()
+// }
 
 //     async fn range_proof<K, V>(
 //         &self,
@@ -335,7 +194,6 @@
 //         todo!()
 //     }
 // }
->>>>>>> 72ad776c
 
 /// Database configuration.
 #[derive(Clone, TypedBuilder, Debug)]
