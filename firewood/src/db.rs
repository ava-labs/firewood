--- conflicted
+++ resolved
@@ -8,14 +8,10 @@
 };
 use crate::{
     file,
-<<<<<<< HEAD
     merkle::{
-        Bincode, Merkle, MerkleError, MerkleKeyValueStream, Node, Proof, ProofError, TrieHash,
+        Bincode, Key, Merkle, MerkleError, MerkleKeyValueStream, Node, Proof, ProofError, TrieHash,
         TRIE_HASH_LEN,
     },
-=======
-    merkle::{Bincode, Key, Merkle, MerkleError, Node, Proof, ProofError, TrieHash, TRIE_HASH_LEN},
->>>>>>> cb9e98ad
     storage::{
         buffer::{DiskBuffer, DiskBufferRequester},
         CachedSpace, MemStoreR, SpaceWrite, StoreConfig, StoreDelta, StoreRevMut, StoreRevShared,
