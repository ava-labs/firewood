--- conflicted
+++ resolved
@@ -544,16 +544,9 @@
             .block_nbit(params.wal_block_nbit)
             .max_revisions(cfg.wal.max_revisions)
             .build();
-<<<<<<< HEAD
-        let (sender, inbound) = tokio::sync::mpsc::unbounded_channel();
-        let disk_requester = DiskBufferRequester::new(sender);
-        let disk_buffer = DiskBuffer::new(inbound, &cfg.buffer, &wal).map_err(DbError::Aio)?;
-=======
-
-        #[allow(clippy::unwrap_used)]
+
         let disk_buffer =
-            DiskBuffer::new(inbound, &cfg.buffer, &wal_config).expect("DiskBuffer::new");
->>>>>>> 243d00b6
+            DiskBuffer::new(inbound, &cfg.buffer, &wal_config).map_err(DbError::Aio)?;
 
         let disk_thread = Some(
             std::thread::Builder::new()
