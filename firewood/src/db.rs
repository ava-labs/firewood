// Copyright (C) 2023, Ava Labs, Inc. All rights reserved.
// See the file LICENSE.md for licensing terms.

#![expect(
    clippy::missing_errors_doc,
    reason = "Found 12 occurrences after enabling the lint."
)]

use crate::iter::MerkleKeyValueIter;
use crate::merkle::{Merkle, Value};
use crate::root_store::{NoOpStore, RootStore};
pub use crate::v2::api::BatchOp;
use crate::v2::api::{
    self, ArcDynDbView, FrozenProof, FrozenRangeProof, HashKey, KeyType, KeyValuePair,
    KeyValuePairIter, OptionalHashKeyExt,
};

use crate::manager::{ConfigManager, RevisionManager, RevisionManagerConfig};
use firewood_storage::{
    CheckOpt, CheckerReport, Committed, FileBacked, FileIoError, HashedNodeReader,
    ImmutableProposal, NodeStore, Parentable, ReadableStorage, TrieReader,
};
use metrics::{counter, describe_counter};
use std::io::Write;
use std::num::NonZeroUsize;
use std::path::Path;
use std::sync::Arc;
use thiserror::Error;
use typed_builder::TypedBuilder;

use crate::merkle::parallel::ParallelMerkle;

#[derive(Error, Debug)]
#[non_exhaustive]
/// Represents the different types of errors that can occur in the database.
pub enum DbError {
    /// I/O error
    #[error("I/O error: {0:?}")]
    FileIo(#[from] FileIoError),
}

/// Metrics for the database.
/// TODO: Add more metrics
pub struct DbMetrics {
    proposals: metrics::Counter,
}

impl std::fmt::Debug for DbMetrics {
    fn fmt(&self, f: &mut std::fmt::Formatter<'_>) -> std::fmt::Result {
        f.debug_struct("DbMetrics").finish()
    }
}

impl<P: Parentable, S: ReadableStorage> api::DbView for NodeStore<P, S>
where
    NodeStore<P, S>: TrieReader,
{
    type Iter<'view>
        = MerkleKeyValueIter<'view, Self>
    where
        Self: 'view;

    fn root_hash(&self) -> Result<Option<HashKey>, api::Error> {
        Ok(HashedNodeReader::root_hash(self).or_default_root_hash())
    }

    fn val<K: api::KeyType>(&self, key: K) -> Result<Option<Value>, api::Error> {
        let merkle = Merkle::from(self);
        Ok(merkle.get_value(key.as_ref())?)
    }

    fn single_key_proof<K: api::KeyType>(&self, key: K) -> Result<FrozenProof, api::Error> {
        let merkle = Merkle::from(self);
        merkle.prove(key.as_ref()).map_err(api::Error::from)
    }

    fn range_proof<K: api::KeyType>(
        &self,
        first_key: Option<K>,
        last_key: Option<K>,
        limit: Option<NonZeroUsize>,
    ) -> Result<FrozenRangeProof, api::Error> {
        Merkle::from(self).range_proof(
            first_key.as_ref().map(AsRef::as_ref),
            last_key.as_ref().map(AsRef::as_ref),
            limit,
        )
    }

    fn iter_option<K: KeyType>(&self, first_key: Option<K>) -> Result<Self::Iter<'_>, api::Error> {
        match first_key {
            Some(key) => Ok(MerkleKeyValueIter::from_key(self, key)),
            None => Ok(MerkleKeyValueIter::from(self)),
        }
    }
}

/// Database configuration.
#[derive(Clone, TypedBuilder, Debug)]
#[non_exhaustive]
pub struct DbConfig {
    /// Whether to create the DB if it doesn't exist.
    #[builder(default = true)]
    pub create_if_missing: bool,
    /// Whether to truncate the DB when opening it. If set, the DB will be reset and all its
    /// existing contents will be lost.
    #[builder(default = false)]
    pub truncate: bool,
    /// Revision manager configuration.
    #[builder(default = RevisionManagerConfig::builder().build())]
    pub manager: RevisionManagerConfig,
}

#[derive(Debug)]
/// A database instance.
pub struct Db<T = NoOpStore> {
    metrics: Arc<DbMetrics>,
    manager: RevisionManager<T>,
}

impl<T: RootStore> api::Db for Db<T> {
    type Historical = NodeStore<Committed, FileBacked>;

    type Proposal<'db>
        = Proposal<'db, T>
    where
        Self: 'db;

    fn revision(&self, root_hash: HashKey) -> Result<Arc<Self::Historical>, api::Error> {
        let nodestore = self.manager.revision(root_hash)?;
        Ok(nodestore)
    }

    fn root_hash(&self) -> Result<Option<HashKey>, api::Error> {
        Ok(self.manager.root_hash()?.or_default_root_hash())
    }

    fn all_hashes(&self) -> Result<Vec<HashKey>, api::Error> {
        Ok(self.manager.all_hashes())
    }

    #[fastrace::trace(short_name = true)]
    fn propose(
        &self,
        batch: impl IntoIterator<IntoIter: KeyValuePairIter>,
    ) -> Result<Self::Proposal<'_>, api::Error> {
        let parent = self.manager.current_revision();
        let proposal = NodeStore::new(&parent)?;
        let mut merkle = Merkle::from(proposal);
        let span = fastrace::Span::enter_with_local_parent("merkleops");
        for op in batch.into_iter().map_into_batch() {
            match op {
                BatchOp::Put { key, value } => {
                    merkle.insert(key.as_ref(), value.as_ref().into())?;
                }
                BatchOp::Delete { key } => {
                    merkle.remove(key.as_ref())?;
                }
                BatchOp::DeleteRange { prefix } => {
                    merkle.remove_prefix(prefix.as_ref())?;
                }
            }
        }

        drop(span);
        let span = fastrace::Span::enter_with_local_parent("freeze");

        let nodestore = merkle.into_inner();
        let immutable: Arc<NodeStore<Arc<ImmutableProposal>, FileBacked>> =
            Arc::new(nodestore.try_into()?);

        drop(span);
        self.manager.add_proposal(immutable.clone());

        self.metrics.proposals.increment(1);

        Ok(Self::Proposal {
            nodestore: immutable,
            db: self,
        })
    }
}

impl Db<NoOpStore> {
    /// Create a new database instance.
    pub fn new<P: AsRef<Path>>(db_path: P, cfg: DbConfig) -> Result<Self, api::Error> {
        Self::new_with_root_store(db_path, cfg, NoOpStore {})
    }
}

impl<T: RootStore> Db<T> {
    fn new_with_root_store<P: AsRef<Path>>(
        db_path: P,
        cfg: DbConfig,
        root_store: T,
    ) -> Result<Self, api::Error> {
        let metrics = Arc::new(DbMetrics {
            proposals: counter!("firewood.proposals"),
        });
        describe_counter!("firewood.proposals", "Number of proposals created");
        let config_manager = ConfigManager::builder()
            .create(cfg.create_if_missing)
            .truncate(cfg.truncate)
            .manager(cfg.manager)
            .build();

        let manager =
            RevisionManager::new(db_path.as_ref().to_path_buf(), config_manager, root_store)?;
        let db = Self { metrics, manager };
        Ok(db)
    }

    /// Synchronously get a view, either committed or proposed
    pub fn view(&self, root_hash: HashKey) -> Result<ArcDynDbView, api::Error> {
        self.manager.view(root_hash).map_err(Into::into)
    }
}

<<<<<<< HEAD
impl<T> Db<T> {
=======
    /// Propose a new batch that is processed in parallel.
    ///
    /// # Panics
    ///
    /// Panics if the revision manager cannot create a thread pool.
    pub fn propose_parallel(
        &self,
        batch: impl IntoIterator<IntoIter: KeyValuePairIter>,
    ) -> Result<Proposal<'_>, api::Error> {
        let parent = self.manager.current_revision();
        let mut parallel_merkle = ParallelMerkle::default();
        let immutable =
            parallel_merkle.create_proposal(&parent, batch, self.manager.threadpool())?;
        self.manager.add_proposal(immutable.clone());
        Ok(Proposal {
            nodestore: immutable,
            db: self,
        })
    }

>>>>>>> cab8f556
    /// Dump the Trie of the latest revision.
    pub fn dump(&self, w: &mut dyn Write) -> Result<(), std::io::Error> {
        let latest_rev_nodestore = self.manager.current_revision();
        let merkle = Merkle::from(latest_rev_nodestore);
        merkle.dump(w).map_err(std::io::Error::other)
    }

    /// Get a copy of the database metrics
    pub fn metrics(&self) -> Arc<DbMetrics> {
        self.metrics.clone()
    }

    /// Check the database for consistency
    pub fn check(&self, opt: CheckOpt) -> CheckerReport {
        let latest_rev_nodestore = self.manager.current_revision();
        latest_rev_nodestore.check(opt)
    }
}

#[derive(Debug)]
/// A user-visible database proposal
pub struct Proposal<'db, T> {
    nodestore: Arc<NodeStore<Arc<ImmutableProposal>, FileBacked>>,
    db: &'db Db<T>,
}

impl<T> api::DbView for Proposal<'_, T> {
    type Iter<'view>
        = MerkleKeyValueIter<'view, NodeStore<Arc<ImmutableProposal>, FileBacked>>
    where
        Self: 'view;

    fn root_hash(&self) -> Result<Option<api::HashKey>, api::Error> {
        api::DbView::root_hash(&*self.nodestore)
    }

    fn val<K: KeyType>(&self, key: K) -> Result<Option<Value>, api::Error> {
        api::DbView::val(&*self.nodestore, key)
    }

    fn single_key_proof<K: KeyType>(&self, key: K) -> Result<FrozenProof, api::Error> {
        api::DbView::single_key_proof(&*self.nodestore, key)
    }

    fn range_proof<K: KeyType>(
        &self,
        first_key: Option<K>,
        last_key: Option<K>,
        limit: Option<NonZeroUsize>,
    ) -> Result<FrozenRangeProof, api::Error> {
        api::DbView::range_proof(&*self.nodestore, first_key, last_key, limit)
    }

    fn iter_option<K: KeyType>(&self, first_key: Option<K>) -> Result<Self::Iter<'_>, api::Error> {
        api::DbView::iter_option(&*self.nodestore, first_key)
    }
}

impl<'db, T: RootStore> api::Proposal for Proposal<'db, T> {
    type Proposal = Proposal<'db, T>;

    #[fastrace::trace(short_name = true)]
    fn propose(
        &self,
        batch: impl IntoIterator<IntoIter: KeyValuePairIter>,
    ) -> Result<Self::Proposal, api::Error> {
        self.create_proposal(batch)
    }

    fn commit(self) -> Result<(), api::Error> {
        Ok(self.db.manager.commit(self.nodestore)?)
    }
}

impl<T> Proposal<'_, T> {
    #[crate::metrics("firewood.proposal.create", "database proposal creation")]
    fn create_proposal(
        &self,
        batch: impl IntoIterator<IntoIter: KeyValuePairIter>,
    ) -> Result<Self, api::Error> {
        let parent = self.nodestore.clone();
        let proposal = NodeStore::new(&parent)?;
        let mut merkle = Merkle::from(proposal);
        for op in batch {
            match op.into_batch() {
                BatchOp::Put { key, value } => {
                    merkle.insert(key.as_ref(), value.as_ref().into())?;
                }
                BatchOp::Delete { key } => {
                    merkle.remove(key.as_ref())?;
                }
                BatchOp::DeleteRange { prefix } => {
                    merkle.remove_prefix(prefix.as_ref())?;
                }
            }
        }
        let nodestore = merkle.into_inner();
        let immutable: Arc<NodeStore<Arc<ImmutableProposal>, FileBacked>> =
            Arc::new(nodestore.try_into()?);
        self.db.manager.add_proposal(immutable.clone());

        Ok(Self {
            nodestore: immutable,
            db: self.db,
        })
    }
}

#[cfg(test)]
mod test {
    #![expect(clippy::unwrap_used)]

    use core::iter::Take;
    use std::iter::Peekable;
    use std::num::NonZeroUsize;
    use std::ops::{Deref, DerefMut};
    use std::path::PathBuf;

    use firewood_storage::{
        CheckOpt, CheckerError, HashedNodeReader, IntoHashType, NodeStore, TrieHash,
    };

    use crate::db::{Db, Proposal};
    use crate::root_store::{MockStore, NoOpStore, RootStore};
    use crate::v2::api::{Db as _, DbView, KeyValuePairIter, Proposal as _};

    use super::{BatchOp, DbConfig};

    /// A chunk of an iterator, provided by [`IterExt::chunk_fold`] to the folding
    /// function.
    type Chunk<'chunk, 'base, T> = &'chunk mut Take<&'base mut Peekable<T>>;

    trait IterExt: Iterator {
        /// Asynchronously folds the iterator with chunks of a specified size. The last
        /// chunk may be smaller than the specified size.
        ///
        /// The folding function is a closure that takes an accumulator and a
        /// chunk of the underlying iterator, and returns a new accumulator.
        ///
        /// # Panics
        ///
        /// If the folding function does not consume the entire chunk, it will panic.
        ///
        /// If the folding function panics, the iterator will be dropped (because this
        /// method consumes `self`).
        fn chunk_fold<B, F>(self, chunk_size: NonZeroUsize, init: B, mut f: F) -> B
        where
            Self: Sized,
            F: for<'a, 'b> FnMut(B, Chunk<'a, 'b, Self>) -> B,
        {
            let chunk_size = chunk_size.get();
            let mut iter = self.peekable();
            let mut acc = init;
            while iter.peek().is_some() {
                let mut chunk = iter.by_ref().take(chunk_size);
                acc = f(acc, chunk.by_ref());
                assert!(chunk.next().is_none(), "entire chunk was not consumed");
            }
            acc
        }
    }

    impl<T: Iterator> IterExt for T {}

    #[test]
    fn test_proposal_reads() {
        let db = TestDb::new();
        let batch = vec![BatchOp::Put {
            key: b"k",
            value: b"v",
        }];
        let proposal = db.propose(batch).unwrap();
        assert_eq!(&*proposal.val(b"k").unwrap().unwrap(), b"v");

        assert_eq!(proposal.val(b"notfound").unwrap(), None);
        proposal.commit().unwrap();

        let batch = vec![BatchOp::Put {
            key: b"k",
            value: b"v2",
        }];
        let proposal = db.propose(batch).unwrap();
        assert_eq!(&*proposal.val(b"k").unwrap().unwrap(), b"v2");

        let committed = db.root_hash().unwrap().unwrap();
        let historical = db.revision(committed).unwrap();
        assert_eq!(&*historical.val(b"k").unwrap().unwrap(), b"v");
    }

    #[test]
    fn reopen_test() {
        let db = TestDb::new();
        let initial_root = db.root_hash().unwrap();
        let batch = vec![
            BatchOp::Put {
                key: b"a",
                value: b"1",
            },
            BatchOp::Put {
                key: b"b",
                value: b"2",
            },
        ];
        let proposal = db.propose(batch).unwrap();
        proposal.commit().unwrap();
        println!("{:?}", db.root_hash().unwrap().unwrap());

        let db = db.reopen();
        println!("{:?}", db.root_hash().unwrap().unwrap());
        let committed = db.root_hash().unwrap().unwrap();
        let historical = db.revision(committed).unwrap();
        assert_eq!(&*historical.val(b"a").unwrap().unwrap(), b"1");
        drop(historical);

        let db = db.replace();
        println!("{:?}", db.root_hash().unwrap());
        assert!(db.root_hash().unwrap() == initial_root);
    }

    #[test]
    // test that dropping a proposal removes it from the list of known proposals
    //    /-> P1 - will get committed
    // R1 --> P2 - will get dropped
    //    \-> P3 - will get orphaned, but it's still known
    fn test_proposal_scope_historic() {
        let db = TestDb::new();
        let batch1 = vec![BatchOp::Put {
            key: b"k1",
            value: b"v1",
        }];
        let proposal1 = db.propose(batch1).unwrap();
        assert_eq!(&*proposal1.val(b"k1").unwrap().unwrap(), b"v1");

        let batch2 = vec![BatchOp::Put {
            key: b"k2",
            value: b"v2",
        }];
        let proposal2 = db.propose(batch2).unwrap();
        assert_eq!(&*proposal2.val(b"k2").unwrap().unwrap(), b"v2");

        let batch3 = vec![BatchOp::Put {
            key: b"k3",
            value: b"v3",
        }];
        let proposal3 = db.propose(batch3).unwrap();
        assert_eq!(&*proposal3.val(b"k3").unwrap().unwrap(), b"v3");

        // the proposal is dropped here, but the underlying
        // nodestore is still accessible because it's referenced by the revision manager
        // The third proposal remains referenced
        let p2hash = proposal2.root_hash().unwrap().unwrap();
        assert!(db.all_hashes().unwrap().contains(&p2hash));
        drop(proposal2);

        // commit the first proposal
        proposal1.commit().unwrap();
        // Ensure we committed the first proposal's data
        let committed = db.root_hash().unwrap().unwrap();
        let historical = db.revision(committed).unwrap();
        assert_eq!(&*historical.val(b"k1").unwrap().unwrap(), b"v1");

        // the second proposal shouldn't be available to commit anymore
        assert!(!db.all_hashes().unwrap().contains(&p2hash));

        // the third proposal should still be contained within the all_hashes list
        // would be deleted if another proposal was committed and proposal3 was dropped here
        let hash3 = proposal3.root_hash().unwrap().unwrap();
        assert!(db.manager.all_hashes().contains(&hash3));
    }

    #[test]
    // test that dropping a proposal removes it from the list of known proposals
    // R1 - base revision
    //  \-> P1 - will get committed
    //   \-> P2 - will get dropped
    //    \-> P3 - will get orphaned, but it's still known
    fn test_proposal_scope_orphan() {
        let db = TestDb::new();
        let batch1 = vec![BatchOp::Put {
            key: b"k1",
            value: b"v1",
        }];
        let proposal1 = db.propose(batch1).unwrap();
        assert_eq!(&*proposal1.val(b"k1").unwrap().unwrap(), b"v1");

        let batch2 = vec![BatchOp::Put {
            key: b"k2",
            value: b"v2",
        }];
        let proposal2 = proposal1.propose(batch2).unwrap();
        assert_eq!(&*proposal2.val(b"k2").unwrap().unwrap(), b"v2");

        let batch3 = vec![BatchOp::Put {
            key: b"k3",
            value: b"v3",
        }];
        let proposal3 = proposal2.propose(batch3).unwrap();
        assert_eq!(&*proposal3.val(b"k3").unwrap().unwrap(), b"v3");

        // the proposal is dropped here, but the underlying
        // nodestore is still accessible because it's referenced by the revision manager
        // The third proposal remains referenced
        let p2hash = proposal2.root_hash().unwrap().unwrap();
        assert!(db.all_hashes().unwrap().contains(&p2hash));
        drop(proposal2);

        // commit the first proposal
        proposal1.commit().unwrap();
        // Ensure we committed the first proposal's data
        let committed = db.root_hash().unwrap().unwrap();
        let historical = db.revision(committed).unwrap();
        assert_eq!(&*historical.val(b"k1").unwrap().unwrap(), b"v1");

        // the second proposal shouldn't be available to commit anymore
        assert!(!db.all_hashes().unwrap().contains(&p2hash));

        // the third proposal should still be contained within the all_hashes list
        let hash3 = proposal3.root_hash().unwrap().unwrap();
        assert!(db.manager.all_hashes().contains(&hash3));

        // moreover, the data from the second and third proposals should still be available
        // through proposal3
        assert_eq!(&*proposal3.val(b"k2").unwrap().unwrap(), b"v2");
        assert_eq!(&*proposal3.val(b"k3").unwrap().unwrap(), b"v3");
    }

    #[test]
    fn test_view_sync() {
        let db = TestDb::new();

        // Create and commit some data to get a historical revision
        let batch = vec![BatchOp::Put {
            key: b"historical_key",
            value: b"historical_value",
        }];
        let proposal = db.propose(batch).unwrap();
        let historical_hash = proposal.root_hash().unwrap().unwrap();
        proposal.commit().unwrap();

        // Create a new proposal (uncommitted)
        let batch = vec![BatchOp::Put {
            key: b"proposal_key",
            value: b"proposal_value",
        }];
        let proposal = db.propose(batch).unwrap();
        let proposal_hash = proposal.root_hash().unwrap().unwrap();

        // Test that view_sync can find the historical revision
        let historical_view = db.view(historical_hash).unwrap();
        let value = historical_view.val(b"historical_key").unwrap().unwrap();
        assert_eq!(&*value, b"historical_value");

        // Test that view_sync can find the proposal
        let proposal_view = db.view(proposal_hash).unwrap();
        let value = proposal_view.val(b"proposal_key").unwrap().unwrap();
        assert_eq!(&*value, b"proposal_value");
    }

    #[test]
    fn test_propose_parallel_reopen() {
        fn insert_commit(db: &TestDb, kv: u8) {
            let keys: Vec<[u8; 1]> = vec![[kv; 1]];
            let vals: Vec<Box<[u8]>> = vec![Box::new([kv; 1])];
            let kviter = keys.iter().zip(vals.iter()).map_into_batch();
            let proposal = db.propose_parallel(kviter).unwrap();
            proposal.commit().unwrap();
        }

        // Create, insert, close, open, insert
        let db = TestDb::new();
        insert_commit(&db, 1);
        let db = db.reopen();
        insert_commit(&db, 2);
        // Check that the keys are still there after the commits
        let committed = db.revision(db.root_hash().unwrap().unwrap()).unwrap();
        let keys: Vec<[u8; 1]> = vec![[1; 1], [2; 1]];
        let vals: Vec<Box<[u8]>> = vec![Box::new([1; 1]), Box::new([2; 1])];
        let kviter = keys.iter().zip(vals.iter());
        for (k, v) in kviter {
            assert_eq!(&committed.val(k).unwrap().unwrap(), v);
        }
        drop(db);

        // Open-db1, insert, open-db2, insert
        let db1 = TestDb::new();
        insert_commit(&db1, 1);
        let db2 = TestDb::new();
        insert_commit(&db2, 2);
        let committed1 = db1.revision(db1.root_hash().unwrap().unwrap()).unwrap();
        let committed2 = db2.revision(db2.root_hash().unwrap().unwrap()).unwrap();
        let keys: Vec<[u8; 1]> = vec![[1; 1], [2; 1]];
        let vals: Vec<Box<[u8]>> = vec![Box::new([1; 1]), Box::new([2; 1])];
        let mut kviter = keys.iter().zip(vals.iter());
        let (k, v) = kviter.next().unwrap();
        assert_eq!(&committed1.val(k).unwrap().unwrap(), v);
        let (k, v) = kviter.next().unwrap();
        assert_eq!(&committed2.val(k).unwrap().unwrap(), v);
    }

    #[test]
    fn test_propose_parallel() {
        const N: usize = 100;
        let db = TestDb::new();

        // Test an empty proposal
        let keys: Vec<[u8; 0]> = Vec::new();
        let vals: Vec<Box<[u8]>> = Vec::new();

        let kviter = keys.iter().zip(vals.iter()).map_into_batch();
        let proposal = db.propose_parallel(kviter).unwrap();
        proposal.commit().unwrap();

        // Create a proposal consisting of a single entry and an empty key.
        let keys: Vec<[u8; 0]> = vec![[0; 0]];

        // Note that if the value is [], then it is interpreted as a DeleteRange.
        // Instead, set value to [0]
        let vals: Vec<Box<[u8]>> = vec![Box::new([0; 1])];

        let kviter = keys.iter().zip(vals.iter()).map_into_batch();
        let proposal = db.propose_parallel(kviter).unwrap();

        let kviter = keys.iter().zip(vals.iter());
        for (k, v) in kviter {
            assert_eq!(&proposal.val(k).unwrap().unwrap(), v);
        }
        proposal.commit().unwrap();

        // Check that the key is still there after the commit
        let committed = db.revision(db.root_hash().unwrap().unwrap()).unwrap();
        let kviter = keys.iter().zip(vals.iter());
        for (k, v) in kviter {
            assert_eq!(&committed.val(k).unwrap().unwrap(), v);
        }

        // Create a proposal that deletes the previous entry
        let vals: Vec<Box<[u8]>> = vec![Box::new([0; 0])];
        let kviter = keys.iter().zip(vals.iter()).map_into_batch();
        let proposal = db.propose_parallel(kviter).unwrap();

        let kviter = keys.iter().zip(vals.iter());
        for (k, _v) in kviter {
            assert_eq!(proposal.val(k).unwrap(), None);
        }
        proposal.commit().unwrap();

        // Create a proposal that inserts 0 to 999
        let (keys, vals): (Vec<_>, Vec<_>) = (0..1000)
            .map(|i| {
                (
                    format!("key{i}").into_bytes(),
                    Box::from(format!("value{i}").as_bytes()),
                )
            })
            .unzip();

        let kviter = keys.iter().zip(vals.iter()).map_into_batch();
        let proposal = db.propose_parallel(kviter).unwrap();
        let kviter = keys.iter().zip(vals.iter());
        for (k, v) in kviter {
            assert_eq!(&proposal.val(k).unwrap().unwrap(), v);
        }
        proposal.commit().unwrap();

        // Create a proposal that deletes all of the even entries
        let (keys, vals): (Vec<_>, Vec<_>) = (0..1000)
            .filter_map(|i| {
                if i % 2 != 0 {
                    Some::<(Vec<u8>, Box<[u8]>)>((format!("key{i}").into_bytes(), Box::new([])))
                } else {
                    None
                }
            })
            .unzip();

        let kviter = keys.iter().zip(vals.iter()).map_into_batch();
        let proposal = db.propose_parallel(kviter).unwrap();
        let kviter = keys.iter().zip(vals.iter());
        for (k, _v) in kviter {
            assert_eq!(proposal.val(k).unwrap(), None);
        }
        proposal.commit().unwrap();

        // Create a proposal that deletes using empty prefix
        let keys: Vec<[u8; 0]> = vec![[0; 0]];
        let vals: Vec<Box<[u8]>> = vec![Box::new([0; 0])];
        let kviter = keys.iter().zip(vals.iter()).map_into_batch();
        let proposal = db.propose_parallel(kviter).unwrap();
        proposal.commit().unwrap();

        // Create N keys and values like (key0, value0)..(keyN, valueN)
        let rng = firewood_storage::SeededRng::from_env_or_random();
        let (keys, vals): (Vec<_>, Vec<_>) = (0..N)
            .map(|i| {
                (
                    rng.random::<[u8; 32]>(),
                    Box::from(format!("value{i}").as_bytes()),
                )
            })
            .unzip();

        // Looping twice to test that we are reusing the thread pool.
        for _ in 0..2 {
            let kviter = keys.iter().zip(vals.iter()).map_into_batch();
            let proposal = db.propose_parallel(kviter).unwrap();

            // iterate over the keys and values again, checking that the values are in the correct proposal
            let kviter = keys.iter().zip(vals.iter());

            for (k, v) in kviter {
                assert_eq!(&proposal.val(k).unwrap().unwrap(), v);
            }
            proposal.commit().unwrap();
        }
    }

    /// Test that proposing on a proposal works as expected
    ///
    /// Test creates two batches and proposes them, and verifies that the values are in the correct proposal.
    /// It then commits them one by one, and verifies the latest committed version is correct.
    #[test]
    fn test_propose_on_proposal() {
        // number of keys and values to create for this test
        const N: usize = 20;

        let db = TestDb::new();

        // create N keys and values like (key0, value0)..(keyN, valueN)
        let (keys, vals): (Vec<_>, Vec<_>) = (0..N)
            .map(|i| {
                (
                    format!("key{i}").into_bytes(),
                    Box::from(format!("value{i}").as_bytes()),
                )
            })
            .unzip();

        // create two batches, one with the first half of keys and values, and one with the last half keys and values
        let mut kviter = keys.iter().zip(vals.iter()).map_into_batch();

        // create two proposals, second one has a base of the first one
        let proposal1 = db.propose(kviter.by_ref().take(N / 2)).unwrap();
        let proposal2 = proposal1.propose(kviter).unwrap();

        // iterate over the keys and values again, checking that the values are in the correct proposal
        let mut kviter = keys.iter().zip(vals.iter());

        // first half of the keys should be in both proposals
        for (k, v) in kviter.by_ref().take(N / 2) {
            assert_eq!(&proposal1.val(k).unwrap().unwrap(), v);
            assert_eq!(&proposal2.val(k).unwrap().unwrap(), v);
        }

        // remaining keys should only be in the second proposal
        for (k, v) in kviter {
            // second half of keys are in the second proposal
            assert_eq!(&proposal2.val(k).unwrap().unwrap(), v);
            // but not in the first
            assert_eq!(proposal1.val(k).unwrap(), None);
        }

        proposal1.commit().unwrap();

        // all keys are still in the second proposal (first is no longer accessible)
        for (k, v) in keys.iter().zip(vals.iter()) {
            assert_eq!(&proposal2.val(k).unwrap().unwrap(), v);
        }

        // commit the second proposal
        proposal2.commit().unwrap();

        // all keys are in the database
        let committed = db.root_hash().unwrap().unwrap();
        let revision = db.revision(committed).unwrap();

        for (k, v) in keys.into_iter().zip(vals.into_iter()) {
            assert_eq!(revision.val(k).unwrap().unwrap(), v);
        }
    }

    #[test]
    fn fuzz_checker() {
        let rng = firewood_storage::SeededRng::from_env_or_random();

        let db = TestDb::new();

        // takes about 0.3s on a mac to run 50 times
        for _ in 0..50 {
            // create a batch of 10 random key-value pairs
            let batch = (0..10).fold(vec![], |mut batch, _| {
                let key: [u8; 32] = rng.random();
                let value: [u8; 8] = rng.random();
                batch.push(BatchOp::Put {
                    key: key.to_vec(),
                    value,
                });
                if rng.random_range(0..5) == 0 {
                    let addon: [u8; 32] = rng.random();
                    let key = [key, addon].concat();
                    let value: [u8; 8] = rng.random();
                    batch.push(BatchOp::Put { key, value });
                }
                batch
            });
            let proposal = db.propose(batch).unwrap();
            proposal.commit().unwrap();

            // check the database for consistency, sometimes checking the hashes
            let hash_check = rng.random();
            let report = db.check(CheckOpt {
                hash_check,
                progress_bar: None,
            });
            if report
                .errors
                .iter()
                .filter(|e| !matches!(e, CheckerError::AreaLeaks(_)))
                .count()
                != 0
            {
                db.dump(&mut std::io::stdout()).unwrap();
                panic!("error: {:?}", report.errors);
            }
        }
    }

    #[test]
    fn test_deep_propose() {
        const NUM_KEYS: NonZeroUsize = const { NonZeroUsize::new(2).unwrap() };
        const NUM_PROPOSALS: usize = 100;

        let db = TestDb::new();

        let ops = (0..(NUM_KEYS.get() * NUM_PROPOSALS))
            .map(|i| (format!("key{i}"), format!("value{i}")))
            .collect::<Vec<_>>();

        let proposals = ops.iter().chunk_fold(
            NUM_KEYS,
            Vec::<Proposal<'_, _>>::with_capacity(NUM_PROPOSALS),
            |mut proposals, ops| {
                let proposal = if let Some(parent) = proposals.last() {
                    parent.propose(ops).unwrap()
                } else {
                    db.propose(ops).unwrap()
                };

                proposals.push(proposal);
                proposals
            },
        );

        let last_proposal_root_hash = proposals.last().unwrap().root_hash().unwrap().unwrap();

        // commit the proposals
        for proposal in proposals {
            proposal.commit().unwrap();
        }

        // get the last committed revision
        let last_root_hash = db.root_hash().unwrap().unwrap();
        let committed = db.revision(last_root_hash.clone()).unwrap();

        // the last root hash should be the same as the last proposal root hash
        assert_eq!(last_root_hash, last_proposal_root_hash);

        // check that all the keys and values are still present
        for (k, v) in &ops {
            let found = committed.val(k).unwrap();
            assert_eq!(
                found.as_deref(),
                Some(v.as_bytes()),
                "Value for key {k:?} should be {v:?} but was {found:?}",
            );
        }
    }

    /// Test that reading from a proposal during commit works as expected
    #[test]
    fn test_read_during_commit() {
        use crate::db::Proposal;

        const CHANNEL_CAPACITY: usize = 8;

        let testdb = TestDb::new();
        let db = &testdb.db;

        let (tx, rx) = std::sync::mpsc::sync_channel::<Proposal<'_, _>>(CHANNEL_CAPACITY);
        let (result_tx, result_rx) = std::sync::mpsc::sync_channel(CHANNEL_CAPACITY);

        // scope will block until all scope-spawned threads finish
        std::thread::scope(|scope| {
            // Commit task
            scope.spawn(move || {
                while let Ok(proposal) = rx.recv() {
                    let result = proposal.commit();
                    // send result back to the main thread, both for synchronization and stopping the
                    // test on error
                    result_tx.send(result).unwrap();
                }
            });
            scope.spawn(move || {
                // Proposal creation
                for id in 0u32..5000 {
                    // insert a key of length 32 and a value of length 8,
                    // rotating between all zeroes through all 255
                    let batch = vec![BatchOp::Put {
                        key: [id as u8; 32],
                        value: [id as u8; 8],
                    }];
                    let proposal = db.propose(batch).unwrap();
                    let last_hash = proposal.root_hash().unwrap().unwrap();
                    let view = db.view(last_hash).unwrap();

                    tx.send(proposal).unwrap();

                    let key = [id as u8; 32];
                    let value = view.val(&key).unwrap().unwrap();
                    assert_eq!(&*value, &[id as u8; 8]);
                    result_rx.recv().unwrap().unwrap();
                }
                // close the channel, which will cause the commit task to exit
                drop(tx);
            });
        });
    }

    #[test]
    fn test_resurrect_unpersisted_root() {
        let db = TestDb::new();

        // First, create a revision to retrieve
        let key = b"key";
        let value = b"value";
        let batch = vec![BatchOp::Put { key, value }];

        let proposal = db.propose(batch).unwrap();
        let root_hash = proposal.root_hash().unwrap().unwrap();
        proposal.commit().unwrap();

        let root_address = db
            .revision(root_hash.clone())
            .unwrap()
            .root_address()
            .unwrap();

        // Next, overwrite the kv-pair with a new revision
        let new_value = b"new_value";
        let batch = vec![BatchOp::Put {
            key,
            value: new_value,
        }];

        let proposal = db.propose(batch).unwrap();
        proposal.commit().unwrap();

        // Finally, reopen the database and make sure that we can retrieve the first revision
        let db = db.reopen();

        let latest_root_hash = db.root_hash().unwrap().unwrap();
        let latest_revision = db.revision(latest_root_hash).unwrap();

        let latest_value = latest_revision.val(key).unwrap().unwrap();
        assert_eq!(new_value, latest_value.as_ref());

        let node_store =
            NodeStore::with_root(root_hash.into_hash_type(), root_address, latest_revision);

        let retrieved_value = node_store.val(key).unwrap().unwrap();
        assert_eq!(value, retrieved_value.as_ref());
    }

    #[test]
    fn test_root_store() {
        let mock_store = MockStore::default();
        let db = TestDb::with_mockstore(mock_store);

        // First, create a revision to retrieve
        let key = b"key";
        let value = b"value";
        let batch = vec![BatchOp::Put { key, value }];

        let proposal = db.propose(batch).unwrap();
        let root_hash = proposal.root_hash().unwrap().unwrap();
        proposal.commit().unwrap();

        // Next, overwrite the kv-pair with a new revision
        let new_value = b"new_value";
        let batch = vec![BatchOp::Put {
            key,
            value: new_value,
        }];

        let proposal = db.propose(batch).unwrap();
        proposal.commit().unwrap();

        // Reopen the database and verify that the database can access a persisted revision
        let db = db.reopen();

        let view = db.view(root_hash).unwrap();
        let retrieved_value = view.val(key).unwrap().unwrap();
        assert_eq!(value, retrieved_value.as_ref());
    }

    #[test]
    fn test_root_store_errs() {
        let mock_store = MockStore::with_failures();
        let db = TestDb::with_mockstore(mock_store);

        let view = db.view(TrieHash::empty());
        assert!(view.is_err());

        let batch = vec![BatchOp::Put {
            key: b"k",
            value: b"v",
        }];

        let proposal = db.propose(batch).unwrap();
        assert!(proposal.commit().is_err());
    }

    #[test]
    fn test_rootstore_empty_db_reopen() {
        let mock_store = MockStore::default();
        let db = TestDb::with_mockstore(mock_store);

        db.reopen();
    }

    // Testdb is a helper struct for testing the Db. Once it's dropped, the directory and file disappear
    struct TestDb<T = NoOpStore> {
        db: Db<T>,
        tmpdir: tempfile::TempDir,
    }
    impl<T> Deref for TestDb<T> {
        type Target = Db<T>;
        fn deref(&self) -> &Self::Target {
            &self.db
        }
    }
    impl<T> DerefMut for TestDb<T> {
        fn deref_mut(&mut self) -> &mut Self::Target {
            &mut self.db
        }
    }

    impl TestDb {
        fn new() -> Self {
            let tmpdir = tempfile::tempdir().unwrap();
            let dbpath: PathBuf = [tmpdir.path().to_path_buf(), PathBuf::from("testdb")]
                .iter()
                .collect();
            let dbconfig = DbConfig::builder().build();
            let db = Db::new(dbpath, dbconfig).unwrap();
            TestDb { db, tmpdir }
        }
    }

    impl TestDb<MockStore> {
        fn with_mockstore(mock_store: MockStore) -> Self {
            let tmpdir = tempfile::tempdir().unwrap();
            let dbpath: PathBuf = [tmpdir.path().to_path_buf(), PathBuf::from("testdb")]
                .iter()
                .collect();
            let dbconfig = DbConfig::builder().build();
            let db = Db::new_with_root_store(dbpath, dbconfig, mock_store).unwrap();
            TestDb { db, tmpdir }
        }
    }

    impl<T: Clone + RootStore> TestDb<T> {
        fn reopen(self) -> Self {
            let path = self.path();
            let root_store = self.manager.root_store();
            drop(self.db);
            let dbconfig = DbConfig::builder().truncate(false).build();

            let db = Db::new_with_root_store(path, dbconfig, root_store).unwrap();
            TestDb {
                db,
                tmpdir: self.tmpdir,
            }
        }
        fn replace(self) -> Self {
            let path = self.path();
            let root_store = self.manager.root_store();
            drop(self.db);
            let dbconfig = DbConfig::builder().truncate(true).build();

            let db = Db::new_with_root_store(path, dbconfig, root_store).unwrap();
            TestDb {
                db,
                tmpdir: self.tmpdir,
            }
        }
    }

    impl<T> TestDb<T> {
        fn path(&self) -> PathBuf {
            [self.tmpdir.path().to_path_buf(), PathBuf::from("testdb")]
                .iter()
                .collect()
        }
    }
}<|MERGE_RESOLUTION|>--- conflicted
+++ resolved
@@ -216,9 +216,25 @@
     }
 }
 
-<<<<<<< HEAD
 impl<T> Db<T> {
-=======
+    /// Dump the Trie of the latest revision.
+    pub fn dump(&self, w: &mut dyn Write) -> Result<(), std::io::Error> {
+        let latest_rev_nodestore = self.manager.current_revision();
+        let merkle = Merkle::from(latest_rev_nodestore);
+        merkle.dump(w).map_err(std::io::Error::other)
+    }
+
+    /// Get a copy of the database metrics
+    pub fn metrics(&self) -> Arc<DbMetrics> {
+        self.metrics.clone()
+    }
+
+    /// Check the database for consistency
+    pub fn check(&self, opt: CheckOpt) -> CheckerReport {
+        let latest_rev_nodestore = self.manager.current_revision();
+        latest_rev_nodestore.check(opt)
+    }
+
     /// Propose a new batch that is processed in parallel.
     ///
     /// # Panics
@@ -227,7 +243,7 @@
     pub fn propose_parallel(
         &self,
         batch: impl IntoIterator<IntoIter: KeyValuePairIter>,
-    ) -> Result<Proposal<'_>, api::Error> {
+    ) -> Result<Proposal<'_, T>, api::Error> {
         let parent = self.manager.current_revision();
         let mut parallel_merkle = ParallelMerkle::default();
         let immutable =
@@ -237,25 +253,6 @@
             nodestore: immutable,
             db: self,
         })
-    }
-
->>>>>>> cab8f556
-    /// Dump the Trie of the latest revision.
-    pub fn dump(&self, w: &mut dyn Write) -> Result<(), std::io::Error> {
-        let latest_rev_nodestore = self.manager.current_revision();
-        let merkle = Merkle::from(latest_rev_nodestore);
-        merkle.dump(w).map_err(std::io::Error::other)
-    }
-
-    /// Get a copy of the database metrics
-    pub fn metrics(&self) -> Arc<DbMetrics> {
-        self.metrics.clone()
-    }
-
-    /// Check the database for consistency
-    pub fn check(&self, opt: CheckOpt) -> CheckerReport {
-        let latest_rev_nodestore = self.manager.current_revision();
-        latest_rev_nodestore.check(opt)
     }
 }
 
