// Copyright (C) 2023, Ava Labs, Inc. All rights reserved.
// See the file LICENSE.md for licensing terms.

#![expect(
    clippy::missing_errors_doc,
    reason = "Found 12 occurrences after enabling the lint."
)]

use crate::iter::MerkleKeyValueIter;
use crate::merkle::{Merkle, Value};
use crate::root_store::{NoOpStore, RootStore};
pub use crate::v2::api::BatchOp;
use crate::v2::api::{
    self, ArcDynDbView, FrozenProof, FrozenRangeProof, HashKey, KeyType, KeyValuePair,
    KeyValuePairIter, OptionalHashKeyExt,
};

use crate::manager::{ConfigManager, RevisionManager, RevisionManagerConfig};
use firewood_storage::{
    CheckOpt, CheckerReport, Committed, FileBacked, FileIoError, HashedNodeReader,
    ImmutableProposal, NodeStore, Parentable, ReadableStorage, TrieReader,
};
use metrics::{counter, describe_counter};
use std::io::Write;
use std::num::NonZeroUsize;
use std::path::Path;
use std::sync::Arc;
use thiserror::Error;
use typed_builder::TypedBuilder;

use crate::merkle::parallel::ParallelMerkle;

#[derive(Error, Debug)]
#[non_exhaustive]
/// Represents the different types of errors that can occur in the database.
pub enum DbError {
    /// I/O error
    #[error("I/O error: {0:?}")]
    FileIo(#[from] FileIoError),
}

/// Metrics for the database.
/// TODO: Add more metrics
pub struct DbMetrics {
    proposals: metrics::Counter,
}

impl std::fmt::Debug for DbMetrics {
    fn fmt(&self, f: &mut std::fmt::Formatter<'_>) -> std::fmt::Result {
        f.debug_struct("DbMetrics").finish()
    }
}

impl<P: Parentable, S: ReadableStorage> api::DbView for NodeStore<P, S>
where
    NodeStore<P, S>: TrieReader,
{
    type Iter<'view>
        = MerkleKeyValueIter<'view, Self>
    where
        Self: 'view;

    fn root_hash(&self) -> Result<Option<HashKey>, api::Error> {
        Ok(HashedNodeReader::root_hash(self).or_default_root_hash())
    }

    fn val<K: api::KeyType>(&self, key: K) -> Result<Option<Value>, api::Error> {
        let merkle = Merkle::from(self);
        Ok(merkle.get_value(key.as_ref())?)
    }

    fn single_key_proof<K: api::KeyType>(&self, key: K) -> Result<FrozenProof, api::Error> {
        let merkle = Merkle::from(self);
        merkle.prove(key.as_ref()).map_err(api::Error::from)
    }

    fn range_proof<K: api::KeyType>(
        &self,
        first_key: Option<K>,
        last_key: Option<K>,
        limit: Option<NonZeroUsize>,
    ) -> Result<FrozenRangeProof, api::Error> {
        Merkle::from(self).range_proof(
            first_key.as_ref().map(AsRef::as_ref),
            last_key.as_ref().map(AsRef::as_ref),
            limit,
        )
    }

    fn iter_option<K: KeyType>(&self, first_key: Option<K>) -> Result<Self::Iter<'_>, api::Error> {
        match first_key {
            Some(key) => Ok(MerkleKeyValueIter::from_key(self, key)),
            None => Ok(MerkleKeyValueIter::from(self)),
        }
    }
}

/// Database configuration.
#[derive(Clone, TypedBuilder, Debug)]
#[non_exhaustive]
pub struct DbConfig {
    /// Whether to create the DB if it doesn't exist.
    #[builder(default = true)]
    pub create_if_missing: bool,
    /// Whether to truncate the DB when opening it. If set, the DB will be reset and all its
    /// existing contents will be lost.
    #[builder(default = false)]
    pub truncate: bool,
    /// Revision manager configuration.
    #[builder(default = RevisionManagerConfig::builder().build())]
    pub manager: RevisionManagerConfig,
}

#[derive(Debug)]
/// A database instance.
pub struct Db<RS = NoOpStore> {
    metrics: Arc<DbMetrics>,
    manager: RevisionManager<RS>,
}

impl<RS: RootStore> api::Db for Db<RS> {
    type Historical = NodeStore<Committed, FileBacked>;

    type Proposal<'db>
        = Proposal<'db, RS>
    where
        Self: 'db;

    fn revision(&self, root_hash: HashKey) -> Result<Arc<Self::Historical>, api::Error> {
        let nodestore = self.manager.revision(root_hash)?;
        Ok(nodestore)
    }

    fn root_hash(&self) -> Result<Option<HashKey>, api::Error> {
        Ok(self.manager.root_hash()?.or_default_root_hash())
    }

    fn all_hashes(&self) -> Result<Vec<HashKey>, api::Error> {
        Ok(self.manager.all_hashes())
    }

    #[fastrace::trace(short_name = true)]
    fn propose(
        &self,
        batch: impl IntoIterator<IntoIter: KeyValuePairIter>,
    ) -> Result<Self::Proposal<'_>, api::Error> {
        let parent = self.manager.current_revision();
        let proposal = NodeStore::new(&parent)?;
        let mut merkle = Merkle::from(proposal);
        let span = fastrace::Span::enter_with_local_parent("merkleops");
        for op in batch.into_iter().map_into_batch() {
            match op {
                BatchOp::Put { key, value } => {
                    merkle.insert(key.as_ref(), value.as_ref().into())?;
                }
                BatchOp::Delete { key } => {
                    merkle.remove(key.as_ref())?;
                }
                BatchOp::DeleteRange { prefix } => {
                    merkle.remove_prefix(prefix.as_ref())?;
                }
            }
        }

        drop(span);
        let span = fastrace::Span::enter_with_local_parent("freeze");

        let nodestore = merkle.into_inner();
        let immutable: Arc<NodeStore<Arc<ImmutableProposal>, FileBacked>> =
            Arc::new(nodestore.try_into()?);

        drop(span);
        self.manager.add_proposal(immutable.clone());

        self.metrics.proposals.increment(1);

        Ok(Self::Proposal {
            nodestore: immutable,
            db: self,
        })
    }
}

impl Db<NoOpStore> {
    /// Create a new database instance.
    pub fn new<P: AsRef<Path>>(db_path: P, cfg: DbConfig) -> Result<Self, api::Error> {
<<<<<<< HEAD
        Self::with_root_store(db_path, cfg, NoOpStore {})
    }
}

impl<RS: RootStore> Db<RS> {
    fn with_root_store<P: AsRef<Path>>(
        db_path: P,
        cfg: DbConfig,
        root_store: RS,
=======
        Self::with_root_store(db_path, cfg, Box::new(NoOpStore {}))
    }

    fn with_root_store<P: AsRef<Path>>(
        db_path: P,
        cfg: DbConfig,
        root_store: Box<dyn RootStore + Send + Sync>,
>>>>>>> 443c2a5e
    ) -> Result<Self, api::Error> {
        let metrics = Arc::new(DbMetrics {
            proposals: counter!("firewood.proposals"),
        });
        describe_counter!("firewood.proposals", "Number of proposals created");
        let config_manager = ConfigManager::builder()
            .create(cfg.create_if_missing)
            .truncate(cfg.truncate)
            .manager(cfg.manager)
            .build();

        let manager =
            RevisionManager::new(db_path.as_ref().to_path_buf(), config_manager, root_store)?;
        let db = Self { metrics, manager };
        Ok(db)
    }

    /// Synchronously get a view, either committed or proposed
    pub fn view(&self, root_hash: HashKey) -> Result<ArcDynDbView, api::Error> {
        self.manager.view(root_hash).map_err(Into::into)
    }
}

impl<RS> Db<RS> {
    /// Dump the Trie of the latest revision.
    pub fn dump(&self, w: &mut dyn Write) -> Result<(), std::io::Error> {
        let latest_rev_nodestore = self.manager.current_revision();
        let merkle = Merkle::from(latest_rev_nodestore);
        merkle.dump(w).map_err(std::io::Error::other)
    }

    /// Get a copy of the database metrics
    pub fn metrics(&self) -> Arc<DbMetrics> {
        self.metrics.clone()
    }

    /// Check the database for consistency
    pub fn check(&self, opt: CheckOpt) -> CheckerReport {
        let latest_rev_nodestore = self.manager.current_revision();
        latest_rev_nodestore.check(opt)
    }

    /// Dump the Trie of the latest revision.
    pub fn dump(&self, w: &mut dyn Write) -> Result<(), std::io::Error> {
        let latest_rev_nodestore = self.manager.current_revision();
        let merkle = Merkle::from(latest_rev_nodestore);
        merkle.dump(w).map_err(std::io::Error::other)
    }

    /// Get a copy of the database metrics
    pub fn metrics(&self) -> Arc<DbMetrics> {
        self.metrics.clone()
    }

    /// Check the database for consistency
    pub fn check(&self, opt: CheckOpt) -> CheckerReport {
        let latest_rev_nodestore = self.manager.current_revision();
        latest_rev_nodestore.check(opt)
    }

    /// Propose a new batch that is processed in parallel.
    ///
    /// # Panics
    ///
    /// Panics if the revision manager cannot create a thread pool.
    pub fn propose_parallel(
        &self,
        batch: impl IntoIterator<IntoIter: KeyValuePairIter>,
    ) -> Result<Proposal<'_, RS>, api::Error> {
        let parent = self.manager.current_revision();
        let mut parallel_merkle = ParallelMerkle::default();
        let immutable =
            parallel_merkle.create_proposal(&parent, batch, self.manager.threadpool())?;
        self.manager.add_proposal(immutable.clone());
        Ok(Proposal {
            nodestore: immutable,
            db: self,
        })
    }
}

#[derive(Debug)]
/// A user-visible database proposal
pub struct Proposal<'db, RS> {
    nodestore: Arc<NodeStore<Arc<ImmutableProposal>, FileBacked>>,
    db: &'db Db<RS>,
}

impl<RS> api::DbView for Proposal<'_, RS> {
    type Iter<'view>
        = MerkleKeyValueIter<'view, NodeStore<Arc<ImmutableProposal>, FileBacked>>
    where
        Self: 'view;

    fn root_hash(&self) -> Result<Option<api::HashKey>, api::Error> {
        api::DbView::root_hash(&*self.nodestore)
    }

    fn val<K: KeyType>(&self, key: K) -> Result<Option<Value>, api::Error> {
        api::DbView::val(&*self.nodestore, key)
    }

    fn single_key_proof<K: KeyType>(&self, key: K) -> Result<FrozenProof, api::Error> {
        api::DbView::single_key_proof(&*self.nodestore, key)
    }

    fn range_proof<K: KeyType>(
        &self,
        first_key: Option<K>,
        last_key: Option<K>,
        limit: Option<NonZeroUsize>,
    ) -> Result<FrozenRangeProof, api::Error> {
        api::DbView::range_proof(&*self.nodestore, first_key, last_key, limit)
    }

    fn iter_option<K: KeyType>(&self, first_key: Option<K>) -> Result<Self::Iter<'_>, api::Error> {
        api::DbView::iter_option(&*self.nodestore, first_key)
    }
}

impl<'db, RS: RootStore> api::Proposal for Proposal<'db, RS> {
    type Proposal = Proposal<'db, RS>;

    #[fastrace::trace(short_name = true)]
    fn propose(
        &self,
        batch: impl IntoIterator<IntoIter: KeyValuePairIter>,
    ) -> Result<Self::Proposal, api::Error> {
        self.create_proposal(batch)
    }

    fn commit(self) -> Result<(), api::Error> {
        Ok(self.db.manager.commit(self.nodestore)?)
    }
}

impl<RS> Proposal<'_, RS> {
    #[crate::metrics("firewood.proposal.create", "database proposal creation")]
    fn create_proposal(
        &self,
        batch: impl IntoIterator<IntoIter: KeyValuePairIter>,
    ) -> Result<Self, api::Error> {
        let parent = self.nodestore.clone();
        let proposal = NodeStore::new(&parent)?;
        let mut merkle = Merkle::from(proposal);
        for op in batch {
            match op.into_batch() {
                BatchOp::Put { key, value } => {
                    merkle.insert(key.as_ref(), value.as_ref().into())?;
                }
                BatchOp::Delete { key } => {
                    merkle.remove(key.as_ref())?;
                }
                BatchOp::DeleteRange { prefix } => {
                    merkle.remove_prefix(prefix.as_ref())?;
                }
            }
        }
        let nodestore = merkle.into_inner();
        let immutable: Arc<NodeStore<Arc<ImmutableProposal>, FileBacked>> =
            Arc::new(nodestore.try_into()?);
        self.db.manager.add_proposal(immutable.clone());

        Ok(Self {
            nodestore: immutable,
            db: self.db,
        })
    }
}

#[cfg(test)]
mod test {
    #![expect(clippy::unwrap_used)]

    use core::iter::Take;
    use std::iter::Peekable;
    use std::num::NonZeroUsize;
    use std::ops::{Deref, DerefMut};
    use std::path::PathBuf;

    use firewood_storage::{
        CheckOpt, CheckerError, HashedNodeReader, IntoHashType, NodeStore, TrieHash,
    };

    use crate::db::{Db, Proposal};
<<<<<<< HEAD
    use crate::root_store::{MockStore, NoOpStore, RootStore};
=======
    use crate::root_store::{MockStore, RootStore};
>>>>>>> 443c2a5e
    use crate::v2::api::{Db as _, DbView, KeyValuePairIter, Proposal as _};

    use super::{BatchOp, DbConfig};

    /// A chunk of an iterator, provided by [`IterExt::chunk_fold`] to the folding
    /// function.
    type Chunk<'chunk, 'base, T> = &'chunk mut Take<&'base mut Peekable<T>>;

    trait IterExt: Iterator {
        /// Asynchronously folds the iterator with chunks of a specified size. The last
        /// chunk may be smaller than the specified size.
        ///
        /// The folding function is a closure that takes an accumulator and a
        /// chunk of the underlying iterator, and returns a new accumulator.
        ///
        /// # Panics
        ///
        /// If the folding function does not consume the entire chunk, it will panic.
        ///
        /// If the folding function panics, the iterator will be dropped (because this
        /// method consumes `self`).
        fn chunk_fold<B, F>(self, chunk_size: NonZeroUsize, init: B, mut f: F) -> B
        where
            Self: Sized,
            F: for<'a, 'b> FnMut(B, Chunk<'a, 'b, Self>) -> B,
        {
            let chunk_size = chunk_size.get();
            let mut iter = self.peekable();
            let mut acc = init;
            while iter.peek().is_some() {
                let mut chunk = iter.by_ref().take(chunk_size);
                acc = f(acc, chunk.by_ref());
                assert!(chunk.next().is_none(), "entire chunk was not consumed");
            }
            acc
        }
    }

    impl<T: Iterator> IterExt for T {}

    #[cfg(test)]
    impl Db {
        /// Extract the root store by consuming the database instance.
        /// This is primarily used for reopening or replacing the database with the same root store.
        pub fn into_root_store(self) -> Box<dyn RootStore + Send + Sync> {
            self.manager.into_root_store()
        }
    }

    #[test]
    fn test_proposal_reads() {
        let db = TestDb::new();
        let batch = vec![BatchOp::Put {
            key: b"k",
            value: b"v",
        }];
        let proposal = db.propose(batch).unwrap();
        assert_eq!(&*proposal.val(b"k").unwrap().unwrap(), b"v");

        assert_eq!(proposal.val(b"notfound").unwrap(), None);
        proposal.commit().unwrap();

        let batch = vec![BatchOp::Put {
            key: b"k",
            value: b"v2",
        }];
        let proposal = db.propose(batch).unwrap();
        assert_eq!(&*proposal.val(b"k").unwrap().unwrap(), b"v2");

        let committed = db.root_hash().unwrap().unwrap();
        let historical = db.revision(committed).unwrap();
        assert_eq!(&*historical.val(b"k").unwrap().unwrap(), b"v");
    }

    #[test]
    fn reopen_test() {
        let db = TestDb::new();
        let initial_root = db.root_hash().unwrap();
        let batch = vec![
            BatchOp::Put {
                key: b"a",
                value: b"1",
            },
            BatchOp::Put {
                key: b"b",
                value: b"2",
            },
        ];
        let proposal = db.propose(batch).unwrap();
        proposal.commit().unwrap();
        println!("{:?}", db.root_hash().unwrap().unwrap());

        let db = db.reopen();
        println!("{:?}", db.root_hash().unwrap().unwrap());
        let committed = db.root_hash().unwrap().unwrap();
        let historical = db.revision(committed).unwrap();
        assert_eq!(&*historical.val(b"a").unwrap().unwrap(), b"1");
        drop(historical);

        let db = db.replace();
        println!("{:?}", db.root_hash().unwrap());
        assert!(db.root_hash().unwrap() == initial_root);
    }

    #[test]
    // test that dropping a proposal removes it from the list of known proposals
    //    /-> P1 - will get committed
    // R1 --> P2 - will get dropped
    //    \-> P3 - will get orphaned, but it's still known
    fn test_proposal_scope_historic() {
        let db = TestDb::new();
        let batch1 = vec![BatchOp::Put {
            key: b"k1",
            value: b"v1",
        }];
        let proposal1 = db.propose(batch1).unwrap();
        assert_eq!(&*proposal1.val(b"k1").unwrap().unwrap(), b"v1");

        let batch2 = vec![BatchOp::Put {
            key: b"k2",
            value: b"v2",
        }];
        let proposal2 = db.propose(batch2).unwrap();
        assert_eq!(&*proposal2.val(b"k2").unwrap().unwrap(), b"v2");

        let batch3 = vec![BatchOp::Put {
            key: b"k3",
            value: b"v3",
        }];
        let proposal3 = db.propose(batch3).unwrap();
        assert_eq!(&*proposal3.val(b"k3").unwrap().unwrap(), b"v3");

        // the proposal is dropped here, but the underlying
        // nodestore is still accessible because it's referenced by the revision manager
        // The third proposal remains referenced
        let p2hash = proposal2.root_hash().unwrap().unwrap();
        assert!(db.all_hashes().unwrap().contains(&p2hash));
        drop(proposal2);

        // commit the first proposal
        proposal1.commit().unwrap();
        // Ensure we committed the first proposal's data
        let committed = db.root_hash().unwrap().unwrap();
        let historical = db.revision(committed).unwrap();
        assert_eq!(&*historical.val(b"k1").unwrap().unwrap(), b"v1");

        // the second proposal shouldn't be available to commit anymore
        assert!(!db.all_hashes().unwrap().contains(&p2hash));

        // the third proposal should still be contained within the all_hashes list
        // would be deleted if another proposal was committed and proposal3 was dropped here
        let hash3 = proposal3.root_hash().unwrap().unwrap();
        assert!(db.manager.all_hashes().contains(&hash3));
    }

    #[test]
    // test that dropping a proposal removes it from the list of known proposals
    // R1 - base revision
    //  \-> P1 - will get committed
    //   \-> P2 - will get dropped
    //    \-> P3 - will get orphaned, but it's still known
    fn test_proposal_scope_orphan() {
        let db = TestDb::new();
        let batch1 = vec![BatchOp::Put {
            key: b"k1",
            value: b"v1",
        }];
        let proposal1 = db.propose(batch1).unwrap();
        assert_eq!(&*proposal1.val(b"k1").unwrap().unwrap(), b"v1");

        let batch2 = vec![BatchOp::Put {
            key: b"k2",
            value: b"v2",
        }];
        let proposal2 = proposal1.propose(batch2).unwrap();
        assert_eq!(&*proposal2.val(b"k2").unwrap().unwrap(), b"v2");

        let batch3 = vec![BatchOp::Put {
            key: b"k3",
            value: b"v3",
        }];
        let proposal3 = proposal2.propose(batch3).unwrap();
        assert_eq!(&*proposal3.val(b"k3").unwrap().unwrap(), b"v3");

        // the proposal is dropped here, but the underlying
        // nodestore is still accessible because it's referenced by the revision manager
        // The third proposal remains referenced
        let p2hash = proposal2.root_hash().unwrap().unwrap();
        assert!(db.all_hashes().unwrap().contains(&p2hash));
        drop(proposal2);

        // commit the first proposal
        proposal1.commit().unwrap();
        // Ensure we committed the first proposal's data
        let committed = db.root_hash().unwrap().unwrap();
        let historical = db.revision(committed).unwrap();
        assert_eq!(&*historical.val(b"k1").unwrap().unwrap(), b"v1");

        // the second proposal shouldn't be available to commit anymore
        assert!(!db.all_hashes().unwrap().contains(&p2hash));

        // the third proposal should still be contained within the all_hashes list
        let hash3 = proposal3.root_hash().unwrap().unwrap();
        assert!(db.manager.all_hashes().contains(&hash3));

        // moreover, the data from the second and third proposals should still be available
        // through proposal3
        assert_eq!(&*proposal3.val(b"k2").unwrap().unwrap(), b"v2");
        assert_eq!(&*proposal3.val(b"k3").unwrap().unwrap(), b"v3");
    }

    #[test]
    fn test_view_sync() {
        let db = TestDb::new();

        // Create and commit some data to get a historical revision
        let batch = vec![BatchOp::Put {
            key: b"historical_key",
            value: b"historical_value",
        }];
        let proposal = db.propose(batch).unwrap();
        let historical_hash = proposal.root_hash().unwrap().unwrap();
        proposal.commit().unwrap();

        // Create a new proposal (uncommitted)
        let batch = vec![BatchOp::Put {
            key: b"proposal_key",
            value: b"proposal_value",
        }];
        let proposal = db.propose(batch).unwrap();
        let proposal_hash = proposal.root_hash().unwrap().unwrap();

        // Test that view_sync can find the historical revision
        let historical_view = db.view(historical_hash).unwrap();
        let value = historical_view.val(b"historical_key").unwrap().unwrap();
        assert_eq!(&*value, b"historical_value");

        // Test that view_sync can find the proposal
        let proposal_view = db.view(proposal_hash).unwrap();
        let value = proposal_view.val(b"proposal_key").unwrap().unwrap();
        assert_eq!(&*value, b"proposal_value");
    }

    #[test]
    fn test_propose_parallel_reopen() {
        fn insert_commit(db: &TestDb, kv: u8) {
            let keys: Vec<[u8; 1]> = vec![[kv; 1]];
            let vals: Vec<Box<[u8]>> = vec![Box::new([kv; 1])];
            let kviter = keys.iter().zip(vals.iter()).map_into_batch();
            let proposal = db.propose_parallel(kviter).unwrap();
            proposal.commit().unwrap();
        }

        // Create, insert, close, open, insert
        let db = TestDb::new();
        insert_commit(&db, 1);
        let db = db.reopen();
        insert_commit(&db, 2);
        // Check that the keys are still there after the commits
        let committed = db.revision(db.root_hash().unwrap().unwrap()).unwrap();
        let keys: Vec<[u8; 1]> = vec![[1; 1], [2; 1]];
        let vals: Vec<Box<[u8]>> = vec![Box::new([1; 1]), Box::new([2; 1])];
        let kviter = keys.iter().zip(vals.iter());
        for (k, v) in kviter {
            assert_eq!(&committed.val(k).unwrap().unwrap(), v);
        }
        drop(db);

        // Open-db1, insert, open-db2, insert
        let db1 = TestDb::new();
        insert_commit(&db1, 1);
        let db2 = TestDb::new();
        insert_commit(&db2, 2);
        let committed1 = db1.revision(db1.root_hash().unwrap().unwrap()).unwrap();
        let committed2 = db2.revision(db2.root_hash().unwrap().unwrap()).unwrap();
        let keys: Vec<[u8; 1]> = vec![[1; 1], [2; 1]];
        let vals: Vec<Box<[u8]>> = vec![Box::new([1; 1]), Box::new([2; 1])];
        let mut kviter = keys.iter().zip(vals.iter());
        let (k, v) = kviter.next().unwrap();
        assert_eq!(&committed1.val(k).unwrap().unwrap(), v);
        let (k, v) = kviter.next().unwrap();
        assert_eq!(&committed2.val(k).unwrap().unwrap(), v);
    }

    #[test]
    fn test_propose_parallel() {
        const N: usize = 100;
        let db = TestDb::new();

        // Test an empty proposal
        let keys: Vec<[u8; 0]> = Vec::new();
        let vals: Vec<Box<[u8]>> = Vec::new();

        let kviter = keys.iter().zip(vals.iter()).map_into_batch();
        let proposal = db.propose_parallel(kviter).unwrap();
        proposal.commit().unwrap();

        // Create a proposal consisting of a single entry and an empty key.
        let keys: Vec<[u8; 0]> = vec![[0; 0]];

        // Note that if the value is [], then it is interpreted as a DeleteRange.
        // Instead, set value to [0]
        let vals: Vec<Box<[u8]>> = vec![Box::new([0; 1])];

        let kviter = keys.iter().zip(vals.iter()).map_into_batch();
        let proposal = db.propose_parallel(kviter).unwrap();

        let kviter = keys.iter().zip(vals.iter());
        for (k, v) in kviter {
            assert_eq!(&proposal.val(k).unwrap().unwrap(), v);
        }
        proposal.commit().unwrap();

        // Check that the key is still there after the commit
        let committed = db.revision(db.root_hash().unwrap().unwrap()).unwrap();
        let kviter = keys.iter().zip(vals.iter());
        for (k, v) in kviter {
            assert_eq!(&committed.val(k).unwrap().unwrap(), v);
        }

        // Create a proposal that deletes the previous entry
        let vals: Vec<Box<[u8]>> = vec![Box::new([0; 0])];
        let kviter = keys.iter().zip(vals.iter()).map_into_batch();
        let proposal = db.propose_parallel(kviter).unwrap();

        let kviter = keys.iter().zip(vals.iter());
        for (k, _v) in kviter {
            assert_eq!(proposal.val(k).unwrap(), None);
        }
        proposal.commit().unwrap();

        // Create a proposal that inserts 0 to 999
        let (keys, vals): (Vec<_>, Vec<_>) = (0..1000)
            .map(|i| {
                (
                    format!("key{i}").into_bytes(),
                    Box::from(format!("value{i}").as_bytes()),
                )
            })
            .unzip();

        let kviter = keys.iter().zip(vals.iter()).map_into_batch();
        let proposal = db.propose_parallel(kviter).unwrap();
        let kviter = keys.iter().zip(vals.iter());
        for (k, v) in kviter {
            assert_eq!(&proposal.val(k).unwrap().unwrap(), v);
        }
        proposal.commit().unwrap();

        // Create a proposal that deletes all of the even entries
        let (keys, vals): (Vec<_>, Vec<_>) = (0..1000)
            .filter_map(|i| {
                if i % 2 != 0 {
                    Some::<(Vec<u8>, Box<[u8]>)>((format!("key{i}").into_bytes(), Box::new([])))
                } else {
                    None
                }
            })
            .unzip();

        let kviter = keys.iter().zip(vals.iter()).map_into_batch();
        let proposal = db.propose_parallel(kviter).unwrap();
        let kviter = keys.iter().zip(vals.iter());
        for (k, _v) in kviter {
            assert_eq!(proposal.val(k).unwrap(), None);
        }
        proposal.commit().unwrap();

        // Create a proposal that deletes using empty prefix
        let keys: Vec<[u8; 0]> = vec![[0; 0]];
        let vals: Vec<Box<[u8]>> = vec![Box::new([0; 0])];
        let kviter = keys.iter().zip(vals.iter()).map_into_batch();
        let proposal = db.propose_parallel(kviter).unwrap();
        proposal.commit().unwrap();

        // Create N keys and values like (key0, value0)..(keyN, valueN)
        let rng = firewood_storage::SeededRng::from_env_or_random();
        let (keys, vals): (Vec<_>, Vec<_>) = (0..N)
            .map(|i| {
                (
                    rng.random::<[u8; 32]>(),
                    Box::from(format!("value{i}").as_bytes()),
                )
            })
            .unzip();

        // Looping twice to test that we are reusing the thread pool.
        for _ in 0..2 {
            let kviter = keys.iter().zip(vals.iter()).map_into_batch();
            let proposal = db.propose_parallel(kviter).unwrap();

            // iterate over the keys and values again, checking that the values are in the correct proposal
            let kviter = keys.iter().zip(vals.iter());

            for (k, v) in kviter {
                assert_eq!(&proposal.val(k).unwrap().unwrap(), v);
            }
            proposal.commit().unwrap();
        }
    }

    /// Test that proposing on a proposal works as expected
    ///
    /// Test creates two batches and proposes them, and verifies that the values are in the correct proposal.
    /// It then commits them one by one, and verifies the latest committed version is correct.
    #[test]
    fn test_propose_on_proposal() {
        // number of keys and values to create for this test
        const N: usize = 20;

        let db = TestDb::new();

        // create N keys and values like (key0, value0)..(keyN, valueN)
        let (keys, vals): (Vec<_>, Vec<_>) = (0..N)
            .map(|i| {
                (
                    format!("key{i}").into_bytes(),
                    Box::from(format!("value{i}").as_bytes()),
                )
            })
            .unzip();

        // create two batches, one with the first half of keys and values, and one with the last half keys and values
        let mut kviter = keys.iter().zip(vals.iter()).map_into_batch();

        // create two proposals, second one has a base of the first one
        let proposal1 = db.propose(kviter.by_ref().take(N / 2)).unwrap();
        let proposal2 = proposal1.propose(kviter).unwrap();

        // iterate over the keys and values again, checking that the values are in the correct proposal
        let mut kviter = keys.iter().zip(vals.iter());

        // first half of the keys should be in both proposals
        for (k, v) in kviter.by_ref().take(N / 2) {
            assert_eq!(&proposal1.val(k).unwrap().unwrap(), v);
            assert_eq!(&proposal2.val(k).unwrap().unwrap(), v);
        }

        // remaining keys should only be in the second proposal
        for (k, v) in kviter {
            // second half of keys are in the second proposal
            assert_eq!(&proposal2.val(k).unwrap().unwrap(), v);
            // but not in the first
            assert_eq!(proposal1.val(k).unwrap(), None);
        }

        proposal1.commit().unwrap();

        // all keys are still in the second proposal (first is no longer accessible)
        for (k, v) in keys.iter().zip(vals.iter()) {
            assert_eq!(&proposal2.val(k).unwrap().unwrap(), v);
        }

        // commit the second proposal
        proposal2.commit().unwrap();

        // all keys are in the database
        let committed = db.root_hash().unwrap().unwrap();
        let revision = db.revision(committed).unwrap();

        for (k, v) in keys.into_iter().zip(vals.into_iter()) {
            assert_eq!(revision.val(k).unwrap().unwrap(), v);
        }
    }

    #[test]
    fn fuzz_checker() {
        let rng = firewood_storage::SeededRng::from_env_or_random();

        let db = TestDb::new();

        // takes about 0.3s on a mac to run 50 times
        for _ in 0..50 {
            // create a batch of 10 random key-value pairs
            let batch = (0..10).fold(vec![], |mut batch, _| {
                let key: [u8; 32] = rng.random();
                let value: [u8; 8] = rng.random();
                batch.push(BatchOp::Put {
                    key: key.to_vec(),
                    value,
                });
                if rng.random_range(0..5) == 0 {
                    let addon: [u8; 32] = rng.random();
                    let key = [key, addon].concat();
                    let value: [u8; 8] = rng.random();
                    batch.push(BatchOp::Put { key, value });
                }
                batch
            });
            let proposal = db.propose(batch).unwrap();
            proposal.commit().unwrap();

            // check the database for consistency, sometimes checking the hashes
            let hash_check = rng.random();
            let report = db.check(CheckOpt {
                hash_check,
                progress_bar: None,
            });
            if report
                .errors
                .iter()
                .filter(|e| !matches!(e, CheckerError::AreaLeaks(_)))
                .count()
                != 0
            {
                db.dump(&mut std::io::stdout()).unwrap();
                panic!("error: {:?}", report.errors);
            }
        }
    }

    #[test]
    fn test_deep_propose() {
        const NUM_KEYS: NonZeroUsize = const { NonZeroUsize::new(2).unwrap() };
        const NUM_PROPOSALS: usize = 100;

        let db = TestDb::new();

        let ops = (0..(NUM_KEYS.get() * NUM_PROPOSALS))
            .map(|i| (format!("key{i}"), format!("value{i}")))
            .collect::<Vec<_>>();

        let proposals = ops.iter().chunk_fold(
            NUM_KEYS,
            Vec::<Proposal<'_, _>>::with_capacity(NUM_PROPOSALS),
            |mut proposals, ops| {
                let proposal = if let Some(parent) = proposals.last() {
                    parent.propose(ops).unwrap()
                } else {
                    db.propose(ops).unwrap()
                };

                proposals.push(proposal);
                proposals
            },
        );

        let last_proposal_root_hash = proposals.last().unwrap().root_hash().unwrap().unwrap();

        // commit the proposals
        for proposal in proposals {
            proposal.commit().unwrap();
        }

        // get the last committed revision
        let last_root_hash = db.root_hash().unwrap().unwrap();
        let committed = db.revision(last_root_hash.clone()).unwrap();

        // the last root hash should be the same as the last proposal root hash
        assert_eq!(last_root_hash, last_proposal_root_hash);

        // check that all the keys and values are still present
        for (k, v) in &ops {
            let found = committed.val(k).unwrap();
            assert_eq!(
                found.as_deref(),
                Some(v.as_bytes()),
                "Value for key {k:?} should be {v:?} but was {found:?}",
            );
        }
    }

    /// Test that reading from a proposal during commit works as expected
    #[test]
    fn test_read_during_commit() {
        use crate::db::Proposal;

        const CHANNEL_CAPACITY: usize = 8;

        let testdb = TestDb::new();
        let db = &testdb.db;

        let (tx, rx) = std::sync::mpsc::sync_channel::<Proposal<'_, _>>(CHANNEL_CAPACITY);
        let (result_tx, result_rx) = std::sync::mpsc::sync_channel(CHANNEL_CAPACITY);

        // scope will block until all scope-spawned threads finish
        std::thread::scope(|scope| {
            // Commit task
            scope.spawn(move || {
                while let Ok(proposal) = rx.recv() {
                    let result = proposal.commit();
                    // send result back to the main thread, both for synchronization and stopping the
                    // test on error
                    result_tx.send(result).unwrap();
                }
            });
            scope.spawn(move || {
                // Proposal creation
                for id in 0u32..5000 {
                    // insert a key of length 32 and a value of length 8,
                    // rotating between all zeroes through all 255
                    let batch = vec![BatchOp::Put {
                        key: [id as u8; 32],
                        value: [id as u8; 8],
                    }];
                    let proposal = db.propose(batch).unwrap();
                    let last_hash = proposal.root_hash().unwrap().unwrap();
                    let view = db.view(last_hash).unwrap();

                    tx.send(proposal).unwrap();

                    let key = [id as u8; 32];
                    let value = view.val(&key).unwrap().unwrap();
                    assert_eq!(&*value, &[id as u8; 8]);
                    result_rx.recv().unwrap().unwrap();
                }
                // close the channel, which will cause the commit task to exit
                drop(tx);
            });
        });
    }

    #[test]
    fn test_resurrect_unpersisted_root() {
        let db = TestDb::new();

        // First, create a revision to retrieve
        let key = b"key";
        let value = b"value";
        let batch = vec![BatchOp::Put { key, value }];

        let proposal = db.propose(batch).unwrap();
        let root_hash = proposal.root_hash().unwrap().unwrap();
        proposal.commit().unwrap();

        let root_address = db
            .revision(root_hash.clone())
            .unwrap()
            .root_address()
            .unwrap();

        // Next, overwrite the kv-pair with a new revision
        let new_value = b"new_value";
        let batch = vec![BatchOp::Put {
            key,
            value: new_value,
        }];

        let proposal = db.propose(batch).unwrap();
        proposal.commit().unwrap();

        // Finally, reopen the database and make sure that we can retrieve the first revision
        let db = db.reopen();

        let latest_root_hash = db.root_hash().unwrap().unwrap();
        let latest_revision = db.revision(latest_root_hash).unwrap();

        let latest_value = latest_revision.val(key).unwrap().unwrap();
        assert_eq!(new_value, latest_value.as_ref());

        let node_store =
            NodeStore::with_root(root_hash.into_hash_type(), root_address, latest_revision);

        let retrieved_value = node_store.val(key).unwrap().unwrap();
        assert_eq!(value, retrieved_value.as_ref());
    }

    #[test]
    fn test_root_store() {
        let mock_store = MockStore::default();
        let db = TestDb::with_mockstore(mock_store);

        // First, create a revision to retrieve
        let key = b"key";
        let value = b"value";
        let batch = vec![BatchOp::Put { key, value }];

        let proposal = db.propose(batch).unwrap();
        let root_hash = proposal.root_hash().unwrap().unwrap();
        proposal.commit().unwrap();

        // Next, overwrite the kv-pair with a new revision
        let new_value = b"new_value";
        let batch = vec![BatchOp::Put {
            key,
            value: new_value,
        }];

        let proposal = db.propose(batch).unwrap();
        proposal.commit().unwrap();

        // Reopen the database and verify that the database can access a persisted revision
        let db = db.reopen();

        let view = db.view(root_hash).unwrap();
        let retrieved_value = view.val(key).unwrap().unwrap();
        assert_eq!(value, retrieved_value.as_ref());
    }

    #[test]
    fn test_root_store_errs() {
        let mock_store = MockStore::with_failures();
        let db = TestDb::with_mockstore(mock_store);

        let view = db.view(TrieHash::empty());
        assert!(view.is_err());

        let batch = vec![BatchOp::Put {
            key: b"k",
            value: b"v",
        }];

        let proposal = db.propose(batch).unwrap();
        assert!(proposal.commit().is_err());
    }

    #[test]
    fn test_rootstore_empty_db_reopen() {
        let mock_store = MockStore::default();
        let db = TestDb::with_mockstore(mock_store);

        db.reopen();
    }

    // Testdb is a helper struct for testing the Db. Once it's dropped, the directory and file disappear
    struct TestDb<RS = NoOpStore> {
        db: Db<RS>,
        tmpdir: tempfile::TempDir,
    }
    impl<RS> Deref for TestDb<RS> {
        type Target = Db<RS>;
        fn deref(&self) -> &Self::Target {
            &self.db
        }
    }
    impl<RS> DerefMut for TestDb<RS> {
        fn deref_mut(&mut self) -> &mut Self::Target {
            &mut self.db
        }
    }

    impl TestDb {
        fn new() -> Self {
            let tmpdir = tempfile::tempdir().unwrap();
            let dbpath: PathBuf = [tmpdir.path().to_path_buf(), PathBuf::from("testdb")]
                .iter()
                .collect();
            let dbconfig = DbConfig::builder().build();
            let db = Db::new(dbpath, dbconfig).unwrap();
            TestDb { db, tmpdir }
        }
    }

<<<<<<< HEAD
    impl TestDb<MockStore> {
=======
>>>>>>> 443c2a5e
        fn with_mockstore(mock_store: MockStore) -> Self {
            let tmpdir = tempfile::tempdir().unwrap();
            let dbpath: PathBuf = [tmpdir.path().to_path_buf(), PathBuf::from("testdb")]
                .iter()
                .collect();
            let dbconfig = DbConfig::builder().build();
<<<<<<< HEAD
            let db = Db::with_root_store(dbpath, dbconfig, mock_store).unwrap();
            TestDb { db, tmpdir }
        }
    }

    impl<RS: Clone + RootStore> TestDb<RS> {
        fn reopen(self) -> Self {
            let path = self.path();
            let root_store = self.manager.root_store();
            drop(self.db);
            let dbconfig = DbConfig::builder().truncate(false).build();

            let db = Db::with_root_store(path, dbconfig, root_store).unwrap();
            TestDb {
                db,
                tmpdir: self.tmpdir,
            }
        }
        fn replace(self) -> Self {
            let path = self.path();
            let root_store = self.manager.root_store();
            drop(self.db);
=======
            let db = Db::with_root_store(dbpath, dbconfig, Box::new(mock_store)).unwrap();
            TestDb { db, tmpdir }
        }

        fn reopen(self) -> Self {
            let path = self.path();
            let TestDb { db, tmpdir } = self;

            let root_store = db.into_root_store();

            let dbconfig = DbConfig::builder().truncate(false).build();
            let db = Db::with_root_store(path, dbconfig, root_store).unwrap();
            TestDb { db, tmpdir }
        }
        fn replace(self) -> Self {
            let path = self.path();
            let TestDb { db, tmpdir } = self;

            let root_store = db.into_root_store();

>>>>>>> 443c2a5e
            let dbconfig = DbConfig::builder().truncate(true).build();
            let db = Db::with_root_store(path, dbconfig, root_store).unwrap();
            TestDb { db, tmpdir }
        }

<<<<<<< HEAD
            let db = Db::with_root_store(path, dbconfig, root_store).unwrap();
            TestDb {
                db,
                tmpdir: self.tmpdir,
            }
=======
        fn path(&self) -> PathBuf {
            [self.tmpdir.path().to_path_buf(), PathBuf::from("testdb")]
                .iter()
                .collect()
>>>>>>> 443c2a5e
        }
    }

    impl<RS> TestDb<RS> {
        fn path(&self) -> PathBuf {
            [self.tmpdir.path().to_path_buf(), PathBuf::from("testdb")]
                .iter()
                .collect()
        }
    }
}<|MERGE_RESOLUTION|>--- conflicted
+++ resolved
@@ -113,16 +113,16 @@
 
 #[derive(Debug)]
 /// A database instance.
-pub struct Db<RS = NoOpStore> {
+pub struct Db {
     metrics: Arc<DbMetrics>,
-    manager: RevisionManager<RS>,
+    manager: RevisionManager,
 }
 
-impl<RS: RootStore> api::Db for Db<RS> {
+impl api::Db for Db {
     type Historical = NodeStore<Committed, FileBacked>;
 
     type Proposal<'db>
-        = Proposal<'db, RS>
+        = Proposal<'db>
     where
         Self: 'db;
 
@@ -181,20 +181,9 @@
     }
 }
 
-impl Db<NoOpStore> {
+impl Db {
     /// Create a new database instance.
     pub fn new<P: AsRef<Path>>(db_path: P, cfg: DbConfig) -> Result<Self, api::Error> {
-<<<<<<< HEAD
-        Self::with_root_store(db_path, cfg, NoOpStore {})
-    }
-}
-
-impl<RS: RootStore> Db<RS> {
-    fn with_root_store<P: AsRef<Path>>(
-        db_path: P,
-        cfg: DbConfig,
-        root_store: RS,
-=======
         Self::with_root_store(db_path, cfg, Box::new(NoOpStore {}))
     }
 
@@ -202,7 +191,6 @@
         db_path: P,
         cfg: DbConfig,
         root_store: Box<dyn RootStore + Send + Sync>,
->>>>>>> 443c2a5e
     ) -> Result<Self, api::Error> {
         let metrics = Arc::new(DbMetrics {
             proposals: counter!("firewood.proposals"),
@@ -224,26 +212,6 @@
     pub fn view(&self, root_hash: HashKey) -> Result<ArcDynDbView, api::Error> {
         self.manager.view(root_hash).map_err(Into::into)
     }
-}
-
-impl<RS> Db<RS> {
-    /// Dump the Trie of the latest revision.
-    pub fn dump(&self, w: &mut dyn Write) -> Result<(), std::io::Error> {
-        let latest_rev_nodestore = self.manager.current_revision();
-        let merkle = Merkle::from(latest_rev_nodestore);
-        merkle.dump(w).map_err(std::io::Error::other)
-    }
-
-    /// Get a copy of the database metrics
-    pub fn metrics(&self) -> Arc<DbMetrics> {
-        self.metrics.clone()
-    }
-
-    /// Check the database for consistency
-    pub fn check(&self, opt: CheckOpt) -> CheckerReport {
-        let latest_rev_nodestore = self.manager.current_revision();
-        latest_rev_nodestore.check(opt)
-    }
 
     /// Dump the Trie of the latest revision.
     pub fn dump(&self, w: &mut dyn Write) -> Result<(), std::io::Error> {
@@ -271,7 +239,7 @@
     pub fn propose_parallel(
         &self,
         batch: impl IntoIterator<IntoIter: KeyValuePairIter>,
-    ) -> Result<Proposal<'_, RS>, api::Error> {
+    ) -> Result<Proposal<'_>, api::Error> {
         let parent = self.manager.current_revision();
         let mut parallel_merkle = ParallelMerkle::default();
         let immutable =
@@ -286,12 +254,12 @@
 
 #[derive(Debug)]
 /// A user-visible database proposal
-pub struct Proposal<'db, RS> {
+pub struct Proposal<'db> {
     nodestore: Arc<NodeStore<Arc<ImmutableProposal>, FileBacked>>,
-    db: &'db Db<RS>,
+    db: &'db Db,
 }
 
-impl<RS> api::DbView for Proposal<'_, RS> {
+impl api::DbView for Proposal<'_> {
     type Iter<'view>
         = MerkleKeyValueIter<'view, NodeStore<Arc<ImmutableProposal>, FileBacked>>
     where
@@ -323,8 +291,8 @@
     }
 }
 
-impl<'db, RS: RootStore> api::Proposal for Proposal<'db, RS> {
-    type Proposal = Proposal<'db, RS>;
+impl<'db> api::Proposal for Proposal<'db> {
+    type Proposal = Proposal<'db>;
 
     #[fastrace::trace(short_name = true)]
     fn propose(
@@ -339,7 +307,7 @@
     }
 }
 
-impl<RS> Proposal<'_, RS> {
+impl Proposal<'_> {
     #[crate::metrics("firewood.proposal.create", "database proposal creation")]
     fn create_proposal(
         &self,
@@ -388,11 +356,7 @@
     };
 
     use crate::db::{Db, Proposal};
-<<<<<<< HEAD
-    use crate::root_store::{MockStore, NoOpStore, RootStore};
-=======
     use crate::root_store::{MockStore, RootStore};
->>>>>>> 443c2a5e
     use crate::v2::api::{Db as _, DbView, KeyValuePairIter, Proposal as _};
 
     use super::{BatchOp, DbConfig};
@@ -1134,42 +1098,13 @@
             let db = Db::new(dbpath, dbconfig).unwrap();
             TestDb { db, tmpdir }
         }
-    }
-
-<<<<<<< HEAD
-    impl TestDb<MockStore> {
-=======
->>>>>>> 443c2a5e
+
         fn with_mockstore(mock_store: MockStore) -> Self {
             let tmpdir = tempfile::tempdir().unwrap();
             let dbpath: PathBuf = [tmpdir.path().to_path_buf(), PathBuf::from("testdb")]
                 .iter()
                 .collect();
             let dbconfig = DbConfig::builder().build();
-<<<<<<< HEAD
-            let db = Db::with_root_store(dbpath, dbconfig, mock_store).unwrap();
-            TestDb { db, tmpdir }
-        }
-    }
-
-    impl<RS: Clone + RootStore> TestDb<RS> {
-        fn reopen(self) -> Self {
-            let path = self.path();
-            let root_store = self.manager.root_store();
-            drop(self.db);
-            let dbconfig = DbConfig::builder().truncate(false).build();
-
-            let db = Db::with_root_store(path, dbconfig, root_store).unwrap();
-            TestDb {
-                db,
-                tmpdir: self.tmpdir,
-            }
-        }
-        fn replace(self) -> Self {
-            let path = self.path();
-            let root_store = self.manager.root_store();
-            drop(self.db);
-=======
             let db = Db::with_root_store(dbpath, dbconfig, Box::new(mock_store)).unwrap();
             TestDb { db, tmpdir }
         }
@@ -1184,30 +1119,25 @@
             let db = Db::with_root_store(path, dbconfig, root_store).unwrap();
             TestDb { db, tmpdir }
         }
+
         fn replace(self) -> Self {
             let path = self.path();
             let TestDb { db, tmpdir } = self;
 
             let root_store = db.into_root_store();
 
->>>>>>> 443c2a5e
             let dbconfig = DbConfig::builder().truncate(true).build();
             let db = Db::with_root_store(path, dbconfig, root_store).unwrap();
             TestDb { db, tmpdir }
         }
 
-<<<<<<< HEAD
-            let db = Db::with_root_store(path, dbconfig, root_store).unwrap();
-            TestDb {
-                db,
-                tmpdir: self.tmpdir,
-            }
-=======
         fn path(&self) -> PathBuf {
             [self.tmpdir.path().to_path_buf(), PathBuf::from("testdb")]
                 .iter()
-                .collect()
->>>>>>> 443c2a5e
+                .collect();
+            let dbconfig = DbConfig::builder().build();
+            let db = Db::with_root_store(dbpath, dbconfig, mock_store).unwrap();
+            TestDb { db, tmpdir }
         }
     }
 
