// Copyright (C) 2023, Ava Labs, Inc. All rights reserved.
// See the file LICENSE.md for licensing terms.

#![expect(
    clippy::missing_errors_doc,
    reason = "Found 12 occurrences after enabling the lint."
)]

use crate::iter::MerkleKeyValueIter;
use crate::merkle::{Merkle, Value};
use crate::root_store::{FjallStore, NoOpStore, RootStore};
pub use crate::v2::api::BatchOp;
use crate::v2::api::{
    self, ArcDynDbView, FrozenProof, FrozenRangeProof, HashKey, KeyType, KeyValuePairIter,
    OptionalHashKeyExt,
};

use crate::manager::{ConfigManager, RevisionManager, RevisionManagerConfig};
use firewood_storage::{
    CheckOpt, CheckerReport, Committed, FileBacked, FileIoError, HashedNodeReader,
    ImmutableProposal, NodeStore, Parentable, ReadableStorage, TrieReader,
};
use metrics::{counter, describe_counter};
use std::io::Write;
use std::num::NonZeroUsize;
use std::path::{Path, PathBuf};
use std::sync::Arc;
use thiserror::Error;
use typed_builder::TypedBuilder;

use crate::merkle::parallel::ParallelMerkle;

#[derive(Error, Debug)]
#[non_exhaustive]
/// Represents the different types of errors that can occur in the database.
pub enum DbError {
    /// I/O error
    #[error("I/O error: {0:?}")]
    FileIo(#[from] FileIoError),
}

/// Metrics for the database.
/// TODO: Add more metrics
pub struct DbMetrics {
    proposals: metrics::Counter,
}

impl std::fmt::Debug for DbMetrics {
    fn fmt(&self, f: &mut std::fmt::Formatter<'_>) -> std::fmt::Result {
        f.debug_struct("DbMetrics").finish()
    }
}

impl<P: Parentable, S: ReadableStorage> api::DbView for NodeStore<P, S>
where
    NodeStore<P, S>: TrieReader,
{
    type Iter<'view>
        = MerkleKeyValueIter<'view, Self>
    where
        Self: 'view;

    fn root_hash(&self) -> Result<Option<HashKey>, api::Error> {
        Ok(HashedNodeReader::root_hash(self).or_default_root_hash())
    }

    fn val<K: api::KeyType>(&self, key: K) -> Result<Option<Value>, api::Error> {
        let merkle = Merkle::from(self);
        Ok(merkle.get_value(key.as_ref())?)
    }

    fn single_key_proof<K: api::KeyType>(&self, key: K) -> Result<FrozenProof, api::Error> {
        let merkle = Merkle::from(self);
        merkle.prove(key.as_ref()).map_err(api::Error::from)
    }

    fn range_proof<K: api::KeyType>(
        &self,
        first_key: Option<K>,
        last_key: Option<K>,
        limit: Option<NonZeroUsize>,
    ) -> Result<FrozenRangeProof, api::Error> {
        Merkle::from(self).range_proof(
            first_key.as_ref().map(AsRef::as_ref),
            last_key.as_ref().map(AsRef::as_ref),
            limit,
        )
    }

    fn iter_option<K: KeyType>(&self, first_key: Option<K>) -> Result<Self::Iter<'_>, api::Error> {
        match first_key {
            Some(key) => Ok(MerkleKeyValueIter::from_key(self, key)),
            None => Ok(MerkleKeyValueIter::from(self)),
        }
    }
}

#[allow(dead_code)]
#[derive(Clone, Debug)]
pub enum UseParallel {
    Never,
    BatchSize(usize),
    Always,
}

/// Database configuration.
#[derive(Clone, TypedBuilder, Debug)]
#[non_exhaustive]
pub struct DbConfig {
    /// Whether to create the DB if it doesn't exist.
    #[builder(default = true)]
    pub create_if_missing: bool,
    /// Whether to truncate the DB when opening it. If set, the DB will be reset and all its
    /// existing contents will be lost.
    #[builder(default = false)]
    pub truncate: bool,
    /// Revision manager configuration.
    #[builder(default = RevisionManagerConfig::builder().build())]
    pub manager: RevisionManagerConfig,
<<<<<<< HEAD
    /// `RootStore` directory path
    #[builder(default = None)]
    pub root_store_dir: Option<PathBuf>,
=======
    // Whether to perform parallel proposal creation. If set to BatchSize, then firewood
    // performs parallel proposal creation if the batch is >= to the BatchSize value.
    // TODO: Experimentally determine the right value for BatchSize.
    #[builder(default = UseParallel::BatchSize(8))]
    pub use_parallel: UseParallel,
>>>>>>> c2ec8a32
}

#[derive(Debug)]
/// A database instance.
pub struct Db {
    metrics: Arc<DbMetrics>,
    manager: RevisionManager,
    use_parallel: UseParallel,
}

impl api::Db for Db {
    type Historical = NodeStore<Committed, FileBacked>;

    type Proposal<'db>
        = Proposal<'db>
    where
        Self: 'db;

    fn revision(&self, root_hash: HashKey) -> Result<Arc<Self::Historical>, api::Error> {
        let nodestore = self.manager.revision(root_hash)?;
        Ok(nodestore)
    }

    fn root_hash(&self) -> Result<Option<HashKey>, api::Error> {
        Ok(self.manager.root_hash()?.or_default_root_hash())
    }

    fn all_hashes(&self) -> Result<Vec<HashKey>, api::Error> {
        Ok(self.manager.all_hashes())
    }

    fn propose(
        &self,
        batch: impl IntoIterator<IntoIter: KeyValuePairIter>,
    ) -> Result<Self::Proposal<'_>, api::Error> {
        self.propose_with_parent(batch, &self.manager.current_revision())
    }
}

impl Db {
    /// Create a new database instance.
    pub fn new<P: AsRef<Path>>(db_path: P, cfg: DbConfig) -> Result<Self, api::Error> {
        let root_store: Box<dyn RootStore + Send + Sync> = match &cfg.root_store_dir {
            Some(path) => Box::new(FjallStore::new(path)?),
            None => Box::new(NoOpStore {}),
        };

        Self::with_root_store(db_path, cfg, root_store)
    }

    fn with_root_store<P: AsRef<Path>>(
        db_path: P,
        cfg: DbConfig,
        root_store: Box<dyn RootStore + Send + Sync>,
    ) -> Result<Self, api::Error> {
        let metrics = Arc::new(DbMetrics {
            proposals: counter!("firewood.proposals"),
        });
        describe_counter!("firewood.proposals", "Number of proposals created");
        let config_manager = ConfigManager::builder()
            .create(cfg.create_if_missing)
            .truncate(cfg.truncate)
            .manager(cfg.manager)
            .build();

        let manager =
            RevisionManager::new(db_path.as_ref().to_path_buf(), config_manager, root_store)?;
        let db = Self {
            metrics,
            manager,
            use_parallel: cfg.use_parallel,
        };
        Ok(db)
    }

    /// Synchronously get a view, either committed or proposed
    pub fn view(&self, root_hash: HashKey) -> Result<ArcDynDbView, api::Error> {
        self.manager.view(root_hash).map_err(Into::into)
    }

    /// Dump the Trie of the latest revision.
    pub fn dump(&self, w: &mut dyn Write) -> Result<(), std::io::Error> {
        let latest_rev_nodestore = self.manager.current_revision();
        let merkle = Merkle::from(latest_rev_nodestore);
        merkle.dump(w).map_err(std::io::Error::other)
    }

    /// Get a copy of the database metrics
    pub fn metrics(&self) -> Arc<DbMetrics> {
        self.metrics.clone()
    }

    /// Check the database for consistency
    pub fn check(&self, opt: CheckOpt) -> CheckerReport {
        let latest_rev_nodestore = self.manager.current_revision();
        latest_rev_nodestore.check(opt)
    }

    /// Create a proposal with a specified parent. A proposal is created in parallel if `use_parallel`
    /// is `Always` or if `use_parallel` is `BatchSize` and the batch is >= to the `BatchSize` value.
    ///
    /// # Panics
    ///
    /// Panics if the revision manager cannot create a thread pool.
    #[fastrace::trace(name = "propose")]
    fn propose_with_parent<F: Parentable>(
        &self,
        batch: impl IntoIterator<IntoIter: KeyValuePairIter>,
        parent: &NodeStore<F, FileBacked>,
    ) -> Result<Proposal<'_>, api::Error> {
        // If use_parallel is BatchSize, then perform parallel proposal creation if the batch
        // size is >= BatchSize.
        let batch = batch.into_iter();
        let use_parallel = match self.use_parallel {
            UseParallel::Never => false,
            UseParallel::Always => true,
            UseParallel::BatchSize(required_size) => batch.size_hint().0 >= required_size,
        };
        let immutable = if use_parallel {
            let mut parallel_merkle = ParallelMerkle::default();
            let _span = fastrace::Span::enter_with_local_parent("parallel_merkle");
            parallel_merkle.create_proposal(parent, batch, self.manager.threadpool())?
        } else {
            let proposal = NodeStore::new(parent)?;
            let mut merkle = Merkle::from(proposal);
            let span = fastrace::Span::enter_with_local_parent("merkleops");
            for op in batch.into_iter().map_into_batch() {
                match op {
                    BatchOp::Put { key, value } => {
                        merkle.insert(key.as_ref(), value.as_ref().into())?;
                    }
                    BatchOp::Delete { key } => {
                        merkle.remove(key.as_ref())?;
                    }
                    BatchOp::DeleteRange { prefix } => {
                        merkle.remove_prefix(prefix.as_ref())?;
                    }
                }
            }

            drop(span);
            let _span = fastrace::Span::enter_with_local_parent("freeze");
            let nodestore = merkle.into_inner();
            Arc::new(nodestore.try_into()?)
        };
        self.manager.add_proposal(immutable.clone());

        self.metrics.proposals.increment(1);

        Ok(Proposal {
            nodestore: immutable,
            db: self,
        })
    }
}

#[derive(Debug)]
/// A user-visible database proposal
pub struct Proposal<'db> {
    nodestore: Arc<NodeStore<Arc<ImmutableProposal>, FileBacked>>,
    db: &'db Db,
}

impl api::DbView for Proposal<'_> {
    type Iter<'view>
        = MerkleKeyValueIter<'view, NodeStore<Arc<ImmutableProposal>, FileBacked>>
    where
        Self: 'view;

    fn root_hash(&self) -> Result<Option<api::HashKey>, api::Error> {
        api::DbView::root_hash(&*self.nodestore)
    }

    fn val<K: KeyType>(&self, key: K) -> Result<Option<Value>, api::Error> {
        api::DbView::val(&*self.nodestore, key)
    }

    fn single_key_proof<K: KeyType>(&self, key: K) -> Result<FrozenProof, api::Error> {
        api::DbView::single_key_proof(&*self.nodestore, key)
    }

    fn range_proof<K: KeyType>(
        &self,
        first_key: Option<K>,
        last_key: Option<K>,
        limit: Option<NonZeroUsize>,
    ) -> Result<FrozenRangeProof, api::Error> {
        api::DbView::range_proof(&*self.nodestore, first_key, last_key, limit)
    }

    fn iter_option<K: KeyType>(&self, first_key: Option<K>) -> Result<Self::Iter<'_>, api::Error> {
        api::DbView::iter_option(&*self.nodestore, first_key)
    }
}

impl<'db> api::Proposal for Proposal<'db> {
    type Proposal = Proposal<'db>;

    #[fastrace::trace(short_name = true)]
    fn propose(
        &self,
        batch: impl IntoIterator<IntoIter: KeyValuePairIter>,
    ) -> Result<Self::Proposal, api::Error> {
        self.create_proposal(batch)
    }

    fn commit(self) -> Result<(), api::Error> {
        Ok(self.db.manager.commit(self.nodestore)?)
    }
}

impl Proposal<'_> {
    #[crate::metrics("firewood.proposal.create", "database proposal creation")]
    fn create_proposal(
        &self,
        batch: impl IntoIterator<IntoIter: KeyValuePairIter>,
    ) -> Result<Self, api::Error> {
        self.db.propose_with_parent(batch, &self.nodestore)
    }
}

#[cfg(test)]
mod test {
    #![expect(clippy::unwrap_used)]

    use core::iter::Take;
    use std::iter::Peekable;
    use std::num::NonZeroUsize;
    use std::ops::{Deref, DerefMut};
    use std::path::PathBuf;

    use firewood_storage::{
        CheckOpt, CheckerError, HashedNodeReader, IntoHashType, NodeStore, TrieHash,
    };

    use crate::db::{Db, Proposal, UseParallel};
    use crate::root_store::{MockStore, RootStore};
    use crate::v2::api::{Db as _, DbView, KeyValuePairIter, Proposal as _};

    use super::{BatchOp, DbConfig};

    /// A chunk of an iterator, provided by [`IterExt::chunk_fold`] to the folding
    /// function.
    type Chunk<'chunk, 'base, T> = &'chunk mut Take<&'base mut Peekable<T>>;

    trait IterExt: Iterator {
        /// Asynchronously folds the iterator with chunks of a specified size. The last
        /// chunk may be smaller than the specified size.
        ///
        /// The folding function is a closure that takes an accumulator and a
        /// chunk of the underlying iterator, and returns a new accumulator.
        ///
        /// # Panics
        ///
        /// If the folding function does not consume the entire chunk, it will panic.
        ///
        /// If the folding function panics, the iterator will be dropped (because this
        /// method consumes `self`).
        fn chunk_fold<B, F>(self, chunk_size: NonZeroUsize, init: B, mut f: F) -> B
        where
            Self: Sized,
            F: for<'a, 'b> FnMut(B, Chunk<'a, 'b, Self>) -> B,
        {
            let chunk_size = chunk_size.get();
            let mut iter = self.peekable();
            let mut acc = init;
            while iter.peek().is_some() {
                let mut chunk = iter.by_ref().take(chunk_size);
                acc = f(acc, chunk.by_ref());
                assert!(chunk.next().is_none(), "entire chunk was not consumed");
            }
            acc
        }
    }

    impl<T: Iterator> IterExt for T {}

    #[cfg(test)]
    impl Db {
        /// Extract the root store by consuming the database instance.
        /// This is primarily used for reopening or replacing the database with the same root store.
        pub fn into_root_store(self) -> Box<dyn RootStore + Send + Sync> {
            self.manager.into_root_store()
        }
    }

    #[test]
    fn test_proposal_reads() {
        let db = TestDb::new();
        let batch = vec![BatchOp::Put {
            key: b"k",
            value: b"v",
        }];
        let proposal = db.propose(batch).unwrap();
        assert_eq!(&*proposal.val(b"k").unwrap().unwrap(), b"v");

        assert_eq!(proposal.val(b"notfound").unwrap(), None);
        proposal.commit().unwrap();

        let batch = vec![BatchOp::Put {
            key: b"k",
            value: b"v2",
        }];
        let proposal = db.propose(batch).unwrap();
        assert_eq!(&*proposal.val(b"k").unwrap().unwrap(), b"v2");

        let committed = db.root_hash().unwrap().unwrap();
        let historical = db.revision(committed).unwrap();
        assert_eq!(&*historical.val(b"k").unwrap().unwrap(), b"v");
    }

    #[test]
    fn reopen_test() {
        let db = TestDb::new();
        let initial_root = db.root_hash().unwrap();
        let batch = vec![
            BatchOp::Put {
                key: b"a",
                value: b"1",
            },
            BatchOp::Put {
                key: b"b",
                value: b"2",
            },
        ];
        let proposal = db.propose(batch).unwrap();
        proposal.commit().unwrap();
        println!("{:?}", db.root_hash().unwrap().unwrap());

        let db = db.reopen();
        println!("{:?}", db.root_hash().unwrap().unwrap());
        let committed = db.root_hash().unwrap().unwrap();
        let historical = db.revision(committed).unwrap();
        assert_eq!(&*historical.val(b"a").unwrap().unwrap(), b"1");
        drop(historical);

        let db = db.replace();
        println!("{:?}", db.root_hash().unwrap());
        assert!(db.root_hash().unwrap() == initial_root);
    }

    #[test]
    // test that dropping a proposal removes it from the list of known proposals
    //    /-> P1 - will get committed
    // R1 --> P2 - will get dropped
    //    \-> P3 - will get orphaned, but it's still known
    fn test_proposal_scope_historic() {
        let db = TestDb::new();
        let batch1 = vec![BatchOp::Put {
            key: b"k1",
            value: b"v1",
        }];
        let proposal1 = db.propose(batch1).unwrap();
        assert_eq!(&*proposal1.val(b"k1").unwrap().unwrap(), b"v1");

        let batch2 = vec![BatchOp::Put {
            key: b"k2",
            value: b"v2",
        }];
        let proposal2 = db.propose(batch2).unwrap();
        assert_eq!(&*proposal2.val(b"k2").unwrap().unwrap(), b"v2");

        let batch3 = vec![BatchOp::Put {
            key: b"k3",
            value: b"v3",
        }];
        let proposal3 = db.propose(batch3).unwrap();
        assert_eq!(&*proposal3.val(b"k3").unwrap().unwrap(), b"v3");

        // the proposal is dropped here, but the underlying
        // nodestore is still accessible because it's referenced by the revision manager
        // The third proposal remains referenced
        let p2hash = proposal2.root_hash().unwrap().unwrap();
        assert!(db.all_hashes().unwrap().contains(&p2hash));
        drop(proposal2);

        // commit the first proposal
        proposal1.commit().unwrap();
        // Ensure we committed the first proposal's data
        let committed = db.root_hash().unwrap().unwrap();
        let historical = db.revision(committed).unwrap();
        assert_eq!(&*historical.val(b"k1").unwrap().unwrap(), b"v1");

        // the second proposal shouldn't be available to commit anymore
        assert!(!db.all_hashes().unwrap().contains(&p2hash));

        // the third proposal should still be contained within the all_hashes list
        // would be deleted if another proposal was committed and proposal3 was dropped here
        let hash3 = proposal3.root_hash().unwrap().unwrap();
        assert!(db.manager.all_hashes().contains(&hash3));
    }

    #[test]
    // test that dropping a proposal removes it from the list of known proposals
    // R1 - base revision
    //  \-> P1 - will get committed
    //   \-> P2 - will get dropped
    //    \-> P3 - will get orphaned, but it's still known
    fn test_proposal_scope_orphan() {
        let db = TestDb::new();
        let batch1 = vec![BatchOp::Put {
            key: b"k1",
            value: b"v1",
        }];
        let proposal1 = db.propose(batch1).unwrap();
        assert_eq!(&*proposal1.val(b"k1").unwrap().unwrap(), b"v1");

        let batch2 = vec![BatchOp::Put {
            key: b"k2",
            value: b"v2",
        }];
        let proposal2 = proposal1.propose(batch2).unwrap();
        assert_eq!(&*proposal2.val(b"k2").unwrap().unwrap(), b"v2");

        let batch3 = vec![BatchOp::Put {
            key: b"k3",
            value: b"v3",
        }];
        let proposal3 = proposal2.propose(batch3).unwrap();
        assert_eq!(&*proposal3.val(b"k3").unwrap().unwrap(), b"v3");

        // the proposal is dropped here, but the underlying
        // nodestore is still accessible because it's referenced by the revision manager
        // The third proposal remains referenced
        let p2hash = proposal2.root_hash().unwrap().unwrap();
        assert!(db.all_hashes().unwrap().contains(&p2hash));
        drop(proposal2);

        // commit the first proposal
        proposal1.commit().unwrap();
        // Ensure we committed the first proposal's data
        let committed = db.root_hash().unwrap().unwrap();
        let historical = db.revision(committed).unwrap();
        assert_eq!(&*historical.val(b"k1").unwrap().unwrap(), b"v1");

        // the second proposal shouldn't be available to commit anymore
        assert!(!db.all_hashes().unwrap().contains(&p2hash));

        // the third proposal should still be contained within the all_hashes list
        let hash3 = proposal3.root_hash().unwrap().unwrap();
        assert!(db.manager.all_hashes().contains(&hash3));

        // moreover, the data from the second and third proposals should still be available
        // through proposal3
        assert_eq!(&*proposal3.val(b"k2").unwrap().unwrap(), b"v2");
        assert_eq!(&*proposal3.val(b"k3").unwrap().unwrap(), b"v3");
    }

    #[test]
    fn test_view_sync() {
        let db = TestDb::new();

        // Create and commit some data to get a historical revision
        let batch = vec![BatchOp::Put {
            key: b"historical_key",
            value: b"historical_value",
        }];
        let proposal = db.propose(batch).unwrap();
        let historical_hash = proposal.root_hash().unwrap().unwrap();
        proposal.commit().unwrap();

        // Create a new proposal (uncommitted)
        let batch = vec![BatchOp::Put {
            key: b"proposal_key",
            value: b"proposal_value",
        }];
        let proposal = db.propose(batch).unwrap();
        let proposal_hash = proposal.root_hash().unwrap().unwrap();

        // Test that view_sync can find the historical revision
        let historical_view = db.view(historical_hash).unwrap();
        let value = historical_view.val(b"historical_key").unwrap().unwrap();
        assert_eq!(&*value, b"historical_value");

        // Test that view_sync can find the proposal
        let proposal_view = db.view(proposal_hash).unwrap();
        let value = proposal_view.val(b"proposal_key").unwrap().unwrap();
        assert_eq!(&*value, b"proposal_value");
    }

    #[test]
    fn test_propose_parallel_reopen() {
        fn insert_commit(db: &TestDb, kv: u8) {
            let keys: Vec<[u8; 1]> = vec![[kv; 1]];
            let vals: Vec<Box<[u8]>> = vec![Box::new([kv; 1])];
            let kviter = keys.iter().zip(vals.iter()).map_into_batch();
            let proposal = db.propose(kviter).unwrap();
            proposal.commit().unwrap();
        }

        // Create, insert, close, open, insert
        let db = TestDb::new_with_config(
            DbConfig::builder()
                .use_parallel(UseParallel::Always)
                .build(),
        );
        insert_commit(&db, 1);
        let db = db.reopen_with_config(
            DbConfig::builder()
                .truncate(false)
                .use_parallel(UseParallel::Always)
                .build(),
        );
        insert_commit(&db, 2);
        // Check that the keys are still there after the commits
        let committed = db.revision(db.root_hash().unwrap().unwrap()).unwrap();
        let keys: Vec<[u8; 1]> = vec![[1; 1], [2; 1]];
        let vals: Vec<Box<[u8]>> = vec![Box::new([1; 1]), Box::new([2; 1])];
        let kviter = keys.iter().zip(vals.iter());
        for (k, v) in kviter {
            assert_eq!(&committed.val(k).unwrap().unwrap(), v);
        }
        drop(db);

        // Open-db1, insert, open-db2, insert
        let db1 = TestDb::new_with_config(
            DbConfig::builder()
                .use_parallel(UseParallel::Always)
                .build(),
        );
        insert_commit(&db1, 1);
        let db2 = TestDb::new_with_config(
            DbConfig::builder()
                .use_parallel(UseParallel::Always)
                .build(),
        );
        insert_commit(&db2, 2);
        let committed1 = db1.revision(db1.root_hash().unwrap().unwrap()).unwrap();
        let committed2 = db2.revision(db2.root_hash().unwrap().unwrap()).unwrap();
        let keys: Vec<[u8; 1]> = vec![[1; 1], [2; 1]];
        let vals: Vec<Box<[u8]>> = vec![Box::new([1; 1]), Box::new([2; 1])];
        let mut kviter = keys.iter().zip(vals.iter());
        let (k, v) = kviter.next().unwrap();
        assert_eq!(&committed1.val(k).unwrap().unwrap(), v);
        let (k, v) = kviter.next().unwrap();
        assert_eq!(&committed2.val(k).unwrap().unwrap(), v);
    }

    #[test]
    fn test_propose_parallel() {
        const N: usize = 100;
        let db = TestDb::new_with_config(
            DbConfig::builder()
                .use_parallel(UseParallel::Always)
                .build(),
        );

        // Test an empty proposal
        let keys: Vec<[u8; 0]> = Vec::new();
        let vals: Vec<Box<[u8]>> = Vec::new();

        let kviter = keys.iter().zip(vals.iter()).map_into_batch();
        let proposal = db.propose(kviter).unwrap();
        proposal.commit().unwrap();

        // Create a proposal consisting of a single entry and an empty key.
        let keys: Vec<[u8; 0]> = vec![[0; 0]];

        // Note that if the value is [], then it is interpreted as a DeleteRange.
        // Instead, set value to [0]
        let vals: Vec<Box<[u8]>> = vec![Box::new([0; 1])];

        let kviter = keys.iter().zip(vals.iter()).map_into_batch();
        let proposal = db.propose(kviter).unwrap();

        let kviter = keys.iter().zip(vals.iter());
        for (k, v) in kviter {
            assert_eq!(&proposal.val(k).unwrap().unwrap(), v);
        }
        proposal.commit().unwrap();

        // Check that the key is still there after the commit
        let committed = db.revision(db.root_hash().unwrap().unwrap()).unwrap();
        let kviter = keys.iter().zip(vals.iter());
        for (k, v) in kviter {
            assert_eq!(&committed.val(k).unwrap().unwrap(), v);
        }

        // Create a proposal that deletes the previous entry
        let vals: Vec<Box<[u8]>> = vec![Box::new([0; 0])];
        let kviter = keys.iter().zip(vals.iter()).map_into_batch();
        let proposal = db.propose(kviter).unwrap();

        let kviter = keys.iter().zip(vals.iter());
        for (k, _v) in kviter {
            assert_eq!(proposal.val(k).unwrap(), None);
        }
        proposal.commit().unwrap();

        // Create a proposal that inserts 0 to 999
        let (keys, vals): (Vec<_>, Vec<_>) = (0..1000)
            .map(|i| {
                (
                    format!("key{i}").into_bytes(),
                    Box::from(format!("value{i}").as_bytes()),
                )
            })
            .unzip();

        let kviter = keys.iter().zip(vals.iter()).map_into_batch();
        let proposal = db.propose(kviter).unwrap();
        let kviter = keys.iter().zip(vals.iter());
        for (k, v) in kviter {
            assert_eq!(&proposal.val(k).unwrap().unwrap(), v);
        }
        proposal.commit().unwrap();

        // Create a proposal that deletes all of the even entries
        let (keys, vals): (Vec<_>, Vec<_>) = (0..1000)
            .filter_map(|i| {
                if i % 2 != 0 {
                    Some::<(Vec<u8>, Box<[u8]>)>((format!("key{i}").into_bytes(), Box::new([])))
                } else {
                    None
                }
            })
            .unzip();

        let kviter = keys.iter().zip(vals.iter()).map_into_batch();
        let proposal = db.propose(kviter).unwrap();
        let kviter = keys.iter().zip(vals.iter());
        for (k, _v) in kviter {
            assert_eq!(proposal.val(k).unwrap(), None);
        }
        proposal.commit().unwrap();

        // Create a proposal that deletes using empty prefix
        let keys: Vec<[u8; 0]> = vec![[0; 0]];
        let vals: Vec<Box<[u8]>> = vec![Box::new([0; 0])];
        let kviter = keys.iter().zip(vals.iter()).map_into_batch();
        let proposal = db.propose(kviter).unwrap();
        proposal.commit().unwrap();

        // Create N keys and values like (key0, value0)..(keyN, valueN)
        let rng = firewood_storage::SeededRng::from_env_or_random();
        let (keys, vals): (Vec<_>, Vec<_>) = (0..N)
            .map(|i| {
                (
                    rng.random::<[u8; 32]>(),
                    Box::from(format!("value{i}").as_bytes()),
                )
            })
            .unzip();

        // Looping twice to test that we are reusing the thread pool.
        for _ in 0..2 {
            let kviter = keys.iter().zip(vals.iter()).map_into_batch();
            let proposal = db.propose(kviter).unwrap();

            // iterate over the keys and values again, checking that the values are in the correct proposal
            let kviter = keys.iter().zip(vals.iter());

            for (k, v) in kviter {
                assert_eq!(&proposal.val(k).unwrap().unwrap(), v);
            }
            proposal.commit().unwrap();
        }
    }

    /// Test that proposing on a proposal works as expected
    ///
    /// Test creates two batches and proposes them, and verifies that the values are in the correct proposal.
    /// It then commits them one by one, and verifies the latest committed version is correct.
    #[test]
    fn test_propose_on_proposal() {
        // number of keys and values to create for this test
        const N: usize = 20;

        let db = TestDb::new();

        // create N keys and values like (key0, value0)..(keyN, valueN)
        let (keys, vals): (Vec<_>, Vec<_>) = (0..N)
            .map(|i| {
                (
                    format!("key{i}").into_bytes(),
                    Box::from(format!("value{i}").as_bytes()),
                )
            })
            .unzip();

        // create two batches, one with the first half of keys and values, and one with the last half keys and values
        let mut kviter = keys.iter().zip(vals.iter()).map_into_batch();

        // create two proposals, second one has a base of the first one
        let proposal1 = db.propose(kviter.by_ref().take(N / 2)).unwrap();
        let proposal2 = proposal1.propose(kviter).unwrap();

        // iterate over the keys and values again, checking that the values are in the correct proposal
        let mut kviter = keys.iter().zip(vals.iter());

        // first half of the keys should be in both proposals
        for (k, v) in kviter.by_ref().take(N / 2) {
            assert_eq!(&proposal1.val(k).unwrap().unwrap(), v);
            assert_eq!(&proposal2.val(k).unwrap().unwrap(), v);
        }

        // remaining keys should only be in the second proposal
        for (k, v) in kviter {
            // second half of keys are in the second proposal
            assert_eq!(&proposal2.val(k).unwrap().unwrap(), v);
            // but not in the first
            assert_eq!(proposal1.val(k).unwrap(), None);
        }

        proposal1.commit().unwrap();

        // all keys are still in the second proposal (first is no longer accessible)
        for (k, v) in keys.iter().zip(vals.iter()) {
            assert_eq!(&proposal2.val(k).unwrap().unwrap(), v);
        }

        // commit the second proposal
        proposal2.commit().unwrap();

        // all keys are in the database
        let committed = db.root_hash().unwrap().unwrap();
        let revision = db.revision(committed).unwrap();

        for (k, v) in keys.into_iter().zip(vals.into_iter()) {
            assert_eq!(revision.val(k).unwrap().unwrap(), v);
        }
    }

    #[test]
    fn fuzz_checker() {
        let rng = firewood_storage::SeededRng::from_env_or_random();

        let db = TestDb::new();

        // takes about 0.3s on a mac to run 50 times
        for _ in 0..50 {
            // create a batch of 10 random key-value pairs
            let batch = (0..10).fold(vec![], |mut batch, _| {
                let key: [u8; 32] = rng.random();
                let value: [u8; 8] = rng.random();
                batch.push(BatchOp::Put {
                    key: key.to_vec(),
                    value,
                });
                if rng.random_range(0..5) == 0 {
                    let addon: [u8; 32] = rng.random();
                    let key = [key, addon].concat();
                    let value: [u8; 8] = rng.random();
                    batch.push(BatchOp::Put { key, value });
                }
                batch
            });
            let proposal = db.propose(batch).unwrap();
            proposal.commit().unwrap();

            // check the database for consistency, sometimes checking the hashes
            let hash_check = rng.random();
            let report = db.check(CheckOpt {
                hash_check,
                progress_bar: None,
            });
            if report
                .errors
                .iter()
                .filter(|e| !matches!(e, CheckerError::AreaLeaks(_)))
                .count()
                != 0
            {
                db.dump(&mut std::io::stdout()).unwrap();
                panic!("error: {:?}", report.errors);
            }
        }
    }

    #[test]
    fn test_deep_propose() {
        const NUM_KEYS: NonZeroUsize = const { NonZeroUsize::new(2).unwrap() };
        const NUM_PROPOSALS: usize = 100;

        let db = TestDb::new();

        let ops = (0..(NUM_KEYS.get() * NUM_PROPOSALS))
            .map(|i| (format!("key{i}"), format!("value{i}")))
            .collect::<Vec<_>>();

        let proposals = ops.iter().chunk_fold(
            NUM_KEYS,
            Vec::<Proposal<'_>>::with_capacity(NUM_PROPOSALS),
            |mut proposals, ops| {
                let proposal = if let Some(parent) = proposals.last() {
                    parent.propose(ops).unwrap()
                } else {
                    db.propose(ops).unwrap()
                };

                proposals.push(proposal);
                proposals
            },
        );

        let last_proposal_root_hash = proposals.last().unwrap().root_hash().unwrap().unwrap();

        // commit the proposals
        for proposal in proposals {
            proposal.commit().unwrap();
        }

        // get the last committed revision
        let last_root_hash = db.root_hash().unwrap().unwrap();
        let committed = db.revision(last_root_hash.clone()).unwrap();

        // the last root hash should be the same as the last proposal root hash
        assert_eq!(last_root_hash, last_proposal_root_hash);

        // check that all the keys and values are still present
        for (k, v) in &ops {
            let found = committed.val(k).unwrap();
            assert_eq!(
                found.as_deref(),
                Some(v.as_bytes()),
                "Value for key {k:?} should be {v:?} but was {found:?}",
            );
        }
    }

    /// Test that reading from a proposal during commit works as expected
    #[test]
    fn test_read_during_commit() {
        use crate::db::Proposal;

        const CHANNEL_CAPACITY: usize = 8;

        let testdb = TestDb::new();
        let db = &testdb.db;

        let (tx, rx) = std::sync::mpsc::sync_channel::<Proposal<'_>>(CHANNEL_CAPACITY);
        let (result_tx, result_rx) = std::sync::mpsc::sync_channel(CHANNEL_CAPACITY);

        // scope will block until all scope-spawned threads finish
        std::thread::scope(|scope| {
            // Commit task
            scope.spawn(move || {
                while let Ok(proposal) = rx.recv() {
                    let result = proposal.commit();
                    // send result back to the main thread, both for synchronization and stopping the
                    // test on error
                    result_tx.send(result).unwrap();
                }
            });
            scope.spawn(move || {
                // Proposal creation
                for id in 0u32..5000 {
                    // insert a key of length 32 and a value of length 8,
                    // rotating between all zeroes through all 255
                    let batch = vec![BatchOp::Put {
                        key: [id as u8; 32],
                        value: [id as u8; 8],
                    }];
                    let proposal = db.propose(batch).unwrap();
                    let last_hash = proposal.root_hash().unwrap().unwrap();
                    let view = db.view(last_hash).unwrap();

                    tx.send(proposal).unwrap();

                    let key = [id as u8; 32];
                    let value = view.val(&key).unwrap().unwrap();
                    assert_eq!(&*value, &[id as u8; 8]);
                    result_rx.recv().unwrap().unwrap();
                }
                // close the channel, which will cause the commit task to exit
                drop(tx);
            });
        });
    }

    #[test]
    fn test_resurrect_unpersisted_root() {
        let db = TestDb::new();

        // First, create a revision to retrieve
        let key = b"key";
        let value = b"value";
        let batch = vec![BatchOp::Put { key, value }];

        let proposal = db.propose(batch).unwrap();
        let root_hash = proposal.root_hash().unwrap().unwrap();
        proposal.commit().unwrap();

        let root_address = db
            .revision(root_hash.clone())
            .unwrap()
            .root_address()
            .unwrap();

        // Next, overwrite the kv-pair with a new revision
        let new_value = b"new_value";
        let batch = vec![BatchOp::Put {
            key,
            value: new_value,
        }];

        let proposal = db.propose(batch).unwrap();
        proposal.commit().unwrap();

        // Finally, reopen the database and make sure that we can retrieve the first revision
        let db = db.reopen();

        let latest_root_hash = db.root_hash().unwrap().unwrap();
        let latest_revision = db.revision(latest_root_hash).unwrap();

        let latest_value = latest_revision.val(key).unwrap().unwrap();
        assert_eq!(new_value, latest_value.as_ref());

        let node_store =
            NodeStore::with_root(root_hash.into_hash_type(), root_address, latest_revision);

        let retrieved_value = node_store.val(key).unwrap().unwrap();
        assert_eq!(value, retrieved_value.as_ref());
    }

    #[test]
    fn test_root_store() {
        let mock_store = MockStore::default();
        let db = TestDb::with_mockstore(mock_store);

        test_root_store_helper(db);
    }

    #[test]
    fn test_fjall_store() {
        let tmpdir = tempfile::tempdir().unwrap();
        let dbpath: PathBuf = [tmpdir.path().to_path_buf(), PathBuf::from("testdb")]
            .iter()
            .collect();
        let root_store_path = tmpdir.as_ref().join("fjall_store");
        let dbconfig = DbConfig::builder()
            .root_store_dir(Some(root_store_path))
            .build();
        let db = Db::new(dbpath, dbconfig).unwrap();
        let db = TestDb { db, tmpdir };

        test_root_store_helper(db);
    }

    fn test_root_store_helper(db: TestDb) {
        // First, create a revision to retrieve
        let key = b"key";
        let value = b"value";
        let batch = vec![BatchOp::Put { key, value }];

        let proposal = db.propose(batch).unwrap();
        let root_hash = proposal.root_hash().unwrap().unwrap();
        proposal.commit().unwrap();

        // Next, overwrite the kv-pair with a new revision
        let new_value = b"new_value";
        let batch = vec![BatchOp::Put {
            key,
            value: new_value,
        }];

        let proposal = db.propose(batch).unwrap();
        proposal.commit().unwrap();

        // Reopen the database and verify that the database can access a persisted revision
        let db = db.reopen();

        let view = db.view(root_hash).unwrap();
        let retrieved_value = view.val(key).unwrap().unwrap();
        assert_eq!(value, retrieved_value.as_ref());
    }

    #[test]
    fn test_root_store_errs() {
        let mock_store = MockStore::with_failures();
        let db = TestDb::with_mockstore(mock_store);

        let view = db.view(TrieHash::empty());
        assert!(view.is_err());

        let batch = vec![BatchOp::Put {
            key: b"k",
            value: b"v",
        }];

        let proposal = db.propose(batch).unwrap();
        assert!(proposal.commit().is_err());
    }

    #[test]
    fn test_rootstore_empty_db_reopen() {
        let mock_store = MockStore::default();
        let db = TestDb::with_mockstore(mock_store);

        db.reopen();
    }

    // Testdb is a helper struct for testing the Db. Once it's dropped, the directory and file disappear
    struct TestDb {
        db: Db,
        tmpdir: tempfile::TempDir,
    }
    impl Deref for TestDb {
        type Target = Db;
        fn deref(&self) -> &Self::Target {
            &self.db
        }
    }
    impl DerefMut for TestDb {
        fn deref_mut(&mut self) -> &mut Self::Target {
            &mut self.db
        }
    }

    impl TestDb {
        fn new() -> Self {
            TestDb::new_with_config(DbConfig::builder().build())
        }

        fn new_with_config(dbconfig: DbConfig) -> Self {
            let tmpdir = tempfile::tempdir().unwrap();
            let dbpath: PathBuf = [tmpdir.path().to_path_buf(), PathBuf::from("testdb")]
                .iter()
                .collect();
            let db = Db::new(dbpath, dbconfig).unwrap();
            TestDb { db, tmpdir }
        }

        fn with_mockstore(mock_store: MockStore) -> Self {
            let tmpdir = tempfile::tempdir().unwrap();
            let dbpath: PathBuf = [tmpdir.path().to_path_buf(), PathBuf::from("testdb")]
                .iter()
                .collect();
            let dbconfig = DbConfig::builder().build();
            let db = Db::with_root_store(dbpath, dbconfig, Box::new(mock_store)).unwrap();
            TestDb { db, tmpdir }
        }

        fn reopen(self) -> Self {
            self.reopen_with_config(DbConfig::builder().truncate(false).build())
        }

        fn reopen_with_config(self, dbconfig: DbConfig) -> Self {
            let path = self.path();
            let TestDb { db, tmpdir } = self;

            let root_store = db.into_root_store();

            let db = Db::with_root_store(path, dbconfig, root_store).unwrap();
            TestDb { db, tmpdir }
        }

        fn replace(self) -> Self {
            let path = self.path();
            let TestDb { db, tmpdir } = self;

            let root_store = db.into_root_store();

            let dbconfig = DbConfig::builder().truncate(true).build();
            let db = Db::with_root_store(path, dbconfig, root_store).unwrap();
            TestDb { db, tmpdir }
        }

        fn path(&self) -> PathBuf {
            [self.tmpdir.path().to_path_buf(), PathBuf::from("testdb")]
                .iter()
                .collect()
        }
    }
}<|MERGE_RESOLUTION|>--- conflicted
+++ resolved
@@ -117,17 +117,14 @@
     /// Revision manager configuration.
     #[builder(default = RevisionManagerConfig::builder().build())]
     pub manager: RevisionManagerConfig,
-<<<<<<< HEAD
-    /// `RootStore` directory path
-    #[builder(default = None)]
-    pub root_store_dir: Option<PathBuf>,
-=======
     // Whether to perform parallel proposal creation. If set to BatchSize, then firewood
     // performs parallel proposal creation if the batch is >= to the BatchSize value.
     // TODO: Experimentally determine the right value for BatchSize.
     #[builder(default = UseParallel::BatchSize(8))]
     pub use_parallel: UseParallel,
->>>>>>> c2ec8a32
+    /// `RootStore` directory path
+    #[builder(default = None)]
+    pub root_store_dir: Option<PathBuf>,
 }
 
 #[derive(Debug)]
