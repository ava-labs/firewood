// Copyright (C) 2023, Ava Labs, Inc. All rights reserved.
// See the file LICENSE.md for licensing terms.

#![expect(
    clippy::missing_errors_doc,
    reason = "Found 12 occurrences after enabling the lint."
)]

use crate::merkle::{Key, Merkle, Value};
use crate::stream::{InternalStreamState, MerkleKeyValueStream};
use crate::v2::api::{self, Error, FrozenProof, FrozenRangeProof, KeyType, ValueType};
pub use crate::v2::api::{Batch, BatchOp};

use crate::manager::{RevisionManager, RevisionManagerConfig};
use async_trait::async_trait;
<<<<<<< HEAD
use firewood_storage::{CheckOpt, Committed, FileBacked, FileIoError, HashedNodeReader, ImmutableProposal, NodeStore, TrieHash, TrieReader};
=======
use firewood_storage::{
    CheckOpt, CheckerReport, Committed, FileBacked, FileIoError, HashedNodeReader,
    ImmutableProposal, NodeStore, TrieHash,
};
>>>>>>> 66fe16d5
use metrics::{counter, describe_counter};
use std::io::Write;
use std::num::NonZeroUsize;
use std::path::Path;
use std::sync::Arc;
use thiserror::Error;
use typed_builder::TypedBuilder;

#[derive(Error, Debug)]
/// Represents the different types of errors that can occur in the database.
pub enum DbError {
    /// I/O error
    #[error("I/O error: {0:?}")]
    FileIo(#[from] FileIoError),
}

type HistoricalRev = NodeStore<Committed, FileBacked>;

/// Metrics for the database.
/// TODO: Add more metrics
pub struct DbMetrics {
    proposals: metrics::Counter,
}

impl std::fmt::Debug for DbMetrics {
    fn fmt(&self, f: &mut std::fmt::Formatter<'_>) -> std::fmt::Result {
        f.debug_struct("DbMetrics").finish()
    }
}

/// State of an iteration on a revision, view, or proposal
#[derive(Debug)]
pub enum IterationState {
    /// iteration hasn't started yet and can be started from given key (or beginning if not provided)
    StartFromKey(Option<Box<[u8]>>),
    /// iteration can continue from internal state of stream
    ContinueFromState(InternalStreamState),
    /// iteration is done
    Done,
}

/// A synchronous view of the database.
pub trait DbViewSync {
    /// find a value synchronously
    fn val_sync<K: KeyType>(&self, key: K) -> Result<Option<Value>, DbError>;
}

/// A synchronous view of the database with raw byte keys (object-safe version).
pub trait DbViewSyncBytes: std::fmt::Debug {
    /// find a value synchronously using raw bytes
    fn val_sync_bytes(&self, key: &[u8]) -> Result<Option<Value>, DbError>;

    /// iterate on this view starting from given iteration state
    fn iterate(&self, state: IterationState) -> Result<(Option<(Key, Value)>, IterationState), Error>;
}

// Provide blanket implementation for DbViewSync using DbViewSyncBytes
impl<T: DbViewSyncBytes> DbViewSync for T {
    fn val_sync<K: KeyType>(&self, key: K) -> Result<Option<Value>, DbError> {
        self.val_sync_bytes(key.as_ref())
    }
}

impl DbViewSyncBytes for Arc<HistoricalRev> {
    fn val_sync_bytes(&self, key: &[u8]) -> Result<Option<Value>, DbError> {
        let merkle = Merkle::from(self);
        let value = merkle.get_value(key)?;
        Ok(value)
    }

    fn iterate(&self, state: IterationState) -> Result<(Option<(Key, Value)>, IterationState), Error> {
        if let IterationState::Done = state {
            return Ok((None, state));
        }
        let merkle = Merkle::from(self);
        iterate_internal(&merkle, state)
    }
}

fn iterate_internal<T: TrieReader>(merkle: &Merkle<T>, state: IterationState) -> Result<(Option<(Key, Value)>, IterationState), Error> {
    let mut it = match state {
        IterationState::StartFromKey(key) => {
            if let Some(key) = key {
                merkle.key_value_iter_from_key(key)
            } else {
                merkle.key_value_iter()
            }
        }
        IterationState::ContinueFromState(state) => {
            MerkleKeyValueStream::from_internal_state(merkle.nodestore(), state)
        }
        IterationState::Done => unreachable!(),
    };
    let kv = it.next_internal();
    let Some(kv) = kv else {
        return Ok((None, IterationState::Done));
    };
    Ok((Some(kv?), IterationState::ContinueFromState(it.internal_state())))
}

impl DbViewSyncBytes for Proposal<'_> {
    fn val_sync_bytes(&self, key: &[u8]) -> Result<Option<Value>, DbError> {
        let merkle = Merkle::from(self.nodestore.clone());
        let value = merkle.get_value(key)?;
        Ok(value)
    }

    fn iterate(&self, state: IterationState) -> Result<(Option<(Key, Value)>, IterationState), Error> {
        if let IterationState::Done = state {
            return Ok((None, state));
        }
        let merkle = Merkle::from(self.nodestore.clone());
        iterate_internal(&merkle, state)
    }
}

impl DbViewSyncBytes for Arc<NodeStore<Arc<ImmutableProposal>, FileBacked>> {
    fn val_sync_bytes(&self, key: &[u8]) -> Result<Option<Value>, DbError> {
        let merkle = Merkle::from(self.clone());
        let value = merkle.get_value(key)?;
        Ok(value)
    }

    fn iterate(&self, state: IterationState) -> Result<(Option<(Key, Value)>, IterationState), Error> {
        if let IterationState::Done = state {
            return Ok((None, state));
        }
        let merkle = Merkle::from(self.clone());
        iterate_internal(&merkle, state)
    }
}


#[async_trait]
impl api::DbView for HistoricalRev {
    type Stream<'view>
        = MerkleKeyValueStream<'view, Self>
    where
        Self: 'view;

    async fn root_hash(&self) -> Result<Option<api::HashKey>, api::Error> {
        Ok(HashedNodeReader::root_hash(self))
    }

    async fn val<K: api::KeyType>(&self, key: K) -> Result<Option<Value>, api::Error> {
        let merkle = Merkle::from(self);
        Ok(merkle.get_value(key.as_ref())?)
    }

    async fn single_key_proof<K: api::KeyType>(&self, key: K) -> Result<FrozenProof, api::Error> {
        let merkle = Merkle::from(self);
        merkle.prove(key.as_ref()).map_err(api::Error::from)
    }

    async fn range_proof<K: api::KeyType>(
        &self,
        first_key: Option<K>,
        last_key: Option<K>,
        limit: Option<NonZeroUsize>,
    ) -> Result<FrozenRangeProof, api::Error> {
        Merkle::from(self)
            .range_proof(
                first_key.as_ref().map(AsRef::as_ref),
                last_key.as_ref().map(AsRef::as_ref),
                limit,
            )
            .await
    }

    fn iter_option<K: KeyType>(
        &self,
        first_key: Option<K>,
    ) -> Result<Self::Stream<'_>, api::Error> {
        match first_key {
            Some(key) => Ok(MerkleKeyValueStream::from_key(self, key)),
            None => Ok(MerkleKeyValueStream::from(self)),
        }
    }
}

/// Database configuration.
#[derive(Clone, TypedBuilder, Debug)]
pub struct DbConfig {
    /// Whether to truncate the DB when opening it. If set, the DB will be reset and all its
    /// existing contents will be lost.
    #[builder(default = false)]
    pub truncate: bool,
    /// Revision manager configuration.
    #[builder(default = RevisionManagerConfig::builder().build())]
    pub manager: RevisionManagerConfig,
}

#[derive(Debug)]
/// A database instance.
pub struct Db {
    metrics: Arc<DbMetrics>,
    manager: RevisionManager,
}

#[async_trait]
impl api::Db for Db {
    type Historical = NodeStore<Committed, FileBacked>;

    type Proposal<'db>
        = Proposal<'db>
    where
        Self: 'db;

    async fn revision(&self, root_hash: TrieHash) -> Result<Arc<Self::Historical>, api::Error> {
        let nodestore = self.manager.revision(root_hash)?;
        Ok(nodestore)
    }

    async fn root_hash(&self) -> Result<Option<TrieHash>, api::Error> {
        self.root_hash_sync()
    }

    async fn all_hashes(&self) -> Result<Vec<TrieHash>, api::Error> {
        Ok(self.manager.all_hashes())
    }

    #[fastrace::trace(short_name = true)]
    async fn propose<'db, K: KeyType, V: ValueType>(
        &'db self,
        batch: api::Batch<K, V>,
    ) -> Result<Self::Proposal<'db>, api::Error> {
        let parent = self.manager.current_revision();
        let proposal = NodeStore::new(&parent)?;
        let mut merkle = Merkle::from(proposal);
        let span = fastrace::Span::enter_with_local_parent("merkleops");
        for op in batch {
            match op {
                BatchOp::Put { key, value } => {
                    merkle.insert(key.as_ref(), value.as_ref().into())?;
                }
                BatchOp::Delete { key } => {
                    merkle.remove(key.as_ref())?;
                }
                BatchOp::DeleteRange { prefix } => {
                    merkle.remove_prefix(prefix.as_ref())?;
                }
            }
        }

        drop(span);
        let span = fastrace::Span::enter_with_local_parent("freeze");

        let nodestore = merkle.into_inner();
        let immutable: Arc<NodeStore<Arc<ImmutableProposal>, FileBacked>> =
            Arc::new(nodestore.try_into()?);

        drop(span);
        self.manager.add_proposal(immutable.clone());

        self.metrics.proposals.increment(1);

        Ok(Self::Proposal {
            nodestore: immutable,
            db: self,
        })
    }
}

impl Db {
    /// Create a new database instance.
    pub async fn new<P: AsRef<Path>>(db_path: P, cfg: DbConfig) -> Result<Self, api::Error> {
        let metrics = Arc::new(DbMetrics {
            proposals: counter!("firewood.proposals"),
        });
        describe_counter!("firewood.proposals", "Number of proposals created");
        let manager = RevisionManager::new(
            db_path.as_ref().to_path_buf(),
            cfg.truncate,
            cfg.manager.clone(),
        )?;
        let db = Self { metrics, manager };
        Ok(db)
    }

    /// Create a new database instance with synchronous I/O.
    pub fn new_sync<P: AsRef<Path>>(db_path: P, cfg: DbConfig) -> Result<Self, api::Error> {
        let metrics = Arc::new(DbMetrics {
            proposals: counter!("firewood.proposals"),
        });
        describe_counter!("firewood.proposals", "Number of proposals created");
        let manager = RevisionManager::new(
            db_path.as_ref().to_path_buf(),
            cfg.truncate,
            cfg.manager.clone(),
        )?;
        let db = Self { metrics, manager };
        Ok(db)
    }

    /// Synchronously get the root hash of the latest revision.
    #[cfg(not(feature = "ethhash"))]
    pub fn root_hash_sync(&self) -> Result<Option<TrieHash>, api::Error> {
        self.manager.root_hash().map_err(api::Error::from)
    }

    /// Synchronously get the root hash of the latest revision.
    #[cfg(feature = "ethhash")]
    pub fn root_hash_sync(&self) -> Result<Option<TrieHash>, api::Error> {
        Ok(Some(
            self.manager
                .root_hash()?
                .unwrap_or_else(firewood_storage::empty_trie_hash),
        ))
    }

    /// Synchronously get a revision from a root hash
    pub fn revision_sync(&self, root_hash: TrieHash) -> Result<Arc<HistoricalRev>, api::Error> {
        let nodestore = self.manager.revision(root_hash)?;
        Ok(nodestore)
    }

    /// Synchronously get a view, either committed or proposed
    pub fn view_sync(&self, root_hash: TrieHash) -> Result<Box<dyn DbViewSyncBytes>, api::Error> {
        let nodestore = self.manager.view(root_hash)?;
        Ok(nodestore)
    }

    /// propose a new batch synchronously
    pub fn propose_sync<K: KeyType, V: ValueType>(
        &self,
        batch: Batch<K, V>,
    ) -> Result<Proposal<'_>, api::Error> {
        let parent = self.manager.current_revision();
        let proposal = NodeStore::new(&parent)?;
        let mut merkle = Merkle::from(proposal);
        for op in batch {
            match op {
                BatchOp::Put { key, value } => {
                    merkle.insert(key.as_ref(), value.as_ref().into())?;
                }
                BatchOp::Delete { key } => {
                    merkle.remove(key.as_ref())?;
                }
                BatchOp::DeleteRange { prefix } => {
                    merkle.remove_prefix(prefix.as_ref())?;
                }
            }
        }
        let nodestore = merkle.into_inner();
        let immutable: Arc<NodeStore<Arc<ImmutableProposal>, FileBacked>> =
            Arc::new(nodestore.try_into()?);
        self.manager.add_proposal(immutable.clone());

        self.metrics.proposals.increment(1);

        Ok(Proposal {
            nodestore: immutable,
            db: self,
        })
    }

    /// Dump the Trie of the latest revision.
    pub async fn dump(&self, w: &mut dyn Write) -> Result<(), std::io::Error> {
        self.dump_sync(w)
    }

    /// Dump the Trie of the latest revision, synchronously.
    pub fn dump_sync(&self, w: &mut dyn Write) -> Result<(), std::io::Error> {
        let latest_rev_nodestore = self.manager.current_revision();
        let merkle = Merkle::from(latest_rev_nodestore);
        merkle.dump(w).map_err(std::io::Error::other)
    }

    /// Get a copy of the database metrics
    pub fn metrics(&self) -> Arc<DbMetrics> {
        self.metrics.clone()
    }

    /// Check the database for consistency
    pub async fn check(
        &self,
        opt: CheckOpt,
    ) -> Result<CheckerReport, firewood_storage::CheckerError> {
        let latest_rev_nodestore = self.manager.current_revision();
        latest_rev_nodestore.check(opt)
    }
}

#[derive(Debug)]
/// A user-visible database proposal
pub struct Proposal<'db> {
    nodestore: Arc<NodeStore<Arc<ImmutableProposal>, FileBacked>>,
    db: &'db Db,
}

impl Proposal<'_> {
    /// Get the root hash of the proposal synchronously
    #[cfg(not(feature = "ethhash"))]
    pub fn root_hash_sync(&self) -> Result<Option<api::HashKey>, api::Error> {
        Ok(self.nodestore.root_hash())
    }

    /// Get the root hash of the proposal synchronously
    #[cfg(feature = "ethhash")]
    pub fn root_hash_sync(&self) -> Result<Option<api::HashKey>, api::Error> {
        Ok(Some(
            self.nodestore
                .root_hash()
                .unwrap_or_else(firewood_storage::empty_trie_hash),
        ))
    }
}

#[async_trait]
impl api::DbView for Proposal<'_> {
    type Stream<'view>
        = MerkleKeyValueStream<'view, NodeStore<Arc<ImmutableProposal>, FileBacked>>
    where
        Self: 'view;

    async fn root_hash(&self) -> Result<Option<api::HashKey>, api::Error> {
        self.root_hash_sync()
    }

    async fn val<K: KeyType>(&self, key: K) -> Result<Option<Value>, api::Error> {
        let merkle = Merkle::from(self.nodestore.clone());
        merkle.get_value(key.as_ref()).map_err(api::Error::from)
    }

    async fn single_key_proof<K: KeyType>(&self, key: K) -> Result<FrozenProof, api::Error> {
        let merkle = Merkle::from(self.nodestore.clone());
        merkle.prove(key.as_ref()).map_err(api::Error::from)
    }

    async fn range_proof<K: KeyType>(
        &self,
        first_key: Option<K>,
        last_key: Option<K>,
        limit: Option<NonZeroUsize>,
    ) -> Result<FrozenRangeProof, api::Error> {
        Merkle::from(&self.nodestore)
            .range_proof(
                first_key.as_ref().map(AsRef::as_ref),
                last_key.as_ref().map(AsRef::as_ref),
                limit,
            )
            .await
    }

    fn iter_option<K: KeyType>(
        &self,
        _first_key: Option<K>,
    ) -> Result<Self::Stream<'_>, api::Error> {
        todo!()
    }
}

#[async_trait]
impl<'db> api::Proposal for Proposal<'db> {
    type Proposal = Proposal<'db>;

    #[fastrace::trace(short_name = true)]
    async fn propose<K: KeyType, V: ValueType>(
        &self,
        batch: api::Batch<K, V>,
    ) -> Result<Self::Proposal, api::Error> {
        self.create_proposal(batch)
    }

    async fn commit(self) -> Result<(), api::Error> {
        Ok(self.db.manager.commit(self.nodestore.clone())?)
    }
}

impl Proposal<'_> {
    /// Commit a proposal synchronously
    pub fn commit_sync(self) -> Result<(), api::Error> {
        Ok(self.db.manager.commit(self.nodestore.clone())?)
    }

    /// Create a new proposal from the current one synchronously
    pub fn propose_sync<K: KeyType, V: ValueType>(
        &self,
        batch: api::Batch<K, V>,
    ) -> Result<Self, api::Error> {
        self.create_proposal(batch)
    }

    #[crate::metrics("firewood.proposal.create", "database proposal creation")]
    fn create_proposal<K: KeyType, V: ValueType>(
        &self,
        batch: api::Batch<K, V>,
    ) -> Result<Self, api::Error> {
        let parent = self.nodestore.clone();
        let proposal = NodeStore::new(&parent)?;
        let mut merkle = Merkle::from(proposal);
        for op in batch {
            match op {
                BatchOp::Put { key, value } => {
                    merkle.insert(key.as_ref(), value.as_ref().into())?;
                }
                BatchOp::Delete { key } => {
                    merkle.remove(key.as_ref())?;
                }
                BatchOp::DeleteRange { prefix } => {
                    merkle.remove_prefix(prefix.as_ref())?;
                }
            }
        }
        let nodestore = merkle.into_inner();
        let immutable: Arc<NodeStore<Arc<ImmutableProposal>, FileBacked>> =
            Arc::new(nodestore.try_into()?);
        self.db.manager.add_proposal(immutable.clone());

        Ok(Self {
            nodestore: immutable,
            db: self.db,
        })
    }
}

#[cfg(test)]
mod test {
    #![expect(clippy::unwrap_used)]

    use std::ops::{Deref, DerefMut};
    use std::path::PathBuf;

    use firewood_storage::CheckOpt;
    use rand::rng;

<<<<<<< HEAD
    use crate::db::{Batch, Db, IterationState};
    use crate::v2::api::{Db as _, DbView as _, Error, Proposal as _};
=======
    use crate::db::Db;
    use crate::v2::api::{Db as _, DbView as _, Proposal as _};
>>>>>>> 66fe16d5

    use super::{BatchOp, DbConfig};

    #[tokio::test]
    async fn test_proposal_reads() {
        let db = testdb().await;
        let batch = vec![BatchOp::Put {
            key: b"k",
            value: b"v",
        }];
        let proposal = db.propose(batch).await.unwrap();
        assert_eq!(&*proposal.val(b"k").await.unwrap().unwrap(), b"v");

        assert_eq!(proposal.val(b"notfound").await.unwrap(), None);
        proposal.commit().await.unwrap();

        let batch = vec![BatchOp::Put {
            key: b"k",
            value: b"v2",
        }];
        let proposal = db.propose(batch).await.unwrap();
        assert_eq!(&*proposal.val(b"k").await.unwrap().unwrap(), b"v2");

        let committed = db.root_hash().await.unwrap().unwrap();
        let historical = db.revision(committed).await.unwrap();
        assert_eq!(&*historical.val(b"k").await.unwrap().unwrap(), b"v");
    }

    #[tokio::test]
    async fn reopen_test() {
        let db = testdb().await;
        let initial_root = db.root_hash().await.unwrap();
        let batch = vec![
            BatchOp::Put {
                key: b"a",
                value: b"1",
            },
            BatchOp::Put {
                key: b"b",
                value: b"2",
            },
        ];
        let proposal = db.propose(batch).await.unwrap();
        proposal.commit().await.unwrap();
        println!("{:?}", db.root_hash().await.unwrap().unwrap());

        let db = db.reopen().await;
        println!("{:?}", db.root_hash().await.unwrap().unwrap());
        let committed = db.root_hash().await.unwrap().unwrap();
        let historical = db.revision(committed).await.unwrap();
        assert_eq!(&*historical.val(b"a").await.unwrap().unwrap(), b"1");

        let db = db.replace().await;
        println!("{:?}", db.root_hash().await.unwrap());
        assert!(db.root_hash().await.unwrap() == initial_root);
    }

    #[tokio::test]
    // test that dropping a proposal removes it from the list of known proposals
    //    /-> P1 - will get committed
    // R1 --> P2 - will get dropped
    //    \-> P3 - will get orphaned, but it's still known
    async fn test_proposal_scope_historic() {
        let db = testdb().await;
        let batch1 = vec![BatchOp::Put {
            key: b"k1",
            value: b"v1",
        }];
        let proposal1 = db.propose(batch1).await.unwrap();
        assert_eq!(&*proposal1.val(b"k1").await.unwrap().unwrap(), b"v1");

        let batch2 = vec![BatchOp::Put {
            key: b"k2",
            value: b"v2",
        }];
        let proposal2 = db.propose(batch2).await.unwrap();
        assert_eq!(&*proposal2.val(b"k2").await.unwrap().unwrap(), b"v2");

        let batch3 = vec![BatchOp::Put {
            key: b"k3",
            value: b"v3",
        }];
        let proposal3 = db.propose(batch3).await.unwrap();
        assert_eq!(&*proposal3.val(b"k3").await.unwrap().unwrap(), b"v3");

        // the proposal is dropped here, but the underlying
        // nodestore is still accessible because it's referenced by the revision manager
        // The third proposal remains referenced
        let p2hash = proposal2.root_hash().await.unwrap().unwrap();
        assert!(db.all_hashes().await.unwrap().contains(&p2hash));
        drop(proposal2);

        // commit the first proposal
        proposal1.commit().await.unwrap();
        // Ensure we committed the first proposal's data
        let committed = db.root_hash().await.unwrap().unwrap();
        let historical = db.revision(committed).await.unwrap();
        assert_eq!(&*historical.val(b"k1").await.unwrap().unwrap(), b"v1");

        // the second proposal shouldn't be available to commit anymore
        assert!(!db.all_hashes().await.unwrap().contains(&p2hash));

        // the third proposal should still be contained within the all_hashes list
        // would be deleted if another proposal was committed and proposal3 was dropped here
        let hash3 = proposal3.root_hash().await.unwrap().unwrap();
        assert!(db.manager.all_hashes().contains(&hash3));
    }

    #[tokio::test]
    // test that dropping a proposal removes it from the list of known proposals
    // R1 - base revision
    //  \-> P1 - will get committed
    //   \-> P2 - will get dropped
    //    \-> P3 - will get orphaned, but it's still known
    async fn test_proposal_scope_orphan() {
        let db = testdb().await;
        let batch1 = vec![BatchOp::Put {
            key: b"k1",
            value: b"v1",
        }];
        let proposal1 = db.propose(batch1).await.unwrap();
        assert_eq!(&*proposal1.val(b"k1").await.unwrap().unwrap(), b"v1");

        let batch2 = vec![BatchOp::Put {
            key: b"k2",
            value: b"v2",
        }];
        let proposal2 = proposal1.propose(batch2).await.unwrap();
        assert_eq!(&*proposal2.val(b"k2").await.unwrap().unwrap(), b"v2");

        let batch3 = vec![BatchOp::Put {
            key: b"k3",
            value: b"v3",
        }];
        let proposal3 = proposal2.propose(batch3).await.unwrap();
        assert_eq!(&*proposal3.val(b"k3").await.unwrap().unwrap(), b"v3");

        // the proposal is dropped here, but the underlying
        // nodestore is still accessible because it's referenced by the revision manager
        // The third proposal remains referenced
        let p2hash = proposal2.root_hash().await.unwrap().unwrap();
        assert!(db.all_hashes().await.unwrap().contains(&p2hash));
        drop(proposal2);

        // commit the first proposal
        proposal1.commit().await.unwrap();
        // Ensure we committed the first proposal's data
        let committed = db.root_hash().await.unwrap().unwrap();
        let historical = db.revision(committed).await.unwrap();
        assert_eq!(&*historical.val(b"k1").await.unwrap().unwrap(), b"v1");

        // the second proposal shouldn't be available to commit anymore
        assert!(!db.all_hashes().await.unwrap().contains(&p2hash));

        // the third proposal should still be contained within the all_hashes list
        let hash3 = proposal3.root_hash().await.unwrap().unwrap();
        assert!(db.manager.all_hashes().contains(&hash3));

        // moreover, the data from the second and third proposals should still be available
        // through proposal3
        assert_eq!(&*proposal3.val(b"k2").await.unwrap().unwrap(), b"v2");
        assert_eq!(&*proposal3.val(b"k3").await.unwrap().unwrap(), b"v3");
    }

    #[tokio::test]
    async fn test_view_sync() {
        let db = testdb().await;

        // Create and commit some data to get a historical revision
        let batch = vec![BatchOp::Put {
            key: b"historical_key",
            value: b"historical_value",
        }];
        let proposal = db.propose(batch).await.unwrap();
        let historical_hash = proposal.root_hash().await.unwrap().unwrap();
        proposal.commit().await.unwrap();

        // Create a new proposal (uncommitted)
        let batch = vec![BatchOp::Put {
            key: b"proposal_key",
            value: b"proposal_value",
        }];
        let proposal = db.propose(batch).await.unwrap();
        let proposal_hash = proposal.root_hash().await.unwrap().unwrap();

        // Test that view_sync can find the historical revision
        let historical_view = db.view_sync(historical_hash).unwrap();
        let value = historical_view
            .val_sync_bytes(b"historical_key")
            .unwrap()
            .unwrap();
        assert_eq!(&*value, b"historical_value");

        // Test that view_sync can find the proposal
        let proposal_view = db.view_sync(proposal_hash).unwrap();
        let value = proposal_view
            .val_sync_bytes(b"proposal_key")
            .unwrap()
            .unwrap();
        assert_eq!(&*value, b"proposal_value");
    }

    /// Tests if iterate works correctly both on a proposal and historical revisions
    #[tokio::test]
    async fn test_iterate() {
        let db = testdb().await;

        let batch1: Batch<Vec<u8>, Vec<u8>> = (0..10)
            .map(|i| BatchOp::Put {
                key: format!("key_{}", i).into_bytes(),
                value: format!("value_{}", i).into_bytes(),
            })
            .collect();

        let batch2: Batch<Vec<u8>, Vec<u8>> = (10..20)
            .map(|i| BatchOp::Put {
                key: format!("key_{}", i - 10).into_bytes(),
                value: format!("value_{}", i).into_bytes(),
            })
            .collect();

        let proposal = db.propose(batch1).await.unwrap();
        let historical_hash = proposal.root_hash().await.unwrap().unwrap();
        proposal.commit().await.unwrap();

        // Create a new proposal (uncommitted)
        let proposal = db.propose(batch2).await.unwrap();
        let proposal_hash = proposal.root_hash().await.unwrap().unwrap();

        // Test that view_sync can find the historical revision
        let historical_view = db.view_sync(historical_hash).unwrap();
        let proposal_view = db.view_sync(proposal_hash).unwrap();
        let (mut kv1, mut state1) = (None, IterationState::StartFromKey(None));
        let (mut kv2, mut state2) = (None, IterationState::StartFromKey(None));
        // suppress overwritten warning
        let _ = (kv1, kv2);
        let mut i = 0;

        while !(matches!(state1, IterationState::Done) || matches!(state2, IterationState::Done)){
            (kv1, state1) = historical_view.iterate(state1).unwrap();
            (kv2, state2) = proposal_view.iterate(state2).unwrap();
            if kv1.is_none() && kv2.is_none(){
                break;
            }
            let (key1, value1) = kv1.unwrap();
            let (key2, value2) = kv2.unwrap();

            assert_eq!(key1, key2);
            assert_eq!(&*value1, format!("value_{}", i).as_bytes());
            assert_eq!(&*value2, format!("value_{}", i + 10).as_bytes());
            i += 1;
        }
        assert_eq!(i, 10);
    }

    /// Test that proposing on a proposal works as expected
    ///
    /// Test creates two batches and proposes them, and verifies that the values are in the correct proposal.
    /// It then commits them one by one, and verifies the latest committed version is correct.
    #[tokio::test]
    async fn test_propose_on_proposal() {
        // number of keys and values to create for this test
        const N: usize = 20;

        let db = testdb().await;

        // create N keys and values like (key0, value0)..(keyN, valueN)
        let (keys, vals): (Vec<_>, Vec<_>) = (0..N)
            .map(|i| {
                (
                    format!("key{i}").into_bytes(),
                    Box::from(format!("value{i}").as_bytes()),
                )
            })
            .unzip();

        // create two batches, one with the first half of keys and values, and one with the last half keys and values
        let mut kviter = keys
            .iter()
            .zip(vals.iter())
            .map(|(k, v)| BatchOp::Put { key: k, value: v });
        let batch1 = kviter.by_ref().take(N / 2).collect();
        let batch2 = kviter.collect();

        // create two proposals, second one has a base of the first one
        let proposal1 = db.propose(batch1).await.unwrap();
        let proposal2 = proposal1.propose(batch2).await.unwrap();

        // iterate over the keys and values again, checking that the values are in the correct proposal
        let mut kviter = keys.iter().zip(vals.iter());

        // first half of the keys should be in both proposals
        for (k, v) in kviter.by_ref().take(N / 2) {
            assert_eq!(&proposal1.val(k).await.unwrap().unwrap(), v);
            assert_eq!(&proposal2.val(k).await.unwrap().unwrap(), v);
        }

        // remaining keys should only be in the second proposal
        for (k, v) in kviter {
            // second half of keys are in the second proposal
            assert_eq!(&proposal2.val(k).await.unwrap().unwrap(), v);
            // but not in the first
            assert_eq!(proposal1.val(k).await.unwrap(), None);
        }

        proposal1.commit().await.unwrap();

        // all keys are still in the second proposal (first is no longer accessible)
        for (k, v) in keys.iter().zip(vals.iter()) {
            assert_eq!(&proposal2.val(k).await.unwrap().unwrap(), v);
        }

        // commit the second proposal
        proposal2.commit().await.unwrap();

        // all keys are in the database
        let committed = db.root_hash().await.unwrap().unwrap();
        let revision = db.revision(committed).await.unwrap();

        for (k, v) in keys.into_iter().zip(vals.into_iter()) {
            assert_eq!(revision.val(k).await.unwrap().unwrap(), v);
        }
    }

    #[tokio::test]
    async fn fuzz_checker() {
        use rand::rngs::StdRng;
        use rand::{Rng, SeedableRng};

        let _ = env_logger::Builder::new().is_test(true).try_init();

        let seed = std::env::var("FIREWOOD_TEST_SEED")
            .ok()
            .map_or_else(
                || None,
                |s| Some(str::parse(&s).expect("couldn't parse FIREWOOD_TEST_SEED; must be a u64")),
            )
            .unwrap_or_else(|| rng().random());

        eprintln!("Seed {seed}: to rerun with this data, export FIREWOOD_TEST_SEED={seed}");
        let rng = std::cell::RefCell::new(StdRng::seed_from_u64(seed));

        let db = testdb().await;

        // takes about 0.3s on a mac to run 50 times
        for _ in 0..50 {
            // create a batch of 10 random key-value pairs
            let batch = (0..10).fold(vec![], |mut batch, _| {
                let key: [u8; 32] = rng.borrow_mut().random();
                let value: [u8; 8] = rng.borrow_mut().random();
                batch.push(BatchOp::Put {
                    key: key.to_vec(),
                    value,
                });
                if rng.borrow_mut().random_range(0..5) == 0 {
                    let addon: [u8; 32] = rng.borrow_mut().random();
                    let key = [key, addon].concat();
                    let value: [u8; 8] = rng.borrow_mut().random();
                    batch.push(BatchOp::Put { key, value });
                }
                batch
            });
            let proposal = db.propose(batch).await.unwrap();
            proposal.commit().await.unwrap();

            // check the database for consistency, sometimes checking the hashes
            let hash_check = rng.borrow_mut().random();
            if let Err(e) = db
                .check(CheckOpt {
                    hash_check,
                    progress_bar: None,
                })
                .await
            {
                db.dump(&mut std::io::stdout()).await.unwrap();
                panic!("error: {e}");
            }
        }
    }

    #[tokio::test]
    async fn test_deep_propose() {
        const NUM_KEYS: usize = 2;
        const NUM_PROPOSALS: usize = 100;

        let db = testdb().await;

        // create NUM_KEYS * NUM_PROPOSALS keys and values
        let (keys, vals): (Vec<_>, Vec<_>) = (0..NUM_KEYS * NUM_PROPOSALS)
            .map(|i| {
                (
                    format!("key{i}").into_bytes(),
                    Box::from(format!("value{i}").as_bytes()),
                )
            })
            .unzip();

        // create batches of NUM_KEYS keys and values
        let batches: Vec<_> = keys
            .chunks(NUM_KEYS)
            .zip(vals.chunks(NUM_KEYS))
            .map(|(k, v)| {
                k.iter()
                    .zip(v.iter())
                    .map(|(k, v)| BatchOp::Put { key: k, value: v })
                    .collect()
            })
            .collect();

        // better be correct
        assert_eq!(batches.len(), NUM_PROPOSALS);

        // create proposals from the batches. The first one is created from the db, the others are
        // children
        let mut batches_iter = batches.into_iter();
        let mut proposals = vec![db.propose(batches_iter.next().unwrap()).await.unwrap()];

        for batch in batches_iter {
            let proposal = proposals.last().unwrap().propose(batch).await.unwrap();
            proposals.push(proposal);
        }

        // check that each value is present in the final proposal
        for (k, v) in keys.iter().zip(vals.iter()) {
            assert_eq!(&proposals.last().unwrap().val(k).await.unwrap().unwrap(), v);
        }

        // save the last proposal root hash for comparison with the final database root hash
        let last_proposal_root_hash = proposals
            .last()
            .unwrap()
            .root_hash()
            .await
            .unwrap()
            .unwrap();

        // commit the proposals
        for proposal in proposals {
            proposal.commit().await.unwrap();
        }

        // get the last committed revision
        let last_root_hash = db.root_hash().await.unwrap().unwrap();
        let committed = db.revision(last_root_hash.clone()).await.unwrap();

        // the last root hash should be the same as the last proposal root hash
        assert_eq!(last_root_hash, last_proposal_root_hash);

        // check that all the keys and values are still present
        for (k, v) in keys.iter().zip(vals.iter()) {
            assert_eq!(&committed.val(k).await.unwrap().unwrap(), v);
        }
    }

    // Testdb is a helper struct for testing the Db. Once it's dropped, the directory and file disappear
    struct TestDb {
        db: Db,
        tmpdir: tempfile::TempDir,
    }
    impl Deref for TestDb {
        type Target = Db;
        fn deref(&self) -> &Self::Target {
            &self.db
        }
    }
    impl DerefMut for TestDb {
        fn deref_mut(&mut self) -> &mut Self::Target {
            &mut self.db
        }
    }

    async fn testdb() -> TestDb {
        let tmpdir = tempfile::tempdir().unwrap();
        let dbpath: PathBuf = [tmpdir.path().to_path_buf(), PathBuf::from("testdb")]
            .iter()
            .collect();
        let dbconfig = DbConfig::builder().build();
        let db = Db::new(dbpath, dbconfig).await.unwrap();
        TestDb { db, tmpdir }
    }

    impl TestDb {
        fn path(&self) -> PathBuf {
            [self.tmpdir.path().to_path_buf(), PathBuf::from("testdb")]
                .iter()
                .collect()
        }
        async fn reopen(self) -> Self {
            let path = self.path();
            drop(self.db);
            let dbconfig = DbConfig::builder().truncate(false).build();

            let db = Db::new(path, dbconfig).await.unwrap();
            TestDb {
                db,
                tmpdir: self.tmpdir,
            }
        }
        async fn replace(self) -> Self {
            let path = self.path();
            drop(self.db);
            let dbconfig = DbConfig::builder().truncate(true).build();

            let db = Db::new(path, dbconfig).await.unwrap();
            TestDb {
                db,
                tmpdir: self.tmpdir,
            }
        }
    }
}<|MERGE_RESOLUTION|>--- conflicted
+++ resolved
@@ -13,14 +13,10 @@
 
 use crate::manager::{RevisionManager, RevisionManagerConfig};
 use async_trait::async_trait;
-<<<<<<< HEAD
-use firewood_storage::{CheckOpt, Committed, FileBacked, FileIoError, HashedNodeReader, ImmutableProposal, NodeStore, TrieHash, TrieReader};
-=======
 use firewood_storage::{
     CheckOpt, CheckerReport, Committed, FileBacked, FileIoError, HashedNodeReader,
     ImmutableProposal, NodeStore, TrieHash,
 };
->>>>>>> 66fe16d5
 use metrics::{counter, describe_counter};
 use std::io::Write;
 use std::num::NonZeroUsize;
@@ -547,13 +543,8 @@
     use firewood_storage::CheckOpt;
     use rand::rng;
 
-<<<<<<< HEAD
     use crate::db::{Batch, Db, IterationState};
     use crate::v2::api::{Db as _, DbView as _, Error, Proposal as _};
-=======
-    use crate::db::Db;
-    use crate::v2::api::{Db as _, DbView as _, Proposal as _};
->>>>>>> 66fe16d5
 
     use super::{BatchOp, DbConfig};
 
