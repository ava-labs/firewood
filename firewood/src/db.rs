// Copyright (C) 2023, Ava Labs, Inc. All rights reserved.
// See the file LICENSE.md for licensing terms.

#![expect(
    clippy::missing_errors_doc,
    reason = "Found 12 occurrences after enabling the lint."
)]

use crate::iter::MerkleKeyValueIter;
use crate::merkle::{Merkle, Value};
use crate::root_store::{NoOpStore, RootStore};
pub use crate::v2::api::BatchOp;
use crate::v2::api::{
    self, ArcDynDbView, FrozenProof, FrozenRangeProof, HashKey, KeyType, KeyValuePairIter,
    OptionalHashKeyExt,
};

use crate::manager::{ConfigManager, RevisionManager, RevisionManagerConfig};
use firewood_storage::{
    CheckOpt, CheckerReport, Committed, FileBacked, FileIoError, HashedNodeReader,
    ImmutableProposal, NodeStore, Parentable, ReadableStorage, TrieReader,
};
use metrics::{counter, describe_counter};
use std::io::Write;
use std::num::NonZeroUsize;
use std::path::Path;
use std::sync::Arc;
use thiserror::Error;
use typed_builder::TypedBuilder;

use crate::merkle::parallel::ParallelMerkle;

#[derive(Error, Debug)]
#[non_exhaustive]
/// Represents the different types of errors that can occur in the database.
pub enum DbError {
    /// I/O error
    #[error("I/O error: {0:?}")]
    FileIo(#[from] FileIoError),
}

/// Metrics for the database.
/// TODO: Add more metrics
pub struct DbMetrics {
    proposals: metrics::Counter,
}

impl std::fmt::Debug for DbMetrics {
    fn fmt(&self, f: &mut std::fmt::Formatter<'_>) -> std::fmt::Result {
        f.debug_struct("DbMetrics").finish()
    }
}

impl<P: Parentable, S: ReadableStorage> api::DbView for NodeStore<P, S>
where
    NodeStore<P, S>: TrieReader,
{
    type Iter<'view>
        = MerkleKeyValueIter<'view, Self>
    where
        Self: 'view;

    fn root_hash(&self) -> Result<Option<HashKey>, api::Error> {
        Ok(HashedNodeReader::root_hash(self).or_default_root_hash())
    }

    fn val<K: api::KeyType>(&self, key: K) -> Result<Option<Value>, api::Error> {
        let merkle = Merkle::from(self);
        Ok(merkle.get_value(key.as_ref())?)
    }

    fn single_key_proof<K: api::KeyType>(&self, key: K) -> Result<FrozenProof, api::Error> {
        let merkle = Merkle::from(self);
        merkle.prove(key.as_ref()).map_err(api::Error::from)
    }

    fn range_proof<K: api::KeyType>(
        &self,
        first_key: Option<K>,
        last_key: Option<K>,
        limit: Option<NonZeroUsize>,
    ) -> Result<FrozenRangeProof, api::Error> {
        Merkle::from(self).range_proof(
            first_key.as_ref().map(AsRef::as_ref),
            last_key.as_ref().map(AsRef::as_ref),
            limit,
        )
    }

    fn iter_option<K: KeyType>(&self, first_key: Option<K>) -> Result<Self::Iter<'_>, api::Error> {
        match first_key {
            Some(key) => Ok(MerkleKeyValueIter::from_key(self, key)),
            None => Ok(MerkleKeyValueIter::from(self)),
        }
    }
}

#[allow(dead_code)]
#[derive(Clone, Debug)]
pub enum UseParallel {
    Never,
    BatchSize(usize),
    Always,
}

/// Database configuration.
#[derive(Clone, TypedBuilder, Debug)]
#[non_exhaustive]
pub struct DbConfig {
    /// Whether to create the DB if it doesn't exist.
    #[builder(default = true)]
    pub create_if_missing: bool,
    /// Whether to truncate the DB when opening it. If set, the DB will be reset and all its
    /// existing contents will be lost.
    #[builder(default = false)]
    pub truncate: bool,
    /// Revision manager configuration.
    #[builder(default = RevisionManagerConfig::builder().build())]
    pub manager: RevisionManagerConfig,
    // Whether to perform parallel proposal creation. If set to BatchSize, then firewood
    // performs parallel proposal creation if the batch is >= to the BatchSize value.
    // TODO: Experimentally determine the right value for BatchSize.
    #[builder(default = UseParallel::BatchSize(8))]
    pub use_parallel: UseParallel,
}

#[derive(Debug)]
/// A database instance.
pub struct Db {
    metrics: Arc<DbMetrics>,
<<<<<<< HEAD
    manager: RevisionManager<RS>,
    use_parallel: UseParallel,
=======
    manager: RevisionManager,
>>>>>>> 443c2a5e
}

impl api::Db for Db {
    type Historical = NodeStore<Committed, FileBacked>;

    type Proposal<'db>
        = Proposal<'db>
    where
        Self: 'db;

    fn revision(&self, root_hash: HashKey) -> Result<Arc<Self::Historical>, api::Error> {
        let nodestore = self.manager.revision(root_hash)?;
        Ok(nodestore)
    }

    fn root_hash(&self) -> Result<Option<HashKey>, api::Error> {
        Ok(self.manager.root_hash()?.or_default_root_hash())
    }

    fn all_hashes(&self) -> Result<Vec<HashKey>, api::Error> {
        Ok(self.manager.all_hashes())
    }

    fn propose(
        &self,
        batch: impl IntoIterator<IntoIter: KeyValuePairIter>,
    ) -> Result<Self::Proposal<'_>, api::Error> {
        self.propose_with_parent(batch, &self.manager.current_revision())
    }
}

impl Db {
    /// Create a new database instance.
    pub fn new<P: AsRef<Path>>(db_path: P, cfg: DbConfig) -> Result<Self, api::Error> {
        Self::with_root_store(db_path, cfg, Box::new(NoOpStore {}))
    }

    fn with_root_store<P: AsRef<Path>>(
        db_path: P,
        cfg: DbConfig,
        root_store: Box<dyn RootStore + Send + Sync>,
    ) -> Result<Self, api::Error> {
        let metrics = Arc::new(DbMetrics {
            proposals: counter!("firewood.proposals"),
        });
        describe_counter!("firewood.proposals", "Number of proposals created");
        let config_manager = ConfigManager::builder()
            .create(cfg.create_if_missing)
            .truncate(cfg.truncate)
            .manager(cfg.manager)
            .build();

        let manager =
            RevisionManager::new(db_path.as_ref().to_path_buf(), config_manager, root_store)?;
        let db = Self {
            metrics,
            manager,
            use_parallel: cfg.use_parallel,
        };
        Ok(db)
    }

    /// Synchronously get a view, either committed or proposed
    pub fn view(&self, root_hash: HashKey) -> Result<ArcDynDbView, api::Error> {
        self.manager.view(root_hash).map_err(Into::into)
    }

    /// Dump the Trie of the latest revision.
    pub fn dump(&self, w: &mut dyn Write) -> Result<(), std::io::Error> {
        let latest_rev_nodestore = self.manager.current_revision();
        let merkle = Merkle::from(latest_rev_nodestore);
        merkle.dump(w).map_err(std::io::Error::other)
    }

    /// Get a copy of the database metrics
    pub fn metrics(&self) -> Arc<DbMetrics> {
        self.metrics.clone()
    }

    /// Check the database for consistency
    pub fn check(&self, opt: CheckOpt) -> CheckerReport {
        let latest_rev_nodestore = self.manager.current_revision();
        latest_rev_nodestore.check(opt)
    }

    /// Create a proposal with a specified parent. Proposals are created in parallel if `use_parallel`
    /// is `Always` or if `use_parallel` is `BatchSize` and the batch is >= to the `BatchSize` value.
    ///
    /// # Panics
    ///
    /// Panics if the revision manager cannot create a thread pool.
    #[fastrace::trace(name = "propose")]
    fn propose_with_parent<F: Parentable>(
        &self,
        batch: impl IntoIterator<IntoIter: KeyValuePairIter>,
<<<<<<< HEAD
        parent: &NodeStore<F, FileBacked>,
    ) -> Result<Proposal<'_, RS>, api::Error> {
        // If use_parallel is BatchSize, then perform parallel proposal creation if the batch
        // size is >= BatchSize.
        let batch = batch.into_iter();
        let use_parallel = match self.use_parallel {
            UseParallel::Never => false,
            UseParallel::Always => true,
            UseParallel::BatchSize(required_size) => batch.size_hint().0 >= required_size,
        };
        let immutable = if use_parallel {
            let mut parallel_merkle = ParallelMerkle::default();
            let span = fastrace::Span::enter_with_local_parent("parallel_merkle");
            let immutable =
                parallel_merkle.create_proposal(parent, batch, self.manager.threadpool())?;
            drop(span);
            immutable
        } else {
            let proposal = NodeStore::new(parent)?;
            let mut merkle = Merkle::from(proposal);
            let span = fastrace::Span::enter_with_local_parent("merkleops");
            for op in batch.into_iter().map_into_batch() {
                match op {
                    BatchOp::Put { key, value } => {
                        merkle.insert(key.as_ref(), value.as_ref().into())?;
                    }
                    BatchOp::Delete { key } => {
                        merkle.remove(key.as_ref())?;
                    }
                    BatchOp::DeleteRange { prefix } => {
                        merkle.remove_prefix(prefix.as_ref())?;
                    }
                }
            }

            drop(span);
            let span = fastrace::Span::enter_with_local_parent("freeze");

            let nodestore = merkle.into_inner();
            let immutable: Arc<NodeStore<Arc<ImmutableProposal>, FileBacked>> =
                Arc::new(nodestore.try_into()?);

            drop(span);
            immutable
        };
=======
    ) -> Result<Proposal<'_>, api::Error> {
        let parent = self.manager.current_revision();
        let mut parallel_merkle = ParallelMerkle::default();
        let immutable =
            parallel_merkle.create_proposal(&parent, batch, self.manager.threadpool())?;
>>>>>>> 443c2a5e
        self.manager.add_proposal(immutable.clone());

        self.metrics.proposals.increment(1);

        Ok(Proposal {
            nodestore: immutable,
            db: self,
        })
    }
}

#[derive(Debug)]
/// A user-visible database proposal
pub struct Proposal<'db> {
    nodestore: Arc<NodeStore<Arc<ImmutableProposal>, FileBacked>>,
    db: &'db Db,
}

impl api::DbView for Proposal<'_> {
    type Iter<'view>
        = MerkleKeyValueIter<'view, NodeStore<Arc<ImmutableProposal>, FileBacked>>
    where
        Self: 'view;

    fn root_hash(&self) -> Result<Option<api::HashKey>, api::Error> {
        api::DbView::root_hash(&*self.nodestore)
    }

    fn val<K: KeyType>(&self, key: K) -> Result<Option<Value>, api::Error> {
        api::DbView::val(&*self.nodestore, key)
    }

    fn single_key_proof<K: KeyType>(&self, key: K) -> Result<FrozenProof, api::Error> {
        api::DbView::single_key_proof(&*self.nodestore, key)
    }

    fn range_proof<K: KeyType>(
        &self,
        first_key: Option<K>,
        last_key: Option<K>,
        limit: Option<NonZeroUsize>,
    ) -> Result<FrozenRangeProof, api::Error> {
        api::DbView::range_proof(&*self.nodestore, first_key, last_key, limit)
    }

    fn iter_option<K: KeyType>(&self, first_key: Option<K>) -> Result<Self::Iter<'_>, api::Error> {
        api::DbView::iter_option(&*self.nodestore, first_key)
    }
}

impl<'db> api::Proposal for Proposal<'db> {
    type Proposal = Proposal<'db>;

    #[fastrace::trace(short_name = true)]
    fn propose(
        &self,
        batch: impl IntoIterator<IntoIter: KeyValuePairIter>,
    ) -> Result<Self::Proposal, api::Error> {
        self.create_proposal(batch)
    }

    fn commit(self) -> Result<(), api::Error> {
        Ok(self.db.manager.commit(self.nodestore)?)
    }
}

impl Proposal<'_> {
    #[crate::metrics("firewood.proposal.create", "database proposal creation")]
    fn create_proposal(
        &self,
        batch: impl IntoIterator<IntoIter: KeyValuePairIter>,
    ) -> Result<Self, api::Error> {
        self.db.propose_with_parent(batch, &self.nodestore)
    }
}

#[cfg(test)]
mod test {
    #![expect(clippy::unwrap_used)]

    use core::iter::Take;
    use std::iter::Peekable;
    use std::num::NonZeroUsize;
    use std::ops::{Deref, DerefMut};
    use std::path::PathBuf;

    use firewood_storage::{
        CheckOpt, CheckerError, HashedNodeReader, IntoHashType, NodeStore, TrieHash,
    };

<<<<<<< HEAD
    use crate::db::{Db, Proposal, UseParallel};
    use crate::root_store::{MockStore, NoOpStore, RootStore};
=======
    use crate::db::{Db, Proposal};
    use crate::root_store::{MockStore, RootStore};
>>>>>>> 443c2a5e
    use crate::v2::api::{Db as _, DbView, KeyValuePairIter, Proposal as _};

    use super::{BatchOp, DbConfig};

    /// A chunk of an iterator, provided by [`IterExt::chunk_fold`] to the folding
    /// function.
    type Chunk<'chunk, 'base, T> = &'chunk mut Take<&'base mut Peekable<T>>;

    trait IterExt: Iterator {
        /// Asynchronously folds the iterator with chunks of a specified size. The last
        /// chunk may be smaller than the specified size.
        ///
        /// The folding function is a closure that takes an accumulator and a
        /// chunk of the underlying iterator, and returns a new accumulator.
        ///
        /// # Panics
        ///
        /// If the folding function does not consume the entire chunk, it will panic.
        ///
        /// If the folding function panics, the iterator will be dropped (because this
        /// method consumes `self`).
        fn chunk_fold<B, F>(self, chunk_size: NonZeroUsize, init: B, mut f: F) -> B
        where
            Self: Sized,
            F: for<'a, 'b> FnMut(B, Chunk<'a, 'b, Self>) -> B,
        {
            let chunk_size = chunk_size.get();
            let mut iter = self.peekable();
            let mut acc = init;
            while iter.peek().is_some() {
                let mut chunk = iter.by_ref().take(chunk_size);
                acc = f(acc, chunk.by_ref());
                assert!(chunk.next().is_none(), "entire chunk was not consumed");
            }
            acc
        }
    }

    impl<T: Iterator> IterExt for T {}

    #[cfg(test)]
    impl Db {
        /// Extract the root store by consuming the database instance.
        /// This is primarily used for reopening or replacing the database with the same root store.
        pub fn into_root_store(self) -> Box<dyn RootStore + Send + Sync> {
            self.manager.into_root_store()
        }
    }

    #[test]
    fn test_proposal_reads() {
        let db = TestDb::new();
        let batch = vec![BatchOp::Put {
            key: b"k",
            value: b"v",
        }];
        let proposal = db.propose(batch).unwrap();
        assert_eq!(&*proposal.val(b"k").unwrap().unwrap(), b"v");

        assert_eq!(proposal.val(b"notfound").unwrap(), None);
        proposal.commit().unwrap();

        let batch = vec![BatchOp::Put {
            key: b"k",
            value: b"v2",
        }];
        let proposal = db.propose(batch).unwrap();
        assert_eq!(&*proposal.val(b"k").unwrap().unwrap(), b"v2");

        let committed = db.root_hash().unwrap().unwrap();
        let historical = db.revision(committed).unwrap();
        assert_eq!(&*historical.val(b"k").unwrap().unwrap(), b"v");
    }

    #[test]
    fn reopen_test() {
        let db = TestDb::new();
        let initial_root = db.root_hash().unwrap();
        let batch = vec![
            BatchOp::Put {
                key: b"a",
                value: b"1",
            },
            BatchOp::Put {
                key: b"b",
                value: b"2",
            },
        ];
        let proposal = db.propose(batch).unwrap();
        proposal.commit().unwrap();
        println!("{:?}", db.root_hash().unwrap().unwrap());

        let db = db.reopen();
        println!("{:?}", db.root_hash().unwrap().unwrap());
        let committed = db.root_hash().unwrap().unwrap();
        let historical = db.revision(committed).unwrap();
        assert_eq!(&*historical.val(b"a").unwrap().unwrap(), b"1");
        drop(historical);

        let db = db.replace();
        println!("{:?}", db.root_hash().unwrap());
        assert!(db.root_hash().unwrap() == initial_root);
    }

    #[test]
    // test that dropping a proposal removes it from the list of known proposals
    //    /-> P1 - will get committed
    // R1 --> P2 - will get dropped
    //    \-> P3 - will get orphaned, but it's still known
    fn test_proposal_scope_historic() {
        let db = TestDb::new();
        let batch1 = vec![BatchOp::Put {
            key: b"k1",
            value: b"v1",
        }];
        let proposal1 = db.propose(batch1).unwrap();
        assert_eq!(&*proposal1.val(b"k1").unwrap().unwrap(), b"v1");

        let batch2 = vec![BatchOp::Put {
            key: b"k2",
            value: b"v2",
        }];
        let proposal2 = db.propose(batch2).unwrap();
        assert_eq!(&*proposal2.val(b"k2").unwrap().unwrap(), b"v2");

        let batch3 = vec![BatchOp::Put {
            key: b"k3",
            value: b"v3",
        }];
        let proposal3 = db.propose(batch3).unwrap();
        assert_eq!(&*proposal3.val(b"k3").unwrap().unwrap(), b"v3");

        // the proposal is dropped here, but the underlying
        // nodestore is still accessible because it's referenced by the revision manager
        // The third proposal remains referenced
        let p2hash = proposal2.root_hash().unwrap().unwrap();
        assert!(db.all_hashes().unwrap().contains(&p2hash));
        drop(proposal2);

        // commit the first proposal
        proposal1.commit().unwrap();
        // Ensure we committed the first proposal's data
        let committed = db.root_hash().unwrap().unwrap();
        let historical = db.revision(committed).unwrap();
        assert_eq!(&*historical.val(b"k1").unwrap().unwrap(), b"v1");

        // the second proposal shouldn't be available to commit anymore
        assert!(!db.all_hashes().unwrap().contains(&p2hash));

        // the third proposal should still be contained within the all_hashes list
        // would be deleted if another proposal was committed and proposal3 was dropped here
        let hash3 = proposal3.root_hash().unwrap().unwrap();
        assert!(db.manager.all_hashes().contains(&hash3));
    }

    #[test]
    // test that dropping a proposal removes it from the list of known proposals
    // R1 - base revision
    //  \-> P1 - will get committed
    //   \-> P2 - will get dropped
    //    \-> P3 - will get orphaned, but it's still known
    fn test_proposal_scope_orphan() {
        let db = TestDb::new();
        let batch1 = vec![BatchOp::Put {
            key: b"k1",
            value: b"v1",
        }];
        let proposal1 = db.propose(batch1).unwrap();
        assert_eq!(&*proposal1.val(b"k1").unwrap().unwrap(), b"v1");

        let batch2 = vec![BatchOp::Put {
            key: b"k2",
            value: b"v2",
        }];
        let proposal2 = proposal1.propose(batch2).unwrap();
        assert_eq!(&*proposal2.val(b"k2").unwrap().unwrap(), b"v2");

        let batch3 = vec![BatchOp::Put {
            key: b"k3",
            value: b"v3",
        }];
        let proposal3 = proposal2.propose(batch3).unwrap();
        assert_eq!(&*proposal3.val(b"k3").unwrap().unwrap(), b"v3");

        // the proposal is dropped here, but the underlying
        // nodestore is still accessible because it's referenced by the revision manager
        // The third proposal remains referenced
        let p2hash = proposal2.root_hash().unwrap().unwrap();
        assert!(db.all_hashes().unwrap().contains(&p2hash));
        drop(proposal2);

        // commit the first proposal
        proposal1.commit().unwrap();
        // Ensure we committed the first proposal's data
        let committed = db.root_hash().unwrap().unwrap();
        let historical = db.revision(committed).unwrap();
        assert_eq!(&*historical.val(b"k1").unwrap().unwrap(), b"v1");

        // the second proposal shouldn't be available to commit anymore
        assert!(!db.all_hashes().unwrap().contains(&p2hash));

        // the third proposal should still be contained within the all_hashes list
        let hash3 = proposal3.root_hash().unwrap().unwrap();
        assert!(db.manager.all_hashes().contains(&hash3));

        // moreover, the data from the second and third proposals should still be available
        // through proposal3
        assert_eq!(&*proposal3.val(b"k2").unwrap().unwrap(), b"v2");
        assert_eq!(&*proposal3.val(b"k3").unwrap().unwrap(), b"v3");
    }

    #[test]
    fn test_view_sync() {
        let db = TestDb::new();

        // Create and commit some data to get a historical revision
        let batch = vec![BatchOp::Put {
            key: b"historical_key",
            value: b"historical_value",
        }];
        let proposal = db.propose(batch).unwrap();
        let historical_hash = proposal.root_hash().unwrap().unwrap();
        proposal.commit().unwrap();

        // Create a new proposal (uncommitted)
        let batch = vec![BatchOp::Put {
            key: b"proposal_key",
            value: b"proposal_value",
        }];
        let proposal = db.propose(batch).unwrap();
        let proposal_hash = proposal.root_hash().unwrap().unwrap();

        // Test that view_sync can find the historical revision
        let historical_view = db.view(historical_hash).unwrap();
        let value = historical_view.val(b"historical_key").unwrap().unwrap();
        assert_eq!(&*value, b"historical_value");

        // Test that view_sync can find the proposal
        let proposal_view = db.view(proposal_hash).unwrap();
        let value = proposal_view.val(b"proposal_key").unwrap().unwrap();
        assert_eq!(&*value, b"proposal_value");
    }

    #[test]
    fn test_propose_parallel_reopen() {
        fn insert_commit(db: &TestDb, kv: u8) {
            let keys: Vec<[u8; 1]> = vec![[kv; 1]];
            let vals: Vec<Box<[u8]>> = vec![Box::new([kv; 1])];
            let kviter = keys.iter().zip(vals.iter()).map_into_batch();
            let proposal = db.propose(kviter).unwrap();
            proposal.commit().unwrap();
        }

        // Create, insert, close, open, insert
        let db = TestDb::new_with_config(
            DbConfig::builder()
                .use_parallel(UseParallel::Always)
                .build(),
        );
        insert_commit(&db, 1);
        let db = db.reopen_with_config(
            DbConfig::builder()
                .truncate(false)
                .use_parallel(UseParallel::Always)
                .build(),
        );
        insert_commit(&db, 2);
        // Check that the keys are still there after the commits
        let committed = db.revision(db.root_hash().unwrap().unwrap()).unwrap();
        let keys: Vec<[u8; 1]> = vec![[1; 1], [2; 1]];
        let vals: Vec<Box<[u8]>> = vec![Box::new([1; 1]), Box::new([2; 1])];
        let kviter = keys.iter().zip(vals.iter());
        for (k, v) in kviter {
            assert_eq!(&committed.val(k).unwrap().unwrap(), v);
        }
        drop(db);

        // Open-db1, insert, open-db2, insert
        let db1 = TestDb::new_with_config(
            DbConfig::builder()
                .use_parallel(UseParallel::Always)
                .build(),
        );
        insert_commit(&db1, 1);
        let db2 = TestDb::new_with_config(
            DbConfig::builder()
                .use_parallel(UseParallel::Always)
                .build(),
        );
        insert_commit(&db2, 2);
        let committed1 = db1.revision(db1.root_hash().unwrap().unwrap()).unwrap();
        let committed2 = db2.revision(db2.root_hash().unwrap().unwrap()).unwrap();
        let keys: Vec<[u8; 1]> = vec![[1; 1], [2; 1]];
        let vals: Vec<Box<[u8]>> = vec![Box::new([1; 1]), Box::new([2; 1])];
        let mut kviter = keys.iter().zip(vals.iter());
        let (k, v) = kviter.next().unwrap();
        assert_eq!(&committed1.val(k).unwrap().unwrap(), v);
        let (k, v) = kviter.next().unwrap();
        assert_eq!(&committed2.val(k).unwrap().unwrap(), v);
    }

    #[test]
    fn test_propose_parallel() {
        const N: usize = 100;
        let db = TestDb::new_with_config(
            DbConfig::builder()
                .use_parallel(UseParallel::Always)
                .build(),
        );

        // Test an empty proposal
        let keys: Vec<[u8; 0]> = Vec::new();
        let vals: Vec<Box<[u8]>> = Vec::new();

        let kviter = keys.iter().zip(vals.iter()).map_into_batch();
        let proposal = db.propose(kviter).unwrap();
        proposal.commit().unwrap();

        // Create a proposal consisting of a single entry and an empty key.
        let keys: Vec<[u8; 0]> = vec![[0; 0]];

        // Note that if the value is [], then it is interpreted as a DeleteRange.
        // Instead, set value to [0]
        let vals: Vec<Box<[u8]>> = vec![Box::new([0; 1])];

        let kviter = keys.iter().zip(vals.iter()).map_into_batch();
        let proposal = db.propose(kviter).unwrap();

        let kviter = keys.iter().zip(vals.iter());
        for (k, v) in kviter {
            assert_eq!(&proposal.val(k).unwrap().unwrap(), v);
        }
        proposal.commit().unwrap();

        // Check that the key is still there after the commit
        let committed = db.revision(db.root_hash().unwrap().unwrap()).unwrap();
        let kviter = keys.iter().zip(vals.iter());
        for (k, v) in kviter {
            assert_eq!(&committed.val(k).unwrap().unwrap(), v);
        }

        // Create a proposal that deletes the previous entry
        let vals: Vec<Box<[u8]>> = vec![Box::new([0; 0])];
        let kviter = keys.iter().zip(vals.iter()).map_into_batch();
        let proposal = db.propose(kviter).unwrap();

        let kviter = keys.iter().zip(vals.iter());
        for (k, _v) in kviter {
            assert_eq!(proposal.val(k).unwrap(), None);
        }
        proposal.commit().unwrap();

        // Create a proposal that inserts 0 to 999
        let (keys, vals): (Vec<_>, Vec<_>) = (0..1000)
            .map(|i| {
                (
                    format!("key{i}").into_bytes(),
                    Box::from(format!("value{i}").as_bytes()),
                )
            })
            .unzip();

        let kviter = keys.iter().zip(vals.iter()).map_into_batch();
        let proposal = db.propose(kviter).unwrap();
        let kviter = keys.iter().zip(vals.iter());
        for (k, v) in kviter {
            assert_eq!(&proposal.val(k).unwrap().unwrap(), v);
        }
        proposal.commit().unwrap();

        // Create a proposal that deletes all of the even entries
        let (keys, vals): (Vec<_>, Vec<_>) = (0..1000)
            .filter_map(|i| {
                if i % 2 != 0 {
                    Some::<(Vec<u8>, Box<[u8]>)>((format!("key{i}").into_bytes(), Box::new([])))
                } else {
                    None
                }
            })
            .unzip();

        let kviter = keys.iter().zip(vals.iter()).map_into_batch();
        let proposal = db.propose(kviter).unwrap();
        let kviter = keys.iter().zip(vals.iter());
        for (k, _v) in kviter {
            assert_eq!(proposal.val(k).unwrap(), None);
        }
        proposal.commit().unwrap();

        // Create a proposal that deletes using empty prefix
        let keys: Vec<[u8; 0]> = vec![[0; 0]];
        let vals: Vec<Box<[u8]>> = vec![Box::new([0; 0])];
        let kviter = keys.iter().zip(vals.iter()).map_into_batch();
        let proposal = db.propose(kviter).unwrap();
        proposal.commit().unwrap();

        // Create N keys and values like (key0, value0)..(keyN, valueN)
        let rng = firewood_storage::SeededRng::from_env_or_random();
        let (keys, vals): (Vec<_>, Vec<_>) = (0..N)
            .map(|i| {
                (
                    rng.random::<[u8; 32]>(),
                    Box::from(format!("value{i}").as_bytes()),
                )
            })
            .unzip();

        // Looping twice to test that we are reusing the thread pool.
        for _ in 0..2 {
            let kviter = keys.iter().zip(vals.iter()).map_into_batch();
            let proposal = db.propose(kviter).unwrap();

            // iterate over the keys and values again, checking that the values are in the correct proposal
            let kviter = keys.iter().zip(vals.iter());

            for (k, v) in kviter {
                assert_eq!(&proposal.val(k).unwrap().unwrap(), v);
            }
            proposal.commit().unwrap();
        }
    }

    /// Test that proposing on a proposal works as expected
    ///
    /// Test creates two batches and proposes them, and verifies that the values are in the correct proposal.
    /// It then commits them one by one, and verifies the latest committed version is correct.
    #[test]
    fn test_propose_on_proposal() {
        // number of keys and values to create for this test
        const N: usize = 20;

        let db = TestDb::new();

        // create N keys and values like (key0, value0)..(keyN, valueN)
        let (keys, vals): (Vec<_>, Vec<_>) = (0..N)
            .map(|i| {
                (
                    format!("key{i}").into_bytes(),
                    Box::from(format!("value{i}").as_bytes()),
                )
            })
            .unzip();

        // create two batches, one with the first half of keys and values, and one with the last half keys and values
        let mut kviter = keys.iter().zip(vals.iter()).map_into_batch();

        // create two proposals, second one has a base of the first one
        let proposal1 = db.propose(kviter.by_ref().take(N / 2)).unwrap();
        let proposal2 = proposal1.propose(kviter).unwrap();

        // iterate over the keys and values again, checking that the values are in the correct proposal
        let mut kviter = keys.iter().zip(vals.iter());

        // first half of the keys should be in both proposals
        for (k, v) in kviter.by_ref().take(N / 2) {
            assert_eq!(&proposal1.val(k).unwrap().unwrap(), v);
            assert_eq!(&proposal2.val(k).unwrap().unwrap(), v);
        }

        // remaining keys should only be in the second proposal
        for (k, v) in kviter {
            // second half of keys are in the second proposal
            assert_eq!(&proposal2.val(k).unwrap().unwrap(), v);
            // but not in the first
            assert_eq!(proposal1.val(k).unwrap(), None);
        }

        proposal1.commit().unwrap();

        // all keys are still in the second proposal (first is no longer accessible)
        for (k, v) in keys.iter().zip(vals.iter()) {
            assert_eq!(&proposal2.val(k).unwrap().unwrap(), v);
        }

        // commit the second proposal
        proposal2.commit().unwrap();

        // all keys are in the database
        let committed = db.root_hash().unwrap().unwrap();
        let revision = db.revision(committed).unwrap();

        for (k, v) in keys.into_iter().zip(vals.into_iter()) {
            assert_eq!(revision.val(k).unwrap().unwrap(), v);
        }
    }

    #[test]
    fn fuzz_checker() {
        let rng = firewood_storage::SeededRng::from_env_or_random();

        let db = TestDb::new();

        // takes about 0.3s on a mac to run 50 times
        for _ in 0..50 {
            // create a batch of 10 random key-value pairs
            let batch = (0..10).fold(vec![], |mut batch, _| {
                let key: [u8; 32] = rng.random();
                let value: [u8; 8] = rng.random();
                batch.push(BatchOp::Put {
                    key: key.to_vec(),
                    value,
                });
                if rng.random_range(0..5) == 0 {
                    let addon: [u8; 32] = rng.random();
                    let key = [key, addon].concat();
                    let value: [u8; 8] = rng.random();
                    batch.push(BatchOp::Put { key, value });
                }
                batch
            });
            let proposal = db.propose(batch).unwrap();
            proposal.commit().unwrap();

            // check the database for consistency, sometimes checking the hashes
            let hash_check = rng.random();
            let report = db.check(CheckOpt {
                hash_check,
                progress_bar: None,
            });
            if report
                .errors
                .iter()
                .filter(|e| !matches!(e, CheckerError::AreaLeaks(_)))
                .count()
                != 0
            {
                db.dump(&mut std::io::stdout()).unwrap();
                panic!("error: {:?}", report.errors);
            }
        }
    }

    #[test]
    fn test_deep_propose() {
        const NUM_KEYS: NonZeroUsize = const { NonZeroUsize::new(2).unwrap() };
        const NUM_PROPOSALS: usize = 100;

        let db = TestDb::new();

        let ops = (0..(NUM_KEYS.get() * NUM_PROPOSALS))
            .map(|i| (format!("key{i}"), format!("value{i}")))
            .collect::<Vec<_>>();

        let proposals = ops.iter().chunk_fold(
            NUM_KEYS,
            Vec::<Proposal<'_>>::with_capacity(NUM_PROPOSALS),
            |mut proposals, ops| {
                let proposal = if let Some(parent) = proposals.last() {
                    parent.propose(ops).unwrap()
                } else {
                    db.propose(ops).unwrap()
                };

                proposals.push(proposal);
                proposals
            },
        );

        let last_proposal_root_hash = proposals.last().unwrap().root_hash().unwrap().unwrap();

        // commit the proposals
        for proposal in proposals {
            proposal.commit().unwrap();
        }

        // get the last committed revision
        let last_root_hash = db.root_hash().unwrap().unwrap();
        let committed = db.revision(last_root_hash.clone()).unwrap();

        // the last root hash should be the same as the last proposal root hash
        assert_eq!(last_root_hash, last_proposal_root_hash);

        // check that all the keys and values are still present
        for (k, v) in &ops {
            let found = committed.val(k).unwrap();
            assert_eq!(
                found.as_deref(),
                Some(v.as_bytes()),
                "Value for key {k:?} should be {v:?} but was {found:?}",
            );
        }
    }

    /// Test that reading from a proposal during commit works as expected
    #[test]
    fn test_read_during_commit() {
        use crate::db::Proposal;

        const CHANNEL_CAPACITY: usize = 8;

        let testdb = TestDb::new();
        let db = &testdb.db;

        let (tx, rx) = std::sync::mpsc::sync_channel::<Proposal<'_>>(CHANNEL_CAPACITY);
        let (result_tx, result_rx) = std::sync::mpsc::sync_channel(CHANNEL_CAPACITY);

        // scope will block until all scope-spawned threads finish
        std::thread::scope(|scope| {
            // Commit task
            scope.spawn(move || {
                while let Ok(proposal) = rx.recv() {
                    let result = proposal.commit();
                    // send result back to the main thread, both for synchronization and stopping the
                    // test on error
                    result_tx.send(result).unwrap();
                }
            });
            scope.spawn(move || {
                // Proposal creation
                for id in 0u32..5000 {
                    // insert a key of length 32 and a value of length 8,
                    // rotating between all zeroes through all 255
                    let batch = vec![BatchOp::Put {
                        key: [id as u8; 32],
                        value: [id as u8; 8],
                    }];
                    let proposal = db.propose(batch).unwrap();
                    let last_hash = proposal.root_hash().unwrap().unwrap();
                    let view = db.view(last_hash).unwrap();

                    tx.send(proposal).unwrap();

                    let key = [id as u8; 32];
                    let value = view.val(&key).unwrap().unwrap();
                    assert_eq!(&*value, &[id as u8; 8]);
                    result_rx.recv().unwrap().unwrap();
                }
                // close the channel, which will cause the commit task to exit
                drop(tx);
            });
        });
    }

    #[test]
    fn test_resurrect_unpersisted_root() {
        let db = TestDb::new();

        // First, create a revision to retrieve
        let key = b"key";
        let value = b"value";
        let batch = vec![BatchOp::Put { key, value }];

        let proposal = db.propose(batch).unwrap();
        let root_hash = proposal.root_hash().unwrap().unwrap();
        proposal.commit().unwrap();

        let root_address = db
            .revision(root_hash.clone())
            .unwrap()
            .root_address()
            .unwrap();

        // Next, overwrite the kv-pair with a new revision
        let new_value = b"new_value";
        let batch = vec![BatchOp::Put {
            key,
            value: new_value,
        }];

        let proposal = db.propose(batch).unwrap();
        proposal.commit().unwrap();

        // Finally, reopen the database and make sure that we can retrieve the first revision
        let db = db.reopen();

        let latest_root_hash = db.root_hash().unwrap().unwrap();
        let latest_revision = db.revision(latest_root_hash).unwrap();

        let latest_value = latest_revision.val(key).unwrap().unwrap();
        assert_eq!(new_value, latest_value.as_ref());

        let node_store =
            NodeStore::with_root(root_hash.into_hash_type(), root_address, latest_revision);

        let retrieved_value = node_store.val(key).unwrap().unwrap();
        assert_eq!(value, retrieved_value.as_ref());
    }

    #[test]
    fn test_root_store() {
        let mock_store = MockStore::default();
        let db = TestDb::with_mockstore(mock_store);

        // First, create a revision to retrieve
        let key = b"key";
        let value = b"value";
        let batch = vec![BatchOp::Put { key, value }];

        let proposal = db.propose(batch).unwrap();
        let root_hash = proposal.root_hash().unwrap().unwrap();
        proposal.commit().unwrap();

        // Next, overwrite the kv-pair with a new revision
        let new_value = b"new_value";
        let batch = vec![BatchOp::Put {
            key,
            value: new_value,
        }];

        let proposal = db.propose(batch).unwrap();
        proposal.commit().unwrap();

        // Reopen the database and verify that the database can access a persisted revision
        let db = db.reopen();

        let view = db.view(root_hash).unwrap();
        let retrieved_value = view.val(key).unwrap().unwrap();
        assert_eq!(value, retrieved_value.as_ref());
    }

    #[test]
    fn test_root_store_errs() {
        let mock_store = MockStore::with_failures();
        let db = TestDb::with_mockstore(mock_store);

        let view = db.view(TrieHash::empty());
        assert!(view.is_err());

        let batch = vec![BatchOp::Put {
            key: b"k",
            value: b"v",
        }];

        let proposal = db.propose(batch).unwrap();
        assert!(proposal.commit().is_err());
    }

    #[test]
    fn test_rootstore_empty_db_reopen() {
        let mock_store = MockStore::default();
        let db = TestDb::with_mockstore(mock_store);

        db.reopen();
    }

    // Testdb is a helper struct for testing the Db. Once it's dropped, the directory and file disappear
    struct TestDb {
        db: Db,
        tmpdir: tempfile::TempDir,
    }
    impl Deref for TestDb {
        type Target = Db;
        fn deref(&self) -> &Self::Target {
            &self.db
        }
    }
    impl DerefMut for TestDb {
        fn deref_mut(&mut self) -> &mut Self::Target {
            &mut self.db
        }
    }

    impl TestDb {
        fn new() -> Self {
            TestDb::new_with_config(DbConfig::builder().build())
        }

        fn new_with_config(dbconfig: DbConfig) -> Self {
            let tmpdir = tempfile::tempdir().unwrap();
            let dbpath: PathBuf = [tmpdir.path().to_path_buf(), PathBuf::from("testdb")]
                .iter()
                .collect();
            let db = Db::new(dbpath, dbconfig).unwrap();
            TestDb { db, tmpdir }
        }

        fn with_mockstore(mock_store: MockStore) -> Self {
            let tmpdir = tempfile::tempdir().unwrap();
            let dbpath: PathBuf = [tmpdir.path().to_path_buf(), PathBuf::from("testdb")]
                .iter()
                .collect();
            let dbconfig = DbConfig::builder().build();
            let db = Db::with_root_store(dbpath, dbconfig, Box::new(mock_store)).unwrap();
            TestDb { db, tmpdir }
        }

        fn reopen(self) -> Self {
            self.reopen_with_config(DbConfig::builder().truncate(false).build())
        }

        fn reopen_with_config(self, dbconfig: DbConfig) -> Self {
            let path = self.path();
<<<<<<< HEAD
            let root_store = self.manager.root_store();
            drop(self.db);
=======
            let TestDb { db, tmpdir } = self;

            let root_store = db.into_root_store();

            let dbconfig = DbConfig::builder().truncate(false).build();
>>>>>>> 443c2a5e
            let db = Db::with_root_store(path, dbconfig, root_store).unwrap();
            TestDb { db, tmpdir }
        }

        fn replace(self) -> Self {
            let path = self.path();
            let TestDb { db, tmpdir } = self;

            let root_store = db.into_root_store();

            let dbconfig = DbConfig::builder().truncate(true).build();
            let db = Db::with_root_store(path, dbconfig, root_store).unwrap();
            TestDb { db, tmpdir }
        }

        fn path(&self) -> PathBuf {
            [self.tmpdir.path().to_path_buf(), PathBuf::from("testdb")]
                .iter()
                .collect()
        }
    }
}<|MERGE_RESOLUTION|>--- conflicted
+++ resolved
@@ -128,12 +128,8 @@
 /// A database instance.
 pub struct Db {
     metrics: Arc<DbMetrics>,
-<<<<<<< HEAD
-    manager: RevisionManager<RS>,
+    manager: RevisionManager,
     use_parallel: UseParallel,
-=======
-    manager: RevisionManager,
->>>>>>> 443c2a5e
 }
 
 impl api::Db for Db {
@@ -229,9 +225,8 @@
     fn propose_with_parent<F: Parentable>(
         &self,
         batch: impl IntoIterator<IntoIter: KeyValuePairIter>,
-<<<<<<< HEAD
         parent: &NodeStore<F, FileBacked>,
-    ) -> Result<Proposal<'_, RS>, api::Error> {
+    ) -> Result<Proposal<'_>, api::Error> {
         // If use_parallel is BatchSize, then perform parallel proposal creation if the batch
         // size is >= BatchSize.
         let batch = batch.into_iter();
@@ -275,13 +270,6 @@
             drop(span);
             immutable
         };
-=======
-    ) -> Result<Proposal<'_>, api::Error> {
-        let parent = self.manager.current_revision();
-        let mut parallel_merkle = ParallelMerkle::default();
-        let immutable =
-            parallel_merkle.create_proposal(&parent, batch, self.manager.threadpool())?;
->>>>>>> 443c2a5e
         self.manager.add_proposal(immutable.clone());
 
         self.metrics.proposals.increment(1);
@@ -372,13 +360,8 @@
         CheckOpt, CheckerError, HashedNodeReader, IntoHashType, NodeStore, TrieHash,
     };
 
-<<<<<<< HEAD
     use crate::db::{Db, Proposal, UseParallel};
-    use crate::root_store::{MockStore, NoOpStore, RootStore};
-=======
-    use crate::db::{Db, Proposal};
     use crate::root_store::{MockStore, RootStore};
->>>>>>> 443c2a5e
     use crate::v2::api::{Db as _, DbView, KeyValuePairIter, Proposal as _};
 
     use super::{BatchOp, DbConfig};
@@ -1161,20 +1144,13 @@
 
         fn reopen_with_config(self, dbconfig: DbConfig) -> Self {
             let path = self.path();
-<<<<<<< HEAD
-            let root_store = self.manager.root_store();
-            drop(self.db);
-=======
             let TestDb { db, tmpdir } = self;
 
             let root_store = db.into_root_store();
 
-            let dbconfig = DbConfig::builder().truncate(false).build();
->>>>>>> 443c2a5e
             let db = Db::with_root_store(path, dbconfig, root_store).unwrap();
             TestDb { db, tmpdir }
         }
-
         fn replace(self) -> Self {
             let path = self.path();
             let TestDb { db, tmpdir } = self;
