// Copyright (C) 2025, Ava Labs, Inc. All rights reserved.
// See the file LICENSE.md for licensing terms.

use std::{cmp::Ordering, iter::once};

use firewood_storage::{
    Child, FileIoError, HashedNodeReader, Node, NodeReader, Path, SharedNode, TrieHash,
    firewood_counter,
};
use lender::{Lender, Lending};

use crate::{
    db::BatchOp,
    iter::key_from_nibble_iter,
    merkle::{Key, PrefixOverlap, Value},
};

/// Enum containing all possible states that we can be in as we iterate through the diff
/// between two Merkle tries.
enum DiffIterationNodeState {
    /// In the `TraverseBoth` state, we only need to consider the next nodes from the left
    /// and right trie in pre-order traversal order.
    TraverseBoth,
    /// In the `TraverseLeft` state, we need to compare the next node from the left trie
    /// with the current node in the right trie (`right_state`).
    TraverseLeft { right_state: ComparableNodeInfo },
    /// In the `TraverseRight` state, we need to compare the next node from the right trie
    /// with the current node in the left trie (`left_state`).
    TraverseRight { left_state: ComparableNodeInfo },
    /// In the `AddRestRight` state, we have reached the end of the left trie and need to
    /// add the remaining keys/values from the right trie to the addition list.
    AddRestRight,
    /// In the `DeleteRestLeft` state, we have reached the end of the right trie and need
    /// add the remaining keys/values from the left trie to the deletion list.
    DeleteRestLeft,
    /// In the `SkipChildren` state, we previously identified that the current nodes from
    /// both tries have matching paths, values, and hashes. This means we don't need to
    /// traverse any of their children. In this state, we call `skip_children` on both tries
    /// to not push their children onto the traversal stack on the next call to `next`.
    /// Then we consider the next nodes from both tries in the same way as `TraverseBoth`.
    SkipChildren,
}

/// Contains all of a node's info that is needed for node comparison in `DiffMerkleNodeStream`.
/// It includes the nodes full path and its hash if available.
#[derive(Clone, Debug)]
struct ComparableNodeInfo {
    path: Path,
    node: SharedNode,
    hash: Option<TrieHash>,
}

impl ComparableNodeInfo {
    // Creates a `ComparableNodeInfo` from a `Child`, its pre-path, and the trie that the `Child`
    // is from for reading the node from storage.
    fn new<T: NodeReader>(pre_path: Path, child: &Child, trie: &T) -> Result<Self, FileIoError> {
        let node = child.as_shared_node(trie)?;
        // We need the full path as the diff algorithm compares the full paths of the current
        // nodes of the two tries.
        let mut full_path = pre_path;
        full_path.extend(node.partial_path().iter().copied());

        Ok(Self {
            path: full_path,
            node,
            hash: child.hash().map(|hash| hash.clone().into_triehash()),
        })
    }
}

/// Iterator that outputs the difference between two tries and skips matching sub-tries.
struct DiffMerkleNodeStream<'a, LEFT: HashedNodeReader, RIGHT: HashedNodeReader> {
    // Contains the state of the diff traversal. It is only None after calling `next` or
    // `next_internal` if we have reached the end of the traversal.
    state: Option<DiffIterationNodeState>,
    left_tree: PreOrderIterator<'a, LEFT>,
    right_tree: PreOrderIterator<'a, RIGHT>,
}

impl<'a, LEFT: HashedNodeReader, RIGHT: HashedNodeReader> DiffMerkleNodeStream<'a, LEFT, RIGHT> {
    /// Constructor where the left and right tries implement the trait `HashedNodeReader`.
    #[cfg_attr(not(test), expect(dead_code))]
    pub fn new(
        left_tree: &'a LEFT,
        right_tree: &'a RIGHT,
        start_key: Key,
    ) -> Result<Self, FileIoError> {
        // Create pre-order iterators for the two tries and have them iterate to the start key.
        // If the start key doesn't exist for an iterator, it will set the iterator to the
        // smallest key that is larger than the start key.
        let left_tree = PreOrderIterator::new(left_tree, &start_key)?;
        let right_tree = PreOrderIterator::new(right_tree, &start_key)?;
        Ok(Self {
            state: Some(DiffIterationNodeState::TraverseBoth),
            left_tree,
            right_tree,
        })
    }

    /// Helper function used in `one_step_compare` to check if two `Option<TrieHash>` matches.
    /// Note that this function should only be used if the two nodes in the left and right
    /// tries have the same path and the same value.
    fn hash_match(
        left_hash: Option<&TrieHash>,
        right_hash: Option<&TrieHash>,
    ) -> DiffIterationNodeState {
        if match (left_hash, right_hash) {
            (Some(left_hash), Some(right_hash)) => left_hash == right_hash,
            _ => false,
        } {
            DiffIterationNodeState::SkipChildren
        } else {
            DiffIterationNodeState::TraverseBoth
        }
    }

    /// Called as part of a lock-step synchronized pre-order traversal of the left and right tries. This
    /// function compares the current nodes from the two tries to determine if any operations need to be
    /// deleted (i.e., op appears on the left but not the right trie) or added (i.e., op appears on the
    /// right but not the left trie). It also returns the next iteration state, which can include
    /// traversing down the left or right trie, traversing down both if the current nodes' path on both
    /// tries are the same but their node hashes differ, or skipping the children of the current nodes
    /// from both tries if their node hashes match.
    fn one_step_compare(
        left_state: &ComparableNodeInfo,
        right_state: &ComparableNodeInfo,
    ) -> (DiffIterationNodeState, Option<BatchOp<Key, Value>>) {
        // Compare the full path of the current nodes from the left and right tries.
        match left_state.path.cmp(&right_state.path) {
            // If the left full path is less than the right full path, that means that all of
            // the remaining nodes (and any keys stored in those nodes) from the right trie
            // are greater than the current node on the left trie. Therefore, we should traverse
            // down the left trie until we reach a node that is larger than or equal to the
            // current node on the right trie, and collect all of the keys associated with
            // the nodes that were traversed (excluding the last one) and add them to the set
            // of keys that need to be deleted in the change proof.
            Ordering::Less => {
                // If there is a value in the current node in the left trie, then that value
                // should be included in the set of deleted keys in the change proof. We do
                // this by returning it in the second entry of the tuple in the return value.
                (
                    DiffIterationNodeState::TraverseLeft {
                        right_state: right_state.clone(),
                    },
                    Self::deleted_values(left_state.node.value(), &left_state.path),
                )
            }
            // If the left full path is greater than the right full path, then all of the
            // remaining nodes (and any keys stored in those nodes) from the left trie are greater
            // than the current node on the left trie. Therefore, any remaining keys from the
            // right trie that is smaller than the current node in the left trie are missing from
            // the left trie and should be added as additional keys to the change proof. Therefore,
            // we should traverse the right trie until we reach a node that is smaller than or
            // equal to the current node on the left trie, and collect all of the keys associated
            // with those nodes (excluding the last one) and add them to the set of keys to be
            // added to the change proof.
            Ordering::Greater => {
                // If there is a value in the current node in the right trie, then that value
                // should be included in the set of additional keys in the change proof.
                (
                    DiffIterationNodeState::TraverseRight {
                        left_state: left_state.clone(),
                    },
                    Self::added_values(right_state.node.value(), &right_state.path),
                )
            }
            // If the left and right full paths are equal, then we need to also look at their values
            // (if any) to determine what to add to the change proof. If only the left node has a
            // value, then we know that this key cannot exist in the right trie and the value's key
            // must be added to the delete list. Conversely, if only the right node has a value, then
            // we know that this key does not exist in the left trie and this key/value must be added
            // to the addition list. In both cases, we can transition to TraverseBoth since we are
            // done with the current node in both tries and can continue comparing the tries from
            // their next largest key.
            //
            // For the same reason, we can transition to TraverseBoth if both current nodes don't have
            // values and their hashes don't match. If both current nodes have values but they are
            // not the same, then we put the value from the right node into the addition list as this
            // value has overwritten the old value from the left trie. We can also transition to
            // TraverseBoth as we are also done with both of the current nodes. If the values match,
            // we can transition to TraverseBoth if their hashes don't match since there is nothing
            // to add to the change proof and we are done with these nodes.
            //
            // For the cases where both nodes don't have value or both values are the same, and both
            // hashes match, then we know that everything below the current nodes are identical, and
            // we can transition to the SkipChildren state to not traverse any further down the two
            // tries from the current nodes.
            Ordering::Equal => match (left_state.node.value(), right_state.node.value()) {
                (None, None) => (
                    Self::hash_match(left_state.hash.as_ref(), right_state.hash.as_ref()),
                    None,
                ),
                (Some(val), None) => (
                    DiffIterationNodeState::TraverseBoth,
                    Self::deleted_values(Some(val), &left_state.path),
                ),
                (None, Some(val)) => (
                    DiffIterationNodeState::TraverseBoth,
                    Self::added_values(Some(val), &right_state.path),
                ),
                (Some(left_val), Some(right_val)) => {
                    if left_val == right_val {
                        (
                            Self::hash_match(left_state.hash.as_ref(), right_state.hash.as_ref()),
                            None,
                        )
                    } else {
                        (
                            DiffIterationNodeState::TraverseBoth,
                            Self::added_values(Some(right_val), &right_state.path),
                        )
                    }
                }
            },
        }
    }

    /// Helper function that returns a key/value to be added to the delete list if the current
    /// node from the left trie has a value.
    fn deleted_values(left_value: Option<&[u8]>, left_path: &Path) -> Option<BatchOp<Key, Value>> {
        left_value.map(|_val| BatchOp::Delete {
            key: key_from_nibble_iter(left_path.iter().copied()),
        })
    }

    /// Helper function that returns a key/value to be added to the addition list if the current
    /// node from the right trie has a value.
    fn added_values(right_value: Option<&[u8]>, right_path: &Path) -> Option<BatchOp<Key, Value>> {
        right_value.map(|val| BatchOp::Put {
            key: key_from_nibble_iter(right_path.iter().copied()),
            value: val.into(),
        })
    }

    /// Helper function called in the `TraverseBoth` or `SkipChildren` state. Mainly handles the complexities
    /// introduced when one of the tries has no more nodes. If both tries have nodes remaining, then it calls
    /// `one_step_compare` to complete the state handling.
    fn next_node_from_both(
        &mut self,
    ) -> Result<(DiffIterationNodeState, Option<BatchOp<Key, Value>>), FileIoError> {
        // Get the next node from the left trie.
        let Some(left_state) = self.left_tree.next_node_info()? else {
            // No more nodes in the left trie. For this state, the current node from the right trie has already
            // been accounted for, which means we don't need to include it in the change proof. Transition to
            // `AddRestRight` state where we add the remaining values from the right trie to the addition list.
            return Ok((DiffIterationNodeState::AddRestRight, None));
        };

        // Get the next node from the right trie.
        let Some(right_state) = self.right_tree.next_node_info()? else {
            // No more nodes on the right side. We want to transition to `DeleteRestLeft`, but we don't want to
            // forget about the node that we just retrieved from the left tree.
            return Ok((
                DiffIterationNodeState::DeleteRestLeft,
                Self::deleted_values(left_state.node.value(), &left_state.path),
            ));
        };

        Ok(Self::one_step_compare(left_state, right_state))
    }

    /// Only called by `next` to implement the Iterator trait. Separated out into a separate
    /// function mainly to simplify error handling.
    fn next_internal(&mut self) -> Result<Option<BatchOp<Key, Value>>, FileIoError> {
        // Loops until there is a value to return or if we have reached the end of the
        // traversal. State processing is based on the value of `state`, which we take at the
        // beginning of the loop and reassign before the next iteration. `state` can only be
        // None after calling `next_internal` if we have reached the end of the traversal.
        while let Some(state) = self.state.take() {
            let (next_state, op) = match state {
                DiffIterationNodeState::SkipChildren => {
                    // In the SkipChildren state, the hash and path of the current nodes on
                    // both the left and right tries match. This means we don't need to
                    // traverse down the children of these tries. We can do this by calling
                    // skip_children on the two tries.
                    self.left_tree.skip_children();
                    self.right_tree.skip_children();

                    // Calls helper function that uses the next node from both tries. This
                    // helper function is also called for `TraverseBoth`.`
                    self.next_node_from_both()?
                }
                DiffIterationNodeState::TraverseBoth => self.next_node_from_both()?,
                DiffIterationNodeState::TraverseLeft { right_state } => {
                    // In the `TraverseLeft` state, we use the next node from the left trie to
                    // perform state processing, which is done by calling `one_step_compare`.
                    if let Some(left_state) = self.left_tree.next_node_info()? {
                        Self::one_step_compare(left_state, &right_state)
                    } else {
                        // If we have no more nodes from the left trie, then we transition to
                        // the `AddRestRight` state where we add all of the remaining nodes
                        // from the right trie to the addition list. We also need to add the
                        // the value from the current right node if it has a value.
                        (
                            DiffIterationNodeState::AddRestRight,
                            Self::added_values(right_state.node.value(), &right_state.path),
                        )
                    }
                }
                DiffIterationNodeState::TraverseRight { left_state } => {
                    if let Some(right_state) = self.right_tree.next_node_info()? {
                        Self::one_step_compare(&left_state, right_state)
                    } else {
                        // For `TraverseRight`, if we have no more nodes on the right trie, then
                        // transition to the `DeleteRestLeft` state where we add all of the
                        // remaining nodes from the left trie to the delete list. We also need
                        // to add the value from the current left node if it has a value.
                        (
                            DiffIterationNodeState::DeleteRestLeft,
                            Self::deleted_values(left_state.node.value(), &left_state.path),
                        )
                    }
                }
                DiffIterationNodeState::AddRestRight => {
                    let Some(right_state) = self.right_tree.next_node_info()? else {
                        break; // No more nodes from both tries, which ends the iteration.
                    };
                    // Add the value of the right node to the addition list if it has one, and stay
                    // in this state.
                    (
                        DiffIterationNodeState::AddRestRight,
                        Self::added_values(right_state.node.value(), &right_state.path),
                    )
                }
                DiffIterationNodeState::DeleteRestLeft => {
                    let Some(left_state) = self.left_tree.next_node_info()? else {
                        break; // No more nodes from both tries, which ends the iteration.
                    };
                    // Add the value of the left node to the deletion list if it has one, and stay
                    // in this state.
                    (
                        DiffIterationNodeState::DeleteRestLeft,
                        Self::deleted_values(left_state.node.value(), &left_state.path),
                    )
                }
            };
            // Perform the state transition. Return a value if the previous iteration produced one.
            // Otherwise, loop again to perform the next iteration.
            self.state = Some(next_state);
            if op.is_some() {
                return Ok(op);
            }
        }
        Ok(None)
    }
}

/// Adding support for the Iterator trait
impl<LEFT: HashedNodeReader, RIGHT: HashedNodeReader> Iterator
    for DiffMerkleNodeStream<'_, LEFT, RIGHT>
{
    type Item = Result<BatchOp<Key, Value>, FileIoError>;

    fn next(&mut self) -> Option<Self::Item> {
        self.next_internal().transpose()
    }
}

/// Contains the state required for performing pre-order iteration of a Merkle trie. This includes
/// the `ComparableNodeInfo` of the current node, a reference to a trie that implements the
/// `HashedNodeReader` trait, and a stack that contains the `ComparableNodeInfo` of nodes to be
/// traversed with calls to `next` or `next_node_info`. The `node_info` is None at the beginning of
/// the traversal before any node has been processed, or when a `skip_children` has been called.
/// By setting `node_info` to None in the latter case, the children of the current node will be
/// skipped from traversal as they will not be be pushed to the traversal stack in the subsequent
/// `next` or `next_node_info` call.
struct PreOrderIterator<'a, T: HashedNodeReader> {
    node_info: Option<ComparableNodeInfo>,
    trie: &'a T,
    traversal_stack: Vec<ComparableNodeInfo>,
}

/// Implementation for the Lender trait, a lending iterator. A lending iterator rather than a
/// normal iterator is necessary since we want to return a reference to the current
/// `ComparableNodeInfo` that is inside `PreOrderIterator`.
impl<'lend, T: HashedNodeReader> Lending<'lend> for PreOrderIterator<'_, T> {
    type Lend = Result<&'lend ComparableNodeInfo, FileIoError>;
}

impl<T: HashedNodeReader> Lender for PreOrderIterator<'_, T> {
    fn next(&mut self) -> Option<Result<&'_ ComparableNodeInfo, FileIoError>> {
        self.next_node_info().transpose()
    }
}

impl<'a, T: HashedNodeReader> PreOrderIterator<'a, T> {
    /// Create a pre-order iterator for the trie that starts at `start_key`.
    fn new(trie: &'a T, start_key: &Key) -> Result<PreOrderIterator<'a, T>, FileIoError> {
        // If the root node is not None, then push a `ComparableNodeInfo` for the root onto
        // the traversal stack. It will be used on the first call to `next` or `next_node_info`.
        // Because we already have the root node, we create its `ComparableNodeInfo` directly
        // instead of using `ComparableNodeInfo::new` as we don't need to create a `SharedNode`
        // from a `Child`. The full path of the root node is just its partial path since it has
        // no pre-path.
        let traversal_stack = trie
            .root_node()
            .into_iter()
            .map(|root| ComparableNodeInfo {
                path: root.partial_path().clone(),
                node: root,
                hash: trie.root_hash().map(|hash| hash.clone().into_triehash()),
            })
            .collect();

        Self {
            node_info: None,
            traversal_stack,
            trie,
        }
        .iterate_to_key(start_key)
    }

    /// In a textbook implementation of pre-order traversal we would normally pop off the next node
    /// from the traversal stack and push its children onto the stack before returning. However, that
    /// would be inefficient if we want to skip traversing a node's children if its hash matches that
    /// of a node in a different trie, as we would then need to pop its children off the traversal
    /// stack.
    ///
    /// This implementation flips the order such that we don't push a node's children onto the
    /// traversal stack until the subseqent call to `next` or `next_node_info`. This is done by saving
    /// the `ComparableNodeInfo` of the current node in `node_info` and keeping that available for the
    /// next call. Skipping traversal of the children then just involves setting `node_info` to None.
    fn next_node_info(&mut self) -> Result<Option<&ComparableNodeInfo>, FileIoError> {
        firewood_counter!(
            "firewood.change_proof.next",
            "number of next calls to calculate a change proof"
        )
        .increment(1);

        // Take the info of the current node (which will soon be replaced), and check if it is a
        // branch. If it is, add its children onto the traversal stack.
        if let Some(prev_node_info) = self.node_info.take()
            && let Node::Branch(branch) = &*prev_node_info.node
        {
            // Since a stack is LIFO and we want to perform pre-order traversal, we pushed the
            // children in reverse order.
            for (path_comp, child) in branch.children.iter_present().rev() {
                // Generate the pre-path for this child, and push it onto the traversal stack.
                let child_pre_path = Path::from_nibbles_iterator(
                    prev_node_info
                        .path
                        .iter()
                        .copied()
                        .chain(once(path_comp.as_u8())),
                );
                self.traversal_stack.push(ComparableNodeInfo::new(
                    child_pre_path,
                    child,
                    self.trie,
                )?);
            }
        }

        // Pop a `ComparableNodeInfo` from the traversal stack and set it as the current node's
        // info. If the stack is empty, then return None and the iteration is complete. Otherwise
        // return a reference to the current node's info.
        self.node_info = self.traversal_stack.pop();
        Ok(self.node_info.as_ref())
    }

    /// Calling `skip_children` will clear the current node's info, which will cause the children
    /// of the current node to not be added to the traversal stack on the subsequent `next` or
    /// `next_node_info` call. This will effectively cause the traversal to skip the children of
    /// the current node.
    fn skip_children(&mut self) {
        self.node_info = None;
    }

    /// Modify the iterator to skip all keys prior to the specified key.
    fn iterate_to_key(mut self, key: &Key) -> Result<Self, FileIoError> {
        // Function is a no-op if the key is empty.
        if key.is_empty() {
            return Ok(self);
        }
        // Keep iterating until we have reached the start key. Only traverse branches that can
        // contain the start key.
        loop {
            // Push the children that can contain the keys that are larger than or equal to the
            // the start key onto the traversal stack.
            if let Some(prev_node_info) = self.node_info.take()
                && let Node::Branch(branch) = &*prev_node_info.node
            {
                // Create a reverse iterator on the children that includes the child's pre-path.
                let mut reversed_children_with_pre_path =
                    branch
                        .children
                        .iter_present()
                        .rev()
                        .map(|(path_comp, child)| {
                            (
                                child,
                                Path::from_nibbles_iterator(
                                    prev_node_info
                                        .path
                                        .iter()
                                        .copied()
                                        .chain(once(path_comp.as_u8())),
                                ),
                            )
                        });

                for (child, child_pre_path) in reversed_children_with_pre_path.by_ref() {
                    // We only need to traverse this child if its pre-path is a prefix of the key (including
                    // being equal to the key) or is lexicographically larger than the key.
                    let child_key = key_from_nibble_iter(child_pre_path.iter().copied());
                    let path_overlap = PrefixOverlap::from(key, child_key.as_ref());
                    let unique_node = path_overlap.unique_b;
                    if unique_node.is_empty() || child_key > *key {
                        self.traversal_stack.push(ComparableNodeInfo::new(
                            child_pre_path,
                            child,
                            self.trie,
                        )?);
                        // Once we have found the first child that should be traversed, we can break out of
                        // the loop where we we add the rest of the children without the above test.
                        break;
                    }
                }

                // Add the rest of the children (if any) to the traversal stack.
                for node_info in reversed_children_with_pre_path.map(|(child, child_pre_path)| {
                    ComparableNodeInfo::new(child_pre_path, child, self.trie)
                }) {
                    self.traversal_stack.push(node_info?);
                }
            }

            // Pop the next node's info from the stack
            if let Some(node_info) = self.traversal_stack.pop() {
                // Since pre-order traversal of a trie iterates through the nodes in lexicographical
                // order, we can stop the traversal once we see a node key that is larger than or
                // equal to the key. We stop the traversal by pushing the current `ComparableNodeInfo`
                // back to the stack. Calling `next` or `next_node_info` will process this node.
                let node_key = key_from_nibble_iter(node_info.path.iter().copied());
                if node_key >= *key {
                    self.traversal_stack.push(node_info);
                    return Ok(self);
                }

                // If this node is a leaf, then we don't need to save its info to `node_info` as
                // it has no children to traverse.
                if let Node::Branch(_branch) = &*node_info.node {
                    // Check if this node's path is a prefix of the key. If it is not (`unique_node`
                    // is not empty), then this node's children cannot be larger than or equal to
                    // the key, and we don't need to include them on the traversal stack.
                    let path_overlap = PrefixOverlap::from(key, node_key.as_ref());
                    let unique_node = path_overlap.unique_b;
                    if unique_node.is_empty() {
                        self.node_info = Some(node_info);
                    }
                }
            } else {
                // Traversal stack is empty. This means the key is lexicographically larger than
                // all of the keys in the trie. Calling `next` or `next_node_info` will return None.
                return Ok(self);
            }
        }
    }
}

#[cfg(test)]
#[expect(
    clippy::unwrap_used,
    clippy::arithmetic_side_effects,
    clippy::type_complexity
)]
mod tests {
    use crate::{
        db::{BatchOp, Db, DbConfig},
        iter::{MerkleKeyValueIter, key_from_nibble_iter},
        merkle::{
            Key, Merkle, Value,
            changes::{DiffMerkleNodeStream, PreOrderIterator},
        },
        v2::api::{Db as _, DbView, Proposal as _},
    };

    use firewood_storage::{
<<<<<<< HEAD
        FileBacked, FileIoError, HashedNodeReader, ImmutableProposal, MemStore, MutableProposal,
        NodeStore, SeededRng, TestRecorder, TrieReader,
=======
        Committed, FileBacked, FileIoError, HashedNodeReader, ImmutableProposal, MemStore,
        MutableProposal, NodeStore, SeededRng, TrieReader,
>>>>>>> 27f1b979
    };
    use lender::Lender;
    use std::{collections::HashSet, ops::Deref, path::PathBuf, sync::Arc};
    use test_case::test_case;

    struct TestDb {
        db: Db,
    }

    impl Deref for TestDb {
        type Target = Db;
        fn deref(&self) -> &Self::Target {
            &self.db
        }
    }

    impl TestDb {
        pub fn new() -> Self {
            let tmpdir = tempfile::tempdir().unwrap();
            let dbconfig = DbConfig::builder().truncate(true).build();
            let dbpath: PathBuf = [tmpdir.path().to_path_buf(), PathBuf::from("testdb")]
                .iter()
                .collect();
            let db = Db::new(dbpath, dbconfig.clone()).unwrap();
            TestDb { db }
        }
    }

    fn diff_merkle_iterator<'a, T, U>(
        tree_left: &'a Merkle<T>,
        tree_right: &'a Merkle<U>,
        start_key: Key,
    ) -> Result<DiffMerkleNodeStream<'a, T, U>, FileIoError>
    where
        T: TrieReader + HashedNodeReader,
        U: TrieReader + HashedNodeReader,
    {
        DiffMerkleNodeStream::new(tree_left.nodestore(), tree_right.nodestore(), start_key)
    }

    fn create_test_merkle() -> Merkle<NodeStore<MutableProposal, MemStore>> {
        let memstore = MemStore::new(vec![]);
        let nodestore = NodeStore::new_empty_proposal(Arc::new(memstore));
        Merkle::from(nodestore)
    }

    fn populate_merkle(
        mut merkle: Merkle<NodeStore<MutableProposal, MemStore>>,
        items: &[(&[u8], &[u8])],
    ) -> Merkle<NodeStore<Arc<ImmutableProposal>, MemStore>> {
        for (key, value) in items {
            merkle
                .insert(key, value.to_vec().into_boxed_slice())
                .unwrap();
        }
        merkle.try_into().unwrap()
    }

    fn apply_ops_and_freeze(
        base: &Merkle<NodeStore<Arc<ImmutableProposal>, MemStore>>,
        ops: &[BatchOp<Key, Value>],
    ) -> Merkle<NodeStore<Arc<ImmutableProposal>, MemStore>> {
        let mut fork = base.fork().unwrap();
        for op in ops {
            match op {
                BatchOp::Put { key, value } => {
                    fork.insert(key, value.clone()).unwrap();
                }
                BatchOp::Delete { key } => {
                    fork.remove(key).unwrap();
                }
                BatchOp::DeleteRange { prefix } => {
                    fork.remove_prefix(prefix).unwrap();
                }
            }
        }
        fork.try_into().unwrap()
    }

    fn assert_merkle_eq<L, R>(left: &Merkle<L>, right: &Merkle<R>)
    where
        L: TrieReader,
        R: TrieReader,
    {
        let mut l = MerkleKeyValueIter::from(left.nodestore());
        let mut r = MerkleKeyValueIter::from(right.nodestore());
        let mut key_count = 0;
        loop {
            match (l.next(), r.next()) {
                (None, None) => break,
                (Some(Ok((lk, lv))), Some(Ok((rk, rv)))) => {
                    key_count += 1;
                    if lk != rk {
                        println!(
                            "Key mismatch at position {}: left={:02x?}, right={:02x?}",
                            key_count,
                            lk.as_ref(),
                            rk.as_ref()
                        );
                        // Show a few more keys for context
                        for i in 0..3 {
                            match (l.next(), r.next()) {
                                (Some(Ok((lk2, _))), Some(Ok((rk2, _)))) => {
                                    println!(
                                        "  Next {}: left={:02x?}, right={:02x?}",
                                        i + 1,
                                        lk2.as_ref(),
                                        rk2.as_ref()
                                    );
                                }
                                (Some(Ok((lk2, _))), None) => {
                                    println!(
                                        "  Next {}: left={:02x?}, right=None",
                                        i + 1,
                                        lk2.as_ref()
                                    );
                                }
                                (None, Some(Ok((rk2, _)))) => {
                                    println!(
                                        "  Next {}: left=None, right={:02x?}",
                                        i + 1,
                                        rk2.as_ref()
                                    );
                                }
                                _ => break,
                            }
                        }
                        panic!("keys differ at position {key_count}");
                    }
                    assert_eq!(lv, rv, "values differ at key {:02x?}", lk.as_ref());
                }
                (None, Some(Ok((rk, _)))) => panic!(
                    "Missing key in result at position {}: {rk:02x?}",
                    key_count + 1
                ),
                (Some(Ok((lk, _))), None) => panic!(
                    "Extra key in result at position {}: {lk:02x?}",
                    key_count + 1
                ),
                (Some(Err(e)), _) | (_, Some(Err(e))) => panic!("iteration error: {e:?}"),
            }
        }
    }

    fn random_key_from_hashset<'a>(
        rng: &'a SeededRng,
        set: &'a HashSet<Vec<u8>>,
    ) -> Option<Vec<u8>> {
        let len = set.len();
        if len == 0 {
            return None;
        }
        // Generate a random index within the bounds of the set's size
        let index = rng.random_range(0..len);
        // Use the iterator's nth method to get the element at that index
        set.iter().nth(index).cloned()
    }

    fn gen_delete_key(
        rng: &SeededRng,
        committed_keys: &HashSet<Vec<u8>>,
        seen_keys: &mut HashSet<Vec<u8>>,
    ) -> Option<Vec<u8>> {
        let key_opt = random_key_from_hashset(rng, committed_keys);
        // Just skip the key if it has been seen. Otherwise return it and add the key
        // to seen keys.
        key_opt
            .filter(|del_key| !seen_keys.contains(del_key))
            .inspect(|del_key| {
                seen_keys.insert(del_key.clone());
            })
    }

    // Return a vector of `BatchOp`s and the next starting value for use as the `start_val` in the
    // next call to `gen_random_test_batchops`.
    fn gen_random_test_batchops(
        rng: &SeededRng,
        committed_keys: &HashSet<Vec<u8>>,
        num_keys: usize,
        start_val: usize,
    ) -> (Vec<BatchOp<Vec<u8>, Box<[u8]>>>, usize) {
        const CHANCE_DELETE_PERCENT: usize = 2;
        let mut seen_keys = std::collections::HashSet::new();
        let mut batch = Vec::new();

        while batch.len() < num_keys {
            if !committed_keys.is_empty() && rng.random_range(0..100) < CHANCE_DELETE_PERCENT {
                let del_key = gen_delete_key(rng, committed_keys, &mut seen_keys);
                if let Some(key) = del_key {
                    batch.push(BatchOp::Delete { key });
                    continue;
                }
                // If we couldn't generate a delete key, then just fall through and create
                // a BatchOp::Put.
            }
            let key_len = rng.random_range(2..=32);
            let key: Vec<u8> = (0..key_len).map(|_| rng.random()).collect();
            // Only add if key is unique
            if seen_keys.insert(key.clone()) {
                batch.push(BatchOp::Put {
                    key,
                    value: Box::from(format!("value{}", batch.len() + start_val).as_bytes()),
                });
            }
        }
        let next_val = batch.len() + start_val;
        (batch, next_val)
    }

    #[test]
    fn test_preorder_iterator() {
        let rng = SeededRng::from_env_or_random();
        let (batch, _) = gen_random_test_batchops(&rng, &HashSet::new(), 1000, 0);

        // Keep a sorted copy of the batch.
        let mut batch_sorted = batch.clone();
        batch_sorted.sort_by(|op1, op2| op1.key().cmp(op2.key()));

        // Insert batch into a merkle trie.
        let mut merkle = create_test_merkle();
        for item in &batch {
            // All of the ops should be Puts
            merkle
                .insert(
                    item.key(),
                    item.value().unwrap().to_vec().into_boxed_slice(),
                )
                .unwrap();
        }
        // freeze and compute the hash
        let merkle: Merkle<NodeStore<Arc<ImmutableProposal>, MemStore>> =
            merkle.try_into().unwrap();
        assert!(DbView::root_hash(&merkle.nodestore).unwrap().is_some());

        // Check if the sorted batch and the pre-order traversal have identical values.
        let mut preorder_it = PreOrderIterator::new(merkle.nodestore(), &Key::default()).unwrap();
        let mut batch_sorted_it = batch_sorted.clone().into_iter();
        while let Some(node_info) = preorder_it.next() {
            let node_info = node_info.unwrap();
            assert!(node_info.hash.is_some());
            if let Some(val) = node_info.node.value() {
                let key = key_from_nibble_iter(node_info.path.iter().copied());
                let batch_sorted_item = batch_sorted_it.next().unwrap();
                assert!(
                    *key == *batch_sorted_item.key().as_slice()
                        && *val == **batch_sorted_item.value().unwrap()
                );
            }
        }
        assert!(batch_sorted_it.next().is_none());

        // Second test where we pick a random key from the sorted batch as the start key, and check
        // the sorted batch and pre-order traversal have identical values when using that start key.
        let mut index = rng.random_range(0..batch_sorted.len());
        let start_key = batch_sorted
            .get(index)
            .unwrap()
            .key()
            .clone()
            .into_boxed_slice();
        let mut preorder_it = PreOrderIterator::new(merkle.nodestore(), &start_key).unwrap();
        while let Some(node_info) = preorder_it.next() {
            let node_info = node_info.unwrap();
            if let Some(val) = node_info.node.value() {
                let key = key_from_nibble_iter(node_info.path.iter().copied());
                let batch_sorted_item = batch_sorted.get(index).unwrap();
                assert!(
                    *key == *batch_sorted_item.key().as_slice()
                        && *val == **batch_sorted_item.value().unwrap()
                );
                index += 1;
            }
        }
        assert!(index == batch_sorted.len());

        // Third test that just skips the children after calling `next` once. This should skip all of
        // the children of the root node, causing the next call to `next` to return None.
        let mut preorder_it = PreOrderIterator::new(merkle.nodestore(), &Key::default()).unwrap();
        let _ = preorder_it.next().unwrap();
        preorder_it.skip_children();
        assert!(preorder_it.next().is_none());

        // Fourth test that calls `count` on the lending iterator to count the number of nodes.
        let preorder_it = PreOrderIterator::new(merkle.nodestore(), &Key::default()).unwrap();
        assert!(preorder_it.count() > 0);
    }

    #[test]
    fn test_diff_empty_trees() {
        let m1: Merkle<NodeStore<Arc<ImmutableProposal>, MemStore>> =
            create_test_merkle().try_into().unwrap();
        let m2: Merkle<NodeStore<Arc<ImmutableProposal>, MemStore>> =
            create_test_merkle().try_into().unwrap();

        let mut diff_iter = diff_merkle_iterator(&m1, &m2, Box::new([])).unwrap();
        assert!(diff_iter.next().is_none());
    }

    #[test]
    fn test_diff_identical_trees() {
        let items = [
            (b"key1".as_slice(), b"value1".as_slice()),
            (b"key2".as_slice(), b"value2".as_slice()),
            (b"key3".as_slice(), b"value3".as_slice()),
        ];

        let m1 = populate_merkle(create_test_merkle(), &items);
        let m2 = populate_merkle(create_test_merkle(), &items);

        let mut diff_iter = diff_merkle_iterator(&m1, &m2, Box::new([])).unwrap();
        assert!(diff_iter.next().is_none());
    }

    #[test]
    fn test_diff_additions_only() {
        let items = [
            (b"key1".as_slice(), b"value1".as_slice()),
            (b"key2".as_slice(), b"value2".as_slice()),
        ];

        let m1: Merkle<NodeStore<Arc<ImmutableProposal>, MemStore>> =
            create_test_merkle().try_into().unwrap();
        let m2 = populate_merkle(create_test_merkle(), &items);

        let mut diff_iter = diff_merkle_iterator(&m1, &m2, Box::new([])).unwrap();

        let op1 = diff_iter.next().unwrap().unwrap();
        assert!(
            matches!(op1, BatchOp::Put { key, value } if key == Box::from(b"key1".as_slice()) && value.as_ref() == b"value1")
        );

        let op2 = diff_iter.next().unwrap().unwrap();
        assert!(
            matches!(op2, BatchOp::Put { key, value } if key == Box::from(b"key2".as_slice()) && value.as_ref() == b"value2")
        );

        assert!(diff_iter.next().is_none());
    }

    #[test]
    fn test_diff_deletions_only() {
        let items = [
            (b"key1".as_slice(), b"value1".as_slice()),
            (b"key2".as_slice(), b"value2".as_slice()),
        ];

        let m1 = populate_merkle(create_test_merkle(), &items);
        let m2: Merkle<NodeStore<Arc<ImmutableProposal>, MemStore>> =
            create_test_merkle().try_into().unwrap();

        let mut diff_iter = diff_merkle_iterator(&m1, &m2, Box::new([])).unwrap();

        let op1 = diff_iter.next().unwrap().unwrap();
        assert!(matches!(op1, BatchOp::Delete { key } if key == Box::from(b"key1".as_slice())));

        let op2 = diff_iter.next().unwrap().unwrap();
        assert!(matches!(op2, BatchOp::Delete { key } if key == Box::from(b"key2".as_slice())));

        assert!(diff_iter.next().is_none());
    }

    #[test]
    fn test_diff_modifications() {
        let m1 = populate_merkle(create_test_merkle(), &[(b"key1", b"old_value")]);
        let m2 = populate_merkle(create_test_merkle(), &[(b"key1", b"new_value")]);

        let mut diff_iter = diff_merkle_iterator(&m1, &m2, Box::new([])).unwrap();

        let op = diff_iter.next().unwrap().unwrap();
        assert!(
            matches!(op, BatchOp::Put { key, value } if key == Box::from(b"key1".as_slice()) && value.as_ref() == b"new_value")
        );

        assert!(diff_iter.next().is_none());
    }

    #[test]
    fn test_diff_mixed_operations() {
        // m1 has: key1=value1, key2=old_value, key3=value3
        // m2 has: key2=new_value, key4=value4
        // Expected: Delete key1, Put key2=new_value, Delete key3, Put key4=value4

        let m1 = populate_merkle(
            create_test_merkle(),
            &[
                (b"key1", b"value1"), // [6b, 65, 79, 31]
                (b"key2", b"old_value"),
                (b"key3", b"value3"),
            ],
        );

        let m2 = populate_merkle(
            create_test_merkle(),
            &[(b"key2", b"new_value"), (b"key4", b"value4")],
        );

        let mut diff_iter = diff_merkle_iterator(&m1, &m2, Box::new([])).unwrap();

        let op1 = diff_iter.next().unwrap().unwrap();
        assert!(matches!(op1, BatchOp::Delete { key } if key == Box::from(b"key1".as_slice())));

        let op2 = diff_iter.next().unwrap().unwrap();
        assert!(
            matches!(op2, BatchOp::Put { key, value } if key == Box::from(b"key2".as_slice()) && value.as_ref() == b"new_value")
        );

        let op3 = diff_iter.next().unwrap().unwrap();
        assert!(matches!(op3, BatchOp::Delete { key } if key == Box::from(b"key3".as_slice())));

        let op4 = diff_iter.next().unwrap().unwrap();
        assert!(
            matches!(op4, BatchOp::Put { key, value } if key == Box::from(b"key4".as_slice()) && value.as_ref() == b"value4")
        );

        assert!(diff_iter.next().is_none());
    }

    #[test]
    #[expect(clippy::indexing_slicing)]
    fn test_diff_interleaved_keys() {
        // m1: a, c, e
        // m2: b, c, d, f
        // Expected: Delete a, Put b, Put d, Delete e, Put f

        let m1 = populate_merkle(
            create_test_merkle(),
            &[(b"a", b"value_a"), (b"c", b"value_c"), (b"e", b"value_e")],
        );

        let m2 = populate_merkle(
            create_test_merkle(),
            &[
                (b"b", b"value_b"),
                (b"c", b"value_c"),
                (b"d", b"value_d"),
                (b"f", b"value_f"),
            ],
        );

        // First case: No start key
        let diff_iter = diff_merkle_iterator(&m1, &m2, Box::new([])).unwrap();
        let ops: Vec<_> = diff_iter.collect::<Result<Vec<_>, _>>().unwrap();
        assert_eq!(ops.len(), 5);
        assert!(matches!(ops[0], BatchOp::Delete { ref key } if **key == *b"a"));
        assert!(
            matches!(ops[1], BatchOp::Put { ref key, ref value } if **key == *b"b" && **value == *b"value_b")
        );
        assert!(
            matches!(ops[2], BatchOp::Put { ref key, ref value } if **key == *b"d" && **value == *b"value_d")
        );
        assert!(matches!(ops[3], BatchOp::Delete { ref key } if **key == *b"e"));
        assert!(
            matches!(ops[4], BatchOp::Put { ref key, ref value } if **key == *b"f" && **value == *b"value_f")
        );
        // Note: "c" should be skipped as it's identical in both trees

        // Second case: "b" start key
        let diff_iter = diff_merkle_iterator(&m1, &m2, Box::from(b"b".as_slice())).unwrap();
        let ops: Vec<_> = diff_iter.collect::<Result<Vec<_>, _>>().unwrap();
        assert_eq!(ops.len(), 4);
        assert!(
            matches!(ops[0], BatchOp::Put { ref key, ref value } if **key == *b"b" && **value == *b"value_b")
        );
        assert!(
            matches!(ops[1], BatchOp::Put { ref key, ref value } if **key == *b"d" && **value == *b"value_d")
        );
        assert!(matches!(ops[2], BatchOp::Delete { ref key } if **key == *b"e"));
        assert!(
            matches!(ops[3], BatchOp::Put { ref key, ref value } if **key == *b"f" && **value == *b"value_f")
        );

        // Third case: "c" start key
        let diff_iter = diff_merkle_iterator(&m1, &m2, Box::from(b"c".as_slice())).unwrap();
        let ops: Vec<_> = diff_iter.collect::<Result<Vec<_>, _>>().unwrap();
        assert_eq!(ops.len(), 3);
        assert!(
            matches!(ops[0], BatchOp::Put { ref key, ref value } if **key == *b"d" && **value == *b"value_d")
        );
        assert!(matches!(ops[1], BatchOp::Delete { ref key } if **key == *b"e"));
        assert!(
            matches!(ops[2], BatchOp::Put { ref key, ref value } if **key == *b"f" && **value == *b"value_f")
        );

        // Fourth case: "da" start key.
        let diff_iter = diff_merkle_iterator(&m1, &m2, Box::from(b"da".as_slice())).unwrap();
        let ops: Vec<_> = diff_iter.collect::<Result<Vec<_>, _>>().unwrap();
        assert_eq!(ops.len(), 2);
        assert!(matches!(ops[0], BatchOp::Delete { ref key } if **key == *b"e"));
        assert!(
            matches!(ops[1], BatchOp::Put { ref key, ref value } if **key == *b"f" && **value == *b"value_f")
        );

        // Fifth case: "f" start key.
        let diff_iter = diff_merkle_iterator(&m1, &m2, Box::from(b"f".as_slice())).unwrap();
        let ops: Vec<_> = diff_iter.collect::<Result<Vec<_>, _>>().unwrap();
        assert_eq!(ops.len(), 1);
        assert!(
            matches!(ops[0], BatchOp::Put { ref key, ref value } if **key == *b"f" && **value == *b"value_f")
        );

        // Sixth case: "g" start key.
        let diff_iter = diff_merkle_iterator(&m1, &m2, Box::from(b"g".as_slice())).unwrap();
        let ops: Vec<_> = diff_iter.collect::<Result<Vec<_>, _>>().unwrap();
        assert_eq!(ops.len(), 0);
    }

    #[test_case(true, false, 0, 1)] // same value, m1->m2: no put needed, delete prefix/b
    #[test_case(false, false, 1, 1)] // diff value, m1->m2: put prefix/a, delete prefix/b
    #[test_case(true, true, 1, 0)] // same value, m2->m1: no change to prefix/a, add prefix/b
    #[test_case(false, true, 2, 0)] // diff value, m2->m1: update prefix/a, add prefix/b
    fn test_branch_vs_leaf_empty_partial_path_bug(
        same_value: bool,
        backwards: bool,
        expected_puts: usize,
        expected_deletes: usize,
    ) {
        // This test creates a case where one tree has a branch with children, and the
        // other tree has a leaf that matches one of those children - testing that the
        // matching child gets excluded from deletion and properly compared instead.
        //
        // Parameters:
        // - same_value: whether prefix/a has the same value in both trees
        // - backwards: whether to compare m2->m1 instead of m1->m2
        // - expected_puts/expected_deletes: expected operation counts

        // Tree1: Create children under "prefix" but no value at "prefix" itself
        // This creates a branch node at "prefix" with value=None
        let m1 = populate_merkle(
            create_test_merkle(),
            &[
                (b"prefix/a".as_slice(), b"value_a".as_slice()),
                (b"prefix/b".as_slice(), b"value_b".as_slice()),
            ],
        );

        // Tree2: Create just a single value at "prefix/a"
        // Value depends on same_value parameter
        let m2_value: &[u8] = if same_value {
            b"value_a"
        } else {
            b"prefix_a_value"
        };
        let m2 = populate_merkle(create_test_merkle(), &[(b"prefix/a".as_slice(), m2_value)]);

        // Choose direction based on backwards parameter
        let (tree_left, tree_right, direction_desc) = if backwards {
            (m2.nodestore(), m1.nodestore(), "m2->m1")
        } else {
            (m1.nodestore(), m2.nodestore(), "m1->m2")
        };

        //let diff_stream = DiffMerkleKeyValueStreams::new(tree_left, tree_right, Key::default());
        let diff_stream = DiffMerkleNodeStream::new(tree_left, tree_right, Key::default()).unwrap();
        let results: Vec<_> = diff_stream.collect::<Result<Vec<_>, _>>().unwrap();

        let delete_count = results
            .iter()
            .filter(|op| matches!(op, BatchOp::Delete { .. }))
            .count();

        let put_count = results
            .iter()
            .filter(|op| matches!(op, BatchOp::Put { .. }))
            .count();

        // Verify against expected counts
        assert_eq!(
            put_count, expected_puts,
            "Put count mismatch for {direction_desc} (same_value={same_value}, backwards={backwards}), results={results:x?}"
        );
        assert_eq!(
            delete_count, expected_deletes,
            "Delete count mismatch for {direction_desc} (same_value={same_value}, backwards={backwards}), results={results:x?}"
        );
        assert_eq!(
            results.len(),
            expected_puts + expected_deletes,
            "Total operation count mismatch for {direction_desc} (same_value={same_value}, backwards={backwards}), results={results:x?}"
        );

        println!(
            "Branch vs leaf test passed: {direction_desc} (same_value={same_value}, backwards={backwards}) - {put_count} puts, {delete_count} deletes"
        );
    }

    #[test]
    fn test_diff_processes_all_branch_children() {
        // This test verifies the bug fix: ensure that after finding different children
        // at the same position in a branch, the algorithm continues to process remaining children
        let m1 = create_test_merkle();
        let m1 = populate_merkle(
            m1,
            &[
                (b"branch_a/file", b"shared_value"),    // This will be identical
                (b"branch_b/file", b"value1"),          // This will be changed
                (b"branch_c/file", b"left_only_value"), // This will be deleted
            ],
        );

        let m2 = create_test_merkle();
        let m2 = populate_merkle(
            m2,
            &[
                (b"branch_a/file", b"shared_value"),     // Identical to tree1
                (b"branch_b/file", b"value1_modified"),  // Different value
                (b"branch_d/file", b"right_only_value"), // This will be added
            ],
        );

        let diff_stream =
            DiffMerkleNodeStream::new(m1.nodestore(), m2.nodestore(), Key::default()).unwrap();

        let results: Vec<_> = diff_stream.collect::<Result<Vec<_>, _>>().unwrap();

        // Should find all differences:
        // 1. branch_b/file modified
        // 2. branch_c/file deleted
        // 3. branch_d/file added
        assert_eq!(results.len(), 3, "Should find all 3 differences");

        // Verify specific operations
        let mut changes = 0;
        let mut deletions = 0;
        let mut additions = 0;

        for result in &results {
            match result {
                BatchOp::Put { key, value: _ } => {
                    if key.as_ref() == b"branch_b/file" {
                        changes += 1;
                        assert_eq!(&**key, b"branch_b/file");
                    } else if key.as_ref() == b"branch_d/file" {
                        additions += 1;
                        assert_eq!(&**key, b"branch_d/file");
                    }
                }
                BatchOp::Delete { key } => {
                    deletions += 1;
                    assert_eq!(&**key, b"branch_c/file");
                }
                BatchOp::DeleteRange { .. } => {
                    panic!("DeleteRange not expected in this test");
                }
            }
        }

        assert_eq!(changes, 1, "Should have 1 change");
        assert_eq!(deletions, 1, "Should have 1 deletion");
        assert_eq!(additions, 1, "Should have 1 addition");
    }

    #[test]
    fn test_diff_states_coverage() {
        // Create trees with carefully designed structure to trigger the following:
        // 1. Deep branching structure to ensure branch nodes exist
        // 2. Mix of shared, modified, left-only, and right-only content
        // 3. Different tree shapes to force visited states
        let tree1_data = vec![
            // Shared deep structure (will trigger VisitedNodePairState)
            (b"shared/deep/branch/file1".as_slice(), b"value1".as_slice()),
            (b"shared/deep/branch/file2".as_slice(), b"value2".as_slice()),
            (b"shared/deep/branch/file3".as_slice(), b"value3".as_slice()),
            // Modified values (will trigger UnvisitedNodePairState)
            (b"modified/path/file".as_slice(), b"old_value".as_slice()),
            // Left-only deep structure (will trigger VisitedNodeLeftState)
            (
                b"left_only/deep/branch/file1".as_slice(),
                b"left_val1".as_slice(),
            ),
            (
                b"left_only/deep/branch/file2".as_slice(),
                b"left_val2".as_slice(),
            ),
            (
                b"left_only/deep/branch/file3".as_slice(),
                b"left_val3".as_slice(),
            ),
            // Simple left-only (will trigger UnvisitedNodeLeftState)
            (
                b"simple_left_only".as_slice(),
                b"simple_left_value".as_slice(),
            ),
            // Mixed branch with some shared children
            (
                b"mixed_branch/shared_child".as_slice(),
                b"shared".as_slice(),
            ),
            (
                b"mixed_branch/left_child".as_slice(),
                b"left_value".as_slice(),
            ),
        ];

        let tree2_data = vec![
            // Same shared deep structure
            (b"shared/deep/branch/file1".as_slice(), b"value1".as_slice()),
            (b"shared/deep/branch/file2".as_slice(), b"value2".as_slice()),
            (b"shared/deep/branch/file3".as_slice(), b"value3".as_slice()),
            // Modified values
            (b"modified/path/file".as_slice(), b"new_value".as_slice()),
            // Right-only deep structure (will trigger VisitedNodeRightState)
            (
                b"right_only/deep/branch/file1".as_slice(),
                b"right_val1".as_slice(),
            ),
            (
                b"right_only/deep/branch/file2".as_slice(),
                b"right_val2".as_slice(),
            ),
            (
                b"right_only/deep/branch/file3".as_slice(),
                b"right_val3".as_slice(),
            ),
            // Simple right-only (will trigger UnvisitedNodeRightState)
            (
                b"simple_right_only".as_slice(),
                b"simple_right_value".as_slice(),
            ),
            // Mixed branch with some shared children
            (
                b"mixed_branch/shared_child".as_slice(),
                b"shared".as_slice(),
            ),
            (
                b"mixed_branch/right_child".as_slice(),
                b"right_value".as_slice(),
            ),
        ];

        let m1 = populate_merkle(create_test_merkle(), &tree1_data);
        let m2 = populate_merkle(create_test_merkle(), &tree2_data);

        let diff_iter = diff_merkle_iterator(&m1, &m2, Key::default()).unwrap();
        let results: Vec<_> = diff_iter.collect::<Result<Vec<_>, _>>().unwrap();

        // Verify we found the expected differences
        let mut deletions = 0;
        let mut additions = 0;

        for result in &results {
            match result {
                BatchOp::Put { .. } => additions += 1,
                BatchOp::Delete { .. } => deletions += 1,
                BatchOp::DeleteRange { .. } => {
                    panic!("DeleteRange not expected in this test");
                }
            }
        }

        // Expected differences using BatchOp representation:
        // - Both modifications and additions are represented as Put operations
        // - Deletions are Delete operations
        // - We expect multiple operations for the different scenarios
        assert!(deletions >= 4, "Expected at least 4 deletions");
        assert!(
            additions >= 4,
            "Expected at least 4 additions (includes modifications)"
        );

        println!("All 6 diff coverage tests passed:");
    }

    #[test]
    fn test_branch_vs_leaf_state_transitions() {
        // This test specifically covers the branch-vs-leaf scenarios in UnvisitedNodePairState
        // which can trigger different state transitions

        // Tree1: Has a branch structure at "path"
        let m1 = populate_merkle(
            create_test_merkle(),
            &[
                (b"path/file1".as_slice(), b"value1".as_slice()),
                (b"path/file2".as_slice(), b"value2".as_slice()),
            ],
        );

        // Tree2: Has a leaf at "path"
        let m2 = populate_merkle(
            create_test_merkle(),
            &[(b"path".as_slice(), b"leaf_value".as_slice())],
        );

        let diff_stream =
            DiffMerkleNodeStream::new(m1.nodestore(), m2.nodestore(), Key::default()).unwrap();

        let results: Vec<_> = diff_stream.collect::<Result<Vec<_>, _>>().unwrap();

        // Should find:
        // - Deletion of path/file1 and path/file2
        // - Addition of path (leaf)
        assert!(
            results.len() >= 2,
            "Should find multiple differences for branch vs leaf"
        );

        println!(
            "Branch vs leaf transitions test passed with {} operations",
            results.len()
        );
    }

    #[test]
    fn test_diff_with_start_key() {
        let m1 = populate_merkle(
            create_test_merkle(),
            &[
                (b"aaa", b"value1"),
                (b"bbb", b"value2"),
                (b"ccc", b"value3"),
            ],
        );

        let m2 = populate_merkle(
            create_test_merkle(),
            &[
                (b"aaa", b"value2"),   // Same
                (b"bbb", b"modified"), // Modified
                (b"ddd", b"value4"),   // Added
            ],
        );

        // Start from key "bbb" - should skip "aaa"
        let mut diff_iter = diff_merkle_iterator(&m1, &m2, Box::from(b"bbb".as_slice())).unwrap();

        let op1 = diff_iter.next().unwrap().unwrap();
        assert!(
            matches!(op1, BatchOp::Put { ref key, ref value } if **key == *b"bbb" && **value == *b"modified"),
            "Expected first operation to be Put bbb=modified, got: {op1:?}",
        );

        let op2 = diff_iter.next().unwrap().unwrap();
        assert!(matches!(op2, BatchOp::Delete { key } if key == Box::from(b"ccc".as_slice())));

        let op3 = diff_iter.next().unwrap().unwrap();
        assert!(
            matches!(op3, BatchOp::Put { key, value } if key == Box::from(b"ddd".as_slice()) && value.as_ref() == b"value4")
        );

        assert!(diff_iter.next().is_none());
    }

    #[test_case(500)]
    #[test_case(10)]
    #[test_case(3)]
    fn test_diff_random_with_deletions(num_items: usize) {
        let rng = SeededRng::from_env_or_random();

        // Generate random key-value pairs, ensuring uniqueness
        let mut items: Vec<(Vec<u8>, Vec<u8>)> = Vec::new();
        let mut seen_keys = std::collections::HashSet::new();

        while items.len() < num_items {
            let key_len = rng.random_range(2..=32);
            let value_len = rng.random_range(1..=64);

            let key: Vec<u8> = (0..key_len).map(|_| rng.random()).collect();

            // Only add if key is unique
            if seen_keys.insert(key.clone()) {
                let value: Vec<u8> = (0..value_len).map(|_| rng.random()).collect();
                items.push((key, value));
            }
        }

        // Create two identical merkles
        let mut m1 = create_test_merkle();
        let mut m2 = create_test_merkle();

        for (key, value) in &items {
            m1.insert(key, value.clone().into_boxed_slice()).unwrap();
            m2.insert(key, value.clone().into_boxed_slice()).unwrap();
        }

        // Pick two different random indices to delete (if possible)
        if !items.is_empty() {
            let delete_idx1 = rng.random_range(0..items.len());
            m1.remove(&items.get(delete_idx1).unwrap().0).unwrap();
        }
        if items.len() > 1 {
            let mut delete_idx2 = rng.random_range(0..items.len());
            // ensure different index
            while items.len() > 1 && delete_idx2 == 0 {
                // it's okay if equal when len==1
                delete_idx2 = rng.random_range(0..items.len());
            }
            m2.remove(&items.get(delete_idx2).unwrap().0).unwrap();
        }

        // Compute ops and immutable views according to mutability flags
        let (ops, m1_immut, m2_immut): (
            Vec<BatchOp<Box<[u8]>, Box<[u8]>>>,
            Merkle<NodeStore<Arc<ImmutableProposal>, MemStore>>,
            Merkle<NodeStore<Arc<ImmutableProposal>, MemStore>>,
        ) = {
            let m1_immut: Merkle<NodeStore<Arc<ImmutableProposal>, MemStore>> =
                m1.try_into().unwrap();
            let m2_immut: Merkle<NodeStore<Arc<ImmutableProposal>, MemStore>> =
                m2.try_into().unwrap();
            let ops = diff_merkle_iterator(&m1_immut, &m2_immut, Box::new([]))
                .unwrap()
                .collect::<Result<Vec<_>, _>>()
                .unwrap();
            (ops, m1_immut, m2_immut)
        };

        // Apply ops to left immutable and compare with right immutable
        let left_after = apply_ops_and_freeze(&m1_immut, &ops);
        assert_merkle_eq(&left_after, &m2_immut);
    }

    #[test_case(20, 500)]
    fn test_db_fuzz(num_iterations: usize, num_items: usize) {
        fn one_iteration(
            rng: &SeededRng,
            db: &Db,
            committed: Arc<NodeStore<Committed, FileBacked>>,
            committed_keys: &mut HashSet<Vec<u8>>,
            num_items: usize,
            start_val: usize,
        ) -> (Arc<NodeStore<Committed, FileBacked>>, usize) {
            const CHANCE_COMMIT_PERCENT: usize = 25;
            let proposal = NodeStore::new(&committed).unwrap();
            let mut merkle = Merkle::from(proposal);
            let (batch, next_start_val) =
                gen_random_test_batchops(rng, committed_keys, num_items, start_val);
            for op in batch.clone() {
                match op {
                    BatchOp::Put { key, value } => {
                        let _ = merkle.insert(&key, value);
                    }
                    BatchOp::Delete { key } => {
                        let _ = merkle.remove(&key);
                    }
                    BatchOp::DeleteRange { prefix: _ } => {
                        panic!("should not have any DeleteRanges");
                    }
                }
            }
            let nodestore = merkle.into_inner();

            // Randomly choose between comparing the committed nodestore against a
            // mutable proposal or an immutable proposal.
            let ops = {
                let immutable: NodeStore<Arc<ImmutableProposal>, FileBacked> =
                    nodestore.try_into().unwrap();
                diff_merkle_iterator(&committed.clone().into(), &immutable.into(), Box::new([]))
                    .unwrap()
                    .collect::<Result<Vec<_>, _>>()
            }
            .unwrap();

            // Sort by the key of the BatchOp.
            let mut batch_sorted = batch.clone();
            batch_sorted.sort_by(|op1, op2| op1.key().cmp(op2.key()));

            // Check that that proposal is the same size as the diff.
            assert_eq!(batch_sorted.len(), ops.len());

            // Check all of the keys and values match.
            let mut diff_it = ops.iter();
            for current_entry in batch_sorted.clone() {
                let diff_entry = diff_it.next().unwrap();
                match (&current_entry, &diff_entry) {
                    (BatchOp::Put { key: _, value: _ }, BatchOp::Put { key: _, value: _ }) => {
                        assert_eq!(**current_entry.key(), **diff_entry.key());
                        assert_eq!(current_entry.value(), diff_entry.value());
                    }
                    (BatchOp::Delete { key: _ }, BatchOp::Delete { key: _ }) => {
                        assert_eq!(**current_entry.key(), **diff_entry.key());
                    }
                    _ => {
                        panic!("diff does not match proposal");
                    }
                }
            }

            // There is chance that we want to commit the batch.
            if rng.random_range(0..100) < CHANCE_COMMIT_PERCENT {
                let proposal = db.propose(batch.into_iter()).unwrap();
                proposal.commit().unwrap();
                let committed = db.revision(db.root_hash().unwrap().unwrap()).unwrap();
                // Have to regenerate the committed keys hash set if we commit the proposal
                committed_keys.clear();
                committed_keys.extend(
                    committed
                        .iter()
                        .unwrap()
                        .map(|kv| kv.unwrap())
                        .map(|kv| kv.0.to_vec()),
                );
                (committed, next_start_val)
            } else {
                (committed, next_start_val)
            }
        }

        let db = TestDb::new();
        let rng = SeededRng::from_env_or_random();
        let mut committed_keys = HashSet::new();
        let start_val = 0;

        // Populate the database with an initial batch of keys, as we would use a range proof
        // instead of a change proof if the database was initially empty.
        let (batch, mut start_val) =
            gen_random_test_batchops(&rng, &committed_keys, num_items, start_val);
        let proposal = db.propose(batch.into_iter()).unwrap();
        proposal.commit().unwrap();

        // Create the committed revision that we will use to compare against proposal. We also generate
        // a hashset of all of the keys in the trie for use in selecting delete keys.
        let mut committed = db.revision(db.root_hash().unwrap().unwrap()).unwrap();
        committed_keys.extend(
            committed
                .iter()
                .unwrap()
                .map(|kv| kv.unwrap())
                .map(|kv| kv.0.to_vec()),
        );

        // Run multiple iterations, with each iteration having a chance to commit the proposal.
        for _ in 0..num_iterations {
            (committed, start_val) = one_iteration(
                &rng,
                &db,
                committed,
                &mut committed_keys,
                num_items,
                start_val,
            );
        }
    }

    #[test]
    fn test_two_round_diff_with_start_keys() {
        let rng = SeededRng::from_env_or_random();
        // Run this test several times.
        for _ in 0..4 {
            let db = TestDb::new();
            let mut committed_keys = HashSet::new();
            let start_val = 0;

            // Populate the database with an initial batch of keys, as we would use a range proof
            // instead of a change proof if the database was initially empty.
            let (batch, _) = gen_random_test_batchops(&rng, &committed_keys, 1000, start_val);
            let proposal = db.propose(batch.into_iter()).unwrap();
            proposal.commit().unwrap();

            // Create the committed revision that we will use to compare against proposal. We also generate
            // a hashset of all of the keys in the trie for use in selecting delete keys.
            let committed = db.revision(db.root_hash().unwrap().unwrap()).unwrap();
            committed_keys.extend(
                committed
                    .iter()
                    .unwrap()
                    .map(|kv| kv.unwrap())
                    .map(|kv| kv.0.to_vec()),
            );

            // Create an immutable proposal based on a second batch of keys
            let proposal = NodeStore::new(&committed).unwrap();
            let mut merkle = Merkle::from(proposal);
            let (batch, _) = gen_random_test_batchops(&rng, &committed_keys, 1000, start_val);
            for op in batch.clone() {
                match op {
                    BatchOp::Put { key, value } => {
                        let _ = merkle.insert(&key, value);
                    }
                    BatchOp::Delete { key } => {
                        let _ = merkle.remove(&key);
                    }
                    BatchOp::DeleteRange { prefix: _ } => {
                        panic!("should not have any DeleteRanges");
                    }
                }
            }
            let nodestore = merkle.into_inner();
            let target_immutable: NodeStore<Arc<ImmutableProposal>, FileBacked> =
                nodestore.try_into().unwrap();

            // Now generate a diff iterator, but only create a vector from the first
            // one hundred keys.
            let committed = committed.into();
            let target_immutable = target_immutable.into();
            let mut diff_it =
                diff_merkle_iterator(&committed, &target_immutable, Box::new([])).unwrap();

            let mut partial_vec = Vec::new();
            for _ in 0..100 {
                match diff_it.next() {
                    Some(op) => {
                        partial_vec.push(op.unwrap());
                    }
                    None => break,
                }
            }

            // Call next to get the next key. Only use it for the next key.
            let next_key = diff_it.next().map(|op| op.unwrap().key().clone()).unwrap();

            // Apply ops in partial_vec to the db
            let proposal = db.propose(partial_vec.iter()).unwrap();
            proposal.commit().unwrap();
            let committed = db
                .revision(db.root_hash().unwrap().unwrap())
                .unwrap()
                .into();
            let diff_it =
                diff_merkle_iterator(&committed, &target_immutable, next_key.clone()).unwrap();

            let mut partial_vec = Vec::new();
            for op in diff_it {
                let op = op.unwrap();
                assert!(op.key() >= &next_key);
                partial_vec.push(op);
            }

            // Apply ops in partial_vec to the db one last time
            let proposal = db.propose(partial_vec.iter()).unwrap();
            proposal.commit().unwrap();
            let committed = db
                .revision(db.root_hash().unwrap().unwrap())
                .unwrap()
                .into();
            let first_diff_item = diff_merkle_iterator(&committed, &target_immutable, Box::new([]))
                .unwrap()
                .next();

            // The two tries should now be identical.
            assert!(first_diff_item.is_none());
        }
    }

    #[test]
    fn test_hash_optimization_reduces_next_calls() {
        let recorder = TestRecorder::default();
        recorder.with_local_recorder(|| {
            // Create test data with substantial shared content and unique content
            let tree1_items = [
                // Large shared content that will form identical subtrees
                (
                    b"shared/branch_a/deep/file1".as_slice(),
                    b"shared_value1".as_slice(),
                ),
                (
                    b"shared/branch_a/deep/file2".as_slice(),
                    b"shared_value2".as_slice(),
                ),
                (
                    b"shared/branch_a/deep/file3".as_slice(),
                    b"shared_value3".as_slice(),
                ),
                (b"shared/branch_b/file1".as_slice(), b"shared_b1".as_slice()),
                (b"shared/branch_b/file2".as_slice(), b"shared_b2".as_slice()),
                (
                    b"shared/branch_c/deep/nested/file".as_slice(),
                    b"shared_nested".as_slice(),
                ),
                (b"shared/common".as_slice(), b"common_value".as_slice()),
                // Unique to tree1
                (b"tree1_unique/x".as_slice(), b"x_value".as_slice()),
                (b"tree1_unique/y".as_slice(), b"y_value".as_slice()),
                (b"tree1_unique/z".as_slice(), b"z_value".as_slice()),
            ];

            let tree2_items = [
                // Identical shared content
                (
                    b"shared/branch_a/deep/file1".as_slice(),
                    b"shared_value1".as_slice(),
                ),
                (
                    b"shared/branch_a/deep/file2".as_slice(),
                    b"shared_value2".as_slice(),
                ),
                (
                    b"shared/branch_a/deep/file3".as_slice(),
                    b"shared_value3".as_slice(),
                ),
                (b"shared/branch_b/file1".as_slice(), b"shared_b1".as_slice()),
                (b"shared/branch_b/file2".as_slice(), b"shared_b2".as_slice()),
                (
                    b"shared/branch_c/deep/nested/file".as_slice(),
                    b"shared_nested".as_slice(),
                ),
                (b"shared/common".as_slice(), b"common_value".as_slice()),
                // Unique to tree2
                (b"tree2_unique/p".as_slice(), b"p_value".as_slice()),
                (b"tree2_unique/q".as_slice(), b"q_value".as_slice()),
                (b"tree2_unique/r".as_slice(), b"r_value".as_slice()),
            ];

            let m1 = populate_merkle(create_test_merkle(), &tree1_items);
            let m2 = populate_merkle(create_test_merkle(), &tree2_items);

            // Check the number of next calls on two full tree traversals.
            let diff_nexts_before =
                recorder.counter_value("firewood.change_proof.next", &[]);

            let mut preorder_it = PreOrderIterator::new(m1.nodestore(), &Key::default()).unwrap();
            while preorder_it.next().is_some() {}
            let mut preorder_it = PreOrderIterator::new(m2.nodestore(), &Key::default()).unwrap();
            while preorder_it.next().is_some() {}

            let diff_nexts_after =
                recorder.counter_value("firewood.change_proof.next", &[]);
            let diff_iteration_count = diff_nexts_after - diff_nexts_before;
            println!("Next calls from traversing tries: {diff_iteration_count}");

            // DIFF TEST: Measure next calls from hash-optimized diff operation
            let diff_nexts_before =
                recorder.counter_value("firewood.change_proof.next", &[]);

            let diff_stream =
                DiffMerkleNodeStream::new(m1.nodestore(), m2.nodestore(), Box::new([])).unwrap();
            let diff_immutable_results_count = diff_stream.count();

            let diff_nexts_after =
                recorder.counter_value("firewood.change_proof.next", &[]);
            let diff_immutable_nexts = diff_nexts_after - diff_nexts_before;

            println!("Diff next calls: {diff_immutable_nexts}");
            println!("Diff results count: {diff_immutable_results_count}");

            // Should have some next calls
            assert!(diff_immutable_nexts > 0, "Expected next calls from diff operation");

            // Verify hash optimization is working - should call next FEWER times than iterating both tries
            assert!(diff_immutable_nexts < diff_iteration_count, "Hash optimization failed");

            // Verify that diff return the correct number of results
            assert!(diff_immutable_results_count == 6, "Retrieved an unexpected number of results");

            println!("Traversal optimization verified: {diff_immutable_nexts} vs {diff_iteration_count} next calls");
        });
    }
}<|MERGE_RESOLUTION|>--- conflicted
+++ resolved
@@ -576,13 +576,8 @@
     };
 
     use firewood_storage::{
-<<<<<<< HEAD
-        FileBacked, FileIoError, HashedNodeReader, ImmutableProposal, MemStore, MutableProposal,
-        NodeStore, SeededRng, TestRecorder, TrieReader,
-=======
         Committed, FileBacked, FileIoError, HashedNodeReader, ImmutableProposal, MemStore,
-        MutableProposal, NodeStore, SeededRng, TrieReader,
->>>>>>> 27f1b979
+        MutableProposal, NodeStore, SeededRng, TestRecorder, TrieReader,
     };
     use lender::Lender;
     use std::{collections::HashSet, ops::Deref, path::PathBuf, sync::Arc};
