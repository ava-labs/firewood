// Copyright (C) 2023, Ava Labs, Inc. All rights reserved.
// See the file LICENSE.md for licensing terms.

<<<<<<< HEAD
use bincode::Options;
=======
use bincode::{Error, Options};
>>>>>>> 78bb11d1
use enum_as_inner::EnumAsInner;
use serde::{de::DeserializeOwned, Deserialize, Serialize};
use sha3::{Digest, Keccak256};
use shale::{disk_address::DiskAddress, CachedStore, ShaleError, ShaleStore, Storable};
use std::{
    fmt::{self, Debug},
    io::{Cursor, Read, Write},
    sync::{
        atomic::{AtomicBool, Ordering},
        OnceLock,
    },
};

use crate::merkle::to_nibble_array;
use crate::nibbles::Nibbles;
<<<<<<< HEAD
use thiserror::Error;
=======
>>>>>>> 78bb11d1

use super::{from_nibbles, PartialPath, TrieHash, TRIE_HASH_LEN};

pub const NBRANCH: usize = 16;

const EXT_NODE_SIZE: usize = 2;
const BRANCH_NODE_SIZE: usize = 17;

#[derive(Debug, PartialEq, Eq, Clone)]
pub struct Data(pub(super) Vec<u8>);

impl std::ops::Deref for Data {
    type Target = [u8];
    fn deref(&self) -> &[u8] {
        &self.0
    }
}

#[derive(Serialize, Deserialize, Debug)]
pub(crate) enum Encoded<T> {
    Raw(T),
    Data(T),
}

impl Default for Encoded<Vec<u8>> {
    fn default() -> Self {
        // This is the default serialized empty vector
        Encoded::Data(vec![0])
    }
}

impl<T: DeserializeOwned + AsRef<[u8]>> Encoded<T> {
    pub fn decode(self) -> Result<T, bincode::Error> {
        match self {
            Encoded::Raw(raw) => Ok(raw),
            Encoded::Data(data) => bincode::DefaultOptions::new().deserialize(data.as_ref()),
        }
    }
}

<<<<<<< HEAD
#[derive(Debug, Error)]
pub enum Error {
    #[error("decoding error")]
    Decode(#[from] bincode::Error),
}

=======
>>>>>>> 78bb11d1
#[derive(PartialEq, Eq, Clone)]
pub struct BranchNode {
    pub(super) chd: [Option<DiskAddress>; NBRANCH],
    pub(super) value: Option<Data>,
    pub(super) chld_encoded: [Option<Vec<u8>>; NBRANCH],
}

impl Debug for BranchNode {
    fn fmt(&self, f: &mut fmt::Formatter<'_>) -> Result<(), fmt::Error> {
        write!(f, "[Branch")?;
        for (i, c) in self.chd.iter().enumerate() {
            if let Some(c) = c {
                write!(f, " ({i:x} {c:?})")?;
            }
        }
        for (i, c) in self.chld_encoded.iter().enumerate() {
            if let Some(c) = c {
                write!(f, " ({i:x} {:?})", c)?;
            }
        }
        write!(
            f,
            " v={}]",
            match &self.value {
                Some(v) => hex::encode(&**v),
                None => "nil".to_string(),
            }
        )
    }
}

impl BranchNode {
    pub(super) fn single_child(&self) -> (Option<(DiskAddress, u8)>, bool) {
        let mut has_chd = false;
        let mut only_chd = None;
        for (i, c) in self.chd.iter().enumerate() {
            if c.is_some() {
                has_chd = true;
                if only_chd.is_some() {
                    only_chd = None;
                    break;
                }
                only_chd = (*c).map(|e| (e, i as u8))
            }
        }
        (only_chd, has_chd)
    }

    pub fn decode(buf: &[u8]) -> Result<Self, Error> {
        let mut items: Vec<Encoded<Vec<u8>>> = bincode::DefaultOptions::new().deserialize(buf)?;

        // we've already validated the size, that's why we can safely unwrap
        let data = items.pop().unwrap().decode()?;
        // Extract the value of the branch node and set to None if it's an empty Vec
        let value = Some(data).filter(|data| !data.is_empty());

<<<<<<< HEAD
        // encode all children.
        let mut chd_encoded: [Option<Vec<u8>>; NBRANCH] = Default::default();
=======
        // Record rlp values of all children.
        let mut chd_eth_rlp: [Option<Vec<u8>>; NBRANCH] = Default::default();
>>>>>>> 78bb11d1

        // we popped the last element, so their should only be NBRANCH items left
        for (i, chd) in items.into_iter().enumerate() {
            let data = chd.decode()?;
<<<<<<< HEAD
            chd_encoded[i] = Some(data).filter(|data| !data.is_empty());
        }

        Ok(BranchNode::new([None; NBRANCH], value, chd_encoded))
    }

    fn encode<S: ShaleStore<Node>>(&self, store: &S) -> Vec<u8> {
=======
            chd_eth_rlp[i] = Some(data).filter(|data| !data.is_empty());
        }

        Ok(BranchNode::new([None; NBRANCH], value, chd_eth_rlp))
    }

    fn calc_eth_rlp<S: ShaleStore<Node>>(&self, store: &S) -> Vec<u8> {
>>>>>>> 78bb11d1
        let mut list = <[Encoded<Vec<u8>>; NBRANCH + 1]>::default();

        for (i, c) in self.chd.iter().enumerate() {
            match c {
                Some(c) => {
                    let mut c_ref = store.get_item(*c).unwrap();
<<<<<<< HEAD
                    if c_ref.decode_big::<S>(store) {
                        // stream.append(&&(*c_ref.get_root_hash::<S>(store))[..]);
=======

                    if c_ref.get_eth_rlp_long::<S>(store) {
>>>>>>> 78bb11d1
                        list[i] = Encoded::Data(
                            bincode::DefaultOptions::new()
                                .serialize(&&(*c_ref.get_root_hash::<S>(store))[..])
                                .unwrap(),
                        );

                        // See struct docs for ordering requirements
                        if c_ref.lazy_dirty.load(Ordering::Relaxed) {
                            c_ref.write(|_| {}).unwrap();
                            c_ref.lazy_dirty.store(false, Ordering::Relaxed)
                        }
                    } else {
<<<<<<< HEAD
                        let child_encoded = &c_ref.decode::<S>(store);
                        list[i] = Encoded::Raw(child_encoded.to_vec());
=======
                        let c_rlp = &c_ref.get_eth_rlp::<S>(store);
                        list[i] = Encoded::Raw(c_rlp.to_vec());
>>>>>>> 78bb11d1
                    }
                }
                None => {
                    // Check if there is already a calculated encoded value for the child, which
                    // can happen when manually constructing a trie from proof.
<<<<<<< HEAD
                    if let Some(v) = self.chld_encoded[i].clone() {
                        if v.len() == TRIE_HASH_LEN {
                            // stream.append(&v);
                            list[i] = Encoded::Data(
                                bincode::DefaultOptions::new().serialize(&v).unwrap(),
                            );
                        } else {
                            // stream.append_raw(&v, 1);
                            list[i] = Encoded::Raw(v);
                        }
                    }
                }
            };
        }

        if let Some(val) = self.value.clone() {
            list[NBRANCH] = Encoded::Data(
                bincode::DefaultOptions::new()
                    .serialize(&val.to_vec())
                    .unwrap(),
            );
=======
                    if let Some(v) = &self.chd_eth_rlp[i] {
                        if v.len() == TRIE_HASH_LEN {
                            list[i] =
                                Encoded::Data(bincode::DefaultOptions::new().serialize(v).unwrap());
                        } else {
                            list[i] = Encoded::Raw(v.clone());
                        }
                    }
                }
            };
        }

        if let Some(Data(val)) = &self.value {
            list[NBRANCH] = Encoded::Data(bincode::DefaultOptions::new().serialize(val).unwrap());
>>>>>>> 78bb11d1
        }

        bincode::DefaultOptions::new()
            .serialize(list.as_slice())
            .unwrap()
    }

    pub fn new(
        chd: [Option<DiskAddress>; NBRANCH],
        value: Option<Vec<u8>>,
        chd_encoded: [Option<Vec<u8>>; NBRANCH],
    ) -> Self {
        BranchNode {
            chd,
            value: value.map(Data),
            chld_encoded: chd_encoded,
        }
    }

    pub fn value(&self) -> &Option<Data> {
        &self.value
    }

    pub fn chd(&self) -> &[Option<DiskAddress>; NBRANCH] {
        &self.chd
    }

    pub fn chd_mut(&mut self) -> &mut [Option<DiskAddress>; NBRANCH] {
        &mut self.chd
    }

    pub fn chd_encode(&self) -> &[Option<Vec<u8>>; NBRANCH] {
        &self.chld_encoded
    }

    pub fn chd_encoded_mut(&mut self) -> &mut [Option<Vec<u8>>; NBRANCH] {
        &mut self.chld_encoded
    }
}

#[derive(PartialEq, Eq, Clone)]
pub struct LeafNode(pub(super) PartialPath, pub(super) Data);

impl Debug for LeafNode {
    fn fmt(&self, f: &mut fmt::Formatter<'_>) -> Result<(), fmt::Error> {
        write!(f, "[Leaf {:?} {}]", self.0, hex::encode(&*self.1))
    }
}

impl LeafNode {
<<<<<<< HEAD
    fn encode(&self) -> Vec<u8> {
        bincode::DefaultOptions::new()
            .serialize(
                [
                    Encoded::Raw(from_nibbles(&self.0.encode(true)).collect::<Vec<_>>()),
=======
    fn calc_eth_rlp(&self) -> Vec<u8> {
        bincode::DefaultOptions::new()
            .serialize(
                [
                    Encoded::Raw(from_nibbles(&self.0.encode(true)).collect()),
>>>>>>> 78bb11d1
                    Encoded::Raw(self.1.to_vec()),
                ]
                .as_slice(),
            )
            .unwrap()
    }

    pub fn new(path: Vec<u8>, data: Vec<u8>) -> Self {
        LeafNode(PartialPath(path), Data(data))
    }

    pub fn path(&self) -> &PartialPath {
        &self.0
    }

    pub fn data(&self) -> &Data {
        &self.1
    }
}

#[derive(PartialEq, Eq, Clone)]
pub struct ExtNode(
    pub(super) PartialPath,
    pub(super) DiskAddress,
    pub(super) Option<Vec<u8>>,
);

impl Debug for ExtNode {
    fn fmt(&self, f: &mut fmt::Formatter<'_>) -> Result<(), fmt::Error> {
        write!(f, "[Extension {:?} {:?} {:?}]", self.0, self.1, self.2)
    }
}

impl ExtNode {
<<<<<<< HEAD
    fn encode<S: ShaleStore<Node>>(&self, store: &S) -> Vec<u8> {
=======
    fn calc_eth_rlp<S: ShaleStore<Node>>(&self, store: &S) -> Vec<u8> {
>>>>>>> 78bb11d1
        let mut list = <[Encoded<Vec<u8>>; 2]>::default();
        list[0] = Encoded::Data(
            bincode::DefaultOptions::new()
                .serialize(&from_nibbles(&self.0.encode(false)).collect::<Vec<_>>())
                .unwrap(),
        );

        if !self.1.is_null() {
            let mut r = store.get_item(self.1).unwrap();
<<<<<<< HEAD
            // stream.append(&from_nibbles(&self.0.encode(false)).collect::<Vec<_>>());

            if r.decode_big(store) {
                // stream.append(&&(*r.get_root_hash(store))[..]);
=======

            if r.get_eth_rlp_long(store) {
>>>>>>> 78bb11d1
                list[1] = Encoded::Data(
                    bincode::DefaultOptions::new()
                        .serialize(&&(*r.get_root_hash(store))[..])
                        .unwrap(),
                );

                if r.lazy_dirty.load(Ordering::Relaxed) {
                    r.write(|_| {}).unwrap();
                    r.lazy_dirty.store(false, Ordering::Relaxed);
                }
            } else {
<<<<<<< HEAD
                list[1] = Encoded::Raw(r.decode(store).to_vec());
=======
                list[1] = Encoded::Raw(r.get_eth_rlp(store).to_vec());
>>>>>>> 78bb11d1
            }
        } else {
            // Check if there is already a caclucated encoded value for the child, which
            // can happen when manually constructing a trie from proof.
<<<<<<< HEAD
            if let Some(v) = self.2.as_ref() {
                if v.len() == TRIE_HASH_LEN {
                    // stream.append(&v);
                    list[1] = Encoded::Data(bincode::DefaultOptions::new().serialize(v).unwrap());
                } else {
                    // stream.append_raw(&v, 1);
=======
            if let Some(v) = &self.2 {
                if v.len() == TRIE_HASH_LEN {
                    list[1] = Encoded::Data(bincode::DefaultOptions::new().serialize(v).unwrap());
                } else {
>>>>>>> 78bb11d1
                    list[1] = Encoded::Raw(v.clone());
                }
            }
        }
<<<<<<< HEAD
        // stream.out().into()
=======

>>>>>>> 78bb11d1
        bincode::DefaultOptions::new()
            .serialize(list.as_slice())
            .unwrap()
    }

    pub fn new(path: Vec<u8>, chd: DiskAddress, chd_encoded: Option<Vec<u8>>) -> Self {
        ExtNode(PartialPath(path), chd, chd_encoded)
    }

    pub fn path(&self) -> &PartialPath {
        &self.0
    }

    pub fn chd(&self) -> DiskAddress {
        self.1
    }

    pub fn chd_mut(&mut self) -> &mut DiskAddress {
        &mut self.1
    }

    pub fn chd_encoded_mut(&mut self) -> &mut Option<Vec<u8>> {
        &mut self.2
    }
}

#[derive(Debug)]
pub struct Node {
    pub(super) root_hash: OnceLock<TrieHash>,
    is_encoded_big: OnceLock<bool>,
    encoded: OnceLock<Vec<u8>>,
    // lazy_dirty is an atomicbool, but only writers ever set it
    // Therefore, we can always use Relaxed ordering. It's atomic
    // just to ensure Sync + Send.
    pub(super) lazy_dirty: AtomicBool,
    pub(super) inner: NodeType,
}

impl Eq for Node {}
impl PartialEq for Node {
    fn eq(&self, other: &Self) -> bool {
        let Node {
            root_hash,
            is_encoded_big,
            encoded,
            lazy_dirty,
            inner,
        } = self;
        *root_hash == other.root_hash
            && *is_encoded_big == other.is_encoded_big
            && *encoded == other.encoded
            && (*lazy_dirty).load(Ordering::Relaxed) == other.lazy_dirty.load(Ordering::Relaxed)
            && *inner == other.inner
    }
}
impl Clone for Node {
    fn clone(&self) -> Self {
        Self {
            root_hash: self.root_hash.clone(),
            is_encoded_big: self.is_encoded_big.clone(),
            encoded: self.encoded.clone(),
            lazy_dirty: AtomicBool::new(self.lazy_dirty.load(Ordering::Relaxed)),
            inner: self.inner.clone(),
        }
    }
}

#[derive(PartialEq, Eq, Clone, Debug, EnumAsInner)]
#[allow(clippy::large_enum_variant)]
pub enum NodeType {
    Branch(BranchNode),
    Leaf(LeafNode),
    Extension(ExtNode),
}

impl NodeType {
<<<<<<< HEAD
    pub fn encode<S: ShaleStore<Node>>(&self, store: &S) -> Vec<u8> {
=======
    pub fn calc_eth_rlp<S: ShaleStore<Node>>(&self, store: &S) -> Vec<u8> {
>>>>>>> 78bb11d1
        match &self {
            NodeType::Leaf(n) => n.encode(),
            NodeType::Extension(n) => n.encode(store),
            NodeType::Branch(n) => n.encode(store),
        }
    }

    pub fn decode(buf: &[u8]) -> Result<NodeType, Error> {
        let items: Vec<Encoded<Vec<u8>>> = bincode::DefaultOptions::new()
            .deserialize(dbg!(buf))
            .map_err(Error::Decode)?;

        match items.len() {
            EXT_NODE_SIZE => {
                let mut items = items.into_iter();
                let decoded_key: Vec<u8> = items.next().unwrap().decode()?;

                let decoded_key_nibbles = Nibbles::<0>::new(&decoded_key);

                let (cur_key_path, term) =
                    PartialPath::from_nibbles(decoded_key_nibbles.into_iter());
                let cur_key = cur_key_path.into_inner();
                let data: Vec<u8> = items.next().unwrap().decode()?;

                if term {
                    Ok(NodeType::Leaf(LeafNode::new(cur_key, data)))
                } else {
                    Ok(NodeType::Extension(ExtNode::new(
                        cur_key,
                        DiskAddress::null(),
                        Some(data),
                    )))
                }
            }
            BRANCH_NODE_SIZE => Ok(NodeType::Branch(BranchNode::decode(buf)?)),
            _ => Err(Error::Decode(Box::new(bincode::ErrorKind::Custom(
                String::from(""),
            )))),
        }
    }

    pub fn decode(buf: &[u8]) -> Result<NodeType, Error> {
        let items: Vec<Encoded<Vec<u8>>> = bincode::DefaultOptions::new().deserialize(buf)?;

        match items.len() {
            EXT_NODE_SIZE => {
                let mut items = items.into_iter();
                let decoded_key: Vec<u8> = items.next().unwrap().decode()?;

                let decoded_key_nibbles = Nibbles::<0>::new(&decoded_key);

                let (cur_key_path, term) =
                    PartialPath::from_nibbles(decoded_key_nibbles.into_iter());
                let cur_key = cur_key_path.into_inner();
                let data: Vec<u8> = items.next().unwrap().decode()?;

                if term {
                    Ok(NodeType::Leaf(LeafNode::new(cur_key, data)))
                } else {
                    Ok(NodeType::Extension(ExtNode::new(
                        cur_key,
                        DiskAddress::null(),
                        Some(data),
                    )))
                }
            }
            BRANCH_NODE_SIZE => Ok(NodeType::Branch(BranchNode::decode(buf)?)),
            size => Err(Box::new(bincode::ErrorKind::Custom(format!(
                "invalid size: {size}"
            )))),
        }
    }
}

impl Node {
    const BRANCH_NODE: u8 = 0x0;
    const EXT_NODE: u8 = 0x1;
    const LEAF_NODE: u8 = 0x2;

    pub(super) fn max_branch_node_size() -> u64 {
        let max_size: OnceLock<u64> = OnceLock::new();
        *max_size.get_or_init(|| {
            Self {
                root_hash: OnceLock::new(),
                is_encoded_big: OnceLock::new(),
                encoded: OnceLock::new(),
                inner: NodeType::Branch(BranchNode {
                    chd: [Some(DiskAddress::null()); NBRANCH],
                    value: Some(Data(Vec::new())),
                    chld_encoded: Default::default(),
                }),
                lazy_dirty: AtomicBool::new(false),
            }
            .dehydrated_len()
        })
    }

    pub(super) fn decode<S: ShaleStore<Node>>(&self, store: &S) -> &[u8] {
        self.encoded.get_or_init(|| self.inner.encode::<S>(store))
    }

    pub(super) fn get_root_hash<S: ShaleStore<Node>>(&self, store: &S) -> &TrieHash {
        self.root_hash.get_or_init(|| {
            self.lazy_dirty.store(true, Ordering::Relaxed);
            TrieHash(Keccak256::digest(self.decode::<S>(store)).into())
        })
    }

    fn decode_big<S: ShaleStore<Node>>(&self, store: &S) -> bool {
        *self.is_encoded_big.get_or_init(|| {
            self.lazy_dirty.store(true, Ordering::Relaxed);
            self.decode(store).len() >= TRIE_HASH_LEN
        })
    }

    pub(super) fn rehash(&mut self) {
        self.encoded = OnceLock::new();
        self.is_encoded_big = OnceLock::new();
        self.root_hash = OnceLock::new();
    }

    pub fn new(inner: NodeType) -> Self {
        let mut s = Self {
            root_hash: OnceLock::new(),
            is_encoded_big: OnceLock::new(),
            encoded: OnceLock::new(),
            inner,
            lazy_dirty: AtomicBool::new(false),
        };
        s.rehash();
        s
    }

    pub fn inner(&self) -> &NodeType {
        &self.inner
    }

    pub fn inner_mut(&mut self) -> &mut NodeType {
        &mut self.inner
    }

    pub(super) fn new_from_hash(
        root_hash: Option<TrieHash>,
        encoded_big: Option<bool>,
        inner: NodeType,
    ) -> Self {
        Self {
            root_hash: match root_hash {
                Some(h) => OnceLock::from(h),
                None => OnceLock::new(),
            },
            is_encoded_big: match encoded_big {
                Some(b) => OnceLock::from(b),
                None => OnceLock::new(),
            },
            encoded: OnceLock::new(),
            inner,
            lazy_dirty: AtomicBool::new(false),
        }
    }

    const ROOT_HASH_VALID_BIT: u8 = 1 << 0;
    // TODO: why are these different?
    const IS_ENCODED_BIG_VALID: u8 = 1 << 1;
    const LONG_BIT: u8 = 1 << 2;
}

impl Storable for Node {
    fn hydrate<T: CachedStore>(addr: usize, mem: &T) -> Result<Self, ShaleError> {
        const META_SIZE: usize = 32 + 1 + 1;
        let meta_raw =
            mem.get_view(addr, META_SIZE as u64)
                .ok_or(ShaleError::InvalidCacheView {
                    offset: addr,
                    size: META_SIZE as u64,
                })?;
        let attrs = meta_raw.as_deref()[32];
        let root_hash = if attrs & Node::ROOT_HASH_VALID_BIT == 0 {
            None
        } else {
            Some(TrieHash(
                meta_raw.as_deref()[0..32]
                    .try_into()
                    .expect("invalid slice"),
            ))
        };
        let encoded_big = if attrs & Node::IS_ENCODED_BIG_VALID == 0 {
            None
        } else {
            Some(attrs & Node::LONG_BIT != 0)
        };
        match meta_raw.as_deref()[33] {
            Self::BRANCH_NODE => {
                let branch_header_size = NBRANCH as u64 * 8 + 4;
                let node_raw = mem.get_view(addr + META_SIZE, branch_header_size).ok_or(
                    ShaleError::InvalidCacheView {
                        offset: addr + META_SIZE,
                        size: branch_header_size,
                    },
                )?;
                let mut cur = Cursor::new(node_raw.as_deref());
                let mut chd = [None; NBRANCH];
                let mut buff = [0; 8];
                for chd in chd.iter_mut() {
                    cur.read_exact(&mut buff)?;
                    let addr = usize::from_le_bytes(buff);
                    if addr != 0 {
                        *chd = Some(DiskAddress::from(addr))
                    }
                }
                cur.read_exact(&mut buff[..4])?;
                let raw_len =
                    u32::from_le_bytes(buff[..4].try_into().expect("invalid slice")) as u64;
                let value = if raw_len == u32::MAX as u64 {
                    None
                } else {
                    Some(Data(
                        mem.get_view(addr + META_SIZE + branch_header_size as usize, raw_len)
                            .ok_or(ShaleError::InvalidCacheView {
                                offset: addr + META_SIZE + branch_header_size as usize,
                                size: raw_len,
                            })?
                            .as_deref(),
                    ))
                };
                let mut chd_encoded: [Option<Vec<u8>>; NBRANCH] = Default::default();
                let offset = if raw_len == u32::MAX as u64 {
                    addr + META_SIZE + branch_header_size as usize
                } else {
                    addr + META_SIZE + branch_header_size as usize + raw_len as usize
                };
                let mut cur_encoded_len = 0;
                for chd_encoded in chd_encoded.iter_mut() {
                    let mut buff = [0_u8; 1];
                    let len_raw = mem.get_view(offset + cur_encoded_len, 1).ok_or(
                        ShaleError::InvalidCacheView {
                            offset: offset + cur_encoded_len,
                            size: 1,
                        },
                    )?;
                    cur = Cursor::new(len_raw.as_deref());
                    cur.read_exact(&mut buff)?;
                    let len = buff[0] as u64;
                    cur_encoded_len += 1;
                    if len != 0 {
                        let encoded_raw = mem.get_view(offset + cur_encoded_len, len).ok_or(
                            ShaleError::InvalidCacheView {
                                offset: offset + cur_encoded_len,
                                size: len,
                            },
                        )?;
                        let encoded: Vec<u8> = encoded_raw.as_deref()[0..].to_vec();
                        *chd_encoded = Some(encoded);
                        cur_encoded_len += len as usize
                    }
                }

                Ok(Self::new_from_hash(
                    root_hash,
                    encoded_big,
                    NodeType::Branch(BranchNode {
                        chd,
                        value,
                        chld_encoded: chd_encoded,
                    }),
                ))
            }
            Self::EXT_NODE => {
                let ext_header_size = 1 + 8;
                let node_raw = mem.get_view(addr + META_SIZE, ext_header_size).ok_or(
                    ShaleError::InvalidCacheView {
                        offset: addr + META_SIZE,
                        size: ext_header_size,
                    },
                )?;
                let mut cur = Cursor::new(node_raw.as_deref());
                let mut buff = [0; 8];
                cur.read_exact(&mut buff[..1])?;
                let path_len = buff[0] as u64;
                cur.read_exact(&mut buff)?;
                let ptr = u64::from_le_bytes(buff);

                let nibbles: Vec<u8> = mem
                    .get_view(addr + META_SIZE + ext_header_size as usize, path_len)
                    .ok_or(ShaleError::InvalidCacheView {
                        offset: addr + META_SIZE + ext_header_size as usize,
                        size: path_len,
                    })?
                    .as_deref()
                    .into_iter()
                    .flat_map(to_nibble_array)
                    .collect();

                let (path, _) = PartialPath::decode(&nibbles);

                let mut buff = [0_u8; 1];
                let encoded_len_raw = mem
                    .get_view(
                        addr + META_SIZE + ext_header_size as usize + path_len as usize,
                        1,
                    )
                    .ok_or(ShaleError::InvalidCacheView {
                        offset: addr + META_SIZE + ext_header_size as usize + path_len as usize,
                        size: 1,
                    })?;
                cur = Cursor::new(encoded_len_raw.as_deref());
                cur.read_exact(&mut buff)?;
                let encoded_len = buff[0] as u64;
                let encoded: Option<Vec<u8>> = if encoded_len != 0 {
                    let emcoded_raw = mem
                        .get_view(
                            addr + META_SIZE + ext_header_size as usize + path_len as usize + 1,
                            encoded_len,
                        )
                        .ok_or(ShaleError::InvalidCacheView {
                            offset: addr
                                + META_SIZE
                                + ext_header_size as usize
                                + path_len as usize
                                + 1,
                            size: encoded_len,
                        })?;

                    Some(emcoded_raw.as_deref()[0..].to_vec())
                } else {
                    None
                };

                Ok(Self::new_from_hash(
                    root_hash,
                    encoded_big,
                    NodeType::Extension(ExtNode(path, DiskAddress::from(ptr as usize), encoded)),
                ))
            }
            Self::LEAF_NODE => {
                let leaf_header_size = 1 + 4;
                let node_raw = mem.get_view(addr + META_SIZE, leaf_header_size).ok_or(
                    ShaleError::InvalidCacheView {
                        offset: addr + META_SIZE,
                        size: leaf_header_size,
                    },
                )?;
                let mut cur = Cursor::new(node_raw.as_deref());
                let mut buff = [0; 4];
                cur.read_exact(&mut buff[..1])?;
                let path_len = buff[0] as u64;
                cur.read_exact(&mut buff)?;
                let data_len = u32::from_le_bytes(buff) as u64;
                let remainder = mem
                    .get_view(
                        addr + META_SIZE + leaf_header_size as usize,
                        path_len + data_len,
                    )
                    .ok_or(ShaleError::InvalidCacheView {
                        offset: addr + META_SIZE + leaf_header_size as usize,
                        size: path_len + data_len,
                    })?;

                let nibbles: Vec<_> = remainder
                    .as_deref()
                    .into_iter()
                    .take(path_len as usize)
                    .flat_map(to_nibble_array)
                    .collect();

                let (path, _) = PartialPath::decode(&nibbles);
                let value = Data(remainder.as_deref()[path_len as usize..].to_vec());
                Ok(Self::new_from_hash(
                    root_hash,
                    encoded_big,
                    NodeType::Leaf(LeafNode(path, value)),
                ))
            }
            _ => Err(ShaleError::InvalidNodeType),
        }
    }

    fn dehydrated_len(&self) -> u64 {
        32 + 1
            + 1
            + match &self.inner {
                NodeType::Branch(n) => {
                    let mut encoded_len = 0;
                    for emcoded in n.chld_encoded.iter() {
                        encoded_len += match emcoded {
                            Some(v) => 1 + v.len() as u64,
                            None => 1,
                        }
                    }
                    NBRANCH as u64 * 8
                        + 4
                        + match &n.value {
                            Some(val) => val.len() as u64,
                            None => 0,
                        }
                        + encoded_len
                }
                NodeType::Extension(n) => {
                    1 + 8
                        + n.0.dehydrated_len()
                        + match &n.2 {
                            Some(v) => 1 + v.len() as u64,
                            None => 1,
                        }
                }
                NodeType::Leaf(n) => 1 + 4 + n.0.dehydrated_len() + n.1.len() as u64,
            }
    }

    fn dehydrate(&self, to: &mut [u8]) -> Result<(), ShaleError> {
        let mut cur = Cursor::new(to);

        let mut attrs = 0;
        attrs |= match self.root_hash.get() {
            Some(h) => {
                cur.write_all(&h.0)?;
                Node::ROOT_HASH_VALID_BIT
            }
            None => {
                cur.write_all(&[0; 32])?;
                0
            }
        };
        attrs |= match self.is_encoded_big.get() {
            Some(b) => (if *b { Node::LONG_BIT } else { 0 } | Node::IS_ENCODED_BIG_VALID),
            None => 0,
        };
        cur.write_all(&[attrs]).unwrap();

        match &self.inner {
            NodeType::Branch(n) => {
                cur.write_all(&[Self::BRANCH_NODE]).unwrap();
                for c in n.chd.iter() {
                    cur.write_all(&match c {
                        Some(p) => p.to_le_bytes(),
                        None => 0u64.to_le_bytes(),
                    })?;
                }
                match &n.value {
                    Some(val) => {
                        cur.write_all(&(val.len() as u32).to_le_bytes())?;
                        cur.write_all(val)?
                    }
                    None => {
                        cur.write_all(&u32::MAX.to_le_bytes())?;
                    }
                }
                // Since child encoding will only be unset after initialization (only used for range proof),
                // it is fine to encode its value adjacent to other fields. Same for extention node.
                for encoded in n.chld_encoded.iter() {
                    match encoded {
                        Some(v) => {
                            cur.write_all(&[v.len() as u8])?;
                            cur.write_all(v)?
                        }
                        None => cur.write_all(&0u8.to_le_bytes())?,
                    }
                }
                Ok(())
            }
            NodeType::Extension(n) => {
                cur.write_all(&[Self::EXT_NODE])?;
                let path: Vec<u8> = from_nibbles(&n.0.encode(false)).collect();
                cur.write_all(&[path.len() as u8])?;
                cur.write_all(&n.1.to_le_bytes())?;
                cur.write_all(&path)?;
                if n.2.is_some() {
                    let encoded = n.2.as_ref().unwrap();
                    cur.write_all(&[encoded.len() as u8])?;
                    cur.write_all(encoded)?;
                }
                Ok(())
            }
            NodeType::Leaf(n) => {
                cur.write_all(&[Self::LEAF_NODE])?;
                let path: Vec<u8> = from_nibbles(&n.0.encode(true)).collect();
                cur.write_all(&[path.len() as u8])?;
                cur.write_all(&(n.1.len() as u32).to_le_bytes())?;
                cur.write_all(&path)?;
                cur.write_all(&n.1).map_err(ShaleError::Io)
            }
        }
    }
}<|MERGE_RESOLUTION|>--- conflicted
+++ resolved
@@ -1,11 +1,7 @@
 // Copyright (C) 2023, Ava Labs, Inc. All rights reserved.
 // See the file LICENSE.md for licensing terms.
 
-<<<<<<< HEAD
-use bincode::Options;
-=======
 use bincode::{Error, Options};
->>>>>>> 78bb11d1
 use enum_as_inner::EnumAsInner;
 use serde::{de::DeserializeOwned, Deserialize, Serialize};
 use sha3::{Digest, Keccak256};
@@ -21,10 +17,7 @@
 
 use crate::merkle::to_nibble_array;
 use crate::nibbles::Nibbles;
-<<<<<<< HEAD
 use thiserror::Error;
-=======
->>>>>>> 78bb11d1
 
 use super::{from_nibbles, PartialPath, TrieHash, TRIE_HASH_LEN};
 
@@ -65,15 +58,12 @@
     }
 }
 
-<<<<<<< HEAD
 #[derive(Debug, Error)]
 pub enum Error {
     #[error("decoding error")]
     Decode(#[from] bincode::Error),
 }
 
-=======
->>>>>>> 78bb11d1
 #[derive(PartialEq, Eq, Clone)]
 pub struct BranchNode {
     pub(super) chd: [Option<DiskAddress>; NBRANCH],
@@ -130,18 +120,12 @@
         // Extract the value of the branch node and set to None if it's an empty Vec
         let value = Some(data).filter(|data| !data.is_empty());
 
-<<<<<<< HEAD
         // encode all children.
         let mut chd_encoded: [Option<Vec<u8>>; NBRANCH] = Default::default();
-=======
-        // Record rlp values of all children.
-        let mut chd_eth_rlp: [Option<Vec<u8>>; NBRANCH] = Default::default();
->>>>>>> 78bb11d1
 
         // we popped the last element, so their should only be NBRANCH items left
         for (i, chd) in items.into_iter().enumerate() {
             let data = chd.decode()?;
-<<<<<<< HEAD
             chd_encoded[i] = Some(data).filter(|data| !data.is_empty());
         }
 
@@ -149,28 +133,12 @@
     }
 
     fn encode<S: ShaleStore<Node>>(&self, store: &S) -> Vec<u8> {
-=======
-            chd_eth_rlp[i] = Some(data).filter(|data| !data.is_empty());
-        }
-
-        Ok(BranchNode::new([None; NBRANCH], value, chd_eth_rlp))
-    }
-
-    fn calc_eth_rlp<S: ShaleStore<Node>>(&self, store: &S) -> Vec<u8> {
->>>>>>> 78bb11d1
         let mut list = <[Encoded<Vec<u8>>; NBRANCH + 1]>::default();
-
         for (i, c) in self.chd.iter().enumerate() {
             match c {
                 Some(c) => {
                     let mut c_ref = store.get_item(*c).unwrap();
-<<<<<<< HEAD
                     if c_ref.decode_big::<S>(store) {
-                        // stream.append(&&(*c_ref.get_root_hash::<S>(store))[..]);
-=======
-
-                    if c_ref.get_eth_rlp_long::<S>(store) {
->>>>>>> 78bb11d1
                         list[i] = Encoded::Data(
                             bincode::DefaultOptions::new()
                                 .serialize(&&(*c_ref.get_root_hash::<S>(store))[..])
@@ -183,27 +151,19 @@
                             c_ref.lazy_dirty.store(false, Ordering::Relaxed)
                         }
                     } else {
-<<<<<<< HEAD
                         let child_encoded = &c_ref.decode::<S>(store);
                         list[i] = Encoded::Raw(child_encoded.to_vec());
-=======
-                        let c_rlp = &c_ref.get_eth_rlp::<S>(store);
-                        list[i] = Encoded::Raw(c_rlp.to_vec());
->>>>>>> 78bb11d1
                     }
                 }
                 None => {
                     // Check if there is already a calculated encoded value for the child, which
                     // can happen when manually constructing a trie from proof.
-<<<<<<< HEAD
                     if let Some(v) = self.chld_encoded[i].clone() {
                         if v.len() == TRIE_HASH_LEN {
-                            // stream.append(&v);
                             list[i] = Encoded::Data(
                                 bincode::DefaultOptions::new().serialize(&v).unwrap(),
                             );
                         } else {
-                            // stream.append_raw(&v, 1);
                             list[i] = Encoded::Raw(v);
                         }
                     }
@@ -217,22 +177,6 @@
                     .serialize(&val.to_vec())
                     .unwrap(),
             );
-=======
-                    if let Some(v) = &self.chd_eth_rlp[i] {
-                        if v.len() == TRIE_HASH_LEN {
-                            list[i] =
-                                Encoded::Data(bincode::DefaultOptions::new().serialize(v).unwrap());
-                        } else {
-                            list[i] = Encoded::Raw(v.clone());
-                        }
-                    }
-                }
-            };
-        }
-
-        if let Some(Data(val)) = &self.value {
-            list[NBRANCH] = Encoded::Data(bincode::DefaultOptions::new().serialize(val).unwrap());
->>>>>>> 78bb11d1
         }
 
         bincode::DefaultOptions::new()
@@ -283,19 +227,11 @@
 }
 
 impl LeafNode {
-<<<<<<< HEAD
     fn encode(&self) -> Vec<u8> {
         bincode::DefaultOptions::new()
             .serialize(
                 [
                     Encoded::Raw(from_nibbles(&self.0.encode(true)).collect::<Vec<_>>()),
-=======
-    fn calc_eth_rlp(&self) -> Vec<u8> {
-        bincode::DefaultOptions::new()
-            .serialize(
-                [
-                    Encoded::Raw(from_nibbles(&self.0.encode(true)).collect()),
->>>>>>> 78bb11d1
                     Encoded::Raw(self.1.to_vec()),
                 ]
                 .as_slice(),
@@ -330,11 +266,7 @@
 }
 
 impl ExtNode {
-<<<<<<< HEAD
     fn encode<S: ShaleStore<Node>>(&self, store: &S) -> Vec<u8> {
-=======
-    fn calc_eth_rlp<S: ShaleStore<Node>>(&self, store: &S) -> Vec<u8> {
->>>>>>> 78bb11d1
         let mut list = <[Encoded<Vec<u8>>; 2]>::default();
         list[0] = Encoded::Data(
             bincode::DefaultOptions::new()
@@ -344,15 +276,8 @@
 
         if !self.1.is_null() {
             let mut r = store.get_item(self.1).unwrap();
-<<<<<<< HEAD
-            // stream.append(&from_nibbles(&self.0.encode(false)).collect::<Vec<_>>());
 
             if r.decode_big(store) {
-                // stream.append(&&(*r.get_root_hash(store))[..]);
-=======
-
-            if r.get_eth_rlp_long(store) {
->>>>>>> 78bb11d1
                 list[1] = Encoded::Data(
                     bincode::DefaultOptions::new()
                         .serialize(&&(*r.get_root_hash(store))[..])
@@ -364,37 +289,19 @@
                     r.lazy_dirty.store(false, Ordering::Relaxed);
                 }
             } else {
-<<<<<<< HEAD
                 list[1] = Encoded::Raw(r.decode(store).to_vec());
-=======
-                list[1] = Encoded::Raw(r.get_eth_rlp(store).to_vec());
->>>>>>> 78bb11d1
             }
         } else {
             // Check if there is already a caclucated encoded value for the child, which
             // can happen when manually constructing a trie from proof.
-<<<<<<< HEAD
-            if let Some(v) = self.2.as_ref() {
-                if v.len() == TRIE_HASH_LEN {
-                    // stream.append(&v);
-                    list[1] = Encoded::Data(bincode::DefaultOptions::new().serialize(v).unwrap());
-                } else {
-                    // stream.append_raw(&v, 1);
-=======
             if let Some(v) = &self.2 {
                 if v.len() == TRIE_HASH_LEN {
                     list[1] = Encoded::Data(bincode::DefaultOptions::new().serialize(v).unwrap());
                 } else {
->>>>>>> 78bb11d1
                     list[1] = Encoded::Raw(v.clone());
                 }
             }
         }
-<<<<<<< HEAD
-        // stream.out().into()
-=======
-
->>>>>>> 78bb11d1
         bincode::DefaultOptions::new()
             .serialize(list.as_slice())
             .unwrap()
@@ -471,11 +378,7 @@
 }
 
 impl NodeType {
-<<<<<<< HEAD
     pub fn encode<S: ShaleStore<Node>>(&self, store: &S) -> Vec<u8> {
-=======
-    pub fn calc_eth_rlp<S: ShaleStore<Node>>(&self, store: &S) -> Vec<u8> {
->>>>>>> 78bb11d1
         match &self {
             NodeType::Leaf(n) => n.encode(),
             NodeType::Extension(n) => n.encode(store),
