// Copyright (C) 2023, Ava Labs, Inc. All rights reserved.
// See the file LICENSE.md for licensing terms.

use crate::{
    logger::trace,
    merkle::from_nibbles,
    shale::{disk_address::DiskAddress, CachedStore, ShaleError, Storable},
};
use bincode::Options;
use bitflags::bitflags;
use bytemuck::{CheckedBitPattern, NoUninit, Pod, Zeroable};
use enum_as_inner::EnumAsInner;
use serde::{
    ser::{SerializeSeq, SerializeTuple},
    Deserialize, Serialize,
};
use sha3::{Digest, Keccak256};
use std::{
    fmt::Debug,
    io::{Cursor, Write},
    marker::PhantomData,
    mem::size_of,
    sync::{
        atomic::{AtomicBool, Ordering},
        OnceLock,
    },
    vec,
};

mod branch;
mod leaf;
mod partial_path;

pub use branch::BranchNode;
pub use leaf::{LeafNode, SIZE as LEAF_NODE_SIZE};
pub use partial_path::PartialPath;

use crate::nibbles::Nibbles;

use super::TRIE_HASH_LEN;

bitflags! {
    // should only ever be the size of a nibble
    struct Flags: u8 {
        const TERMINAL = 0b0010;
        const ODD_LEN  = 0b0001;
    }
}

#[derive(Debug, PartialEq, Eq, Clone)]
pub struct Data(pub(super) Vec<u8>);

impl std::ops::Deref for Data {
    type Target = [u8];
    fn deref(&self) -> &[u8] {
        &self.0
    }
}

impl From<Vec<u8>> for Data {
    fn from(v: Vec<u8>) -> Self {
        Self(v)
    }
}

impl Data {
    pub fn into_inner(self) -> Vec<u8> {
        self.0
    }
}

<<<<<<< HEAD
#[derive(Serialize, Deserialize, Debug)]
enum Encoded<T> {
    Raw(T),
    Data(T),
}

impl Default for Encoded<Vec<u8>> {
    fn default() -> Self {
        // This is the default serialized empty vector
        Encoded::Data(vec![0])
    }
}

impl<T: DeserializeOwned + AsRef<[u8]>> Encoded<T> {
    pub fn deserialize<De: BinarySerde>(self) -> Result<T, De::DeserializeError> {
        match self {
            Encoded::Raw(raw) => Ok(raw),
            Encoded::Data(data) => De::deserialize(data.as_ref()),
        }
    }
}

=======
>>>>>>> 3530acce
#[derive(PartialEq, Eq, Clone, Debug, EnumAsInner)]
pub enum NodeType {
    Branch(Box<BranchNode>),
    Leaf(LeafNode),
}

impl NodeType {
<<<<<<< HEAD
=======
    pub fn decode(buf: &[u8]) -> Result<NodeType, Error> {
        let items: Vec<Vec<u8>> = bincode::DefaultOptions::new().deserialize(buf)?;

        match items.len() {
            LEAF_NODE_SIZE => {
                let mut items = items.into_iter();

                #[allow(clippy::unwrap_used)]
                let decoded_key: Vec<u8> = items.next().unwrap();

                let decoded_key_nibbles = Nibbles::<0>::new(&decoded_key);

                let cur_key_path = PartialPath::from_nibbles(decoded_key_nibbles.into_iter()).0;

                let cur_key = cur_key_path.into_inner();
                #[allow(clippy::unwrap_used)]
                let data: Vec<u8> = items.next().unwrap();

                Ok(NodeType::Leaf(LeafNode::new(cur_key, data)))
            }
            // TODO: add path
            BranchNode::MSIZE => Ok(NodeType::Branch(BranchNode::decode(buf)?.into())),
            size => Err(Box::new(bincode::ErrorKind::Custom(format!(
                "invalid size: {size}"
            )))),
        }
    }

    pub fn encode<S: ShaleStore<Node>>(&self, store: &S) -> Vec<u8> {
        match &self {
            NodeType::Leaf(n) => n.encode(),
            NodeType::Branch(n) => n.encode(store),
        }
    }

>>>>>>> 3530acce
    pub fn path_mut(&mut self) -> &mut PartialPath {
        match self {
            NodeType::Branch(u) => &mut u.path,
            NodeType::Leaf(node) => &mut node.path,
        }
    }

    pub fn set_path(&mut self, path: PartialPath) {
        match self {
            NodeType::Branch(u) => u.path = path,
            NodeType::Leaf(node) => node.path = path,
        }
    }

    pub fn set_data(&mut self, data: Data) {
        match self {
            NodeType::Branch(u) => u.value = Some(data),
            NodeType::Leaf(node) => node.data = data,
        }
    }
}

#[derive(Debug)]
pub struct Node {
    encoded: OnceLock<Vec<u8>>,
    is_encoded_longer_than_hash_len: OnceLock<bool>,
    // lazy_dirty is an atomicbool, but only writers ever set it
    // Therefore, we can always use Relaxed ordering. It's atomic
    // just to ensure Sync + Send.
    lazy_dirty: AtomicBool,
    pub(super) inner: NodeType,
}

impl Eq for Node {}

impl PartialEq for Node {
    fn eq(&self, other: &Self) -> bool {
        let is_dirty = self.is_dirty();

        let Node {
            encoded,
            is_encoded_longer_than_hash_len: _,
            lazy_dirty: _,
            inner,
        } = self;
        *encoded == other.encoded && is_dirty == other.is_dirty() && *inner == other.inner
    }
}

impl Clone for Node {
    fn clone(&self) -> Self {
        Self {
            is_encoded_longer_than_hash_len: self.is_encoded_longer_than_hash_len.clone(),
            encoded: self.encoded.clone(),
            lazy_dirty: AtomicBool::new(self.is_dirty()),
            inner: self.inner.clone(),
        }
    }
}

impl From<NodeType> for Node {
    fn from(inner: NodeType) -> Self {
        let mut s = Self {
            encoded: OnceLock::new(),
            is_encoded_longer_than_hash_len: OnceLock::new(),
            inner,
            lazy_dirty: AtomicBool::new(false),
        };
        s.rehash();
        s
    }
}

bitflags! {
    #[derive(Debug, Default, Clone, Copy, Pod, Zeroable)]
    #[repr(transparent)]
    struct NodeAttributes: u8 {
        const ENCODED_LENGTH_IS_KNOWN           = 0b001;
        const ENCODED_IS_LONG = 0b010;
    }
}

impl Node {
    pub(super) fn max_branch_node_size() -> u64 {
        let max_size: OnceLock<u64> = OnceLock::new();
        *max_size.get_or_init(|| {
            Self {
                encoded: OnceLock::new(),
                is_encoded_longer_than_hash_len: OnceLock::new(),
                inner: NodeType::Branch(
                    BranchNode {
                        path: vec![].into(),
                        children: [Some(DiskAddress::null()); BranchNode::MAX_CHILDREN],
                        value: Some(Data(Vec::new())),
                        children_encoded: Default::default(),
                    }
                    .into(),
                ),
                lazy_dirty: AtomicBool::new(false),
            }
            .serialized_len()
        })
    }

    pub(super) fn rehash(&mut self) {
        self.encoded = OnceLock::new();
        self.is_encoded_longer_than_hash_len = OnceLock::new();
    }

    pub fn from_branch<B: Into<Box<BranchNode>>>(node: B) -> Self {
        Self::from(NodeType::Branch(node.into()))
    }

    pub fn from_leaf(leaf: LeafNode) -> Self {
        Self::from(NodeType::Leaf(leaf))
    }

    pub const fn inner(&self) -> &NodeType {
        &self.inner
    }

    pub fn inner_mut(&mut self) -> &mut NodeType {
        &mut self.inner
    }

    pub(super) fn new_from_hash(
        encoded: Option<Vec<u8>>,
        is_encoded_longer_than_hash_len: Option<bool>,
        inner: NodeType,
    ) -> Self {
        Self {
            encoded: match encoded.filter(|encoded| !encoded.is_empty()) {
                Some(e) => OnceLock::from(e),
                None => OnceLock::new(),
            },
            is_encoded_longer_than_hash_len: match is_encoded_longer_than_hash_len {
                Some(v) => OnceLock::from(v),
                None => OnceLock::new(),
            },
            inner,
            lazy_dirty: AtomicBool::new(false),
        }
    }

    pub(super) fn is_dirty(&self) -> bool {
        self.lazy_dirty.load(Ordering::Relaxed)
    }

    // TODO use or remove
    // pub(super) fn set_dirty(&self, is_dirty: bool) {
    //     self.lazy_dirty.store(is_dirty, Ordering::Relaxed)
    // }

    pub(crate) fn as_branch_mut(&mut self) -> &mut Box<BranchNode> {
        self.inner_mut()
            .as_branch_mut()
            .expect("must be a branch node")
    }
}

#[derive(Clone, Copy, CheckedBitPattern, NoUninit)]
#[repr(C, packed)]
struct Meta {
    attrs: NodeAttributes,
    encoded_len: u64,
    encoded: [u8; TRIE_HASH_LEN],
    type_id: NodeTypeId,
}

impl Meta {
    const SIZE: usize = size_of::<Self>();
}

mod type_id {
    use super::{CheckedBitPattern, NoUninit, NodeType};
    use crate::shale::ShaleError;

    #[derive(Clone, Copy, CheckedBitPattern, NoUninit)]
    #[repr(u8)]
    pub enum NodeTypeId {
        Branch = 0,
        Leaf = 1,
    }

    impl TryFrom<u8> for NodeTypeId {
        type Error = ShaleError;

        fn try_from(value: u8) -> Result<Self, Self::Error> {
            bytemuck::checked::try_cast::<_, Self>(value).map_err(|_| ShaleError::InvalidNodeType)
        }
    }

    impl From<&NodeType> for NodeTypeId {
        fn from(node_type: &NodeType) -> Self {
            match node_type {
                NodeType::Branch(_) => NodeTypeId::Branch,
                NodeType::Leaf(_) => NodeTypeId::Leaf,
            }
        }
    }
}

use type_id::NodeTypeId;

impl Storable for Node {
    fn deserialize<T: CachedStore>(offset: usize, mem: &T) -> Result<Self, ShaleError> {
        let meta_raw =
            mem.get_view(offset, Meta::SIZE as u64)
                .ok_or(ShaleError::InvalidCacheView {
                    offset,
                    size: Meta::SIZE as u64,
                })?;
        let meta_raw = meta_raw.as_deref();

        let meta = bytemuck::checked::try_from_bytes::<Meta>(&meta_raw)
            .map_err(|_| ShaleError::InvalidNodeMeta)?;

        let Meta {
            attrs,
            encoded_len,
            encoded,
            type_id,
        } = *meta;

        trace!("[{mem:p}] Deserializing node at {offset}");

        let offset = offset + Meta::SIZE;

        let encoded = if encoded_len > 0 {
            Some(encoded.iter().take(encoded_len as usize).copied().collect())
        } else {
            None
        };

        let is_encoded_longer_than_hash_len =
            if attrs.contains(NodeAttributes::ENCODED_LENGTH_IS_KNOWN) {
                attrs.contains(NodeAttributes::ENCODED_IS_LONG).into()
            } else {
                None
            };

        match type_id {
            NodeTypeId::Branch => {
                let inner = NodeType::Branch(Box::new(BranchNode::deserialize(offset, mem)?));

                Ok(Self::new_from_hash(
                    encoded,
                    is_encoded_longer_than_hash_len,
                    inner,
                ))
            }

            NodeTypeId::Leaf => {
                let inner = NodeType::Leaf(LeafNode::deserialize(offset, mem)?);
                let node = Self::new_from_hash(encoded, is_encoded_longer_than_hash_len, inner);

                Ok(node)
            }
        }
    }

    fn serialized_len(&self) -> u64 {
        Meta::SIZE as u64
            + match &self.inner {
                NodeType::Branch(n) => n.serialized_len(),
                NodeType::Leaf(n) => n.serialized_len(),
            }
    }

    fn serialize(&self, to: &mut [u8]) -> Result<(), ShaleError> {
        trace!("[{self:p}] Serializing node");
        let mut cursor = Cursor::new(to);

        let encoded = self
            .encoded
            .get()
            .filter(|encoded| encoded.len() < TRIE_HASH_LEN);

        let encoded_len = encoded.map(Vec::len).unwrap_or(0) as u64;

        let mut attrs = NodeAttributes::empty();
        if let Some(&is_encoded_longer_than_hash_len) = self.is_encoded_longer_than_hash_len.get() {
            attrs.insert(if is_encoded_longer_than_hash_len {
                NodeAttributes::ENCODED_IS_LONG
            } else {
                NodeAttributes::ENCODED_LENGTH_IS_KNOWN
            });
        }

        let encoded = std::array::from_fn({
            let mut encoded = encoded.into_iter().flatten().copied();
            move |_| encoded.next().unwrap_or(0)
        });

        let type_id = NodeTypeId::from(&self.inner);

        let meta = Meta {
            attrs,
            encoded_len,
            encoded,
            type_id,
        };

        cursor.write_all(bytemuck::bytes_of(&meta))?;

        match &self.inner {
            NodeType::Branch(n) => {
                let pos = cursor.position() as usize;

                #[allow(clippy::indexing_slicing)]
                n.serialize(&mut cursor.get_mut()[pos..])
            }

            NodeType::Leaf(n) => {
                let pos = cursor.position() as usize;

                #[allow(clippy::indexing_slicing)]
                n.serialize(&mut cursor.get_mut()[pos..])
            }
        }
    }
}

pub struct EncodedNode<T> {
    pub(crate) node: EncodedNodeType,
    pub(crate) phantom: PhantomData<T>,
}

impl<T> EncodedNode<T> {
    pub const fn new(node: EncodedNodeType) -> Self {
        Self {
            node,
            phantom: PhantomData,
        }
    }
}

#[derive(Debug, PartialEq)]
pub enum EncodedNodeType {
    Leaf(LeafNode),
    Branch {
        path: PartialPath,
        children: Box<[Option<Vec<u8>>; BranchNode::MAX_CHILDREN]>,
        value: Option<Data>,
    },
}

// TODO: probably can merge with `EncodedNodeType`.
#[derive(Debug, Deserialize)]
struct EncodedBranchNode {
    chd: Vec<(u64, Vec<u8>)>,
    data: Option<Vec<u8>>,
    path: Vec<u8>,
}

// Note that the serializer passed in should always be the same type as T in EncodedNode<T>.
impl Serialize for EncodedNode<PlainCodec> {
    fn serialize<S>(&self, serializer: S) -> Result<S::Ok, S::Error>
    where
        S: serde::Serializer,
    {
        let (chd, data, path) = match &self.node {
            EncodedNodeType::Leaf(n) => {
                let data = Some(&*n.data);
                let chd: Vec<(u64, Vec<u8>)> = Default::default();
                let path: Vec<_> = from_nibbles(&n.path.encode(true)).collect();
                (chd, data, path)
            }

            EncodedNodeType::Branch {
                path,
                children,
                value,
            } => {
                let chd: Vec<(u64, Vec<u8>)> = children
                    .iter()
                    .enumerate()
                    .filter_map(|(i, c)| c.as_ref().map(|c| (i as u64, c)))
                    .map(|(i, c)| {
                        if c.len() >= TRIE_HASH_LEN {
                            (i, Keccak256::digest(c).to_vec())
                        } else {
                            (i, c.to_vec())
                        }
                    })
                    .collect();

                let data = value.as_deref();

                let path = from_nibbles(&path.encode(false)).collect();

                (chd, data, path)
            }
        };

        let mut s = serializer.serialize_tuple(3)?;

        s.serialize_element(&chd)?;
        s.serialize_element(&data)?;
        s.serialize_element(&path)?;

        s.end()
    }
}

impl<'de> Deserialize<'de> for EncodedNode<PlainCodec> {
    fn deserialize<D>(deserializer: D) -> Result<Self, D::Error>
    where
        D: serde::Deserializer<'de>,
    {
        let EncodedBranchNode { chd, data, path } = Deserialize::deserialize(deserializer)?;

        let path = PartialPath::from_nibbles(Nibbles::<0>::new(&path).into_iter()).0;

        if chd.is_empty() {
            let data = if let Some(d) = data {
                Data(d)
            } else {
                Data(Vec::new())
            };

            let node = EncodedNodeType::Leaf(LeafNode { path, data });

            Ok(Self::new(node))
        } else {
            let mut children: [Option<Vec<u8>>; BranchNode::MAX_CHILDREN] = Default::default();
            let value = data.map(Data);

            #[allow(clippy::indexing_slicing)]
            for (i, chd) in chd {
                children[i as usize] = Some(chd);
            }

            let node = EncodedNodeType::Branch {
                path,
                children: children.into(),
                value,
            };

            Ok(Self::new(node))
        }
    }
}

// Note that the serializer passed in should always be the same type as T in EncodedNode<T>.
impl Serialize for EncodedNode<Bincode> {
    fn serialize<S: serde::Serializer>(&self, serializer: S) -> Result<S::Ok, S::Error> {
        match &self.node {
            EncodedNodeType::Leaf(n) => {
                let list = [
                    from_nibbles(&n.path.encode(true)).collect(),
                    n.data.to_vec(),
                ];
                let mut seq = serializer.serialize_seq(Some(list.len()))?;
                for e in list {
                    seq.serialize_element(&e)?;
                }
                seq.end()
            }

            EncodedNodeType::Branch {
                path,
                children,
                value,
            } => {
                let mut list = <[Vec<u8>; BranchNode::MAX_CHILDREN + 2]>::default();
                let children = children
                    .iter()
                    .enumerate()
                    .filter_map(|(i, c)| c.as_ref().map(|c| (i, c)));

                #[allow(clippy::indexing_slicing)]
                for (i, child) in children {
                    if child.len() >= TRIE_HASH_LEN {
                        let serialized_hash = Keccak256::digest(child).to_vec();
                        list[i] = serialized_hash;
                    } else {
                        list[i] = child.to_vec();
                    }
                }

                if let Some(Data(val)) = &value {
                    list[BranchNode::MAX_CHILDREN] = val.clone();
                }

<<<<<<< HEAD
                let serialized_path = from_nibbles(&path.encode(false)).collect();

                list[BranchNode::MAX_CHILDREN + 1] = Encoded::Raw(serialized_path);
=======
                let serialized_path = from_nibbles(&path.encode(true)).collect();
                list[BranchNode::MAX_CHILDREN + 1] = serialized_path;
>>>>>>> 3530acce

                let mut seq = serializer.serialize_seq(Some(list.len()))?;

                for e in list {
                    seq.serialize_element(&e)?;
                }

                seq.end()
            }
        }
    }
}

impl<'de> Deserialize<'de> for EncodedNode<Bincode> {
    fn deserialize<D>(deserializer: D) -> Result<Self, D::Error>
    where
        D: serde::Deserializer<'de>,
    {
        use serde::de::Error;

        let mut items: Vec<Vec<u8>> = Deserialize::deserialize(deserializer)?;
        let len = items.len();

        match len {
            LEAF_NODE_SIZE => {
                let mut items = items.into_iter();
                let Some(path) = items.next() else {
                    return Err(D::Error::custom(
                        "incorrect encoded type for leaf node path",
                    ));
                };
                let Some(data) = items.next() else {
                    return Err(D::Error::custom(
                        "incorrect encoded type for leaf node data",
                    ));
                };
                let path = PartialPath::from_nibbles(Nibbles::<0>::new(&path).into_iter()).0;
                let node = EncodedNodeType::Leaf(LeafNode {
                    path,
                    data: Data(data),
                });
                Ok(Self::new(node))
            }

            BranchNode::MSIZE => {
                let path = items.pop().expect("length was checked above");
                let path = PartialPath::from_nibbles(Nibbles::<0>::new(&path).into_iter()).0;

                let value = items.pop().expect("length was checked above");
                let value = if value.is_empty() {
                    None
                } else {
                    Some(Data(value))
                };

                let mut children: [Option<Vec<u8>>; BranchNode::MAX_CHILDREN] = Default::default();

                for (i, chd) in items.into_iter().enumerate() {
                    #[allow(clippy::indexing_slicing)]
                    (children[i] = Some(chd).filter(|chd| !chd.is_empty()));
                }

                let node = EncodedNodeType::Branch {
                    path,
                    children: children.into(),
                    value,
                };

                Ok(Self {
                    node,
                    phantom: PhantomData,
                })
            }
            size => Err(D::Error::custom(format!("invalid size: {size}"))),
        }
    }
}

pub trait BinarySerde {
    type SerializeError: serde::ser::Error;
    type DeserializeError: serde::de::Error;

    fn new() -> Self;

    fn serialize<T: Serialize>(t: &T) -> Result<Vec<u8>, Self::SerializeError>
    where
        Self: Sized,
    {
        Self::new().serialize_impl(t)
    }

    fn deserialize<'de, T: Deserialize<'de>>(bytes: &'de [u8]) -> Result<T, Self::DeserializeError>
    where
        Self: Sized,
    {
        Self::new().deserialize_impl(bytes)
    }

    fn serialize_impl<T: Serialize>(&self, t: &T) -> Result<Vec<u8>, Self::SerializeError>;
    fn deserialize_impl<'de, T: Deserialize<'de>>(
        &self,
        bytes: &'de [u8],
    ) -> Result<T, Self::DeserializeError>;
}

#[derive(Default)]
pub struct Bincode(pub bincode::DefaultOptions);

impl Debug for Bincode {
    fn fmt(&self, f: &mut std::fmt::Formatter<'_>) -> Result<(), std::fmt::Error> {
        write!(f, "[bincode::DefaultOptions]")
    }
}

impl BinarySerde for Bincode {
    type SerializeError = bincode::Error;
    type DeserializeError = Self::SerializeError;

    fn new() -> Self {
        Self(bincode::DefaultOptions::new())
    }

    fn serialize_impl<T: Serialize>(&self, t: &T) -> Result<Vec<u8>, Self::SerializeError> {
        self.0.serialize(t)
    }

    fn deserialize_impl<'de, T: Deserialize<'de>>(
        &self,
        bytes: &'de [u8],
    ) -> Result<T, Self::DeserializeError> {
        self.0.deserialize(bytes)
    }
}

#[derive(Default)]
pub struct PlainCodec(pub bincode::DefaultOptions);

impl Debug for PlainCodec {
    fn fmt(&self, f: &mut std::fmt::Formatter<'_>) -> Result<(), std::fmt::Error> {
        write!(f, "PlainCodec")
    }
}

impl BinarySerde for PlainCodec {
    type SerializeError = bincode::Error;
    type DeserializeError = Self::SerializeError;

    fn new() -> Self {
        Self(bincode::DefaultOptions::new())
    }

    fn serialize_impl<T: Serialize>(&self, t: &T) -> Result<Vec<u8>, Self::SerializeError> {
        // Serializes the object directly into a Writer without include the length.
        let mut writer = Vec::new();
        self.0.serialize_into(&mut writer, t)?;
        Ok(writer)
    }

    fn deserialize_impl<'de, T: Deserialize<'de>>(
        &self,
        bytes: &'de [u8],
    ) -> Result<T, Self::DeserializeError> {
        self.0.deserialize(bytes)
    }
}

#[cfg(test)]
mod tests {
    use super::*;
    use crate::shale::cached::PlainMem;
    use bincode::Error;
    use std::iter::repeat;
    use test_case::{test_case, test_matrix};

    #[test_matrix(
        [Nil, vec![], vec![0x01], (0..TRIE_HASH_LEN as u8).collect::<Vec<_>>(), (0..33).collect::<Vec<_>>()],
        [Nil, false, true]
    )]
    fn cached_node_data(
        encoded: impl Into<Option<Vec<u8>>>,
        is_encoded_longer_than_hash_len: impl Into<Option<bool>>,
    ) {
        let leaf = NodeType::Leaf(LeafNode::new(PartialPath(vec![1, 2, 3]), Data(vec![4, 5])));
        let branch = NodeType::Branch(Box::new(BranchNode {
            path: vec![].into(),
            children: [Some(DiskAddress::from(1)); BranchNode::MAX_CHILDREN],
            value: Some(Data(vec![1, 2, 3])),
            children_encoded: std::array::from_fn(|_| Some(vec![1])),
        }));

        let encoded = encoded.into();
        let is_encoded_longer_than_hash_len = is_encoded_longer_than_hash_len.into();

        let node = Node::new_from_hash(encoded.clone(), is_encoded_longer_than_hash_len, leaf);

        check_node_encoding(node);

        let node = Node::new_from_hash(encoded.clone(), is_encoded_longer_than_hash_len, branch);

        check_node_encoding(node);
    }

    #[test_matrix(
        (0..0, 0..15, 0..16, 0..31, 0..32),
        [0..0, 0..16, 0..32]
    )]
    fn leaf_node<Iter: Iterator<Item = u8>>(path: Iter, data: Iter) {
        let node = Node::from_leaf(LeafNode::new(
            PartialPath(path.map(|x| x & 0xf).collect()),
            Data(data.collect()),
        ));

        check_node_encoding(node);
    }

    #[test_case(&[])]
    #[test_case(&[0x00])]
    #[test_case(&[0x0F])]
    #[test_case(&[0x00, 0x00])]
    #[test_case(&[0x01, 0x02])]
    #[test_case(&[0x00,0x0F])]
    #[test_case(&[0x0F,0x0F])]
    #[test_case(&[0x0F,0x01,0x0F])]
    fn encoded_branch_node_bincode_serialize(path_nibbles: &[u8]) -> Result<(), Error> {
        let node = EncodedNode::<Bincode>::new(EncodedNodeType::Branch {
            path: PartialPath(path_nibbles.to_vec()),
            children: Default::default(),
            value: Some(Data(vec![1, 2, 3, 4])),
        });

        let node_bytes = Bincode::serialize(&node)?;

        let deserialized_node: EncodedNode<Bincode> = Bincode::deserialize(&node_bytes)?;

        assert_eq!(&node.node, &deserialized_node.node);

        Ok(())
    }

    #[test_matrix(
        [&[], &[0xf], &[0xf, 0xf]],
        [vec![], vec![1,0,0,0,0,0,0,1], vec![1,0,0,0,0,0,0,0,0,0,0,0,0,0,0,1], repeat(1).take(16).collect()],
        [Nil, 0, 15],
        [
            std::array::from_fn(|_| None),
            std::array::from_fn(|_| Some(vec![1])),
            [Some(vec![1]), None, None, None, None, None, None, None, None, None, None, None, None, None, None, Some(vec![1])],
            std::array::from_fn(|_| Some(vec![1; 32])),
            std::array::from_fn(|_| Some(vec![1; 33]))
        ]
    )]
    fn branch_encoding(
        path: &[u8],
        children: Vec<usize>,
        value: impl Into<Option<u8>>,
        children_encoded: [Option<Vec<u8>>; BranchNode::MAX_CHILDREN],
    ) {
        let path = PartialPath(path.iter().copied().map(|x| x & 0xf).collect());

        let mut children = children.into_iter().map(|x| {
            if x == 0 {
                None
            } else {
                Some(DiskAddress::from(x))
            }
        });

        let children = std::array::from_fn(|_| children.next().flatten());

        let value = value
            .into()
            .map(|x| Data(std::iter::repeat(x).take(x as usize).collect()));

        let node = Node::from_branch(BranchNode {
            path,
            children,
            value,
            children_encoded,
        });

        check_node_encoding(node);
    }

    fn check_node_encoding(node: Node) {
        let serialized_len = node.serialized_len();

        let mut bytes = vec![0; serialized_len as usize];
        node.serialize(&mut bytes).expect("node should serialize");

        let mut mem = PlainMem::new(serialized_len, 0);
        mem.write(0, &bytes);

        let mut hydrated_node = Node::deserialize(0, &mem).expect("node should deserialize");

        let encoded = node
            .encoded
            .get()
            .filter(|encoded| encoded.len() >= TRIE_HASH_LEN);

        match encoded {
            // long-encoded won't be serialized
            Some(encoded) if hydrated_node.encoded.get().is_none() => {
                hydrated_node.encoded = OnceLock::from(encoded.clone());
            }
            _ => (),
        }

        assert_eq!(node, hydrated_node);
    }

    struct Nil;

    macro_rules! impl_nil_for {
        // match a comma separated list of types
        ($($t:ty),* $(,)?) => {
            $(
                impl From<Nil> for Option<$t> {
                    fn from(_val: Nil) -> Self {
                        None
                    }
                }
            )*
        };
    }

    impl_nil_for!([u8; 32], Vec<u8>, usize, u8, bool);
}<|MERGE_RESOLUTION|>--- conflicted
+++ resolved
@@ -69,31 +69,6 @@
     }
 }
 
-<<<<<<< HEAD
-#[derive(Serialize, Deserialize, Debug)]
-enum Encoded<T> {
-    Raw(T),
-    Data(T),
-}
-
-impl Default for Encoded<Vec<u8>> {
-    fn default() -> Self {
-        // This is the default serialized empty vector
-        Encoded::Data(vec![0])
-    }
-}
-
-impl<T: DeserializeOwned + AsRef<[u8]>> Encoded<T> {
-    pub fn deserialize<De: BinarySerde>(self) -> Result<T, De::DeserializeError> {
-        match self {
-            Encoded::Raw(raw) => Ok(raw),
-            Encoded::Data(data) => De::deserialize(data.as_ref()),
-        }
-    }
-}
-
-=======
->>>>>>> 3530acce
 #[derive(PartialEq, Eq, Clone, Debug, EnumAsInner)]
 pub enum NodeType {
     Branch(Box<BranchNode>),
@@ -101,44 +76,6 @@
 }
 
 impl NodeType {
-<<<<<<< HEAD
-=======
-    pub fn decode(buf: &[u8]) -> Result<NodeType, Error> {
-        let items: Vec<Vec<u8>> = bincode::DefaultOptions::new().deserialize(buf)?;
-
-        match items.len() {
-            LEAF_NODE_SIZE => {
-                let mut items = items.into_iter();
-
-                #[allow(clippy::unwrap_used)]
-                let decoded_key: Vec<u8> = items.next().unwrap();
-
-                let decoded_key_nibbles = Nibbles::<0>::new(&decoded_key);
-
-                let cur_key_path = PartialPath::from_nibbles(decoded_key_nibbles.into_iter()).0;
-
-                let cur_key = cur_key_path.into_inner();
-                #[allow(clippy::unwrap_used)]
-                let data: Vec<u8> = items.next().unwrap();
-
-                Ok(NodeType::Leaf(LeafNode::new(cur_key, data)))
-            }
-            // TODO: add path
-            BranchNode::MSIZE => Ok(NodeType::Branch(BranchNode::decode(buf)?.into())),
-            size => Err(Box::new(bincode::ErrorKind::Custom(format!(
-                "invalid size: {size}"
-            )))),
-        }
-    }
-
-    pub fn encode<S: ShaleStore<Node>>(&self, store: &S) -> Vec<u8> {
-        match &self {
-            NodeType::Leaf(n) => n.encode(),
-            NodeType::Branch(n) => n.encode(store),
-        }
-    }
-
->>>>>>> 3530acce
     pub fn path_mut(&mut self) -> &mut PartialPath {
         match self {
             NodeType::Branch(u) => &mut u.path,
@@ -624,14 +561,8 @@
                     list[BranchNode::MAX_CHILDREN] = val.clone();
                 }
 
-<<<<<<< HEAD
                 let serialized_path = from_nibbles(&path.encode(false)).collect();
-
-                list[BranchNode::MAX_CHILDREN + 1] = Encoded::Raw(serialized_path);
-=======
-                let serialized_path = from_nibbles(&path.encode(true)).collect();
                 list[BranchNode::MAX_CHILDREN + 1] = serialized_path;
->>>>>>> 3530acce
 
                 let mut seq = serializer.serialize_seq(Some(list.len()))?;
 
