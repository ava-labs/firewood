// Copyright (C) 2023, Ava Labs, Inc. All rights reserved.
// See the file LICENSE.md for licensing terms.

use crate::{
    logger::trace,
    merkle::from_nibbles,
    shale::{disk_address::DiskAddress, CachedStore, ShaleError, ShaleStore, Storable},
};
use bincode::{Error, Options};
use bitflags::bitflags;
use bytemuck::{CheckedBitPattern, NoUninit, Pod, Zeroable};
use enum_as_inner::EnumAsInner;
use serde::{
    ser::{SerializeSeq, SerializeTuple},
    Deserialize, Serialize,
};
use sha3::{Digest, Keccak256};
use std::{
    fmt::Debug,
    io::{Cursor, Write},
    marker::PhantomData,
    mem::size_of,
    sync::{
        atomic::{AtomicBool, Ordering},
        OnceLock,
    },
    vec,
};

mod branch;
mod leaf;
mod partial_path;

pub use branch::BranchNode;
pub use leaf::{LeafNode, SIZE as LEAF_NODE_SIZE};
pub use partial_path::PartialPath;

use crate::nibbles::Nibbles;

use super::{TrieHash, TRIE_HASH_LEN};

bitflags! {
    // should only ever be the size of a nibble
    struct Flags: u8 {
        const TERMINAL = 0b0010;
        const ODD_LEN  = 0b0001;
    }
}

#[derive(Debug, PartialEq, Eq, Clone)]
pub struct Data(pub(super) Vec<u8>);

impl std::ops::Deref for Data {
    type Target = [u8];
    fn deref(&self) -> &[u8] {
        &self.0
    }
}

impl From<Vec<u8>> for Data {
    fn from(v: Vec<u8>) -> Self {
        Self(v)
    }
}

impl Data {
    pub fn into_inner(self) -> Vec<u8> {
        self.0
    }
}

#[derive(PartialEq, Eq, Clone, Debug, EnumAsInner)]
pub enum NodeType {
    Branch(Box<BranchNode>),
    Leaf(LeafNode),
}

impl NodeType {
    pub fn decode(buf: &[u8]) -> Result<NodeType, Error> {
        let items: Vec<Vec<u8>> = bincode::DefaultOptions::new().deserialize(buf)?;

        match items.len() {
            LEAF_NODE_SIZE => {
                let mut items = items.into_iter();

                #[allow(clippy::unwrap_used)]
                let decoded_key: Vec<u8> = items.next().unwrap();

                let decoded_key_nibbles = Nibbles::<0>::new(&decoded_key);

                let cur_key_path = PartialPath::from_nibbles(decoded_key_nibbles.into_iter()).0;

                let cur_key = cur_key_path.into_inner();
                #[allow(clippy::unwrap_used)]
                let data: Vec<u8> = items.next().unwrap();

                Ok(NodeType::Leaf(LeafNode::new(cur_key, data)))
            }
            // TODO: add path
            BranchNode::MSIZE => Ok(NodeType::Branch(BranchNode::decode(buf)?.into())),
            size => Err(Box::new(bincode::ErrorKind::Custom(format!(
                "invalid size: {size}"
            )))),
        }
    }

    pub fn encode<S: ShaleStore<Node>>(&self, store: &S) -> Vec<u8> {
        match &self {
            NodeType::Leaf(n) => n.encode(),
            NodeType::Branch(n) => n.encode(store),
        }
    }

    pub fn path_mut(&mut self) -> &mut PartialPath {
        match self {
            NodeType::Branch(u) => &mut u.path,
            NodeType::Leaf(node) => &mut node.path,
        }
    }

    pub fn set_path(&mut self, path: PartialPath) {
        match self {
            NodeType::Branch(u) => u.path = path,
            NodeType::Leaf(node) => node.path = path,
        }
    }

    pub fn set_data(&mut self, data: Data) {
        match self {
            NodeType::Branch(u) => u.value = Some(data),
            NodeType::Leaf(node) => node.data = data,
        }
    }
}

#[derive(Debug)]
pub struct Node {
    pub(super) root_hash: OnceLock<TrieHash>,
    encoded: OnceLock<Vec<u8>>,
    is_encoded_longer_than_hash_len: OnceLock<bool>,
    // lazy_dirty is an atomicbool, but only writers ever set it
    // Therefore, we can always use Relaxed ordering. It's atomic
    // just to ensure Sync + Send.
    lazy_dirty: AtomicBool,
    pub(super) inner: NodeType,
}

impl Eq for Node {}

impl PartialEq for Node {
    fn eq(&self, other: &Self) -> bool {
        let is_dirty = self.is_dirty();

        let Node {
            root_hash,
            encoded,
            is_encoded_longer_than_hash_len: _,
            lazy_dirty: _,
            inner,
        } = self;
        *root_hash == other.root_hash
            && *encoded == other.encoded
            && is_dirty == other.is_dirty()
            && *inner == other.inner
    }
}

impl Clone for Node {
    fn clone(&self) -> Self {
        Self {
            root_hash: self.root_hash.clone(),
            is_encoded_longer_than_hash_len: self.is_encoded_longer_than_hash_len.clone(),
            encoded: self.encoded.clone(),
            lazy_dirty: AtomicBool::new(self.is_dirty()),
            inner: self.inner.clone(),
        }
    }
}

impl From<NodeType> for Node {
    fn from(inner: NodeType) -> Self {
        let mut s = Self {
            root_hash: OnceLock::new(),
            encoded: OnceLock::new(),
            is_encoded_longer_than_hash_len: OnceLock::new(),
            inner,
            lazy_dirty: AtomicBool::new(false),
        };
        s.rehash();
        s
    }
}

bitflags! {
    #[derive(Debug, Default, Clone, Copy, Pod, Zeroable)]
    #[repr(transparent)]
    struct NodeAttributes: u8 {
        const HAS_ROOT_HASH           = 0b001;
        const ENCODED_LENGTH_IS_KNOWN = 0b010;
        const ENCODED_IS_LONG         = 0b110;
    }
}

impl Node {
    pub(super) fn max_branch_node_size() -> u64 {
        let max_size: OnceLock<u64> = OnceLock::new();
        *max_size.get_or_init(|| {
            Self {
                root_hash: OnceLock::new(),
                encoded: OnceLock::new(),
                is_encoded_longer_than_hash_len: OnceLock::new(),
                inner: NodeType::Branch(
                    BranchNode {
                        path: vec![].into(),
                        children: [Some(DiskAddress::null()); BranchNode::MAX_CHILDREN],
                        value: Some(Data(Vec::new())),
                        children_encoded: Default::default(),
                    }
                    .into(),
                ),
                lazy_dirty: AtomicBool::new(false),
            }
            .serialized_len()
        })
    }

    pub(super) fn get_encoded<S: ShaleStore<Node>>(&self, store: &S) -> &[u8] {
        self.encoded.get_or_init(|| self.inner.encode::<S>(store))
    }

    pub(super) fn get_root_hash<S: ShaleStore<Node>>(&self, store: &S) -> &TrieHash {
        self.root_hash.get_or_init(|| {
            self.set_dirty(true);
            TrieHash(Keccak256::digest(self.get_encoded::<S>(store)).into())
        })
    }

    fn is_encoded_longer_than_hash_len<S: ShaleStore<Node>>(&self, store: &S) -> bool {
        *self
            .is_encoded_longer_than_hash_len
            .get_or_init(|| self.get_encoded(store).len() >= TRIE_HASH_LEN)
    }

    pub(super) fn rehash(&mut self) {
        self.encoded = OnceLock::new();
        self.is_encoded_longer_than_hash_len = OnceLock::new();
        self.root_hash = OnceLock::new();
    }

    pub fn from_branch<B: Into<Box<BranchNode>>>(node: B) -> Self {
        Self::from(NodeType::Branch(node.into()))
    }

    pub fn from_leaf(leaf: LeafNode) -> Self {
        Self::from(NodeType::Leaf(leaf))
    }

    pub const fn inner(&self) -> &NodeType {
        &self.inner
    }

    pub fn inner_mut(&mut self) -> &mut NodeType {
        &mut self.inner
    }

    pub(super) fn new_from_hash(
        root_hash: Option<TrieHash>,
        encoded: Option<Vec<u8>>,
        is_encoded_longer_than_hash_len: Option<bool>,
        inner: NodeType,
    ) -> Self {
        Self {
            root_hash: match root_hash {
                Some(h) => OnceLock::from(h),
                None => OnceLock::new(),
            },
            encoded: match encoded.filter(|encoded| !encoded.is_empty()) {
                Some(e) => OnceLock::from(e),
                None => OnceLock::new(),
            },
            is_encoded_longer_than_hash_len: match is_encoded_longer_than_hash_len {
                Some(v) => OnceLock::from(v),
                None => OnceLock::new(),
            },
            inner,
            lazy_dirty: AtomicBool::new(false),
        }
    }

    pub(super) fn is_dirty(&self) -> bool {
        self.lazy_dirty.load(Ordering::Relaxed)
    }

    pub(super) fn set_dirty(&self, is_dirty: bool) {
        self.lazy_dirty.store(is_dirty, Ordering::Relaxed)
    }

    pub(crate) fn as_branch_mut(&mut self) -> &mut Box<BranchNode> {
        self.inner_mut()
            .as_branch_mut()
            .expect("must be a branch node")
    }
}

#[derive(Clone, Copy, CheckedBitPattern, NoUninit)]
#[repr(C, packed)]
struct Meta {
    root_hash: [u8; TRIE_HASH_LEN],
    attrs: NodeAttributes,
    encoded_len: u64,
    encoded: [u8; TRIE_HASH_LEN],
    type_id: NodeTypeId,
}

impl Meta {
    const SIZE: usize = size_of::<Self>();
}

mod type_id {
    use super::{CheckedBitPattern, NoUninit, NodeType};
    use crate::shale::ShaleError;

    #[derive(Clone, Copy, CheckedBitPattern, NoUninit)]
    #[repr(u8)]
    pub enum NodeTypeId {
        Branch = 0,
        Leaf = 1,
    }

    impl TryFrom<u8> for NodeTypeId {
        type Error = ShaleError;

        fn try_from(value: u8) -> Result<Self, Self::Error> {
            bytemuck::checked::try_cast::<_, Self>(value).map_err(|_| ShaleError::InvalidNodeType)
        }
    }

    impl From<&NodeType> for NodeTypeId {
        fn from(node_type: &NodeType) -> Self {
            match node_type {
                NodeType::Branch(_) => NodeTypeId::Branch,
                NodeType::Leaf(_) => NodeTypeId::Leaf,
            }
        }
    }
}

use type_id::NodeTypeId;

impl Storable for Node {
    fn deserialize<T: CachedStore>(offset: usize, mem: &T) -> Result<Self, ShaleError> {
        let meta_raw =
            mem.get_view(offset, Meta::SIZE as u64)
                .ok_or(ShaleError::InvalidCacheView {
                    offset,
                    size: Meta::SIZE as u64,
                })?;
        let meta_raw = meta_raw.as_deref();

        let meta = bytemuck::checked::try_from_bytes::<Meta>(&meta_raw)
            .map_err(|_| ShaleError::InvalidNodeMeta)?;

        let Meta {
            root_hash,
            attrs,
            encoded_len,
            encoded,
            type_id,
        } = *meta;

        trace!("[{mem:p}] Deserializing node at {offset}");

        let offset = offset + Meta::SIZE;

        let root_hash = if attrs.contains(NodeAttributes::HAS_ROOT_HASH) {
            Some(TrieHash(root_hash))
        } else {
            None
        };

        let encoded = if encoded_len > 0 {
            Some(encoded.iter().take(encoded_len as usize).copied().collect())
        } else {
            None
        };

        let is_encoded_longer_than_hash_len =
            if attrs.contains(NodeAttributes::ENCODED_LENGTH_IS_KNOWN) {
                attrs.contains(NodeAttributes::ENCODED_IS_LONG).into()
            } else {
                None
            };

        match type_id {
            NodeTypeId::Branch => {
                let inner = NodeType::Branch(Box::new(BranchNode::deserialize(offset, mem)?));

                Ok(Self::new_from_hash(
                    root_hash,
                    encoded,
                    is_encoded_longer_than_hash_len,
                    inner,
                ))
            }

            NodeTypeId::Leaf => {
                let inner = NodeType::Leaf(LeafNode::deserialize(offset, mem)?);
                let node =
                    Self::new_from_hash(root_hash, encoded, is_encoded_longer_than_hash_len, inner);

                Ok(node)
            }
        }
    }

    fn serialized_len(&self) -> u64 {
        Meta::SIZE as u64
            + match &self.inner {
                NodeType::Branch(n) => n.serialized_len(),
                NodeType::Leaf(n) => n.serialized_len(),
            }
    }

    fn serialize(&self, to: &mut [u8]) -> Result<(), ShaleError> {
        trace!("[{self:p}] Serializing node");
        let mut cursor = Cursor::new(to);

        let (mut attrs, root_hash) = match self.root_hash.get() {
            Some(hash) => (NodeAttributes::HAS_ROOT_HASH, hash.0),
            None => Default::default(),
        };

        let encoded = self
            .encoded
            .get()
            .filter(|encoded| encoded.len() < TRIE_HASH_LEN);

        let encoded_len = encoded.map(Vec::len).unwrap_or(0) as u64;

        if let Some(&is_encoded_longer_than_hash_len) = self.is_encoded_longer_than_hash_len.get() {
            attrs.insert(if is_encoded_longer_than_hash_len {
                NodeAttributes::ENCODED_IS_LONG
            } else {
                NodeAttributes::ENCODED_LENGTH_IS_KNOWN
            });
        }

        let encoded = std::array::from_fn({
            let mut encoded = encoded.into_iter().flatten().copied();
            move |_| encoded.next().unwrap_or(0)
        });

        let type_id = NodeTypeId::from(&self.inner);

        let meta = Meta {
            root_hash,
            attrs,
            encoded_len,
            encoded,
            type_id,
        };

        cursor.write_all(bytemuck::bytes_of(&meta))?;

        match &self.inner {
            NodeType::Branch(n) => {
                let pos = cursor.position() as usize;

                #[allow(clippy::indexing_slicing)]
                n.serialize(&mut cursor.get_mut()[pos..])
            }

            NodeType::Leaf(n) => {
                let pos = cursor.position() as usize;

                #[allow(clippy::indexing_slicing)]
                n.serialize(&mut cursor.get_mut()[pos..])
            }
        }
    }
}

pub struct EncodedNode<T> {
    pub(crate) node: EncodedNodeType,
    pub(crate) phantom: PhantomData<T>,
}

impl<T> EncodedNode<T> {
    pub const fn new(node: EncodedNodeType) -> Self {
        Self {
            node,
            phantom: PhantomData,
        }
    }
}

#[derive(Debug, PartialEq)]
pub enum EncodedNodeType {
    Leaf(LeafNode),
    Branch {
        path: PartialPath,
        children: Box<[Option<Vec<u8>>; BranchNode::MAX_CHILDREN]>,
        value: Option<Data>,
    },
}

// TODO: probably can merge with `EncodedNodeType`.
#[derive(Debug, Deserialize)]
struct EncodedBranchNode {
    chd: Vec<(u64, Vec<u8>)>,
    data: Option<Vec<u8>>,
    path: Vec<u8>,
}

// Note that the serializer passed in should always be the same type as T in EncodedNode<T>.
impl Serialize for EncodedNode<PlainCodec> {
    fn serialize<S>(&self, serializer: S) -> Result<S::Ok, S::Error>
    where
        S: serde::Serializer,
    {
        let (chd, data, path) = match &self.node {
            EncodedNodeType::Leaf(n) => {
                let data = Some(&*n.data);
                let chd: Vec<(u64, Vec<u8>)> = Default::default();
                let path: Vec<_> = from_nibbles(&n.path.encode(true)).collect();
                (chd, data, path)
            }

            EncodedNodeType::Branch {
                path,
                children,
                value,
            } => {
                let chd: Vec<(u64, Vec<u8>)> = children
                    .iter()
                    .enumerate()
                    .filter_map(|(i, c)| c.as_ref().map(|c| (i as u64, c)))
                    .map(|(i, c)| {
                        if c.len() >= TRIE_HASH_LEN {
                            (i, Keccak256::digest(c).to_vec())
                        } else {
                            (i, c.to_vec())
                        }
                    })
                    .collect();

                let data = value.as_deref();

                let path = from_nibbles(&path.encode(false)).collect();

                (chd, data, path)
            }
        };

        let mut s = serializer.serialize_tuple(3)?;

        s.serialize_element(&chd)?;
        s.serialize_element(&data)?;
        s.serialize_element(&path)?;

        s.end()
    }
}

impl<'de> Deserialize<'de> for EncodedNode<PlainCodec> {
    fn deserialize<D>(deserializer: D) -> Result<Self, D::Error>
    where
        D: serde::Deserializer<'de>,
    {
        let EncodedBranchNode { chd, data, path } = Deserialize::deserialize(deserializer)?;

        let path = PartialPath::from_nibbles(Nibbles::<0>::new(&path).into_iter()).0;

        if chd.is_empty() {
            let data = if let Some(d) = data {
                Data(d)
            } else {
                Data(Vec::new())
            };

            let node = EncodedNodeType::Leaf(LeafNode { path, data });

            Ok(Self::new(node))
        } else {
            let mut children: [Option<Vec<u8>>; BranchNode::MAX_CHILDREN] = Default::default();
            let value = data.map(Data);

            #[allow(clippy::indexing_slicing)]
            for (i, chd) in chd {
                children[i as usize] = Some(chd);
            }

            let node = EncodedNodeType::Branch {
                path,
                children: children.into(),
                value,
            };

            Ok(Self::new(node))
        }
    }
}

// Note that the serializer passed in should always be the same type as T in EncodedNode<T>.
impl Serialize for EncodedNode<Bincode> {
    fn serialize<S: serde::Serializer>(&self, serializer: S) -> Result<S::Ok, S::Error> {
        use serde::ser::Error;

        match &self.node {
            EncodedNodeType::Leaf(n) => {
                let list = [
                    from_nibbles(&n.path.encode(true)).collect(),
                    n.data.to_vec(),
                ];
                let mut seq = serializer.serialize_seq(Some(list.len()))?;
                for e in list {
                    seq.serialize_element(&e)?;
                }
                seq.end()
            }

            EncodedNodeType::Branch {
                path,
                children,
                value,
            } => {
                let mut list = <[Vec<u8>; BranchNode::MAX_CHILDREN + 2]>::default();
                let children = children
                    .iter()
                    .enumerate()
                    .filter_map(|(i, c)| c.as_ref().map(|c| (i, c)));

                #[allow(clippy::indexing_slicing)]
                for (i, child) in children {
                    if child.len() >= TRIE_HASH_LEN {
                        let serialized_hash =
                            Bincode::serialize(&Keccak256::digest(child).to_vec())
                                .map_err(|e| S::Error::custom(format!("bincode error: {e}")))?;
                        list[i] = serialized_hash;
                    } else {
                        list[i] = child.to_vec();
                    }
                }

                if let Some(Data(val)) = &value {
                    list[BranchNode::MAX_CHILDREN] = val.clone();
                }

                let serialized_path = from_nibbles(&path.encode(true)).collect();
                list[BranchNode::MAX_CHILDREN + 1] = serialized_path;

                let mut seq = serializer.serialize_seq(Some(list.len()))?;

                for e in list {
                    seq.serialize_element(&e)?;
                }

                seq.end()
            }
        }
    }
}

impl<'de> Deserialize<'de> for EncodedNode<Bincode> {
    fn deserialize<D>(deserializer: D) -> Result<Self, D::Error>
    where
        D: serde::Deserializer<'de>,
    {
        use serde::de::Error;

        let mut items: Vec<Vec<u8>> = Deserialize::deserialize(deserializer)?;
        let len = items.len();

        match len {
            LEAF_NODE_SIZE => {
                let mut items = items.into_iter();
                let Some(path) = items.next() else {
                    return Err(D::Error::custom(
                        "incorrect encoded type for leaf node path",
                    ));
                };
                let Some(data) = items.next() else {
                    return Err(D::Error::custom(
                        "incorrect encoded type for leaf node data",
                    ));
                };
                let path = PartialPath::from_nibbles(Nibbles::<0>::new(&path).into_iter()).0;
                let node = EncodedNodeType::Leaf(LeafNode {
                    path,
                    data: Data(data),
                });
                Ok(Self::new(node))
            }

            BranchNode::MSIZE => {
                let path = items.pop().expect("length was checked above");
                let path = PartialPath::from_nibbles(Nibbles::<0>::new(&path).into_iter()).0;

<<<<<<< HEAD
                let value = items.pop().expect("length was checked above");
                let mut value = if value.is_empty() {
                    None
                } else {
                    Some(Data(value))
                };
=======
                let value = items
                    .pop()
                    .unwrap_or_default()
                    .deserialize::<Bincode>()
                    .map_err(D::Error::custom)
                    .map(Data)
                    .map(Some)?
                    .filter(|data| !data.is_empty());
>>>>>>> 983765c5

                let mut children: [Option<Vec<u8>>; BranchNode::MAX_CHILDREN] = Default::default();

                for (i, chd) in items.into_iter().enumerate() {
<<<<<<< HEAD
                    if i == len - 1 {
                        // Extract the value of the branch node and set to None if it's an empty Vec
                        value = Some(Data(chd)).filter(|data| !data.is_empty());
                    } else {
                        #[allow(clippy::indexing_slicing)]
                        (children[i] = Some(chd).filter(|chd| !chd.is_empty()));
                    }
=======
                    let chd = match chd {
                        Encoded::Raw(chd) => chd,
                        Encoded::Data(chd) => Bincode::deserialize(chd.as_ref())
                            .map_err(|e| D::Error::custom(format!("bincode error: {e}")))?,
                    };
                    #[allow(clippy::indexing_slicing)]
                    (children[i] = Some(chd).filter(|chd| !chd.is_empty()));
>>>>>>> 983765c5
                }

                let node = EncodedNodeType::Branch {
                    path,
                    children: children.into(),
                    value,
                };

                Ok(Self {
                    node,
                    phantom: PhantomData,
                })
            }
            size => Err(D::Error::custom(format!("invalid size: {size}"))),
        }
    }
}

pub trait BinarySerde {
    type SerializeError: serde::ser::Error;
    type DeserializeError: serde::de::Error;

    fn new() -> Self;

    fn serialize<T: Serialize>(t: &T) -> Result<Vec<u8>, Self::SerializeError>
    where
        Self: Sized,
    {
        Self::new().serialize_impl(t)
    }

    fn deserialize<'de, T: Deserialize<'de>>(bytes: &'de [u8]) -> Result<T, Self::DeserializeError>
    where
        Self: Sized,
    {
        Self::new().deserialize_impl(bytes)
    }

    fn serialize_impl<T: Serialize>(&self, t: &T) -> Result<Vec<u8>, Self::SerializeError>;
    fn deserialize_impl<'de, T: Deserialize<'de>>(
        &self,
        bytes: &'de [u8],
    ) -> Result<T, Self::DeserializeError>;
}

#[derive(Default)]
pub struct Bincode(pub bincode::DefaultOptions);

impl Debug for Bincode {
    fn fmt(&self, f: &mut std::fmt::Formatter<'_>) -> Result<(), std::fmt::Error> {
        write!(f, "[bincode::DefaultOptions]")
    }
}

impl BinarySerde for Bincode {
    type SerializeError = bincode::Error;
    type DeserializeError = Self::SerializeError;

    fn new() -> Self {
        Self(bincode::DefaultOptions::new())
    }

    fn serialize_impl<T: Serialize>(&self, t: &T) -> Result<Vec<u8>, Self::SerializeError> {
        self.0.serialize(t)
    }

    fn deserialize_impl<'de, T: Deserialize<'de>>(
        &self,
        bytes: &'de [u8],
    ) -> Result<T, Self::DeserializeError> {
        self.0.deserialize(bytes)
    }
}

#[derive(Default)]
pub struct PlainCodec(pub bincode::DefaultOptions);

impl Debug for PlainCodec {
    fn fmt(&self, f: &mut std::fmt::Formatter<'_>) -> Result<(), std::fmt::Error> {
        write!(f, "PlainCodec")
    }
}

impl BinarySerde for PlainCodec {
    type SerializeError = bincode::Error;
    type DeserializeError = Self::SerializeError;

    fn new() -> Self {
        Self(bincode::DefaultOptions::new())
    }

    fn serialize_impl<T: Serialize>(&self, t: &T) -> Result<Vec<u8>, Self::SerializeError> {
        // Serializes the object directly into a Writer without include the length.
        let mut writer = Vec::new();
        self.0.serialize_into(&mut writer, t)?;
        Ok(writer)
    }

    fn deserialize_impl<'de, T: Deserialize<'de>>(
        &self,
        bytes: &'de [u8],
    ) -> Result<T, Self::DeserializeError> {
        self.0.deserialize(bytes)
    }
}

#[cfg(test)]
mod tests {
    use super::*;
    use crate::shale::cached::PlainMem;
    use std::iter::repeat;
    use test_case::{test_case, test_matrix};

    #[test_matrix(
        [Nil, [0x00; TRIE_HASH_LEN]],
        [Nil, vec![], vec![0x01], (0..TRIE_HASH_LEN as u8).collect::<Vec<_>>(), (0..33).collect::<Vec<_>>()],
        [Nil, false, true]
    )]
    fn cached_node_data(
        root_hash: impl Into<Option<[u8; TRIE_HASH_LEN]>>,
        encoded: impl Into<Option<Vec<u8>>>,
        is_encoded_longer_than_hash_len: impl Into<Option<bool>>,
    ) {
        let leaf = NodeType::Leaf(LeafNode::new(PartialPath(vec![1, 2, 3]), Data(vec![4, 5])));
        let branch = NodeType::Branch(Box::new(BranchNode {
            path: vec![].into(),
            children: [Some(DiskAddress::from(1)); BranchNode::MAX_CHILDREN],
            value: Some(Data(vec![1, 2, 3])),
            children_encoded: std::array::from_fn(|_| Some(vec![1])),
        }));

        let root_hash = root_hash.into().map(TrieHash);
        let encoded = encoded.into();
        let is_encoded_longer_than_hash_len = is_encoded_longer_than_hash_len.into();

        let node = Node::new_from_hash(
            root_hash,
            encoded.clone(),
            is_encoded_longer_than_hash_len,
            leaf,
        );

        check_node_encoding(node);

        let node = Node::new_from_hash(
            root_hash,
            encoded.clone(),
            is_encoded_longer_than_hash_len,
            branch,
        );

        check_node_encoding(node);
    }

    #[test_matrix(
        (0..0, 0..15, 0..16, 0..31, 0..32),
        [0..0, 0..16, 0..32]
    )]
    fn leaf_node<Iter: Iterator<Item = u8>>(path: Iter, data: Iter) {
        let node = Node::from_leaf(LeafNode::new(
            PartialPath(path.map(|x| x & 0xf).collect()),
            Data(data.collect()),
        ));

        check_node_encoding(node);
    }

    #[test_case(&[])]
    #[test_case(&[0x00])]
    #[test_case(&[0x0F])]
    #[test_case(&[0x00, 0x00])]
    #[test_case(&[0x01, 0x02])]
    #[test_case(&[0x00,0x0F])]
    #[test_case(&[0x0F,0x0F])]
    #[test_case(&[0x0F,0x01,0x0F])]
    fn encoded_branch_node_bincode_serialize(path_nibbles: &[u8]) -> Result<(), Error> {
        let node = EncodedNode::<Bincode>::new(EncodedNodeType::Branch {
            path: PartialPath(path_nibbles.to_vec()),
            children: Default::default(),
            value: Some(Data(vec![1, 2, 3, 4])),
        });

        let node_bytes = Bincode::serialize(&node)?;

        let deserialized_node: EncodedNode<Bincode> = Bincode::deserialize(&node_bytes)?;

        assert_eq!(&node.node, &deserialized_node.node);

        Ok(())
    }

    #[test_matrix(
        [&[], &[0xf], &[0xf, 0xf]],
        [vec![], vec![1,0,0,0,0,0,0,1], vec![1,0,0,0,0,0,0,0,0,0,0,0,0,0,0,1], repeat(1).take(16).collect()],
        [Nil, 0, 15],
        [
            std::array::from_fn(|_| None),
            std::array::from_fn(|_| Some(vec![1])),
            [Some(vec![1]), None, None, None, None, None, None, None, None, None, None, None, None, None, None, Some(vec![1])],
            std::array::from_fn(|_| Some(vec![1; 32])),
            std::array::from_fn(|_| Some(vec![1; 33]))
        ]
    )]
    fn branch_encoding(
        path: &[u8],
        children: Vec<usize>,
        value: impl Into<Option<u8>>,
        children_encoded: [Option<Vec<u8>>; BranchNode::MAX_CHILDREN],
    ) {
        let path = PartialPath(path.iter().copied().map(|x| x & 0xf).collect());

        let mut children = children.into_iter().map(|x| {
            if x == 0 {
                None
            } else {
                Some(DiskAddress::from(x))
            }
        });

        let children = std::array::from_fn(|_| children.next().flatten());

        let value = value
            .into()
            .map(|x| Data(std::iter::repeat(x).take(x as usize).collect()));

        let node = Node::from_branch(BranchNode {
            path,
            children,
            value,
            children_encoded,
        });

        check_node_encoding(node);
    }

    fn check_node_encoding(node: Node) {
        let serialized_len = node.serialized_len();

        let mut bytes = vec![0; serialized_len as usize];
        node.serialize(&mut bytes).expect("node should serialize");

        let mut mem = PlainMem::new(serialized_len, 0);
        mem.write(0, &bytes);

        let mut hydrated_node = Node::deserialize(0, &mem).expect("node should deserialize");

        let encoded = node
            .encoded
            .get()
            .filter(|encoded| encoded.len() >= TRIE_HASH_LEN);

        match encoded {
            // long-encoded won't be serialized
            Some(encoded) if hydrated_node.encoded.get().is_none() => {
                hydrated_node.encoded = OnceLock::from(encoded.clone());
            }
            _ => (),
        }

        assert_eq!(node, hydrated_node);
    }

    struct Nil;

    macro_rules! impl_nil_for {
        // match a comma separated list of types
        ($($t:ty),* $(,)?) => {
            $(
                impl From<Nil> for Option<$t> {
                    fn from(_val: Nil) -> Self {
                        None
                    }
                }
            )*
        };
    }

    impl_nil_for!([u8; 32], Vec<u8>, usize, u8, bool);
}<|MERGE_RESOLUTION|>--- conflicted
+++ resolved
@@ -604,8 +604,6 @@
 // Note that the serializer passed in should always be the same type as T in EncodedNode<T>.
 impl Serialize for EncodedNode<Bincode> {
     fn serialize<S: serde::Serializer>(&self, serializer: S) -> Result<S::Ok, S::Error> {
-        use serde::ser::Error;
-
         match &self.node {
             EncodedNodeType::Leaf(n) => {
                 let list = [
@@ -633,9 +631,7 @@
                 #[allow(clippy::indexing_slicing)]
                 for (i, child) in children {
                     if child.len() >= TRIE_HASH_LEN {
-                        let serialized_hash =
-                            Bincode::serialize(&Keccak256::digest(child).to_vec())
-                                .map_err(|e| S::Error::custom(format!("bincode error: {e}")))?;
+                        let serialized_hash = Keccak256::digest(child).to_vec();
                         list[i] = serialized_hash;
                     } else {
                         list[i] = child.to_vec();
@@ -696,44 +692,18 @@
                 let path = items.pop().expect("length was checked above");
                 let path = PartialPath::from_nibbles(Nibbles::<0>::new(&path).into_iter()).0;
 
-<<<<<<< HEAD
                 let value = items.pop().expect("length was checked above");
-                let mut value = if value.is_empty() {
+                let value = if value.is_empty() {
                     None
                 } else {
                     Some(Data(value))
                 };
-=======
-                let value = items
-                    .pop()
-                    .unwrap_or_default()
-                    .deserialize::<Bincode>()
-                    .map_err(D::Error::custom)
-                    .map(Data)
-                    .map(Some)?
-                    .filter(|data| !data.is_empty());
->>>>>>> 983765c5
 
                 let mut children: [Option<Vec<u8>>; BranchNode::MAX_CHILDREN] = Default::default();
 
                 for (i, chd) in items.into_iter().enumerate() {
-<<<<<<< HEAD
-                    if i == len - 1 {
-                        // Extract the value of the branch node and set to None if it's an empty Vec
-                        value = Some(Data(chd)).filter(|data| !data.is_empty());
-                    } else {
-                        #[allow(clippy::indexing_slicing)]
-                        (children[i] = Some(chd).filter(|chd| !chd.is_empty()));
-                    }
-=======
-                    let chd = match chd {
-                        Encoded::Raw(chd) => chd,
-                        Encoded::Data(chd) => Bincode::deserialize(chd.as_ref())
-                            .map_err(|e| D::Error::custom(format!("bincode error: {e}")))?,
-                    };
                     #[allow(clippy::indexing_slicing)]
                     (children[i] = Some(chd).filter(|chd| !chd.is_empty()));
->>>>>>> 983765c5
                 }
 
                 let node = EncodedNodeType::Branch {
