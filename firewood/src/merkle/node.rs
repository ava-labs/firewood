--- conflicted
+++ resolved
@@ -392,17 +392,13 @@
 // PhantomData<T> is PartialEq for all T
 impl<T> PartialEq for EncodedNode<T> {
     fn eq(&self, other: &Self) -> bool {
-<<<<<<< HEAD
-        self.path == other.path && self.children == other.children && self.value == other.value
-=======
         let Self {
-            partial_path,
+            path,
             children,
             value,
             phantom: _,
         } = self;
-        partial_path == &other.partial_path && children == &other.children && value == &other.value
->>>>>>> 9747376d
+        path == &other.path && children == &other.children && value == &other.value
     }
 }
 
@@ -453,13 +449,8 @@
         }
 
         Ok(Self {
-<<<<<<< HEAD
             path,
-            children: children.into(),
-=======
-            partial_path: path,
             children,
->>>>>>> 9747376d
             value,
             phantom: PhantomData,
         })
@@ -524,13 +515,8 @@
                 let path = Path::from_nibbles(Nibbles::<0>::new(&path).into_iter());
                 let children: [Option<Vec<u8>>; BranchNode::MAX_CHILDREN] = Default::default();
                 Ok(Self {
-<<<<<<< HEAD
                     path,
-                    children: children.into(),
-=======
-                    partial_path: path,
                     children,
->>>>>>> 9747376d
                     value: Some(value),
                     phantom: PhantomData,
                 })
@@ -551,13 +537,8 @@
                 }
 
                 Ok(Self {
-<<<<<<< HEAD
                     path,
-                    children: children.into(),
-=======
-                    partial_path: path,
                     children,
->>>>>>> 9747376d
                     value,
                     phantom: PhantomData,
                 })
