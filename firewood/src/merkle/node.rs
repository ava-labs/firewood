// Copyright (C) 2023, Ava Labs, Inc. All rights reserved.
// See the file LICENSE.md for licensing terms.

use crate::{
    logger::trace,
    merkle::nibbles_to_bytes_iter,
    shale::{compact::CompactSpace, disk_address::DiskAddress, CachedStore, ShaleError, Storable},
};
use bincode::{Error, Options};
use bitflags::bitflags;
use bytemuck::{CheckedBitPattern, NoUninit, Pod, Zeroable};
use enum_as_inner::EnumAsInner;
use serde::{
    ser::{SerializeSeq, SerializeTuple},
    Deserialize, Serialize,
};
use sha3::{Digest, Keccak256};
use std::{
    fmt::Debug,
    io::{Cursor, Write},
    marker::PhantomData,
    mem::size_of,
    sync::{
        atomic::{AtomicBool, Ordering},
        OnceLock,
    },
    vec,
};

mod branch;
mod leaf;
mod path;

pub use branch::BranchNode;
pub use leaf::{LeafNode, SIZE as LEAF_NODE_SIZE};
pub use path::Path;

use crate::nibbles::Nibbles;

use super::{TrieHash, TRIE_HASH_LEN};

bitflags! {
    // should only ever be the size of a nibble
    struct Flags: u8 {
        const ODD_LEN  = 0b0001;
    }
}

<<<<<<< HEAD
// TODO remove
// #[derive(Debug, PartialEq, Eq, Clone)]
// pub struct Data(pub(super) Vec<u8>);

// impl std::ops::Deref for Data {
//     type Target = [u8];
//     fn deref(&self) -> &[u8] {
//         &self.0
//     }
// }

// impl From<Vec<u8>> for Data {
//     fn from(v: Vec<u8>) -> Self {
//         Self(v)
//     }
// }

// impl Data {
//     pub fn into_inner(self) -> Vec<u8> {
//         self.0
//     }
// }
=======
#[derive(Debug, PartialEq, Eq, Clone)]
pub struct Data(pub(super) Vec<u8>);

impl std::ops::Deref for Data {
    type Target = [u8];
    fn deref(&self) -> &[u8] {
        &self.0
    }
}

impl From<Data> for Option<Vec<u8>> {
    fn from(val: Data) -> Self {
        Some(val.0)
    }
}

impl From<Vec<u8>> for Data {
    fn from(v: Vec<u8>) -> Self {
        Self(v)
    }
}

impl Data {
    pub fn into_inner(self) -> Vec<u8> {
        self.0
    }
}
>>>>>>> 796c80c9

#[derive(PartialEq, Eq, Clone, Debug, EnumAsInner)]
pub enum NodeType {
    Branch(Box<BranchNode>),
    Leaf(LeafNode),
}

impl NodeType {
    pub fn decode(buf: &[u8]) -> Result<NodeType, Error> {
        let items: Vec<Vec<u8>> = bincode::DefaultOptions::new().deserialize(buf)?;

        match items.len() {
            LEAF_NODE_SIZE => {
                let mut items = items.into_iter();

                #[allow(clippy::unwrap_used)]
                let decoded_key: Vec<u8> = items.next().unwrap();

                let decoded_key_nibbles = Nibbles::<0>::new(&decoded_key);

                let cur_key_path = Path::from_nibbles(decoded_key_nibbles.into_iter());

                let cur_key = cur_key_path.into_inner();
                #[allow(clippy::unwrap_used)]
                let data: Vec<u8> = items.next().unwrap();

                Ok(NodeType::Leaf(LeafNode::new(cur_key, data)))
            }
            // TODO: add path
            BranchNode::MSIZE => Ok(NodeType::Branch(BranchNode::decode(buf)?.into())),
            size => Err(Box::new(bincode::ErrorKind::Custom(format!(
                "invalid size: {size}"
            )))),
        }
    }

    pub fn encode<S: CachedStore>(&self, store: &CompactSpace<Node, S>) -> Vec<u8> {
        match &self {
            NodeType::Leaf(n) => n.encode(),
            NodeType::Branch(n) => n.encode(store),
        }
    }

    pub fn path_mut(&mut self) -> &mut Path {
        match self {
            NodeType::Branch(u) => &mut u.partial_path,
            NodeType::Leaf(node) => &mut node.partial_path,
        }
    }

    pub fn set_path(&mut self, path: Path) {
        match self {
            NodeType::Branch(u) => u.partial_path = path,
            NodeType::Leaf(node) => node.partial_path = path,
        }
    }

    pub fn set_data(&mut self, data: Vec<u8>) {
        match self {
            NodeType::Branch(u) => u.value = Some(data),
            NodeType::Leaf(node) => node.data = data,
        }
    }
}

#[derive(Debug)]
pub struct Node {
    pub(super) root_hash: OnceLock<TrieHash>,
    encoded: OnceLock<Vec<u8>>,
    is_encoded_longer_than_hash_len: OnceLock<bool>,
    // lazy_dirty is an atomicbool, but only writers ever set it
    // Therefore, we can always use Relaxed ordering. It's atomic
    // just to ensure Sync + Send.
    lazy_dirty: AtomicBool,
    pub(super) inner: NodeType,
}

impl Eq for Node {}

impl PartialEq for Node {
    fn eq(&self, other: &Self) -> bool {
        let is_dirty = self.is_dirty();

        let Node {
            root_hash,
            encoded,
            is_encoded_longer_than_hash_len: _,
            lazy_dirty: _,
            inner,
        } = self;
        *root_hash == other.root_hash
            && *encoded == other.encoded
            && is_dirty == other.is_dirty()
            && *inner == other.inner
    }
}

impl Clone for Node {
    fn clone(&self) -> Self {
        Self {
            root_hash: self.root_hash.clone(),
            is_encoded_longer_than_hash_len: self.is_encoded_longer_than_hash_len.clone(),
            encoded: self.encoded.clone(),
            lazy_dirty: AtomicBool::new(self.is_dirty()),
            inner: self.inner.clone(),
        }
    }
}

impl From<NodeType> for Node {
    fn from(inner: NodeType) -> Self {
        let mut s = Self {
            root_hash: OnceLock::new(),
            encoded: OnceLock::new(),
            is_encoded_longer_than_hash_len: OnceLock::new(),
            inner,
            lazy_dirty: AtomicBool::new(false),
        };
        s.rehash();
        s
    }
}

bitflags! {
    #[derive(Debug, Default, Clone, Copy, Pod, Zeroable)]
    #[repr(transparent)]
    struct NodeAttributes: u8 {
        const HAS_ROOT_HASH           = 0b001;
        const ENCODED_LENGTH_IS_KNOWN = 0b010;
        const ENCODED_IS_LONG         = 0b110;
    }
}

impl Node {
    pub(super) fn max_branch_node_size() -> u64 {
        let max_size: OnceLock<u64> = OnceLock::new();
        *max_size.get_or_init(|| {
            Self {
                root_hash: OnceLock::new(),
                encoded: OnceLock::new(),
                is_encoded_longer_than_hash_len: OnceLock::new(),
                inner: NodeType::Branch(
                    BranchNode {
                        partial_path: vec![].into(),
                        children: [Some(DiskAddress::null()); BranchNode::MAX_CHILDREN],
                        value: Some(Vec::new()),
                        children_encoded: Default::default(),
                    }
                    .into(),
                ),
                lazy_dirty: AtomicBool::new(false),
            }
            .serialized_len()
        })
    }

    pub(super) fn get_encoded<S: CachedStore>(&self, store: &CompactSpace<Node, S>) -> &[u8] {
        self.encoded.get_or_init(|| self.inner.encode(store))
    }

    pub(super) fn get_root_hash<S: CachedStore>(&self, store: &CompactSpace<Node, S>) -> &TrieHash {
        self.root_hash.get_or_init(|| {
            self.set_dirty(true);
            TrieHash(Keccak256::digest(self.get_encoded(store)).into())
        })
    }

    fn is_encoded_longer_than_hash_len<S: CachedStore>(
        &self,
        store: &CompactSpace<Node, S>,
    ) -> bool {
        *self
            .is_encoded_longer_than_hash_len
            .get_or_init(|| self.get_encoded(store).len() >= TRIE_HASH_LEN)
    }

    pub(super) fn rehash(&mut self) {
        self.encoded = OnceLock::new();
        self.is_encoded_longer_than_hash_len = OnceLock::new();
        self.root_hash = OnceLock::new();
    }

    pub fn from_branch<B: Into<Box<BranchNode>>>(node: B) -> Self {
        Self::from(NodeType::Branch(node.into()))
    }

    pub fn from_leaf(leaf: LeafNode) -> Self {
        Self::from(NodeType::Leaf(leaf))
    }

    pub const fn inner(&self) -> &NodeType {
        &self.inner
    }

    pub fn inner_mut(&mut self) -> &mut NodeType {
        &mut self.inner
    }

    pub(super) fn new_from_hash(
        root_hash: Option<TrieHash>,
        encoded: Option<Vec<u8>>,
        is_encoded_longer_than_hash_len: Option<bool>,
        inner: NodeType,
    ) -> Self {
        Self {
            root_hash: match root_hash {
                Some(h) => OnceLock::from(h),
                None => OnceLock::new(),
            },
            encoded: match encoded.filter(|encoded| !encoded.is_empty()) {
                Some(e) => OnceLock::from(e),
                None => OnceLock::new(),
            },
            is_encoded_longer_than_hash_len: match is_encoded_longer_than_hash_len {
                Some(v) => OnceLock::from(v),
                None => OnceLock::new(),
            },
            inner,
            lazy_dirty: AtomicBool::new(false),
        }
    }

    pub(super) fn is_dirty(&self) -> bool {
        self.lazy_dirty.load(Ordering::Relaxed)
    }

    pub(super) fn set_dirty(&self, is_dirty: bool) {
        self.lazy_dirty.store(is_dirty, Ordering::Relaxed)
    }

    pub(crate) fn as_branch_mut(&mut self) -> &mut Box<BranchNode> {
        self.inner_mut()
            .as_branch_mut()
            .expect("must be a branch node")
    }
}

#[derive(Clone, Copy, CheckedBitPattern, NoUninit)]
#[repr(C, packed)]
struct Meta {
    root_hash: [u8; TRIE_HASH_LEN],
    attrs: NodeAttributes,
    encoded_len: u64,
    encoded: [u8; TRIE_HASH_LEN],
    type_id: NodeTypeId,
}

impl Meta {
    const SIZE: usize = size_of::<Self>();
}

mod type_id {
    use super::{CheckedBitPattern, NoUninit, NodeType};
    use crate::shale::ShaleError;

    #[derive(Clone, Copy, CheckedBitPattern, NoUninit)]
    #[repr(u8)]
    pub enum NodeTypeId {
        Branch = 0,
        Leaf = 1,
    }

    impl TryFrom<u8> for NodeTypeId {
        type Error = ShaleError;

        fn try_from(value: u8) -> Result<Self, Self::Error> {
            bytemuck::checked::try_cast::<_, Self>(value).map_err(|_| ShaleError::InvalidNodeType)
        }
    }

    impl From<&NodeType> for NodeTypeId {
        fn from(node_type: &NodeType) -> Self {
            match node_type {
                NodeType::Branch(_) => NodeTypeId::Branch,
                NodeType::Leaf(_) => NodeTypeId::Leaf,
            }
        }
    }
}

use type_id::NodeTypeId;

impl Storable for Node {
    fn deserialize<T: CachedStore>(offset: usize, mem: &T) -> Result<Self, ShaleError> {
        let meta_raw =
            mem.get_view(offset, Meta::SIZE as u64)
                .ok_or(ShaleError::InvalidCacheView {
                    offset,
                    size: Meta::SIZE as u64,
                })?;
        let meta_raw = meta_raw.as_deref();

        let meta = bytemuck::checked::try_from_bytes::<Meta>(&meta_raw)
            .map_err(|_| ShaleError::InvalidNodeMeta)?;

        let Meta {
            root_hash,
            attrs,
            encoded_len,
            encoded,
            type_id,
        } = *meta;

        trace!("[{mem:p}] Deserializing node at {offset}");

        let offset = offset + Meta::SIZE;

        let root_hash = if attrs.contains(NodeAttributes::HAS_ROOT_HASH) {
            Some(TrieHash(root_hash))
        } else {
            None
        };

        let encoded = if encoded_len > 0 {
            Some(encoded.iter().take(encoded_len as usize).copied().collect())
        } else {
            None
        };

        let is_encoded_longer_than_hash_len =
            if attrs.contains(NodeAttributes::ENCODED_LENGTH_IS_KNOWN) {
                attrs.contains(NodeAttributes::ENCODED_IS_LONG).into()
            } else {
                None
            };

        match type_id {
            NodeTypeId::Branch => {
                let inner = NodeType::Branch(Box::new(BranchNode::deserialize(offset, mem)?));

                Ok(Self::new_from_hash(
                    root_hash,
                    encoded,
                    is_encoded_longer_than_hash_len,
                    inner,
                ))
            }

            NodeTypeId::Leaf => {
                let inner = NodeType::Leaf(LeafNode::deserialize(offset, mem)?);
                let node =
                    Self::new_from_hash(root_hash, encoded, is_encoded_longer_than_hash_len, inner);

                Ok(node)
            }
        }
    }

    fn serialized_len(&self) -> u64 {
        Meta::SIZE as u64
            + match &self.inner {
                NodeType::Branch(n) => n.serialized_len(),
                NodeType::Leaf(n) => n.serialized_len(),
            }
    }

    fn serialize(&self, to: &mut [u8]) -> Result<(), ShaleError> {
        trace!("[{self:p}] Serializing node");
        let mut cursor = Cursor::new(to);

        let (mut attrs, root_hash) = match self.root_hash.get() {
            Some(hash) => (NodeAttributes::HAS_ROOT_HASH, hash.0),
            None => Default::default(),
        };

        let encoded = self
            .encoded
            .get()
            .filter(|encoded| encoded.len() < TRIE_HASH_LEN);

        let encoded_len = encoded.map(Vec::len).unwrap_or(0) as u64;

        if let Some(&is_encoded_longer_than_hash_len) = self.is_encoded_longer_than_hash_len.get() {
            attrs.insert(if is_encoded_longer_than_hash_len {
                NodeAttributes::ENCODED_IS_LONG
            } else {
                NodeAttributes::ENCODED_LENGTH_IS_KNOWN
            });
        }

        let encoded = std::array::from_fn({
            let mut encoded = encoded.into_iter().flatten().copied();
            move |_| encoded.next().unwrap_or(0)
        });

        let type_id = NodeTypeId::from(&self.inner);

        let meta = Meta {
            root_hash,
            attrs,
            encoded_len,
            encoded,
            type_id,
        };

        cursor.write_all(bytemuck::bytes_of(&meta))?;

        match &self.inner {
            NodeType::Branch(n) => {
                let pos = cursor.position() as usize;

                #[allow(clippy::indexing_slicing)]
                n.serialize(&mut cursor.get_mut()[pos..])
            }

            NodeType::Leaf(n) => {
                let pos = cursor.position() as usize;

                #[allow(clippy::indexing_slicing)]
                n.serialize(&mut cursor.get_mut()[pos..])
            }
        }
    }
}

/// Contains the fields that we include in a node's hash.
/// If this is a leaf node, `children` is empty and `value` is Some.
/// If this is a branch node, `children` is non-empty.
#[derive(Debug)]
pub struct EncodedNode<T> {
    pub(crate) partial_path: Path,
    /// If a child is None, it doesn't exist.
    /// If it's Some, it's the value or value hash of the child.
    pub(crate) children: Box<[Option<Vec<u8>>; BranchNode::MAX_CHILDREN]>,
    pub(crate) value: Option<Vec<u8>>,
    pub(crate) phantom: PhantomData<T>,
}

impl<T> PartialEq for EncodedNode<T> {
    fn eq(&self, other: &Self) -> bool {
        self.partial_path == other.partial_path
            && self.children == other.children
            && self.value == other.value
    }
}

<<<<<<< HEAD
#[derive(Debug, PartialEq)]
pub enum EncodedNodeType {
    Leaf(LeafNode),
    Branch {
        path: PartialPath,
        children: Box<[Option<Vec<u8>>; BranchNode::MAX_CHILDREN]>,
        value: Option<Vec<u8>>,
    },
}

// TODO: probably can merge with `EncodedNodeType`.
#[derive(Debug, Deserialize)]
struct EncodedBranchNode {
    chd: Vec<(u64, Vec<u8>)>,
    data: Option<Vec<u8>>,
    path: Vec<u8>,
}

=======
>>>>>>> 796c80c9
// Note that the serializer passed in should always be the same type as T in EncodedNode<T>.
impl Serialize for EncodedNode<PlainCodec> {
    fn serialize<S>(&self, serializer: S) -> Result<S::Ok, S::Error>
    where
        S: serde::Serializer,
    {
        let chd: Vec<(u64, Vec<u8>)> = self
            .children
            .iter()
            .enumerate()
            .filter_map(|(i, c)| c.as_ref().map(|c| (i as u64, c)))
            .map(|(i, c)| {
                if c.len() >= TRIE_HASH_LEN {
                    (i, Keccak256::digest(c).to_vec())
                } else {
                    (i, c.to_vec())
                }
            })
            .collect();

        let value = self.value.as_deref();

        let path: Vec<u8> = nibbles_to_bytes_iter(&self.partial_path.encode()).collect();

        let mut s = serializer.serialize_tuple(3)?;

        s.serialize_element(&chd)?;
        s.serialize_element(&value)?;
        s.serialize_element(&path)?;

        s.end()
    }
}

impl<'de> Deserialize<'de> for EncodedNode<PlainCodec> {
    fn deserialize<D>(deserializer: D) -> Result<Self, D::Error>
    where
        D: serde::Deserializer<'de>,
    {
<<<<<<< HEAD
        let EncodedBranchNode {
            chd,
            data: value,
            path,
        } = Deserialize::deserialize(deserializer)?;
=======
        let chd: Vec<(u64, Vec<u8>)>;
        let value: Option<Vec<u8>>;
        let path: Vec<u8>;
>>>>>>> 796c80c9

        (chd, value, path) = Deserialize::deserialize(deserializer)?;

<<<<<<< HEAD
        if chd.is_empty() {
            let value = if let Some(d) = value { d } else { Vec::new() };

            let node = EncodedNodeType::Leaf(LeafNode {
                partial_path: path,
                data: value,
            });

            Ok(Self::new(node))
        } else {
            let mut children: [Option<Vec<u8>>; BranchNode::MAX_CHILDREN] = Default::default();

            #[allow(clippy::indexing_slicing)]
            for (i, chd) in chd {
                children[i as usize] = Some(chd);
            }

            let node = EncodedNodeType::Branch {
                path,
                children: children.into(),
                value,
            };

            Ok(Self::new(node))
=======
        let path = Path::from_nibbles(Nibbles::<0>::new(&path).into_iter());

        let mut children: [Option<Vec<u8>>; BranchNode::MAX_CHILDREN] = Default::default();
        #[allow(clippy::indexing_slicing)]
        for (i, chd) in chd {
            children[i as usize] = Some(chd);
>>>>>>> 796c80c9
        }

        Ok(Self {
            partial_path: path,
            children: children.into(),
            value,
            phantom: PhantomData,
        })
    }
}

// Note that the serializer passed in should always be the same type as T in EncodedNode<T>.
impl Serialize for EncodedNode<Bincode> {
    fn serialize<S: serde::Serializer>(&self, serializer: S) -> Result<S::Ok, S::Error> {
        let mut list = <[Vec<u8>; BranchNode::MAX_CHILDREN + 2]>::default();
        let children = self
            .children
            .iter()
            .enumerate()
            .filter_map(|(i, c)| c.as_ref().map(|c| (i, c)));

        #[allow(clippy::indexing_slicing)]
        for (i, child) in children {
            if child.len() >= TRIE_HASH_LEN {
                let serialized_hash = Keccak256::digest(child).to_vec();
                list[i] = serialized_hash;
            } else {
                list[i] = child.to_vec();
            }
        }

<<<<<<< HEAD
            EncodedNodeType::Branch {
                path,
                children,
                value,
            } => {
                let mut list = <[Vec<u8>; BranchNode::MAX_CHILDREN + 2]>::default();
                let children = children
                    .iter()
                    .enumerate()
                    .filter_map(|(i, c)| c.as_ref().map(|c| (i, c)));

                #[allow(clippy::indexing_slicing)]
                for (i, child) in children {
                    if child.len() >= TRIE_HASH_LEN {
                        let serialized_hash = Keccak256::digest(child).to_vec();
                        list[i] = serialized_hash;
                    } else {
                        list[i] = child.to_vec();
                    }
                }

                if let Some(val) = &value {
                    list[BranchNode::MAX_CHILDREN] = val.clone();
                }

                let serialized_path = from_nibbles(&path.encode()).collect();
                list[BranchNode::MAX_CHILDREN + 1] = serialized_path;
=======
        if let Some(val) = &self.value {
            list[BranchNode::MAX_CHILDREN] = val.clone();
        }
>>>>>>> 796c80c9

        let serialized_path = nibbles_to_bytes_iter(&self.partial_path.encode()).collect();
        list[BranchNode::MAX_CHILDREN + 1] = serialized_path;

        let mut seq = serializer.serialize_seq(Some(list.len()))?;

        for e in list {
            seq.serialize_element(&e)?;
        }

        seq.end()
    }
}

impl<'de> Deserialize<'de> for EncodedNode<Bincode> {
    fn deserialize<D>(deserializer: D) -> Result<Self, D::Error>
    where
        D: serde::Deserializer<'de>,
    {
        use serde::de::Error;

        let mut items: Vec<Vec<u8>> = Deserialize::deserialize(deserializer)?;
        let len = items.len();

        match len {
            LEAF_NODE_SIZE => {
                let mut items = items.into_iter();
                let Some(path) = items.next() else {
                    return Err(D::Error::custom(
                        "incorrect encoded type for leaf node path",
                    ));
                };
                let Some(data) = items.next() else {
                    return Err(D::Error::custom(
                        "incorrect encoded type for leaf node data",
                    ));
                };
                let path = Path::from_nibbles(Nibbles::<0>::new(&path).into_iter());
                let children: [Option<Vec<u8>>; BranchNode::MAX_CHILDREN] = Default::default();
                Ok(Self {
                    partial_path: path,
<<<<<<< HEAD
                    data: data,
                });
                Ok(Self::new(node))
=======
                    children: children.into(),
                    value: Some(data),
                    phantom: PhantomData,
                })
>>>>>>> 796c80c9
            }

            BranchNode::MSIZE => {
                let path = items.pop().expect("length was checked above");
                let path = Path::from_nibbles(Nibbles::<0>::new(&path).into_iter());

                let value = items.pop().expect("length was checked above");
                let value = if value.is_empty() { None } else { Some(value) };

                let mut children: [Option<Vec<u8>>; BranchNode::MAX_CHILDREN] = Default::default();

                for (i, chd) in items.into_iter().enumerate() {
                    #[allow(clippy::indexing_slicing)]
                    (children[i] = Some(chd).filter(|chd| !chd.is_empty()));
                }

                Ok(Self {
                    partial_path: path,
                    children: children.into(),
                    value,
                    phantom: PhantomData,
                })
            }
            size => Err(D::Error::custom(format!("invalid size: {size}"))),
        }
    }
}

pub trait BinarySerde {
    type SerializeError: serde::ser::Error;
    type DeserializeError: serde::de::Error;

    fn new() -> Self;

    fn serialize<T: Serialize>(t: &T) -> Result<Vec<u8>, Self::SerializeError>
    where
        Self: Sized,
    {
        Self::new().serialize_impl(t)
    }

    fn deserialize<'de, T: Deserialize<'de>>(bytes: &'de [u8]) -> Result<T, Self::DeserializeError>
    where
        Self: Sized,
    {
        Self::new().deserialize_impl(bytes)
    }

    fn serialize_impl<T: Serialize>(&self, t: &T) -> Result<Vec<u8>, Self::SerializeError>;
    fn deserialize_impl<'de, T: Deserialize<'de>>(
        &self,
        bytes: &'de [u8],
    ) -> Result<T, Self::DeserializeError>;
}

#[derive(Default)]
pub struct Bincode(pub bincode::DefaultOptions);

impl Debug for Bincode {
    fn fmt(&self, f: &mut std::fmt::Formatter<'_>) -> Result<(), std::fmt::Error> {
        write!(f, "[bincode::DefaultOptions]")
    }
}

impl BinarySerde for Bincode {
    type SerializeError = bincode::Error;
    type DeserializeError = Self::SerializeError;

    fn new() -> Self {
        Self(bincode::DefaultOptions::new())
    }

    fn serialize_impl<T: Serialize>(&self, t: &T) -> Result<Vec<u8>, Self::SerializeError> {
        self.0.serialize(t)
    }

    fn deserialize_impl<'de, T: Deserialize<'de>>(
        &self,
        bytes: &'de [u8],
    ) -> Result<T, Self::DeserializeError> {
        self.0.deserialize(bytes)
    }
}

#[derive(Default)]
pub struct PlainCodec(pub bincode::DefaultOptions);

impl Debug for PlainCodec {
    fn fmt(&self, f: &mut std::fmt::Formatter<'_>) -> Result<(), std::fmt::Error> {
        write!(f, "PlainCodec")
    }
}

impl BinarySerde for PlainCodec {
    type SerializeError = bincode::Error;
    type DeserializeError = Self::SerializeError;

    fn new() -> Self {
        Self(bincode::DefaultOptions::new())
    }

    fn serialize_impl<T: Serialize>(&self, t: &T) -> Result<Vec<u8>, Self::SerializeError> {
        // Serializes the object directly into a Writer without include the length.
        let mut writer = Vec::new();
        self.0.serialize_into(&mut writer, t)?;
        Ok(writer)
    }

    fn deserialize_impl<'de, T: Deserialize<'de>>(
        &self,
        bytes: &'de [u8],
    ) -> Result<T, Self::DeserializeError> {
        self.0.deserialize(bytes)
    }
}

#[cfg(test)]
mod tests {
    use super::*;
    use crate::shale::cached::InMemLinearStore;
    use std::iter::repeat;
    use test_case::{test_case, test_matrix};

    #[test_matrix(
        [Nil, [0x00; TRIE_HASH_LEN]],
        [Nil, vec![], vec![0x01], (0..TRIE_HASH_LEN as u8).collect::<Vec<_>>(), (0..33).collect::<Vec<_>>()],
        [Nil, false, true]
    )]
    fn cached_node_data(
        root_hash: impl Into<Option<[u8; TRIE_HASH_LEN]>>,
        encoded: impl Into<Option<Vec<u8>>>,
        is_encoded_longer_than_hash_len: impl Into<Option<bool>>,
    ) {
<<<<<<< HEAD
        let leaf = NodeType::Leaf(LeafNode::new(PartialPath(vec![1, 2, 3]), vec![4, 5]));
=======
        let leaf = NodeType::Leaf(LeafNode::new(Path(vec![1, 2, 3]), Data(vec![4, 5])));
>>>>>>> 796c80c9
        let branch = NodeType::Branch(Box::new(BranchNode {
            partial_path: vec![].into(),
            children: [Some(DiskAddress::from(1)); BranchNode::MAX_CHILDREN],
            value: Some(vec![1, 2, 3]),
            children_encoded: std::array::from_fn(|_| Some(vec![1])),
        }));

        let root_hash = root_hash.into().map(TrieHash);
        let encoded = encoded.into();
        let is_encoded_longer_than_hash_len = is_encoded_longer_than_hash_len.into();

        let node = Node::new_from_hash(
            root_hash,
            encoded.clone(),
            is_encoded_longer_than_hash_len,
            leaf,
        );

        check_node_encoding(node);

        let node = Node::new_from_hash(
            root_hash,
            encoded.clone(),
            is_encoded_longer_than_hash_len,
            branch,
        );

        check_node_encoding(node);
    }

    #[test_matrix(
        (0..0, 0..15, 0..16, 0..31, 0..32),
        [0..0, 0..16, 0..32]
    )]
    fn leaf_node<Iter: Iterator<Item = u8>>(path: Iter, data: Iter) {
        let node = Node::from_leaf(LeafNode::new(
<<<<<<< HEAD
            PartialPath(path.map(|x| x & 0xf).collect()),
            data.collect::<Vec<u8>>(),
=======
            Path(path.map(|x| x & 0xf).collect()),
            Data(data.collect()),
>>>>>>> 796c80c9
        ));

        check_node_encoding(node);
    }

    #[test_case(&[])]
    #[test_case(&[0x00])]
    #[test_case(&[0x0F])]
    #[test_case(&[0x00, 0x00])]
    #[test_case(&[0x01, 0x02])]
    #[test_case(&[0x00,0x0F])]
    #[test_case(&[0x0F,0x0F])]
    #[test_case(&[0x0F,0x01,0x0F])]
    fn encoded_branch_node_bincode_serialize(path_nibbles: &[u8]) -> Result<(), Error> {
        let node = EncodedNode::<Bincode> {
            partial_path: Path(path_nibbles.to_vec()),
            children: Default::default(),
            value: Some(vec![1, 2, 3, 4]),
<<<<<<< HEAD
        });
=======
            phantom: PhantomData,
        };
>>>>>>> 796c80c9

        let node_bytes = Bincode::serialize(&node)?;

        let deserialized_node: EncodedNode<Bincode> = Bincode::deserialize(&node_bytes)?;

        assert_eq!(&node, &deserialized_node);

        Ok(())
    }

    #[test_matrix(
        [&[], &[0xf], &[0xf, 0xf]],
        [vec![], vec![1,0,0,0,0,0,0,1], vec![1,0,0,0,0,0,0,0,0,0,0,0,0,0,0,1], repeat(1).take(16).collect()],
        [Nil, 0, 15],
        [
            std::array::from_fn(|_| None),
            std::array::from_fn(|_| Some(vec![1])),
            [Some(vec![1]), None, None, None, None, None, None, None, None, None, None, None, None, None, None, Some(vec![1])],
            std::array::from_fn(|_| Some(vec![1; 32])),
            std::array::from_fn(|_| Some(vec![1; 33]))
        ]
    )]
    fn branch_encoding(
        path: &[u8],
        children: Vec<usize>,
        value: impl Into<Option<u8>>,
        children_encoded: [Option<Vec<u8>>; BranchNode::MAX_CHILDREN],
    ) {
        let partial_path = Path(path.iter().copied().map(|x| x & 0xf).collect());

        let mut children = children.into_iter().map(|x| {
            if x == 0 {
                None
            } else {
                Some(DiskAddress::from(x))
            }
        });

        let children = std::array::from_fn(|_| children.next().flatten());

        let value = value
            .into()
            .map(|x| std::iter::repeat(x).take(x as usize).collect());

        let node = Node::from_branch(BranchNode {
            partial_path,
            children,
            value,
            children_encoded,
        });

        check_node_encoding(node);
    }

    fn check_node_encoding(node: Node) {
        let serialized_len = node.serialized_len();

        let mut bytes = vec![0; serialized_len as usize];
        node.serialize(&mut bytes).expect("node should serialize");

        let mut mem = InMemLinearStore::new(serialized_len, 0);
        mem.write(0, &bytes).expect("write should succed");

        let mut hydrated_node = Node::deserialize(0, &mem).expect("node should deserialize");

        let encoded = node
            .encoded
            .get()
            .filter(|encoded| encoded.len() >= TRIE_HASH_LEN);

        match encoded {
            // long-encoded won't be serialized
            Some(encoded) if hydrated_node.encoded.get().is_none() => {
                hydrated_node.encoded = OnceLock::from(encoded.clone());
            }
            _ => (),
        }

        assert_eq!(node, hydrated_node);
    }

    struct Nil;

    macro_rules! impl_nil_for {
        // match a comma separated list of types
        ($($t:ty),* $(,)?) => {
            $(
                impl From<Nil> for Option<$t> {
                    fn from(_val: Nil) -> Self {
                        None
                    }
                }
            )*
        };
    }

    impl_nil_for!([u8; 32], Vec<u8>, usize, u8, bool);
}<|MERGE_RESOLUTION|>--- conflicted
+++ resolved
@@ -46,7 +46,6 @@
     }
 }
 
-<<<<<<< HEAD
 // TODO remove
 // #[derive(Debug, PartialEq, Eq, Clone)]
 // pub struct Data(pub(super) Vec<u8>);
@@ -69,35 +68,6 @@
 //         self.0
 //     }
 // }
-=======
-#[derive(Debug, PartialEq, Eq, Clone)]
-pub struct Data(pub(super) Vec<u8>);
-
-impl std::ops::Deref for Data {
-    type Target = [u8];
-    fn deref(&self) -> &[u8] {
-        &self.0
-    }
-}
-
-impl From<Data> for Option<Vec<u8>> {
-    fn from(val: Data) -> Self {
-        Some(val.0)
-    }
-}
-
-impl From<Vec<u8>> for Data {
-    fn from(v: Vec<u8>) -> Self {
-        Self(v)
-    }
-}
-
-impl Data {
-    pub fn into_inner(self) -> Vec<u8> {
-        self.0
-    }
-}
->>>>>>> 796c80c9
 
 #[derive(PartialEq, Eq, Clone, Debug, EnumAsInner)]
 pub enum NodeType {
@@ -534,27 +504,6 @@
     }
 }
 
-<<<<<<< HEAD
-#[derive(Debug, PartialEq)]
-pub enum EncodedNodeType {
-    Leaf(LeafNode),
-    Branch {
-        path: PartialPath,
-        children: Box<[Option<Vec<u8>>; BranchNode::MAX_CHILDREN]>,
-        value: Option<Vec<u8>>,
-    },
-}
-
-// TODO: probably can merge with `EncodedNodeType`.
-#[derive(Debug, Deserialize)]
-struct EncodedBranchNode {
-    chd: Vec<(u64, Vec<u8>)>,
-    data: Option<Vec<u8>>,
-    path: Vec<u8>,
-}
-
-=======
->>>>>>> 796c80c9
 // Note that the serializer passed in should always be the same type as T in EncodedNode<T>.
 impl Serialize for EncodedNode<PlainCodec> {
     fn serialize<S>(&self, serializer: S) -> Result<S::Ok, S::Error>
@@ -594,53 +543,18 @@
     where
         D: serde::Deserializer<'de>,
     {
-<<<<<<< HEAD
-        let EncodedBranchNode {
-            chd,
-            data: value,
-            path,
-        } = Deserialize::deserialize(deserializer)?;
-=======
         let chd: Vec<(u64, Vec<u8>)>;
         let value: Option<Vec<u8>>;
         let path: Vec<u8>;
->>>>>>> 796c80c9
 
         (chd, value, path) = Deserialize::deserialize(deserializer)?;
 
-<<<<<<< HEAD
-        if chd.is_empty() {
-            let value = if let Some(d) = value { d } else { Vec::new() };
-
-            let node = EncodedNodeType::Leaf(LeafNode {
-                partial_path: path,
-                data: value,
-            });
-
-            Ok(Self::new(node))
-        } else {
-            let mut children: [Option<Vec<u8>>; BranchNode::MAX_CHILDREN] = Default::default();
-
-            #[allow(clippy::indexing_slicing)]
-            for (i, chd) in chd {
-                children[i as usize] = Some(chd);
-            }
-
-            let node = EncodedNodeType::Branch {
-                path,
-                children: children.into(),
-                value,
-            };
-
-            Ok(Self::new(node))
-=======
         let path = Path::from_nibbles(Nibbles::<0>::new(&path).into_iter());
 
         let mut children: [Option<Vec<u8>>; BranchNode::MAX_CHILDREN] = Default::default();
         #[allow(clippy::indexing_slicing)]
         for (i, chd) in chd {
             children[i as usize] = Some(chd);
->>>>>>> 796c80c9
         }
 
         Ok(Self {
@@ -672,39 +586,9 @@
             }
         }
 
-<<<<<<< HEAD
-            EncodedNodeType::Branch {
-                path,
-                children,
-                value,
-            } => {
-                let mut list = <[Vec<u8>; BranchNode::MAX_CHILDREN + 2]>::default();
-                let children = children
-                    .iter()
-                    .enumerate()
-                    .filter_map(|(i, c)| c.as_ref().map(|c| (i, c)));
-
-                #[allow(clippy::indexing_slicing)]
-                for (i, child) in children {
-                    if child.len() >= TRIE_HASH_LEN {
-                        let serialized_hash = Keccak256::digest(child).to_vec();
-                        list[i] = serialized_hash;
-                    } else {
-                        list[i] = child.to_vec();
-                    }
-                }
-
-                if let Some(val) = &value {
-                    list[BranchNode::MAX_CHILDREN] = val.clone();
-                }
-
-                let serialized_path = from_nibbles(&path.encode()).collect();
-                list[BranchNode::MAX_CHILDREN + 1] = serialized_path;
-=======
         if let Some(val) = &self.value {
             list[BranchNode::MAX_CHILDREN] = val.clone();
         }
->>>>>>> 796c80c9
 
         let serialized_path = nibbles_to_bytes_iter(&self.partial_path.encode()).collect();
         list[BranchNode::MAX_CHILDREN + 1] = serialized_path;
@@ -746,16 +630,10 @@
                 let children: [Option<Vec<u8>>; BranchNode::MAX_CHILDREN] = Default::default();
                 Ok(Self {
                     partial_path: path,
-<<<<<<< HEAD
-                    data: data,
-                });
-                Ok(Self::new(node))
-=======
                     children: children.into(),
                     value: Some(data),
                     phantom: PhantomData,
                 })
->>>>>>> 796c80c9
             }
 
             BranchNode::MSIZE => {
@@ -889,11 +767,7 @@
         encoded: impl Into<Option<Vec<u8>>>,
         is_encoded_longer_than_hash_len: impl Into<Option<bool>>,
     ) {
-<<<<<<< HEAD
-        let leaf = NodeType::Leaf(LeafNode::new(PartialPath(vec![1, 2, 3]), vec![4, 5]));
-=======
-        let leaf = NodeType::Leaf(LeafNode::new(Path(vec![1, 2, 3]), Data(vec![4, 5])));
->>>>>>> 796c80c9
+        let leaf = NodeType::Leaf(LeafNode::new(Path(vec![1, 2, 3]), vec![4, 5]));
         let branch = NodeType::Branch(Box::new(BranchNode {
             partial_path: vec![].into(),
             children: [Some(DiskAddress::from(1)); BranchNode::MAX_CHILDREN],
@@ -930,13 +804,8 @@
     )]
     fn leaf_node<Iter: Iterator<Item = u8>>(path: Iter, data: Iter) {
         let node = Node::from_leaf(LeafNode::new(
-<<<<<<< HEAD
-            PartialPath(path.map(|x| x & 0xf).collect()),
+            Path(path.map(|x| x & 0xf).collect()),
             data.collect::<Vec<u8>>(),
-=======
-            Path(path.map(|x| x & 0xf).collect()),
-            Data(data.collect()),
->>>>>>> 796c80c9
         ));
 
         check_node_encoding(node);
@@ -955,12 +824,8 @@
             partial_path: Path(path_nibbles.to_vec()),
             children: Default::default(),
             value: Some(vec![1, 2, 3, 4]),
-<<<<<<< HEAD
-        });
-=======
             phantom: PhantomData,
         };
->>>>>>> 796c80c9
 
         let node_bytes = Bincode::serialize(&node)?;
 
