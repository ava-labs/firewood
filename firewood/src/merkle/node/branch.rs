// Copyright (C) 2023, Ava Labs, Inc. All rights reserved.
// See the file LICENSE.md for licensing terms.

use super::{Data, Encoded, Node};
use crate::{
<<<<<<< HEAD
    merkle::{NodeStore, PartialPath, TRIE_HASH_LEN},
    shale::{DiskAddress, Storable},
    shale::{ShaleError, ShaleStore},
=======
    merkle::{from_nibbles, to_nibble_array, PartialPath, TRIE_HASH_LEN},
    nibbles::Nibbles,
    shale::{DiskAddress, ShaleError, ShaleStore, Storable},
>>>>>>> c5630888
};
use bincode::{Error, Options};
use serde::de::Error as DeError;
use std::{
    fmt::{Debug, Error as FmtError, Formatter},
    io::{Cursor, Read, Write},
    mem::size_of,
};

type PathLen = u8;
pub type DataLen = u32;
pub type EncodedChildLen = u8;

const MAX_CHILDREN: usize = 16;

#[derive(PartialEq, Eq, Clone)]
pub struct BranchNode {
    pub(crate) path: PartialPath,
    pub(crate) children: [Option<DiskAddress>; MAX_CHILDREN],
    pub(crate) value: Option<Data>,
    pub(crate) children_encoded: [Option<Vec<u8>>; MAX_CHILDREN],
}

impl Debug for BranchNode {
    fn fmt(&self, f: &mut Formatter<'_>) -> Result<(), FmtError> {
        write!(f, "[Branch")?;
        write!(f, r#" path="{:?}""#, self.path)?;

        for (i, c) in self.children.iter().enumerate() {
            if let Some(c) = c {
                write!(f, " ({i:x} {c:?})")?;
            }
        }

        for (i, c) in self.children_encoded.iter().enumerate() {
            if let Some(c) = c {
                write!(f, " ({i:x} {:?})", c)?;
            }
        }

        write!(
            f,
            " v={}]",
            match &self.value {
                Some(v) => hex::encode(&**v),
                None => "nil".to_string(),
            }
        )
    }
}

impl BranchNode {
    pub const MAX_CHILDREN: usize = MAX_CHILDREN;
    pub const MSIZE: usize = Self::MAX_CHILDREN + 2;

    pub fn new(
        path: PartialPath,
        chd: [Option<DiskAddress>; Self::MAX_CHILDREN],
        value: Option<Vec<u8>>,
        chd_encoded: [Option<Vec<u8>>; Self::MAX_CHILDREN],
    ) -> Self {
        BranchNode {
            path,
            children: chd,
            value: value.map(Data),
            children_encoded: chd_encoded,
        }
    }

    pub const fn value(&self) -> &Option<Data> {
        &self.value
    }

    pub const fn chd(&self) -> &[Option<DiskAddress>; Self::MAX_CHILDREN] {
        &self.children
    }

    pub fn chd_mut(&mut self) -> &mut [Option<DiskAddress>; Self::MAX_CHILDREN] {
        &mut self.children
    }

    pub const fn chd_encode(&self) -> &[Option<Vec<u8>>; Self::MAX_CHILDREN] {
        &self.children_encoded
    }

    pub fn chd_encoded_mut(&mut self) -> &mut [Option<Vec<u8>>; Self::MAX_CHILDREN] {
        &mut self.children_encoded
    }

    pub(crate) fn single_child(&self) -> (Option<(DiskAddress, u8)>, bool) {
        let mut has_chd = false;
        let mut only_chd = None;
        for (i, c) in self.children.iter().enumerate() {
            if c.is_some() {
                has_chd = true;
                if only_chd.is_some() {
                    only_chd = None;
                    break;
                }
                only_chd = (*c).map(|e| (e, i as u8))
            }
        }
        (only_chd, has_chd)
    }

    pub(super) fn decode(buf: &[u8]) -> Result<Self, Error> {
        let mut items: Vec<Encoded<Vec<u8>>> = bincode::DefaultOptions::new().deserialize(buf)?;

        let path = items
            .pop()
            .ok_or(Error::custom("Invalid Branch Node"))?
            .decode()?;
        let path = Nibbles::<0>::new(&path);
        let (path, _term) = PartialPath::from_nibbles(path.into_iter());

        // we've already validated the size, that's why we can safely unwrap
        #[allow(clippy::unwrap_used)]
        let data = items.pop().unwrap().decode()?;
        // Extract the value of the branch node and set to None if it's an empty Vec
        let value = Some(data).filter(|data| !data.is_empty());

        // encode all children.
        let mut chd_encoded: [Option<Vec<u8>>; Self::MAX_CHILDREN] = Default::default();

        // we popped the last element, so their should only be NBRANCH items left
        for (i, chd) in items.into_iter().enumerate() {
            let data = chd.decode()?;
            #[allow(clippy::indexing_slicing)]
            (chd_encoded[i] = Some(data).filter(|data| !data.is_empty()));
        }

        Ok(BranchNode::new(
            path,
            [None; Self::MAX_CHILDREN],
            value,
            chd_encoded,
        ))
    }

    pub(super) fn encode<S: ShaleStore<Node>>(&self, store: &S) -> Vec<u8> {
        // path + children + value
        let mut list = <[Encoded<Vec<u8>>; Self::MSIZE]>::default();

        for (i, c) in self.children.iter().enumerate() {
            match c {
                Some(c) => {
                    #[allow(clippy::unwrap_used)]
                    let mut c_ref = store
                        .get_node(*c)
                        .unwrap_or_else(|_| panic!("Item at {c:?} was not a node"));

                    #[allow(clippy::unwrap_used)]
                    if c_ref.is_encoded_longer_than_hash_len::<S>(store) {
                        #[allow(clippy::indexing_slicing)]
                        (list[i] = Encoded::Data(
                            bincode::DefaultOptions::new()
                                .serialize(&&(*c_ref.get_root_hash::<S>(store))[..])
                                .unwrap(),
                        ));

                        // See struct docs for ordering requirements
                        if c_ref.is_dirty() {
                            c_ref.write(|_| {}).unwrap();
                            c_ref.set_dirty(false);
                        }
                    } else {
                        let child_encoded = &c_ref.get_encoded::<S>(store);
                        #[allow(clippy::indexing_slicing)]
                        (list[i] = Encoded::Raw(child_encoded.to_vec()));
                    }
                }

                // TODO:
                // we need a better solution for this. This is only used for reconstructing a
                // merkle-tree in memory. The proper way to do it is to abstract a trait for nodes
                // but that's a heavy lift.
                // TODO:
                // change the data-structure children: [(Option<DiskAddress>, Option<Vec<u8>>); Self::MAX_CHILDREN]
                None => {
                    // Check if there is already a calculated encoded value for the child, which
                    // can happen when manually constructing a trie from proof.
                    #[allow(clippy::indexing_slicing)]
                    if let Some(v) = &self.children_encoded[i] {
                        if v.len() == TRIE_HASH_LEN {
                            #[allow(clippy::indexing_slicing, clippy::unwrap_used)]
                            (list[i] = Encoded::Data(
                                bincode::DefaultOptions::new().serialize(v).unwrap(),
                            ));
                        } else {
                            #[allow(clippy::indexing_slicing)]
                            (list[i] = Encoded::Raw(v.clone()));
                        }
                    }
                }
            };
        }

        #[allow(clippy::unwrap_used)]
        if let Some(Data(val)) = &self.value {
            list[Self::MAX_CHILDREN] =
                Encoded::Data(bincode::DefaultOptions::new().serialize(val).unwrap());
        }

        #[allow(clippy::unwrap_used)]
        let path = from_nibbles(&self.path.encode(false)).collect::<Vec<_>>();

        list[Self::MAX_CHILDREN + 1] = Encoded::Data(
            bincode::DefaultOptions::new()
                .serialize(&path)
                .expect("serializing raw bytes to always succeed"),
        );

        bincode::DefaultOptions::new()
            .serialize(list.as_slice())
            .expect("serializing `Encoded` to always succeed")
    }
}

impl Storable for BranchNode {
    fn serialized_len(&self) -> u64 {
        let children_len = Self::MAX_CHILDREN as u64 * DiskAddress::MSIZE;
        let data_len = optional_data_len::<DataLen, _>(self.value.as_deref());
        let children_encoded_len = self.children_encoded.iter().fold(0, |len, child| {
            len + optional_data_len::<EncodedChildLen, _>(child.as_ref())
        });
        let path_len_size = size_of::<PathLen>() as u64;
        let path_len = self.path.serialized_len();

        children_len + data_len + children_encoded_len + path_len_size + path_len
    }

    fn serialize(&self, to: &mut [u8]) -> Result<(), crate::shale::ShaleError> {
        let mut cursor = Cursor::new(to);

        let path: Vec<u8> = from_nibbles(&self.path.encode(false)).collect();
        cursor.write_all(&[path.len() as PathLen])?;
        cursor.write_all(&path)?;

        for child in &self.children {
            let bytes = child.map(|addr| addr.to_le_bytes()).unwrap_or_default();
            cursor.write_all(&bytes)?;
        }

        let (value_len, value) = self
            .value
            .as_ref()
            .map(|val| (val.len() as DataLen, &**val))
            .unwrap_or((DataLen::MAX, &[]));

        cursor.write_all(&value_len.to_le_bytes())?;
        cursor.write_all(value)?;

        for child_encoded in &self.children_encoded {
            let (child_len, child) = child_encoded
                .as_ref()
                .map(|child| (child.len() as EncodedChildLen, child.as_slice()))
                .unwrap_or((EncodedChildLen::MIN, &[]));

            cursor.write_all(&child_len.to_le_bytes())?;
            cursor.write_all(child)?;
        }

        Ok(())
    }

    fn deserialize<T: crate::shale::CachedStore>(
        mut addr: usize,
        mem: &T,
    ) -> Result<Self, crate::shale::ShaleError> {
        const PATH_LEN_SIZE: u64 = size_of::<PathLen>() as u64;
        const DATA_LEN_SIZE: usize = size_of::<DataLen>();
        const BRANCH_HEADER_SIZE: u64 =
            BranchNode::MAX_CHILDREN as u64 * DiskAddress::MSIZE + DATA_LEN_SIZE as u64;

        let path_len = mem
            .get_view(addr, PATH_LEN_SIZE)
            .ok_or(ShaleError::InvalidCacheView {
                offset: addr,
                size: PATH_LEN_SIZE,
            })?
            .as_deref();

        addr += PATH_LEN_SIZE as usize;

        let path_len = {
            let mut buf = [0u8; PATH_LEN_SIZE as usize];
            let mut cursor = Cursor::new(path_len);
            cursor.read_exact(buf.as_mut())?;

            PathLen::from_le_bytes(buf) as u64
        };

        let path = mem
            .get_view(addr, path_len)
            .ok_or(ShaleError::InvalidCacheView {
                offset: addr,
                size: path_len,
            })?
            .as_deref();

        addr += path_len as usize;

        let path: Vec<u8> = path.into_iter().flat_map(to_nibble_array).collect();
        let path = PartialPath::decode(&path).0;

        let node_raw =
            mem.get_view(addr, BRANCH_HEADER_SIZE)
                .ok_or(ShaleError::InvalidCacheView {
                    offset: addr,
                    size: BRANCH_HEADER_SIZE,
                })?;

        addr += BRANCH_HEADER_SIZE as usize;

        let mut cursor = Cursor::new(node_raw.as_deref());
        let mut children = [None; BranchNode::MAX_CHILDREN];
        let mut buf = [0u8; DiskAddress::MSIZE as usize];

        for child in &mut children {
            cursor.read_exact(&mut buf)?;
            *child = Some(usize::from_le_bytes(buf))
                .filter(|addr| *addr != 0)
                .map(DiskAddress::from);
        }

        let raw_len = {
            let mut buf = [0; DATA_LEN_SIZE];
            cursor.read_exact(&mut buf)?;
            Some(DataLen::from_le_bytes(buf))
                .filter(|len| *len != DataLen::MAX)
                .map(|len| len as u64)
        };

        let value = match raw_len {
            Some(len) => {
                let data = mem
                    .get_view(addr, len)
                    .ok_or(ShaleError::InvalidCacheView {
                        offset: addr,
                        size: len,
                    })?;

                addr += len as usize;

                Some(Data(data.as_deref()))
            }
            None => None,
        };

        let mut children_encoded: [Option<Vec<u8>>; BranchNode::MAX_CHILDREN] = Default::default();

        for child in &mut children_encoded {
            const ENCODED_CHILD_LEN_SIZE: u64 = size_of::<EncodedChildLen>() as u64;

            let len_raw = mem
                .get_view(addr, ENCODED_CHILD_LEN_SIZE)
                .ok_or(ShaleError::InvalidCacheView {
                    offset: addr,
                    size: ENCODED_CHILD_LEN_SIZE,
                })?
                .as_deref();

            let mut cursor = Cursor::new(len_raw);

            let len = {
                let mut buf = [0; ENCODED_CHILD_LEN_SIZE as usize];
                cursor.read_exact(buf.as_mut())?;
                EncodedChildLen::from_le_bytes(buf) as u64
            };

            addr += ENCODED_CHILD_LEN_SIZE as usize;

            if len == 0 {
                continue;
            }

            let encoded = mem
                .get_view(addr, len)
                .ok_or(ShaleError::InvalidCacheView {
                    offset: addr,
                    size: len,
                })?
                .as_deref();

            addr += len as usize;

            *child = Some(encoded);
        }

        let node = BranchNode {
            path,
            children,
            value,
            children_encoded,
        };

        Ok(node)
    }
}

fn optional_data_len<Len, T: AsRef<[u8]>>(data: Option<T>) -> u64 {
    size_of::<Len>() as u64 + data.as_ref().map_or(0, |data| data.as_ref().len() as u64)
}<|MERGE_RESOLUTION|>--- conflicted
+++ resolved
@@ -3,15 +3,9 @@
 
 use super::{Data, Encoded, Node};
 use crate::{
-<<<<<<< HEAD
-    merkle::{NodeStore, PartialPath, TRIE_HASH_LEN},
-    shale::{DiskAddress, Storable},
-    shale::{ShaleError, ShaleStore},
-=======
-    merkle::{from_nibbles, to_nibble_array, PartialPath, TRIE_HASH_LEN},
+    merkle::{from_nibbles, to_nibble_array, NodeStore, PartialPath, TRIE_HASH_LEN},
     nibbles::Nibbles,
     shale::{DiskAddress, ShaleError, ShaleStore, Storable},
->>>>>>> c5630888
 };
 use bincode::{Error, Options};
 use serde::de::Error as DeError;
