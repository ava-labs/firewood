// Copyright (C) 2023, Ava Labs, Inc. All rights reserved.
// See the file LICENSE.md for licensing terms.

use std::cmp::Ordering;
use std::collections::HashMap;

use crate::shale::{disk_address::DiskAddress, ShaleError};
use crate::shale::{CachedStore, ObjWriteSizeError};
use crate::v2::api::HashKey;
use aiofut::AioError;
use nix::errno::Errno;
use sha3::Digest;
use thiserror::Error;

use crate::nibbles::Nibbles;
use crate::nibbles::NibblesIterator;
use crate::{
    db::DbError,
    merkle::{to_nibble_array, Merkle, MerkleError, Node, NodeType},
    merkle_util::{DataStoreError, InMemoryMerkle},
};

use super::{BinarySerde, EncodedNode};

#[derive(Debug, Error)]
pub enum ProofError {
    #[error("aio error: {0:?}")]
    AioError(AioError),
    #[error("decoding error")]
    DecodeError(#[from] bincode::Error),
    #[error("no such node")]
    NoSuchNode,
    #[error("proof node missing")]
    ProofNodeMissing,
    #[error("inconsistent proof data")]
    InconsistentProofData,
    #[error("non-monotonic range increase")]
    NonMonotonicIncreaseRange,
    #[error("invalid data")]
    InvalidData,
    #[error("invalid proof")]
    InvalidProof,
    #[error("invalid edge keys")]
    InvalidEdgeKeys,
    #[error("node insertion error")]
    NodesInsertionError,
    #[error("node not in trie")]
    NodeNotInTrie,
    #[error("invalid node {0:?}")]
    InvalidNode(#[from] MerkleError),
    #[error("empty range")]
    EmptyRange,
    #[error("fork left")]
    ForkLeft,
    #[error("fork right")]
    ForkRight,
    #[error("system error: {0:?}")]
    SystemError(Errno),
    #[error("shale error: {0:?}")]
    Shale(ShaleError),
    #[error("invalid root hash")]
    InvalidRootHash,
    #[error("{0}")]
    WriteError(#[from] ObjWriteSizeError),
}

impl From<DataStoreError> for ProofError {
    fn from(d: DataStoreError) -> ProofError {
        match d {
            DataStoreError::InsertionError => ProofError::NodesInsertionError,
            DataStoreError::RootHashError => ProofError::InvalidRootHash,
            _ => ProofError::InvalidProof,
        }
    }
}

impl From<DbError> for ProofError {
    fn from(d: DbError) -> ProofError {
        match d {
            DbError::Aio(e) => ProofError::AioError(e),
            DbError::InvalidParams => ProofError::InvalidProof,
            DbError::Merkle(e) => ProofError::InvalidNode(e),
            DbError::System(e) => ProofError::SystemError(e),
            DbError::KeyNotFound => ProofError::InvalidEdgeKeys,
            DbError::CreateError => ProofError::NoSuchNode,
            // TODO: fix better by adding a new error to ProofError
            #[allow(clippy::unwrap_used)]
            DbError::IO(e) => {
                ProofError::SystemError(nix::errno::Errno::from_raw(e.raw_os_error().unwrap()))
            }
            DbError::Shale(e) => ProofError::Shale(e),
            DbError::InvalidProposal => ProofError::InvalidProof,
        }
    }
}

/// A proof that a single key is present
///
/// The generic N represents the storage for the node
#[derive(Clone, Debug)]
pub struct Proof<N>(pub HashMap<HashKey, N>);

/// `SubProof` contains the value or the hash of a node that maps
/// to a single proof step. If reaches an end step during proof verification,
/// the `SubProof` should be the `Value` variant.

#[derive(Debug)]
pub(crate) enum SubProof {
    Value(Vec<u8>),
    Hash(HashKey),
}

impl<N: AsRef<[u8]> + Send> Proof<N> {
    pub fn extend(&mut self, other: Proof<N>) {
        self.0.extend(other.0)
    }

    pub fn verify_range_proof<K, V, T>(
        &self,
        root_hash: HashKey,
        first_key: K,
        last_key: K,
        keys: Vec<K>,
        vals: Vec<V>,
    ) -> Result<bool, ProofError>
    where
        K: AsRef<[u8]>,
        V: AsRef<[u8]>,
        T: BinarySerde,
        EncodedNode<T>: serde::Serialize + serde::de::DeserializeOwned,
    {
        if keys.len() != vals.len() {
            return Err(ProofError::InconsistentProofData);
        }

        // Ensure the received batch is monotonic increasing and contains no deletions
        #[allow(clippy::indexing_slicing)]
        if !keys.windows(2).all(|w| w[0].as_ref() < w[1].as_ref()) {
            return Err(ProofError::NonMonotonicIncreaseRange);
        }

        // Use in-memory merkle
        let mut in_mem_merkle = InMemoryMerkle::new(0x10000, 0x10000);

        // Special case, there is no edge proof at all. The given range is expected
        // to be the whole leaf-set in the trie.
        if self.0.is_empty() {
            for (index, k) in keys.iter().enumerate() {
                #[allow(clippy::indexing_slicing)]
                in_mem_merkle.insert(k, vals[index].as_ref().to_vec())?;
            }

            let merkle_root = &*in_mem_merkle.root_hash()?;

            return if merkle_root == &root_hash {
                Ok(false)
            } else {
                Err(ProofError::InvalidProof)
            };
        }

        // Special case when there is a provided edge proof but zero key/value pairs,
        // ensure there are no more accounts / slots in the trie.
        if keys.is_empty() {
            let proof_to_path =
                self.proof_to_path(first_key, root_hash, &mut in_mem_merkle, true)?;
            return match proof_to_path {
                Some(_) => Err(ProofError::InvalidData),
                None => Ok(false),
            };
        }

        // Special case, there is only one element and two edge keys are same.
        // In this case, we can't construct two edge paths. So handle it here.
        if keys.len() == 1 && first_key.as_ref() == last_key.as_ref() {
            let value =
                self.proof_to_path(first_key.as_ref(), root_hash, &mut in_mem_merkle, false)?;

            #[allow(clippy::indexing_slicing)]
            return if first_key.as_ref() != keys[0].as_ref() {
                // correct proof but invalid key
                Err(ProofError::InvalidEdgeKeys)
            } else {
                match value {
                    #[allow(clippy::indexing_slicing)]
                    Some(val) if val == vals[0].as_ref() => Ok(true),
                    None => Ok(false),
                    _ => Err(ProofError::InvalidData),
                }
            };
        }

        // Ok, in all other cases, we require two edge paths available.
        // First check the validity of edge keys.
        if first_key.as_ref() >= last_key.as_ref() {
            return Err(ProofError::InvalidEdgeKeys);
        }

        // Convert the edge proofs to edge trie paths. Then we can
        // have the same tree architecture with the original one.
        // For the first edge proof, non-existent proof is allowed.
        self.proof_to_path(first_key.as_ref(), root_hash, &mut in_mem_merkle, true)?;

        // Pass the root node here, the second path will be merged
        // with the first one. For the last edge proof, non-existent
        // proof is also allowed.
        self.proof_to_path(last_key.as_ref(), root_hash, &mut in_mem_merkle, true)?;

        // Remove all internal caculated values. All the removed parts should
        // be re-filled(or re-constructed) by the given leaves range.
        let fork_at_root =
            unset_internal(&mut in_mem_merkle, first_key.as_ref(), last_key.as_ref())?;

        // If the fork point is the root, the trie should be empty, start with a new one.
        if fork_at_root {
            in_mem_merkle = InMemoryMerkle::new(0x100000, 0x100000);
        }

        for (key, val) in keys.iter().zip(vals.iter()) {
            in_mem_merkle.insert(key.as_ref(), val.as_ref().to_vec())?;
        }

        // Calculate the hash
        let merkle_root = &*in_mem_merkle.root_hash()?;

        if merkle_root == &root_hash {
            Ok(true)
        } else {
            Err(ProofError::InvalidProof)
        }
    }

    /// proofToPath converts a merkle proof to trie node path. The main purpose of
    /// this function is recovering a node path from the merkle proof stream. All
    /// necessary nodes will be resolved and leave the remaining as hashnode.
    ///
    /// The given edge proof is allowed to be an existent or non-existent proof.
    fn proof_to_path<K, T>(
        &self,
        key: K,
        root_hash: HashKey,
        in_mem_merkle: &mut InMemoryMerkle<T>,
        allow_non_existent_node: bool,
    ) -> Result<Option<Vec<u8>>, ProofError>
    where
        K: AsRef<[u8]>,
        T: BinarySerde,
        EncodedNode<T>: serde::Serialize + serde::de::DeserializeOwned,
    {
        // Start with the sentinel root
        let sentinel = in_mem_merkle.get_sentinel_address();
        let merkle = in_mem_merkle.get_merkle_mut();
        let mut parent_node = merkle
            .get_node(sentinel)
            .map_err(|_| ProofError::NoSuchNode)?;

        let mut key_nibbles = Nibbles::<1>::new(key.as_ref()).into_iter().peekable();

        let mut child_hash = root_hash;
        let proof_nodes_map = &self.0;

        let sub_proof = loop {
            // Link the child to the parent based on the node type.
            // if a child is already linked, use it instead
            let child_node = match &parent_node.inner() {
                #[allow(clippy::indexing_slicing)]
                NodeType::Branch(n) => {
                    let Some(child_index) = key_nibbles.next().map(usize::from) else {
                        break None;
                    };

                    match n.chd()[child_index] {
                        // If the child already resolved, then use the existing node.
                        Some(node) => merkle.get_node(node)?,
                        None => {
<<<<<<< HEAD
                            let child_proof = proofs_map
                                .get(&child_hash)
                                .ok_or(ProofError::ProofNodeMissing)?;

                            let child_node = merkle.decode(
                                0, /* TODO pass nibbles to skip */
                                child_proof.as_ref(),
                            )?;
=======
                            // Look up the child's encoded bytes and decode to get the child.
                            let child_node_bytes = proof_nodes_map
                                .get(&child_hash)
                                .ok_or(ProofError::ProofNodeMissing)?;

                            let child_node = NodeType::decode(child_node_bytes.as_ref())?;
>>>>>>> 513f097e

                            let child_node = merkle.put_node(Node::from(child_node))?;

                            // insert `child_node` to the appropriate index in the `parent_node`
                            parent_node.write(|node| {
                                #[allow(clippy::indexing_slicing)]
                                let node = node
                                    .inner_mut()
                                    .as_branch_mut()
                                    .expect("parent_node_ref must be a branch");
                                node.chd_mut()[child_index] = Some(child_node.as_ptr());
                            })?;

                            child_node
                        }
                    }
                }

                // We should not hit a leaf node as a parent.
                _ => return Err(ProofError::InvalidNode(MerkleError::ParentLeafBranch)),
            };

            // find the encoded subproof of the child if the partial path and nibbles match
            let encoded_sub_proof = match child_node.inner() {
                NodeType::Leaf(n) => {
                    break n
                        .partial_path
                        .iter()
                        .copied()
                        .eq(key_nibbles) // all nibbles have to match
                        .then(|| n.value().to_vec());
                }

                NodeType::Branch(n) => {
                    let paths_match = n
                        .partial_path
                        .iter()
                        .copied()
                        .all(|nibble| Some(nibble) == key_nibbles.next());

                    if !paths_match {
                        break None;
                    }

                    if let Some(index) = key_nibbles.peek() {
                        let subproof = n
                            .chd_encode()
                            .get(*index as usize)
                            .and_then(|inner| inner.as_ref())
                            .map(|value| &**value);

                        subproof
                    } else {
                        break n.value.as_ref().map(|value| value.to_vec());
                    }
                }
            };

            match encoded_sub_proof {
                None => break None,
                Some(encoded) => {
                    let hash = generate_subproof_hash(encoded)?;
                    child_hash = hash;
                }
            }

            parent_node = child_node;
        };

        match sub_proof {
            Some(value) => Ok(Some(value)),
            None if allow_non_existent_node => Ok(None),
            None => Err(ProofError::NodeNotInTrie),
        }
    }
}

<<<<<<< HEAD
pub(crate) fn locate_subproof(
=======
fn locate_subproof(
>>>>>>> 513f097e
    mut key_nibbles: NibblesIterator<'_, 0>,
    node: NodeType,
) -> Result<(Option<SubProof>, NibblesIterator<'_, 0>), ProofError> {
    match node {
        NodeType::Leaf(n) => {
            let cur_key = &n.path().0;
            // Check if the key of current node match with the given key
            // and consume the current-key portion of the nibbles-iterator
            let does_not_match = key_nibbles.size_hint().0 < cur_key.len()
                || !cur_key.iter().all(|val| key_nibbles.next() == Some(*val));

            if does_not_match {
                return Ok((None, Nibbles::<0>::new(&[]).into_iter()));
            }

            let encoded: Vec<u8> = n.value().to_vec();

            let sub_proof = SubProof::Value(encoded);

            Ok((sub_proof.into(), key_nibbles))
        }
        NodeType::Branch(n) => {
            let partial_path = &n.partial_path.0;

            let does_not_match = key_nibbles.size_hint().0 < partial_path.len()
                || !partial_path
                    .iter()
                    .all(|val| key_nibbles.next() == Some(*val));

            if does_not_match {
                return Ok((None, Nibbles::<0>::new(&[]).into_iter()));
            }

            let Some(index) = key_nibbles.next().map(|nib| nib as usize) else {
                let encoded = n.value;

                let sub_proof = encoded.map(SubProof::Value);

                return Ok((sub_proof, key_nibbles));
            };

            // consume items returning the item at index
            #[allow(clippy::indexing_slicing)]
            let value = n.chd_encode()[index]
                .as_ref()
                .ok_or(ProofError::InvalidData)?;
            generate_subproof(value).map(|subproof| (Some(subproof), key_nibbles))
        }
    }
}

fn generate_subproof_hash(encoded: &[u8]) -> Result<HashKey, ProofError> {
    match encoded.len() {
        0..=31 => {
            let sub_hash = sha3::Keccak256::digest(encoded).into();
            Ok(sub_hash)
        }

        32 => {
            let sub_hash = encoded
                .try_into()
                .expect("slice length checked in match arm");

            Ok(sub_hash)
        }

        len => Err(ProofError::DecodeError(Box::new(
            bincode::ErrorKind::Custom(format!("invalid proof length: {len}")),
        ))),
    }
}

fn generate_subproof(encoded: &[u8]) -> Result<SubProof, ProofError> {
    Ok(SubProof::Hash(generate_subproof_hash(encoded)?))
}

// unset_internal removes all internal node references.
// It should be called after a trie is constructed with two edge paths. Also
// the given boundary keys must be the one used to construct the edge paths.
//
// It's the key step for range proof. The precalculated encoded value of all internal
// nodes should be removed. But if the proof is valid,
// the missing children will be filled, otherwise it will be thrown anyway.
//
// Note we have the assumption here the given boundary keys are different
// and right is larger than left.
//
// The return value indicates if the fork point is root node. If so, unset the
// entire trie.
fn unset_internal<K, T>(
    in_mem_merkle: &mut InMemoryMerkle<T>,
    left: K,
    right: K,
) -> Result<bool, ProofError>
where
    K: AsRef<[u8]>,
    T: BinarySerde,
    EncodedNode<T>: serde::Serialize + serde::de::DeserializeOwned,
{
    // Add the sentinel root
    let mut left_chunks = vec![0];
    left_chunks.extend(left.as_ref().iter().copied().flat_map(to_nibble_array));
    // Add the sentinel root
    let mut right_chunks = vec![0];
    right_chunks.extend(right.as_ref().iter().copied().flat_map(to_nibble_array));
    let root = in_mem_merkle.get_sentinel_address();
    let merkle = in_mem_merkle.get_merkle_mut();
    let mut u_ref = merkle.get_node(root).map_err(|_| ProofError::NoSuchNode)?;
    let mut parent = DiskAddress::null();

    let mut fork_left = Ordering::Equal;
    let mut fork_right = Ordering::Equal;

    let mut index = 0;
    loop {
        match &u_ref.inner() {
            #[allow(clippy::indexing_slicing)]
            NodeType::Branch(n) => {
                // If either the key of left proof or right proof doesn't match with
                // stop here, this is the forkpoint.
                let path = &*n.partial_path;

                if !path.is_empty() {
                    [fork_left, fork_right] = [&left_chunks[index..], &right_chunks[index..]]
                        .map(|chunks| chunks.chunks(path.len()).next().unwrap_or_default())
                        .map(|key| key.cmp(path));

                    if !fork_left.is_eq() || !fork_right.is_eq() {
                        break;
                    }

                    index += path.len();
                }

                // If either the node pointed by left proof or right proof is nil,
                // stop here and the forkpoint is the fullnode.
                #[allow(clippy::indexing_slicing)]
                let left_node = n.chd()[left_chunks[index] as usize];
                #[allow(clippy::indexing_slicing)]
                let right_node = n.chd()[right_chunks[index] as usize];

                match (left_node.as_ref(), right_node.as_ref()) {
                    (None, _) | (_, None) => break,
                    (left, right) if left != right => break,
                    _ => (),
                };

                parent = u_ref.as_ptr();
                u_ref = merkle.get_node(left_node.expect("left_node none"))?;
                index += 1;
            }

            #[allow(clippy::indexing_slicing)]
            NodeType::Leaf(n) => {
                let path = &*n.partial_path;

                [fork_left, fork_right] = [&left_chunks[index..], &right_chunks[index..]]
                    .map(|chunks| chunks.chunks(path.len()).next().unwrap_or_default())
                    .map(|key| key.cmp(path));

                break;
            }
        }
    }

    match &u_ref.inner() {
        NodeType::Branch(n) => {
            if fork_left.is_lt() && fork_right.is_lt() {
                return Err(ProofError::EmptyRange);
            }

            if fork_left.is_gt() && fork_right.is_gt() {
                return Err(ProofError::EmptyRange);
            }

            if fork_left.is_ne() && fork_right.is_ne() {
                // The fork point is root node, unset the entire trie
                if parent.is_null() {
                    return Ok(true);
                }

                let mut p_ref = merkle
                    .get_node(parent)
                    .map_err(|_| ProofError::NoSuchNode)?;
                #[allow(clippy::unwrap_used)]
                p_ref
                    .write(|p| {
                        let pp = p.inner_mut().as_branch_mut().expect("not a branch node");
                        #[allow(clippy::indexing_slicing)]
                        (pp.chd_mut()[left_chunks[index - 1] as usize] = None);
                        #[allow(clippy::indexing_slicing)]
                        (pp.chd_encoded_mut()[left_chunks[index - 1] as usize] = None);
                    })
                    .unwrap();

                return Ok(false);
            }

            let p = u_ref.as_ptr();
            index += n.partial_path.len();

            // Only one proof points to non-existent key.
            if fork_right.is_ne() {
                #[allow(clippy::indexing_slicing)]
                let left_node = n.chd()[left_chunks[index] as usize];

                drop(u_ref);
                #[allow(clippy::indexing_slicing)]
                unset_node_ref(merkle, p, left_node, &left_chunks[index..], 1, false)?;
                return Ok(false);
            }

            if fork_left.is_ne() {
                #[allow(clippy::indexing_slicing)]
                let right_node = n.chd()[right_chunks[index] as usize];

                drop(u_ref);
                #[allow(clippy::indexing_slicing)]
                unset_node_ref(merkle, p, right_node, &right_chunks[index..], 1, true)?;
                return Ok(false);
            };

            #[allow(clippy::indexing_slicing)]
            let left_node = n.chd()[left_chunks[index] as usize];
            #[allow(clippy::indexing_slicing)]
            let right_node = n.chd()[right_chunks[index] as usize];

            // unset all internal nodes calculated encoded value in the forkpoint
            #[allow(clippy::indexing_slicing, clippy::unwrap_used)]
            for i in left_chunks[index] + 1..right_chunks[index] {
                u_ref
                    .write(|u| {
                        let uu = u.inner_mut().as_branch_mut().unwrap();
                        #[allow(clippy::indexing_slicing)]
                        (uu.chd_mut()[i as usize] = None);
                        #[allow(clippy::indexing_slicing)]
                        (uu.chd_encoded_mut()[i as usize] = None);
                    })
                    .unwrap();
            }

            drop(u_ref);

            #[allow(clippy::indexing_slicing)]
            unset_node_ref(merkle, p, left_node, &left_chunks[index..], 1, false)?;

            #[allow(clippy::indexing_slicing)]
            unset_node_ref(merkle, p, right_node, &right_chunks[index..], 1, true)?;

            Ok(false)
        }

        NodeType::Leaf(_) => {
            if fork_left.is_lt() && fork_right.is_lt() {
                return Err(ProofError::EmptyRange);
            }

            if fork_left.is_gt() && fork_right.is_gt() {
                return Err(ProofError::EmptyRange);
            }

            let mut p_ref = merkle
                .get_node(parent)
                .map_err(|_| ProofError::NoSuchNode)?;

            #[allow(clippy::unwrap_used)]
            if fork_left.is_ne() && fork_right.is_ne() {
                p_ref
                    .write(|p| {
                        if let NodeType::Branch(n) = p.inner_mut() {
                            #[allow(clippy::indexing_slicing)]
                            (n.chd_mut()[left_chunks[index - 1] as usize] = None);
                            #[allow(clippy::indexing_slicing)]
                            (n.chd_encoded_mut()[left_chunks[index - 1] as usize] = None);
                        }
                    })
                    .unwrap();
            } else if fork_right.is_ne() {
                p_ref
                    .write(|p| {
                        let pp = p.inner_mut().as_branch_mut().expect("not a branch node");
                        #[allow(clippy::indexing_slicing)]
                        (pp.chd_mut()[left_chunks[index - 1] as usize] = None);
                        #[allow(clippy::indexing_slicing)]
                        (pp.chd_encoded_mut()[left_chunks[index - 1] as usize] = None);
                    })
                    .unwrap();
            } else if fork_left.is_ne() {
                p_ref
                    .write(|p| {
                        let pp = p.inner_mut().as_branch_mut().expect("not a branch node");
                        #[allow(clippy::indexing_slicing)]
                        (pp.chd_mut()[right_chunks[index - 1] as usize] = None);
                        #[allow(clippy::indexing_slicing)]
                        (pp.chd_encoded_mut()[right_chunks[index - 1] as usize] = None);
                    })
                    .unwrap();
            }

            Ok(false)
        }
    }
}

// unset removes all internal node references either the left most or right most.
// It can meet these scenarios:
//
//   - The given path is existent in the trie, unset the associated nodes with the
//     specific direction
//   - The given path is non-existent in the trie
//   - the fork point is a fullnode, the corresponding child pointed by path
//     is nil, return
//   - the fork point is a shortnode, the shortnode is included in the range,
//     keep the entire branch and return.
//   - the fork point is a shortnode, the shortnode is excluded in the range,
//     unset the entire branch.
fn unset_node_ref<K: AsRef<[u8]>, S: CachedStore, T: BinarySerde>(
    merkle: &Merkle<S, T>,
    parent: DiskAddress,
    node: Option<DiskAddress>,
    key: K,
    index: usize,
    remove_left: bool,
) -> Result<(), ProofError> {
    let Some(node) = node else {
        // If the node is nil, then it's a child of the fork point
        // fullnode(it's a non-existent branch).
        return Ok(());
    };

    let mut chunks = Vec::new();
    chunks.extend(key.as_ref());

    #[allow(clippy::unwrap_used)]
    let mut u_ref = merkle.get_node(node).map_err(|_| ProofError::NoSuchNode)?;
    let p = u_ref.as_ptr();

    if index >= chunks.len() {
        return Err(ProofError::InvalidProof);
    }

    #[allow(clippy::indexing_slicing)]
    match &u_ref.inner() {
        NodeType::Branch(n) if chunks[index..].starts_with(&n.partial_path) => {
            let index = index + n.partial_path.len();
            let child_index = chunks[index] as usize;

            let node = n.chd()[child_index];

            let iter = if remove_left {
                0..child_index
            } else {
                child_index + 1..16
            };

            #[allow(clippy::unwrap_used)]
            for i in iter {
                u_ref
                    .write(|u| {
                        let uu = u.inner_mut().as_branch_mut().unwrap();
                        #[allow(clippy::indexing_slicing)]
                        (uu.chd_mut()[i] = None);
                        #[allow(clippy::indexing_slicing)]
                        (uu.chd_encoded_mut()[i] = None);
                    })
                    .unwrap();
            }

            drop(u_ref);

            unset_node_ref(merkle, p, node, key, index + 1, remove_left)
        }

        NodeType::Branch(n) => {
            let cur_key = &n.partial_path;

            // Find the fork point, it's a non-existent branch.
            //
            // for (true, Ordering::Less)
            // The key of fork shortnode is less than the path
            // (it belongs to the range), unset the entire
            // branch. The parent must be a fullnode.
            //
            // for (false, Ordering::Greater)
            // The key of fork shortnode is greater than the
            // path(it belongs to the range), unset the entrie
            // branch. The parent must be a fullnode. Otherwise the
            // key is not part of the range and should remain in the
            // cached hash.
            #[allow(clippy::indexing_slicing)]
            let should_unset_entire_branch = matches!(
                (remove_left, cur_key.cmp(&chunks[index..])),
                (true, Ordering::Less) | (false, Ordering::Greater)
            );

            #[allow(clippy::indexing_slicing, clippy::unwrap_used)]
            if should_unset_entire_branch {
                let mut p_ref = merkle
                    .get_node(parent)
                    .map_err(|_| ProofError::NoSuchNode)?;

                p_ref
                    .write(|p| match p.inner_mut() {
                        NodeType::Branch(pp) => {
                            pp.chd_mut()[chunks[index - 1] as usize] = None;
                            pp.chd_encoded_mut()[chunks[index - 1] as usize] = None;
                        }
                        NodeType::Leaf(_) => (),
                    })
                    .unwrap();
            }

            Ok(())
        }

        NodeType::Leaf(n) => {
            let mut p_ref = merkle
                .get_node(parent)
                .map_err(|_| ProofError::NoSuchNode)?;
            let cur_key = n.path();

            // Similar to branch node, we need to compare the path to see if the node
            // needs to be unset.
            #[allow(clippy::indexing_slicing)]
            if !(chunks[index..]).starts_with(cur_key) {
                #[allow(clippy::indexing_slicing)]
                match (cur_key.cmp(&chunks[index..]), remove_left) {
                    (Ordering::Greater, false) | (Ordering::Less, true) => {
                        p_ref
                            .write(|p| {
                                let pp = p.inner_mut().as_branch_mut().expect("not a branch node");
                                let index = chunks[index - 1] as usize;
                                pp.chd_mut()[index] = None;
                                pp.chd_encoded_mut()[index] = None;
                            })
                            .expect("node write failure");
                    }
                    _ => (),
                }
            } else {
                p_ref
                    .write(|p| {
                        if let NodeType::Branch(n) = p.inner_mut() {
                            #[allow(clippy::indexing_slicing)]
                            let index = chunks[index - 1] as usize;

                            n.chd_mut()[index] = None;
                            n.chd_encoded_mut()[index] = None;
                        }
                    })
                    .expect("node write failure");
            }

            Ok(())
        }
    }
}<|MERGE_RESOLUTION|>--- conflicted
+++ resolved
@@ -273,23 +273,16 @@
                         // If the child already resolved, then use the existing node.
                         Some(node) => merkle.get_node(node)?,
                         None => {
-<<<<<<< HEAD
-                            let child_proof = proofs_map
-                                .get(&child_hash)
-                                .ok_or(ProofError::ProofNodeMissing)?;
-
-                            let child_node = merkle.decode(
-                                0, /* TODO pass nibbles to skip */
-                                child_proof.as_ref(),
-                            )?;
-=======
+                            // Look up the child's encoded bytes and decode to get the child.
                             // Look up the child's encoded bytes and decode to get the child.
                             let child_node_bytes = proof_nodes_map
                                 .get(&child_hash)
                                 .ok_or(ProofError::ProofNodeMissing)?;
 
-                            let child_node = NodeType::decode(child_node_bytes.as_ref())?;
->>>>>>> 513f097e
+                            let child_node = merkle.decode(
+                                0, /* TODO pass nibbles to skip */
+                                child_node_bytes.as_ref(),
+                            )?;
 
                             let child_node = merkle.put_node(Node::from(child_node))?;
 
@@ -367,11 +360,7 @@
     }
 }
 
-<<<<<<< HEAD
 pub(crate) fn locate_subproof(
-=======
-fn locate_subproof(
->>>>>>> 513f097e
     mut key_nibbles: NibblesIterator<'_, 0>,
     node: NodeType,
 ) -> Result<(Option<SubProof>, NibblesIterator<'_, 0>), ProofError> {
