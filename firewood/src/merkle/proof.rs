--- conflicted
+++ resolved
@@ -231,11 +231,7 @@
     /// necessary nodes will be resolved and leave the remaining as hashnode.
     ///
     /// The given edge proof is allowed to be an existent or non-existent proof.
-<<<<<<< HEAD
-    fn proof_to_path<K, S, T>(
-=======
     fn proof_to_path<K, T>(
->>>>>>> 6639e345
         &self,
         key: K,
         root_hash: HashKey,
@@ -244,14 +240,8 @@
     ) -> Result<Option<Vec<u8>>, ProofError>
     where
         K: AsRef<[u8]>,
-<<<<<<< HEAD
-        S: ShaleStore<Node> + Send + Sync,
-        T: BinarySerde,
-        EncodedNode<T>: serde::Serialize + for<'de> serde::Deserialize<'de>,
-=======
         T: BinarySerde,
         EncodedNode<T>: serde::Serialize + serde::de::DeserializeOwned,
->>>>>>> 6639e345
     {
         // Start with the sentinel root
         let sentinel = in_mem_merkle.get_sentinel_address();
@@ -464,26 +454,15 @@
 //
 // The return value indicates if the fork point is root node. If so, unset the
 // entire trie.
-<<<<<<< HEAD
-fn unset_internal<K, S, T>(
-    merkle_setup: &mut MerkleSetup<S, T>,
-=======
 fn unset_internal<K, T>(
     in_mem_merkle: &mut InMemoryMerkle<T>,
->>>>>>> 6639e345
     left: K,
     right: K,
 ) -> Result<bool, ProofError>
 where
     K: AsRef<[u8]>,
-<<<<<<< HEAD
-    S: ShaleStore<Node> + Send + Sync,
-    T: BinarySerde,
-    EncodedNode<T>: serde::Serialize + for<'de> serde::Deserialize<'de>,
-=======
     T: BinarySerde,
     EncodedNode<T>: serde::Serialize + serde::de::DeserializeOwned,
->>>>>>> 6639e345
 {
     // Add the sentinel root
     let mut left_chunks = vec![0];
