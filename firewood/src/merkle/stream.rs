--- conflicted
+++ resolved
@@ -29,7 +29,6 @@
         /// Returns the non-empty children of this node and their positions
         /// in the node's children array.
         children_iter: Box<dyn Iterator<Item = (u8, DiskAddress)> + Send>,
-<<<<<<< HEAD
     },
 }
 
@@ -316,40 +315,12 @@
 
 pub struct MerkleKeyValueStream<'a, S, T> {
     state: MerkleKeyValueStreamState<'a, S, T>,
-=======
-    },
-}
-
-enum NodeStreamState<'a> {
-    /// The iterator state is lazily initialized when poll_next is called
-    /// for the first time. The iteration start key is stored here.
-    StartFromKey(Key),
-    Iterating {
-        /// Each element is a node that will be visited (i.e. returned)
-        /// or has been visited but has unvisited children.
-        /// On each call to poll_next we pop the next element.
-        /// If it's unvisited, we visit it.
-        /// If it's visited, we push its next child onto this stack.
-        iter_stack: Vec<IterationNode<'a>>,
-    },
-}
-
-impl NodeStreamState<'_> {
-    fn new(key: Key) -> Self {
-        Self::StartFromKey(key)
-    }
-}
-
-pub struct MerkleNodeStream<'a, S, T> {
-    state: NodeStreamState<'a>,
->>>>>>> 94155c2a
     merkle_root: DiskAddress,
     merkle: &'a Merkle<S, T>,
 }
 
-impl<'a, S: ShaleStore<Node> + Send + Sync, T> FusedStream for MerkleNodeStream<'a, S, T> {
+impl<'a, S: ShaleStore<Node> + Send + Sync, T> FusedStream for MerkleKeyValueStream<'a, S, T> {
     fn is_terminated(&self) -> bool {
-<<<<<<< HEAD
         matches!(&self.state, MerkleKeyValueStreamState::Initialized { node_iter } if node_iter.is_terminated())
     }
 }
@@ -368,35 +339,19 @@
             state: MerkleKeyValueStreamState::with_key(key),
             merkle_root,
             merkle,
-=======
-        // The top of `iter_stack` is the next node to return.
-        // If `iter_stack` is empty, there are no more nodes to visit.
-        matches!(&self.state, NodeStreamState::Iterating { iter_stack } if iter_stack.is_empty())
-    }
-}
-
-impl<'a, S, T> MerkleNodeStream<'a, S, T> {
-    /// Returns a new iterator that will iterate over all the nodes in `merkle`
-    /// with keys greater than or equal to `key`.
-    pub(super) fn new(merkle: &'a Merkle<S, T>, merkle_root: DiskAddress, key: Key) -> Self {
-        Self {
-            state: NodeStreamState::new(key),
-            merkle_root,
-            merkle,
->>>>>>> 94155c2a
-        }
-    }
-}
-
-impl<'a, S: ShaleStore<Node> + Send + Sync, T> Stream for MerkleNodeStream<'a, S, T> {
-    type Item = Result<(Key, NodeObjRef<'a>), api::Error>;
+        }
+    }
+}
+
+impl<'a, S: ShaleStore<Node> + Send + Sync, T> Stream for MerkleKeyValueStream<'a, S, T> {
+    type Item = Result<(Key, Value), api::Error>;
 
     fn poll_next(
         mut self: std::pin::Pin<&mut Self>,
         _cx: &mut std::task::Context<'_>,
     ) -> Poll<Option<Self::Item>> {
-        // destructuring is necessary here because we need mutable access to `state`
-        // at the same time as immutable access to `merkle`.
+        // destructuring is necessary here because we need mutable access to `key_state`
+        // at the same time as immutable access to `merkle`
         let Self {
             state,
             merkle_root,
@@ -404,7 +359,6 @@
         } = &mut *self;
 
         match state {
-<<<<<<< HEAD
             MerkleKeyValueStreamState::Uninitialized(key) => {
                 let iter = MerkleNodeStream::new(merkle, *merkle_root, key.clone());
                 self.state = MerkleKeyValueStreamState::Initialized { node_iter: iter };
@@ -631,227 +585,8 @@
 
     while let (Some(hi), Some(lo)) = (nibbles.next(), nibbles.next()) {
         data.push((hi << 4) + lo);
-=======
-            NodeStreamState::StartFromKey(key) => {
-                self.state = get_iterator_intial_state(merkle, *merkle_root, key)?;
-                self.poll_next(_cx)
-            }
-            NodeStreamState::Iterating { iter_stack } => {
-                while let Some(mut iter_node) = iter_stack.pop() {
-                    match iter_node {
-                        IterationNode::Unvisited { key, node } => {
-                            match node.inner() {
-                                NodeType::Branch(branch) => {
-                                    // `node` is a branch node. Visit its children next.
-                                    iter_stack.push(IterationNode::Visited {
-                                        key: key.clone(),
-                                        children_iter: Box::new(as_enumerated_children_iter(
-                                            branch,
-                                        )),
-                                    });
-                                }
-                                NodeType::Leaf(_) => {}
-                                NodeType::Extension(_) => {
-                                    unreachable!("extension nodes shouldn't exist")
-                                }
-                            }
-
-                            let key = key_from_nibble_iter(key.iter().copied().skip(1));
-                            return Poll::Ready(Some(Ok((key, node))));
-                        }
-                        IterationNode::Visited {
-                            ref key,
-                            ref mut children_iter,
-                        } => {
-                            // We returned `node` already. Visit its next child.
-                            let Some((pos, child_addr)) = children_iter.next() else {
-                                // We visited all this node's descendants. Go back to its parent.
-                                continue;
-                            };
-
-                            let child = merkle.get_node(child_addr)?;
-
-                            let partial_path = match child.inner() {
-                                NodeType::Branch(branch) => branch.path.iter().copied(),
-                                NodeType::Leaf(leaf) => leaf.path.iter().copied(),
-                                NodeType::Extension(_) => {
-                                    unreachable!("extension nodes shouldn't exist")
-                                }
-                            };
-
-                            // The child's key is its parent's key, followed by the child's index,
-                            // followed by the child's partial path (if any).
-                            let child_key: Box<[u8]> = key
-                                .iter()
-                                .copied()
-                                .chain(once(pos))
-                                .chain(partial_path)
-                                .collect();
-
-                            // There may be more children of this node to visit.
-                            iter_stack.push(iter_node);
-
-                            iter_stack.push(IterationNode::Unvisited {
-                                key: child_key,
-                                node: child,
-                            });
-                            return self.poll_next(_cx);
-                        }
-                    }
-                }
-                Poll::Ready(None)
-            }
-        }
-    }
-}
-
-/// Returns the initial state for an iterator over the given `merkle` with root `root_node`
-/// which starts at `key`.
-fn get_iterator_intial_state<'a, S: ShaleStore<Node> + Send + Sync, T>(
-    merkle: &'a Merkle<S, T>,
-    root_node: DiskAddress,
-    key: &[u8],
-) -> Result<NodeStreamState<'a>, api::Error> {
-    // Invariant: `node`'s key is a prefix of `key`.
-    let mut node = merkle.get_node(root_node)?;
-
-    // Invariant: [matched_key_nibbles] is the key of `node` at the start
-    // of each loop iteration.
-    let mut matched_key_nibbles = vec![];
-
-    let mut unmatched_key_nibbles = Nibbles::<1>::new(key).into_iter();
-
-    let mut iter_stack: Vec<IterationNode> = vec![];
-
-    loop {
-        // `next_unmatched_key_nibble` is the first nibble after `matched_key_nibbles`.
-        let Some(next_unmatched_key_nibble) = unmatched_key_nibbles.next() else {
-            // The invariant tells us `node` is a prefix of `key`.
-            // There is no more `key` left so `node` must be at `key`.
-            // Visit and return `node` first.
-            match &node.inner {
-                NodeType::Branch(_) | NodeType::Leaf(_) => {
-                    iter_stack.push(IterationNode::Unvisited {
-                        key: Box::from(matched_key_nibbles),
-                        node,
-                    });
-                }
-                NodeType::Extension(_) => {
-                    unreachable!("extension nodes shouldn't exist")
-                }
-            }
-
-            return Ok(NodeStreamState::Iterating { iter_stack });
-        };
-
-        match &node.inner {
-            NodeType::Branch(branch) => {
-                // The next nibble in `key` is `next_unmatched_key_nibble`,
-                // so all children of `node` with a position > `next_unmatched_key_nibble`
-                // should be visited since they are after `key`.
-                iter_stack.push(IterationNode::Visited {
-                    key: matched_key_nibbles.iter().copied().collect(),
-                    children_iter: Box::new(
-                        as_enumerated_children_iter(branch)
-                            .filter(move |(pos, _)| *pos > next_unmatched_key_nibble),
-                    ),
-                });
-
-                // Figure out if the child at `next_unmatched_key_nibble` is a prefix of `key`.
-                // (i.e. if we should run this loop body again)
-                #[allow(clippy::indexing_slicing)]
-                let Some(child_addr) = branch.children[next_unmatched_key_nibble as usize] else {
-                    // There is no child at `next_unmatched_key_nibble`.
-                    // We'll visit `node`'s first child at index > `next_unmatched_key_nibble`
-                    // first (if it exists).
-                    return Ok(NodeStreamState::Iterating { iter_stack });
-                };
-
-                matched_key_nibbles.push(next_unmatched_key_nibble);
-
-                let child = merkle.get_node(child_addr)?;
-
-                let partial_key = match child.inner() {
-                    NodeType::Branch(branch) => &branch.path,
-                    NodeType::Leaf(leaf) => &leaf.path,
-                    NodeType::Extension(_) => {
-                        unreachable!("extension nodes shouldn't exist")
-                    }
-                };
-
-                let (comparison, new_unmatched_key_nibbles) =
-                    compare_partial_path(partial_key.iter(), unmatched_key_nibbles);
-                unmatched_key_nibbles = new_unmatched_key_nibbles;
-
-                match comparison {
-                    Ordering::Less => {
-                        // `child` is before `key`.
-                        return Ok(NodeStreamState::Iterating { iter_stack });
-                    }
-                    Ordering::Equal => {
-                        // `child` is a prefix of `key`.
-                        matched_key_nibbles.extend(partial_key.iter().copied());
-                        node = child;
-                    }
-                    Ordering::Greater => {
-                        // `child` is after `key`.
-                        let key = matched_key_nibbles
-                            .iter()
-                            .chain(partial_key.iter())
-                            .copied()
-                            .collect();
-                        iter_stack.push(IterationNode::Unvisited { key, node: child });
-
-                        return Ok(NodeStreamState::Iterating { iter_stack });
-                    }
-                }
-            }
-            NodeType::Leaf(leaf) => {
-                if compare_partial_path(leaf.path.iter(), unmatched_key_nibbles).0
-                    == Ordering::Greater
-                {
-                    // `child` is after `key`.
-                    let key = matched_key_nibbles
-                        .iter()
-                        .chain(leaf.path.iter())
-                        .copied()
-                        .collect();
-                    iter_stack.push(IterationNode::Unvisited { key, node });
-                }
-                return Ok(NodeStreamState::Iterating { iter_stack });
-            }
-            NodeType::Extension(_) => {
-                unreachable!("extension nodes shouldn't exist")
-            }
-        };
-    }
-}
-
-enum MerkleKeyValueStreamState<'a, S, T> {
-    /// The iterator state is lazily initialized when poll_next is called
-    /// for the first time. The iteration start key is stored here.
-    Uninitialized(Key),
-    /// The iterator works by iterating over the nodes in the merkle trie
-    /// and returning the key-value pairs for nodes that have values.
-    Initialized {
-        node_iter: MerkleNodeStream<'a, S, T>,
-    },
-}
-
-impl<'a, S, T> MerkleKeyValueStreamState<'a, S, T> {
-    /// Returns a new iterator that will iterate over all the key-value pairs in `merkle`.
-    fn new() -> Self {
-        Self::Uninitialized(Box::new([]))
-    }
-
-    /// Returns a new iterator that will iterate over all the key-value pairs in `merkle`
-    /// with keys greater than or equal to `key`.
-    fn with_key(key: Key) -> Self {
-        Self::Uninitialized(key)
->>>>>>> 94155c2a
-    }
-
-<<<<<<< HEAD
+    }
+
     data.into_boxed_slice()
 }
 
@@ -985,91 +720,8 @@
         );
 
         assert!(stream.next().is_none());
-=======
-pub struct MerkleKeyValueStream<'a, S, T> {
-    state: MerkleKeyValueStreamState<'a, S, T>,
-    merkle_root: DiskAddress,
-    merkle: &'a Merkle<S, T>,
-}
-
-impl<'a, S: ShaleStore<Node> + Send + Sync, T> FusedStream for MerkleKeyValueStream<'a, S, T> {
-    fn is_terminated(&self) -> bool {
-        matches!(&self.state, MerkleKeyValueStreamState::Initialized { node_iter } if node_iter.is_terminated())
-    }
-}
-
-impl<'a, S, T> MerkleKeyValueStream<'a, S, T> {
-    pub(super) fn new(merkle: &'a Merkle<S, T>, merkle_root: DiskAddress) -> Self {
-        Self {
-            state: MerkleKeyValueStreamState::new(),
-            merkle_root,
-            merkle,
-        }
-    }
-
-    pub(super) fn from_key(merkle: &'a Merkle<S, T>, merkle_root: DiskAddress, key: Key) -> Self {
-        Self {
-            state: MerkleKeyValueStreamState::with_key(key),
-            merkle_root,
-            merkle,
-        }
-    }
-}
-
-impl<'a, S: ShaleStore<Node> + Send + Sync, T> Stream for MerkleKeyValueStream<'a, S, T> {
-    type Item = Result<(Key, Value), api::Error>;
-
-    fn poll_next(
-        mut self: std::pin::Pin<&mut Self>,
-        _cx: &mut std::task::Context<'_>,
-    ) -> Poll<Option<Self::Item>> {
-        // destructuring is necessary here because we need mutable access to `key_state`
-        // at the same time as immutable access to `merkle`
-        let Self {
-            state,
-            merkle_root,
-            merkle,
-        } = &mut *self;
-
-        match state {
-            MerkleKeyValueStreamState::Uninitialized(key) => {
-                let iter = MerkleNodeStream::new(merkle, *merkle_root, key.clone());
-                self.state = MerkleKeyValueStreamState::Initialized { node_iter: iter };
-                self.poll_next(_cx)
-            }
-            MerkleKeyValueStreamState::Initialized { node_iter: iter } => {
-                match iter.poll_next_unpin(_cx) {
-                    Poll::Ready(node) => match node {
-                        Some(Ok((key, node))) => match node.inner() {
-                            NodeType::Branch(branch) => {
-                                let Some(value) = branch.value.as_ref() else {
-                                    // This node doesn't have a value to return.
-                                    // Continue to the next node.
-                                    return self.poll_next(_cx);
-                                };
-
-                                let value = value.to_vec();
-                                Poll::Ready(Some(Ok((key, value))))
-                            }
-                            NodeType::Leaf(leaf) => {
-                                let value = leaf.data.to_vec();
-                                Poll::Ready(Some(Ok((key, value))))
-                            }
-                            NodeType::Extension(_) => {
-                                unreachable!("extension nodes shouldn't exist")
-                            }
-                        },
-                        Some(Err(e)) => Poll::Ready(Some(Err(e))),
-                        None => Poll::Ready(None),
-                    },
-                    Poll::Pending => Poll::Pending,
-                }
-            }
-        }
->>>>>>> 94155c2a
-    }
-
-<<<<<<< HEAD
+    }
+
     #[tokio::test]
     async fn path_iterate_non_singleton_merkle_seek_past_leaf() {
         let (merkle, root) = created_populated_merkle();
@@ -1089,27 +741,6 @@
             Some(Ok((key, node))) => (key, node),
             Some(Err(_)) => panic!("TODO how to handle this?"),
             None => panic!("TODO how to handle this?"),
-=======
-/// Takes in an iterator over a node's partial path and an iterator over the
-/// unmatched portion of a key.
-/// The first returned element is:
-/// * [Ordering::Less] if the node is before the key.
-/// * [Ordering::Equal] if the node is a prefix of the key.
-/// * [Ordering::Greater] if the node is after the key.
-/// The second returned element is the unmatched portion of the key after the
-/// partial path has been matched.
-fn compare_partial_path<'a, I1, I2>(
-    partial_path_iter: I1,
-    mut unmatched_key_nibbles_iter: I2,
-) -> (Ordering, I2)
-where
-    I1: Iterator<Item = &'a u8>,
-    I2: Iterator<Item = u8>,
-{
-    for next_partial_path_nibble in partial_path_iter {
-        let Some(next_key_nibble) = unmatched_key_nibbles_iter.next() else {
-            return (Ordering::Greater, unmatched_key_nibbles_iter);
->>>>>>> 94155c2a
         };
         assert_eq!(
             key,
@@ -1134,7 +765,6 @@
             vec![0x00, 0x00, 0x00, 0x0FF].into(),
         );
 
-<<<<<<< HEAD
         assert!(stream.next().is_none());
     }
 
@@ -1144,27 +774,6 @@
 
         let key = &[0x00, 0x00, 0x00, 0xFE];
         let mut stream = PathIterator::new(key, &merkle, root);
-=======
-        match next_partial_path_nibble.cmp(&next_key_nibble) {
-            Ordering::Less => return (Ordering::Less, unmatched_key_nibbles_iter),
-            Ordering::Greater => return (Ordering::Greater, unmatched_key_nibbles_iter),
-            Ordering::Equal => {}
-        }
-    }
-
-    (Ordering::Equal, unmatched_key_nibbles_iter)
-}
-
-/// Returns an iterator that returns (`pos`,`child_addr`) for each non-empty child of `branch`,
-/// where `pos` is the position of the child in `branch`'s children array.
-fn as_enumerated_children_iter(branch: &BranchNode) -> impl Iterator<Item = (u8, DiskAddress)> {
-    branch
-        .children
-        .into_iter()
-        .enumerate()
-        .filter_map(|(pos, child_addr)| child_addr.map(|child_addr| (pos as u8, child_addr)))
-}
->>>>>>> 94155c2a
 
         let (key, node) = match stream.next() {
             Some(Ok((key, node))) => (key, node),
@@ -1204,6 +813,7 @@
 
         assert!(stream.next().is_none());
     }
+
     #[tokio::test]
     async fn path_iterate_non_singleton_merkle_seek_branch() {
         let (merkle, root) = created_populated_merkle();
@@ -1211,7 +821,6 @@
         let key = &[0x00, 0x00, 0x00];
         let mut stream = PathIterator::new(key, &merkle, root);
 
-<<<<<<< HEAD
         let (key, node) = match stream.next() {
             Some(Ok((key, node))) => (key, node),
             Some(Err(_)) => panic!("TODO how to handle this?"),
@@ -1374,181 +983,23 @@
             node.inner().as_leaf().unwrap().clone().data.to_vec(),
             vec![0x00, 0xD0, 0xD0]
         );
-=======
-#[cfg(test)]
-use super::tests::create_test_merkle;
-
-#[cfg(test)]
-#[allow(clippy::indexing_slicing, clippy::unwrap_used)]
-mod tests {
-    use crate::{
-        merkle::Bincode,
-        shale::{cached::DynamicMem, compact::CompactSpace},
-    };
-
-    use super::*;
-    use futures::StreamExt;
-    use test_case::test_case;
-
-    impl<S: ShaleStore<Node> + Send + Sync, T> Merkle<S, T> {
-        pub(crate) fn node_iter(&self, root: DiskAddress) -> MerkleNodeStream<'_, S, T> {
-            MerkleNodeStream::new(self, root, Box::new([]))
-        }
-
-        pub(crate) fn node_iter_from(
-            &self,
-            root: DiskAddress,
-            key: Box<[u8]>,
-        ) -> MerkleNodeStream<'_, S, T> {
-            MerkleNodeStream::new(self, root, key)
-        }
-    }
-
-    #[tokio::test]
-    async fn key_value_iterate_empty() {
-        let merkle = create_test_merkle();
-        let root = merkle.init_root().unwrap();
-        let stream = merkle.key_value_iter_from_key(root, b"x".to_vec().into_boxed_slice());
-        check_stream_is_done(stream).await;
-    }
-
-    #[tokio::test]
-    async fn node_iterate_empty() {
-        let merkle = create_test_merkle();
-        let root = merkle.init_root().unwrap();
-        let stream = merkle.node_iter(root);
-        check_stream_is_done(stream).await;
-    }
-
-    #[tokio::test]
-    async fn node_iterate_root_only() {
-        let mut merkle = create_test_merkle();
-
-        let root = merkle.init_root().unwrap();
-
-        merkle.insert(vec![0x00], vec![0x00], root).unwrap();
-
-        let mut stream = merkle.node_iter(root);
-
-        let (key, node) = stream.next().await.unwrap().unwrap();
-
-        assert_eq!(key, vec![0x00].into_boxed_slice());
-        assert_eq!(node.inner().as_leaf().unwrap().data.to_vec(), vec![0x00]);
-
-        check_stream_is_done(stream).await;
-    }
-
-    /// Returns a new [Merkle] with the following structure:
-    ///     sentinel
-    ///        | 0
-    ///        00 <-- branch with no value
-    ///     0/  D|   \F
-    ///    00   0D0   F <-- leaf with no partial path
-    ///  0/ \F
-    ///  1   F
-    ///
-    /// Note the 0000 branch has no value and the F0F0
-    /// The number next to each branch is the position of the child in the branch's children array.
-    fn created_populated_merkle() -> (Merkle<CompactSpace<Node, DynamicMem>, Bincode>, DiskAddress)
-    {
-        let mut merkle = create_test_merkle();
-        let root = merkle.init_root().unwrap();
-
-        merkle
-            .insert(vec![0x00, 0x00, 0x00], vec![0x00, 0x00, 0x00], root)
-            .unwrap();
-        merkle
-            .insert(
-                vec![0x00, 0x00, 0x00, 0x01],
-                vec![0x00, 0x00, 0x00, 0x01],
-                root,
-            )
-            .unwrap();
-        merkle
-            .insert(
-                vec![0x00, 0x00, 0x00, 0xFF],
-                vec![0x00, 0x00, 0x00, 0xFF],
-                root,
-            )
-            .unwrap();
-        merkle
-            .insert(vec![0x00, 0xD0, 0xD0], vec![0x00, 0xD0, 0xD0], root)
-            .unwrap();
-        merkle
-            .insert(vec![0x00, 0xFF], vec![0x00, 0xFF], root)
-            .unwrap();
-        (merkle, root)
-    }
-
-    #[tokio::test]
-    async fn node_iterator_no_start_key() {
-        let (merkle, root) = created_populated_merkle();
-
-        let mut stream = merkle.node_iter(root);
-
-        // Covers case of branch with no value
-        let (key, node) = stream.next().await.unwrap().unwrap();
-        assert_eq!(key, vec![0x00].into_boxed_slice());
-        let node = node.inner().as_branch().unwrap();
-        assert!(node.value.is_none());
-        assert_eq!(node.path.to_vec(), vec![0x00, 0x00]);
-
-        // Covers case of branch with value
-        let (key, node) = stream.next().await.unwrap().unwrap();
-        assert_eq!(key, vec![0x00, 0x00, 0x00].into_boxed_slice());
-        let node = node.inner().as_branch().unwrap();
-        assert_eq!(node.value.clone().unwrap().to_vec(), vec![0x00, 0x00, 0x00]);
-        assert_eq!(node.path.to_vec(), vec![0x00, 0x00, 0x00]);
-
-        // Covers case of leaf with partial path
-        let (key, node) = stream.next().await.unwrap().unwrap();
-        assert_eq!(key, vec![0x00, 0x00, 0x00, 0x01].into_boxed_slice());
-        let node = node.inner().as_leaf().unwrap();
-        assert_eq!(node.clone().data.to_vec(), vec![0x00, 0x00, 0x00, 0x01]);
-        assert_eq!(node.path.to_vec(), vec![0x01]);
-
-        let (key, node) = stream.next().await.unwrap().unwrap();
-        assert_eq!(key, vec![0x00, 0x00, 0x00, 0xFF].into_boxed_slice());
-        let node = node.inner().as_leaf().unwrap();
-        assert_eq!(node.clone().data.to_vec(), vec![0x00, 0x00, 0x00, 0xFF]);
-        assert_eq!(node.path.to_vec(), vec![0x0F]);
-
-        let (key, node) = stream.next().await.unwrap().unwrap();
-        assert_eq!(key, vec![0x00, 0xD0, 0xD0].into_boxed_slice());
-        let node = node.inner().as_leaf().unwrap();
-        assert_eq!(node.clone().data.to_vec(), vec![0x00, 0xD0, 0xD0]);
-        assert_eq!(node.path.to_vec(), vec![0x00, 0x0D, 0x00]); // 0x0D00 becomes 0xDO
->>>>>>> 94155c2a
 
         // Covers case of leaf with no partial path
         let (key, node) = stream.next().await.unwrap().unwrap();
         assert_eq!(key, vec![0x00, 0xFF].into_boxed_slice());
-<<<<<<< HEAD
         assert_eq!(
             node.inner().as_leaf().unwrap().clone().data.to_vec(),
             vec![0x00, 0xFF]
         );
-=======
-        let node = node.inner().as_leaf().unwrap();
-        assert_eq!(node.clone().data.to_vec(), vec![0x00, 0xFF]);
-        assert_eq!(node.path.to_vec(), vec![0x0F]);
->>>>>>> 94155c2a
-
-        check_stream_is_done(stream).await;
-    }
-
-    #[tokio::test]
-<<<<<<< HEAD
+
+        check_stream_is_done(stream).await;
+    }
+
+    #[tokio::test]
     async fn node_iterator_start_key_on_node() {
         let (merkle, root) = created_populated_merkle();
 
         let mut stream = merkle.node_iter_from(root, vec![0x00, 0xD0, 0xD0].into_boxed_slice());
-=======
-    async fn node_iterator_start_key_between_nodes() {
-        let (merkle, root) = created_populated_merkle();
-
-        let mut stream = merkle.node_iter_from(root, vec![0x00, 0x00, 0x01].into_boxed_slice());
->>>>>>> 94155c2a
 
         let (key, node) = stream.next().await.unwrap().unwrap();
         assert_eq!(key, vec![0x00, 0xD0, 0xD0].into_boxed_slice());
@@ -1569,33 +1020,6 @@
     }
 
     #[tokio::test]
-<<<<<<< HEAD
-=======
-    async fn node_iterator_start_key_on_node() {
-        let (merkle, root) = created_populated_merkle();
-
-        let mut stream = merkle.node_iter_from(root, vec![0x00, 0xD0, 0xD0].into_boxed_slice());
-
-        let (key, node) = stream.next().await.unwrap().unwrap();
-        assert_eq!(key, vec![0x00, 0xD0, 0xD0].into_boxed_slice());
-        assert_eq!(
-            node.inner().as_leaf().unwrap().clone().data.to_vec(),
-            vec![0x00, 0xD0, 0xD0]
-        );
-
-        // Covers case of leaf with no partial path
-        let (key, node) = stream.next().await.unwrap().unwrap();
-        assert_eq!(key, vec![0x00, 0xFF].into_boxed_slice());
-        assert_eq!(
-            node.inner().as_leaf().unwrap().clone().data.to_vec(),
-            vec![0x00, 0xFF]
-        );
-
-        check_stream_is_done(stream).await;
-    }
-
-    #[tokio::test]
->>>>>>> 94155c2a
     async fn node_iterator_start_key_after_last_key() {
         let (merkle, root) = created_populated_merkle();
 
