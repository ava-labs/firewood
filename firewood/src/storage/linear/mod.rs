// Copyright (C) 2023, Ava Labs, Inc. All rights reserved.
// See the file LICENSE.md for licensing terms.

// TODO: remove this once we have code that uses it
#![allow(dead_code)]

//! A LinearStore provides a view of a set of bytes at
//! a given time. A LinearStore has three different types,
//! which refer to another base type, as follows:
//! ```mermaid
//! stateDiagram-v2
//!     R1(Committed) --> R2(Committed)
//!     R2(Committed) --> R3(FileBacked)
//!     P1(Proposed) --> R3(FileBacked)
//!     P2(Proposed) --> P1(Proposed)
//! ```
//!
//! Each type is described in more detail below.

use std::fmt::Debug;
use std::io::{Error, Read};
use std::sync::Arc;

/// A linear store used for proposals
///
/// A Proposed LinearStore supports read operations which look for the
/// changed bytes in the `new` member, and if not present, delegate to
/// their parent.
///
/// The old map is maintained because it is needed if this proposal commits.
/// The old and new maps contain the same entries unless the address extends
/// beyond the end of the base linear store, in which case only new bytes
/// exist
///
/// The parent can either be another `Proposed` store or a `FileBacked` store.
///
/// The second generic parameter specifies whether this proposal is mutable or
/// not. Mutable proposals implement the `ReadWriteLinearStore` trait
///
/// The possible combinations are:
///  - `Proposed<Proposed, ReadWrite>` (in-progress nested proposal)
///  - `Proposed<Proposed, ReadOnly>` (completed nested proposal)
///  - `Proposed<FileBacked, ReadWrite>` (first proposal on base revision)
///  - `Proposed<FileBacked, ReadOnly>` (completed first proposal on base)
///
/// Transitioning from ReadWrite to ReadOnly just prevents future mutations to
/// the proposal maps. ReadWrite proposals only exist during the application of
/// a Batch to the proposal, and are subsequently changed to ReadOnly
///
/// # How a commit works
///
/// Lets assume we have the following:
///  - bytes "on disk":   (0, 1, 2) `LinearStore<FileBacked>`
///  - bytes in proposal: (   3   ) `LinearStore<Proposed<FileBacked, ReadOnly>>`
/// that is, we're changing the second byte (1) to (3)
///
/// To commit:
///  - Convert the `LinearStore<FileBacked>` to `LinearStore<Committed>` taking the
/// old pages from the `LinearStore<Proposed<FileBacked, Readonly>>`
///  - Change any direct child proposals from `LinearStore<Proposed<Proposed, Readonly>>`
/// into `LinearStore<FileBacked>`
///  - Invalidate any other `LinearStore` that is a child of `LinearStore<FileBacked>`
///  - Flush all the `Proposed<FileBacked, ReadOnly>::new` bytes to disk
///  - Convert the `LinearStore<Proposed<FileBacked, Readonly>>` to `LinearStore<FileBacked>`
pub(super) mod filebacked;
pub(super) mod historical;
pub(super) mod proposed;

use self::filebacked::FileBacked;
use self::historical::Historical;
use self::proposed::ProposedImmutable;
#[cfg(test)]
use self::tests::ConstBacked;

mod layered;
#[cfg(test)]
pub mod tests;

<<<<<<< HEAD
#[derive(Debug)]
pub(super) struct LinearStore<S: ReadLinearStore> {
    state: S,
}

impl<S: ReadLinearStore> LinearStore<S> {
    pub fn new(state: S) -> Self {
        LinearStore { state }
    }
}

/// All linearstores support reads
=======
/// All linear stores support reads
>>>>>>> 780f1879
pub(super) trait ReadLinearStore: Send + Sync + Debug {
    fn stream_from(&self, addr: u64) -> Result<Box<dyn Read + '_>, Error>;
    fn size(&self) -> Result<u64, Error>;
}

/// Some linear stores support writes
pub(super) trait WriteLinearStore: ReadLinearStore {
    fn write(&mut self, offset: u64, object: &[u8]) -> Result<usize, Error>;
}

#[derive(Debug, Clone)]
pub(super) enum LinearStoreParent {
    FileBacked(Arc<FileBacked>),
    Proposed(Arc<ProposedImmutable>),
    Historical(Arc<historical::Historical>),
    #[cfg(test)]
    ConstBacked(Arc<ConstBacked>),
}

impl PartialEq for LinearStoreParent {
    fn eq(&self, other: &Self) -> bool {
        match (self, other) {
            (Self::FileBacked(l0), Self::FileBacked(r0)) => Arc::ptr_eq(l0, r0),
            (Self::Proposed(l0), Self::Proposed(r0)) => Arc::ptr_eq(l0, r0),
            (Self::Historical(l0), Self::Historical(r0)) => Arc::ptr_eq(l0, r0),
            #[cfg(test)]
            (Self::ConstBacked(l0), Self::ConstBacked(r0)) => Arc::ptr_eq(l0, r0),
            _ => false,
        }
    }
}

impl From<FileBacked> for LinearStoreParent {
    fn from(value: FileBacked) -> Self {
        LinearStoreParent::FileBacked(value.into())
    }
}
impl From<ProposedImmutable> for LinearStoreParent {
    fn from(value: ProposedImmutable) -> Self {
        LinearStoreParent::Proposed(value.into())
    }
}

impl From<Historical> for LinearStoreParent {
    fn from(value: Historical) -> Self {
        LinearStoreParent::Historical(value.into())
    }
}

<<<<<<< HEAD
impl<ReadWrite: ReadLinearStore + WriteLinearStore + Debug> WriteLinearStore
    for LinearStore<ReadWrite>
{
    fn write(&mut self, offset: u64, bytes: &[u8]) -> Result<usize, Error> {
        self.state.write(offset, bytes)
=======
#[cfg(test)]
impl Into<LinearStoreParent> for ConstBacked {
    fn into(self) -> LinearStoreParent {
        LinearStoreParent::ConstBacked(self.into())
>>>>>>> 780f1879
    }
}

impl ReadLinearStore for LinearStoreParent {
    fn stream_from(&self, addr: u64) -> Result<Box<dyn Read + '_>, Error> {
        match self {
            LinearStoreParent::FileBacked(filebacked) => filebacked.stream_from(addr),
            LinearStoreParent::Proposed(proposed) => proposed.stream_from(addr),
            LinearStoreParent::Historical(historical) => historical.stream_from(addr),
            #[cfg(test)]
            LinearStoreParent::ConstBacked(constbacked) => constbacked.stream_from(addr),
        }
    }

    fn size(&self) -> Result<u64, Error> {
<<<<<<< HEAD
        self.state.size()
=======
        match self {
            LinearStoreParent::FileBacked(filebacked) => filebacked.size(),
            LinearStoreParent::Proposed(proposed) => proposed.size(),
            LinearStoreParent::Historical(historical) => historical.size(),
            #[cfg(test)]
            LinearStoreParent::ConstBacked(constbacked) => constbacked.size(),
        }
>>>>>>> 780f1879
    }
}<|MERGE_RESOLUTION|>--- conflicted
+++ resolved
@@ -76,22 +76,7 @@
 #[cfg(test)]
 pub mod tests;
 
-<<<<<<< HEAD
-#[derive(Debug)]
-pub(super) struct LinearStore<S: ReadLinearStore> {
-    state: S,
-}
-
-impl<S: ReadLinearStore> LinearStore<S> {
-    pub fn new(state: S) -> Self {
-        LinearStore { state }
-    }
-}
-
-/// All linearstores support reads
-=======
 /// All linear stores support reads
->>>>>>> 780f1879
 pub(super) trait ReadLinearStore: Send + Sync + Debug {
     fn stream_from(&self, addr: u64) -> Result<Box<dyn Read + '_>, Error>;
     fn size(&self) -> Result<u64, Error>;
@@ -141,18 +126,10 @@
     }
 }
 
-<<<<<<< HEAD
-impl<ReadWrite: ReadLinearStore + WriteLinearStore + Debug> WriteLinearStore
-    for LinearStore<ReadWrite>
-{
-    fn write(&mut self, offset: u64, bytes: &[u8]) -> Result<usize, Error> {
-        self.state.write(offset, bytes)
-=======
 #[cfg(test)]
 impl Into<LinearStoreParent> for ConstBacked {
     fn into(self) -> LinearStoreParent {
         LinearStoreParent::ConstBacked(self.into())
->>>>>>> 780f1879
     }
 }
 
@@ -168,9 +145,6 @@
     }
 
     fn size(&self) -> Result<u64, Error> {
-<<<<<<< HEAD
-        self.state.size()
-=======
         match self {
             LinearStoreParent::FileBacked(filebacked) => filebacked.size(),
             LinearStoreParent::Proposed(proposed) => proposed.size(),
@@ -178,6 +152,5 @@
             #[cfg(test)]
             LinearStoreParent::ConstBacked(constbacked) => constbacked.size(),
         }
->>>>>>> 780f1879
     }
 }