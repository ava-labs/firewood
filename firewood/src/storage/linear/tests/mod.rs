--- conflicted
+++ resolved
@@ -1,16 +1,9 @@
 // Copyright (C) 2023, Ava Labs, Inc. All rights reserved.
 // See the file LICENSE.md for licensing terms.
 
+use super::{ReadLinearStore, WriteLinearStore};
 use std::io::{Cursor, Error, Read};
-
-<<<<<<< HEAD
-use super::current::Current;
-use super::proposed::{Immutable, Mutable, Proposed};
-use super::{LinearStore, ReadLinearStore, WriteLinearStore};
 use test_case::test_case;
-=======
-use super::ReadLinearStore;
->>>>>>> 780f1879
 
 #[derive(Debug, Clone)]
 pub(crate) struct ConstBacked {
@@ -35,24 +28,6 @@
     fn size(&self) -> Result<u64, Error> {
         Ok(self.data.len() as u64)
     }
-<<<<<<< HEAD
-}
-
-#[test]
-fn reparent() {
-    let base = Arc::new(LinearStore {
-        state: ConstBacked::new(ConstBacked::DATA),
-    });
-    let current = Arc::new(LinearStore {
-        state: Current::new(base),
-    });
-    let _proposal = Arc::new(LinearStore {
-        state: Proposed::<_, Mutable>::new(current),
-    });
-
-    // TODO:
-    // proposal becomes Arc<LinearStore<Current<ConstBacked>>>
-    // current becomes Arc<LinearStore<ConstBacked>>
 }
 
 #[derive(Debug)]
@@ -114,6 +89,4 @@
     let mut read_bytes = vec![];
     reader.read_to_end(&mut read_bytes).unwrap();
     assert_eq!(read_bytes, expected.1);
-=======
->>>>>>> 780f1879
 }