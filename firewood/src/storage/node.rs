// Copyright (C) 2023, Ava Labs, Inc. All rights reserved.
// See the file LICENSE.md for licensing terms.

#![allow(dead_code)]

<<<<<<< HEAD
=======
use bytemuck::{Pod, Zeroable};

use crate::node::Node;
>>>>>>> ea2d6e24
/// The [NodeStore] handles the serialization of nodes and
/// free space management of nodes in the page store. It lays out the format
/// of the [PageStore]. More specifically, it places a [FileIdentifyingMagic]
/// and a [FreeSpaceHeader] at the beginning
use std::io::{Error, ErrorKind, Write};
use std::num::NonZeroU64;
use std::sync::Arc;

use serde::{Deserialize, Serialize};

use crate::node::Node;

use super::linear::{ReadLinearStore, WriteLinearStore};

/// [NodeStore] divides the linear store into blocks of different sizes.
/// [AREA_SIZES] is every valid block size.
const AREA_SIZES: [u64; 21] = [
    1 << MIN_AREA_SIZE_LOG, // Min block size is 8
    1 << 4,
    1 << 5,
    1 << 6,
    1 << 7,
    1 << 8,
    1 << 9,
    1 << 10,
    1 << 11,
    1 << 12,
    1 << 13,
    1 << 14,
    1 << 15,
    1 << 16,
    1 << 17,
    1 << 18,
    1 << 19,
    1 << 20,
    1 << 21,
    1 << 22,
    1 << 23, // 16 MiB
];

// TODO danlaine: have type for index in AREA_SIZES
// Implement try_into() for it.
const MIN_AREA_SIZE_LOG: u8 = 3;
const NUM_AREA_SIZES: usize = AREA_SIZES.len();
const MIN_AREA_SIZE: u64 = AREA_SIZES[0];
const MAX_AREA_SIZE: u64 = AREA_SIZES[NUM_AREA_SIZES - 1];

/// Number of children in a branch
const BRANCH_CHILDREN: usize = 16;

/// Returns the index in `BLOCK_SIZES` of the smallest block size >= `n`.
fn area_size_to_index(n: u64) -> Result<u8, Error> {
    if n > MAX_AREA_SIZE {
        return Err(Error::new(
            ErrorKind::InvalidData,
            format!("Node size {} is too large", n),
        ));
    }

    if n <= MIN_AREA_SIZE {
        return Ok(0);
    }

    let mut log = n.ilog2();
    // If n is not a power of 2, we need to round up to the next power of 2.
    if n != 1 << log {
        log += 1;
    }

    Ok(log as u8 - MIN_AREA_SIZE_LOG)
}

pub(crate) type LinearAddress = NonZeroU64;

/// Each [StoredArea] contains an [Area] which is either a [Node] or a [FreedArea].
#[derive(PartialEq, Eq, Clone, Debug, Deserialize, Serialize)]
enum Area<T, U> {
    Node(T),
    Free(U),
}

/// Every item stored in the [NodeStore]'s [LinearStore]  after the
/// [NodeStoreHeader] is a [StoredArea].
#[derive(PartialEq, Eq, Clone, Debug, Deserialize, Serialize)]
struct StoredArea<T> {
    /// Index in [AREA_SIZES] of this area's size
    area_size_index: u8,
    area: T,
}

/// [NodeStore] creates, reads, updates, and deletes [Node]s.
/// It stores the nodes in a [LinearStore] that it manages.
/// The first thing written in the [LinearStore] is a [NodeStoreHeader],
/// which contains the version and the free area list heads.
/// Every subsequent write is a [StoredArea] containing a [Node] or a [FreedArea].
/// The size of each allocation [NodeStore] makes from [LinearStore] is one of [AREA_SIZES].
#[derive(Debug)]
<<<<<<< HEAD
struct NodeStore<T: ReadLinearStore> {
    size: u64,
    header: NodeStoreHeader,
=======
pub(crate) struct NodeStore<T: ReadLinearStore> {
    header: FreeSpaceManagementHeader,
>>>>>>> ea2d6e24
    linear_store: T,
}

impl<T: ReadLinearStore> NodeStore<T> {
<<<<<<< HEAD
    /// Returns (index, area_size) for the [StoredArea] at `addr`.
    /// `index` is the index of `area_size` in [AREA_SIZES].
    fn area_index_and_size(&self, addr: LinearAddress) -> Result<(u8, u64), Error> {
        let mut area_stream = self.linear_store.stream_from(addr.get())?;

        let index: u8 = bincode::deserialize_from(&mut area_stream)
=======
    /// Read a node from the provided [LinearAddress]
    ///
    /// A node on disk will consist of a header which both identifies the
    /// node type ([Branch] or [Leaf]) followed by the serialized data
    pub(crate) fn read(&self, addr: LinearAddress) -> Result<Arc<Node>, Error> {
        let node_stream = self.linear_store.stream_from(addr.get())?;
        let node: Node = bincode::deserialize_from(node_stream)
>>>>>>> ea2d6e24
            .map_err(|e| Error::new(ErrorKind::InvalidData, e))?;

        if index as usize >= NUM_AREA_SIZES {
            return Err(Error::new(
                ErrorKind::InvalidData,
                format!("Invalid area size index {}", index),
            ));
        }

        Ok((index, AREA_SIZES[index as usize]))
    }

    /// Read a [Node] from the provided [LinearAddress].
    /// `addr` is the address of a [StoredArea] in the [LinearStore].
    fn read_node(&self, addr: LinearAddress) -> Result<Arc<Node>, Error> {
        debug_assert!(addr.get() % 8 == 0);

        let addr = addr.get() + 1; // Skip the index byte

        let area_stream = self.linear_store.stream_from(addr)?;
        let area: Area<Node, FreeArea> = bincode::deserialize_from(area_stream)
            .map_err(|e| Error::new(ErrorKind::InvalidData, e))?;

        match area {
            Area::Node(node) => Ok(Arc::new(node)),
            Area::Free(_) => Err(Error::new(
                ErrorKind::InvalidData,
                "Attempted to read a freed area",
            )),
        }
    }

    const fn sentinel_address(&self) -> Option<LinearAddress> {
        self.header.sentinel_address
    }

    pub(crate) fn open(linear_store: T) -> Result<Self, Error> {
        let mut stream = linear_store.stream_from(FileIdentifingMagic::SIZE)?;
        let mut header_bytes = [0u8; std::mem::size_of::<FreeSpaceManagementHeader>()];
        stream.read_exact(&mut header_bytes[..])?;
        let header = bytemuck::cast(header_bytes);
        Ok(Self {
            header,
            linear_store,
        })
    }
}

impl<T: WriteLinearStore> NodeStore<T> {
    fn new(mut linear_store: T) -> Result<Self, Error> {
        let header = NodeStoreHeader {
            sentinel_address: None,
            version: Version::new(),
            free_lists: FreeLists::new(),
        };

        let header_bytes = bincode::serialize(&header).map_err(|e| {
            Error::new(
                ErrorKind::InvalidData,
                format!("Failed to serialize header: {}", e),
            )
        })?;

        linear_store.write(0, header_bytes.as_slice())?;

        Ok(Self {
            size: NodeStoreHeader::SIZE,
            header,
            linear_store,
        })
    }

    fn write_free_lists_header(&mut self) -> Result<(), Error> {
        let header_bytes = bincode::serialize(&self.header.free_lists).map_err(|e| {
            Error::new(
                ErrorKind::InvalidData,
                format!("Failed to serialize free lists: {}", e),
            )
        })?;

        self.linear_store
            .write(Version::SIZE, header_bytes.as_slice())?;

        Ok(())
    }

    /// Attempts to allocate `n` bytes from the free lists.
    /// If successful returns the address of the newly allocated area
    /// and the index of the free list that was used.
    /// If there are no free areas big enough for `n` bytes, returns None.
    /// TODO danlaine: If we return a larger area than requested, we should split it.
    fn allocate_from_freed(&mut self, n: u64) -> Result<Option<(LinearAddress, u8)>, Error> {
        // Find the smallest free list that can fit this size.
        let index = area_size_to_index(n)?;

        for index in index as usize..NUM_AREA_SIZES {
            // Get the first free block of sufficient size.
            let free_stored_area_addr = self.header.free_lists.0[index];
            if let Some(free_stored_area_addr) = free_stored_area_addr {
                // Update the free list head.
                // Skip the index byte and Area discriminant byte
                let free_area_addr = free_stored_area_addr.get() + 2;
                let free_head_stream = self.linear_store.stream_from(free_area_addr)?;
                let free_head: FreeArea = bincode::deserialize_from(free_head_stream)
                    .map_err(|e| Error::new(ErrorKind::InvalidData, e))?;

                // Update the free list to point to the next free block.
                self.header.free_lists.0[index] = free_head.next_free_block;

                // Return the address of the newly allocated block.
                return Ok(Some((free_stored_area_addr, index as u8)));
            }
            // No free blocks in this list, try the next size up.
        }

        Ok(None)
    }

    fn allocate_from_end(&mut self, n: u64) -> Result<(LinearAddress, u8), Error> {
        let index = area_size_to_index(n)?;
        let area_size = AREA_SIZES[index as usize];
        let addr = LinearAddress::new(self.size).expect("node store size can't be 0");
        self.size += area_size;
        debug_assert!(addr.get() % 8 == 0);
        Ok((addr, index))
    }

    /// Allocates an area in the [LinearStore] large enough for the provided [Area].
    /// Returns the address of the allocated area.
    pub fn create_node(&mut self, node: &Node) -> Result<LinearAddress, Error> {
        let addr = self.create_node_inner(node)?;
        self.write_free_lists_header()?;
        Ok(addr)
    }

    /// The inner implementation of [create_node] that doesn't update the free lists.
    fn create_node_inner(&mut self, node: &Node) -> Result<LinearAddress, Error> {
        let area: Area<&Node, FreeArea> = Area::Node(node);

        let area_bytes =
            bincode::serialize(&area).map_err(|e| Error::new(ErrorKind::InvalidData, e))?;

        // +1 for the size index byte
        let stored_area_size = area_bytes.len() as u64 + 1;

        // Attempt to allocate from a free list.
        // If we can't allocate from a free list, allocate past the existing
        // of the LinearStore.
        let (addr, index) = match self.allocate_from_freed(stored_area_size)? {
            Some((addr, index)) => (addr, index),
            None => self.allocate_from_end(stored_area_size)?,
        };

        let stored_area = StoredArea {
            area_size_index: index,
            area,
        };

        let stored_area_bytes =
            bincode::serialize(&stored_area).map_err(|e| Error::new(ErrorKind::InvalidData, e))?;

        self.linear_store
            .write(addr.get(), stored_area_bytes.as_slice())?;

        Ok(addr)
    }

<<<<<<< HEAD
    /// Update a [Node] that was previously at the provided address.
    /// This is complicated by the fact that a node might grow and not be able to fit a the given
    /// address, in which case we return [UpdateError::NodeMoved].
    /// `addr` is the address of a [StoredArea] in the [LinearStore].
    pub fn update_node(&mut self, addr: LinearAddress, node: &Node) -> Result<(), UpdateError> {
        debug_assert!(addr.get() % 8 == 0);
=======
    /// Create a new [NodeStore] by writing out the [FileIdentifingMagic] and [FreeSpaceManagementHeader]
    pub(crate) fn initialize(mut linear_store: T) -> Result<Self, Error> {
        // Write the first 16 bytes of each [PageStore]
        linear_store.write(0, bytemuck::bytes_of(&FileIdentifingMagic::new()))?;
>>>>>>> ea2d6e24

        let (_, old_stored_area_size) = self.area_index_and_size(addr)?;

        let new_area: Area<&Node, FreeArea> = Area::Node(node);

        let new_area_bytes =
            bincode::serialize(&new_area).map_err(|e| Error::new(ErrorKind::InvalidData, e))?;

        let new_stored_area_size = new_area_bytes.len() as u64 + 1; // +1 for the size index byte

        if new_stored_area_size <= old_stored_area_size {
            // the new node fits in the old node's area
            let addr = addr.get() + 1; // Skip the index byte
            self.linear_store
                .write(addr.into(), new_area_bytes.as_slice())?;
            return Ok(());
        }

        // the new node is larger than the old node, so we need to allocate a new area
        let new_node_addr = self.create_node_inner(node)?;
        self.delete_node(addr)?;
        Err(UpdateError::NodeMoved(new_node_addr))
    }

    /// Deletes the [Node] at the given address.
    fn delete_node(&mut self, addr: LinearAddress) -> Result<(), Error> {
        debug_assert!(addr.get() % 8 == 0);

        let (area_size_index, _) = self.area_index_and_size(addr)?;

        // The area that contained the node is now free.
        let area: Area<Node, FreeArea> = Area::Free(FreeArea {
            next_free_block: self.header.free_lists.0[area_size_index as usize],
        });

        let stored_area = StoredArea {
            area_size_index,
            area,
        };

        let stored_area_bytes =
            bincode::serialize(&stored_area).map_err(|e| Error::new(ErrorKind::InvalidData, e))?;

        self.linear_store.write(addr.into(), &stored_area_bytes)?;

        // The newly freed block is now the head of the free list.
        self.header.free_lists.0[area_size_index as usize] = Some(addr);

        self.write_free_lists_header()?;

        Ok(())
    }

    fn set_sentinel(&mut self, mut linear_store: T) -> Result<(), Error> {
        if self.header.sentinel_address.is_some() {
            unimplemented!("cannot move sentinel address")
        }
        // TODO danlaine: fix/uncomment below
        // linear_store.write(FileIdentifingMagic::SIZE, bytemuck::bytes_of(&self.header))?;
        Ok(())
    }
}

#[derive(Debug)]
enum UpdateError {
    Io(Error),
    NodeMoved(LinearAddress),
}

impl From<Error> for UpdateError {
    fn from(value: Error) -> Self {
        UpdateError::Io(value)
    }
}

/// Can be used by filesystem tooling such as "file" to identify
/// the version of firewood used to create this [NodeStore] file.
#[derive(Debug, Clone, Copy, PartialEq, Eq, Deserialize, Serialize)]
struct Version {
    bytes: [u8; 16],
}

impl Version {
    const SIZE: u64 = std::mem::size_of::<Self>() as u64;

    /// construct a [VersionHeader] from the firewood version
    fn new() -> Self {
        let mut version_bytes: [u8; Self::SIZE as usize] = Default::default();
        let version = env!("CARGO_PKG_VERSION");
        let _ = version_bytes
            .as_mut_slice()
            .write_all(format!("firewood {}", version).as_bytes());
        Self {
            bytes: version_bytes,
        }
    }
}

#[derive(Debug, Clone, PartialEq, Eq, Copy, Deserialize, Serialize)]
struct FreeLists([Option<LinearAddress>; NUM_AREA_SIZES]);

impl FreeLists {
    // 1 for Some + 8 for LinearAddress
    const SOME_ELT_SIZE: u64 = 1 + std::mem::size_of::<LinearAddress>() as u64;
    const NONE_ELT_SIZE: u64 = 1;

    const MAX_SIZE: u64 = NUM_AREA_SIZES as u64 * Self::SOME_ELT_SIZE;

    fn new() -> Self {
        Self([None; NUM_AREA_SIZES])
    }
}

/// Persisted metadata for a [NodeStore].
/// The [NodeStoreHeader] is at the start of the [LinearStore].
#[derive(Debug, Clone, PartialEq, Eq, Copy, Deserialize, Serialize)]
struct NodeStoreHeader {
    /// Identifies the version of firewood used to create this [NodeStore].
    version: Version,
    sentinel_address: Option<LinearAddress>,
    /// Element i is the pointer to the first free block of size BLOCK_SIZES[i].
    free_lists: FreeLists,
}

impl NodeStoreHeader {
    /// The first SIZE bytes of the [LinearStore] are the [NodeStoreHeader].
    /// The serialized NodeStoreHeader may be less than SIZE bytes but we
    /// reserve this much space for it since it can grow and it must always be
    /// at the start of the [LinearStore] so it can't be moved in a resize.
    const SIZE: u64 = {
        let max_size = Version::SIZE + FreeLists::MAX_SIZE;
        // Round up to the nearest multiple of MIN_AREA_SIZE
        let remainder = max_size % MIN_AREA_SIZE;
        if remainder == 0 {
            max_size
        } else {
            max_size + MIN_AREA_SIZE - remainder
        }
    };

    fn new() -> Self {
        Self {
            sentinel_address: None,
            version: Version::new(),
            free_lists: FreeLists::new(),
        }
    }
}

<<<<<<< HEAD
/// A [FreedArea] is stored at the start of the area that contained a node that
/// has been freed.
#[derive(Debug, PartialEq, Eq, Clone, Copy, Serialize, Deserialize)]
struct FreeArea {
    next_free_block: Option<LinearAddress>,
=======
/// Immediately following the FileIdentifyingMagic is the FreeSpaceManagementHeader
/// It contains a pointer to the beginning of the free space
#[repr(C)]
#[derive(Debug, Pod, Zeroable, Clone, Copy)]
struct FreeSpaceManagementHeader {
    sentinel_address: Option<LinearAddress>,
    free_space_head: Option<LinearAddress>,
>>>>>>> ea2d6e24
}

#[cfg(test)]
mod tests {

    use crate::{
        node::{path::Path, BranchNode, LeafNode},
        storage::linear::tests::InMemReadWriteLinearStore,
    };

    use super::*;

    #[test]
    fn test_area_size_to_index() {
        for i in 0..NUM_AREA_SIZES {
            // area size is at top of range
            assert_eq!(area_size_to_index(AREA_SIZES[i]).unwrap(), i as u8);

            if i > 0 {
                // 1 less than top of range stays in range
                assert_eq!(area_size_to_index(AREA_SIZES[i] - 1).unwrap(), i as u8);
            }

            if i < NUM_AREA_SIZES - 1 {
                // 1 more than top of range goes to next range
                assert_eq!(
                    area_size_to_index(AREA_SIZES[i] + 1).unwrap(),
                    (i + 1) as u8
                );
            }
        }

        for i in 0..=MIN_AREA_SIZE {
            assert_eq!(area_size_to_index(i).unwrap(), 0);
        }

        assert!(area_size_to_index(MAX_AREA_SIZE + 1).is_err());
    }

    #[test]
    fn test_create() {
        let linear_store = InMemReadWriteLinearStore::new();
        let mut node_store = NodeStore::new(linear_store).unwrap();

        let leaf = Node::Leaf(LeafNode {
            partial_path: Path(vec![0, 1, 2]),
            value: vec![3, 4, 5],
        });

        let leaf_addr = node_store.create_node(&leaf).unwrap();
        let (_, leaf_area_size) = node_store.area_index_and_size(leaf_addr).unwrap();

        {
            // The header should be unchanged
            let mut header_bytes = node_store.linear_store.stream_from(0).unwrap();
            let header: NodeStoreHeader = bincode::deserialize_from(&mut header_bytes).unwrap();
            assert_eq!(header, NodeStoreHeader::new());

            // Leaf should go right after the header
            assert_eq!(leaf_addr.get(), NodeStoreHeader::SIZE);

            // Size should be updated
            assert_eq!(node_store.size, NodeStoreHeader::SIZE + leaf_area_size);

            // Should be able to read the leaf back
            let read_leaf = node_store.read_node(leaf_addr).unwrap();
            assert_eq!(*read_leaf, leaf);
        }

        // Create another node
        let branch = Node::Branch(Box::new(BranchNode {
            partial_path: Path(vec![6, 7, 8]),
            value: Some(vec![9, 10, 11].into_boxed_slice()),
            children: [None; BRANCH_CHILDREN],
        }));

        let branch_addr = node_store.create_node(&branch).unwrap();

        {
            // The header should be unchanged
            let mut header_bytes = node_store.linear_store.stream_from(0).unwrap();
            let header: NodeStoreHeader = bincode::deserialize_from(&mut header_bytes).unwrap();
            assert_eq!(header, NodeStoreHeader::new());

            // branch should go right after leaf
            assert_eq!(branch_addr.get(), NodeStoreHeader::SIZE + leaf_area_size);

            // Size should be updated
            let (_, branch_area_size) = node_store.area_index_and_size(branch_addr).unwrap();
            assert_eq!(
                node_store.size,
                NodeStoreHeader::SIZE + leaf_area_size + branch_area_size
            );

            // Should be able to read the branch back
            let read_leaf2 = node_store.read_node(branch_addr).unwrap();
            assert_eq!(*read_leaf2, branch);
        }
    }

    #[test]
    fn test_update_resize() {
        let linear_store = InMemReadWriteLinearStore::new();
        let mut node_store = NodeStore::new(linear_store).unwrap();

        // Create a leaf
        let leaf = Node::Leaf(LeafNode {
            partial_path: Path(vec![]),
            value: vec![1],
        });
        let leaf_addr = node_store.create_node(&leaf).unwrap();
        let (leaf_index, leaf_area_size) = node_store.area_index_and_size(leaf_addr).unwrap();

        // Update the node
        let branch = Node::Branch(Box::new(BranchNode {
            partial_path: Path(vec![6, 7, 8]),
            value: Some(vec![9, 10, 11].into_boxed_slice()),
            children: [None; BRANCH_CHILDREN],
        }));

        // The new node is larger than the old node, so we need to allocate a new area
        let (branch_addr, _) = match node_store.update_node(leaf_addr, &branch) {
            Ok(_) => panic!("Expected NodeMoved"),
            Err(UpdateError::NodeMoved(new_addr)) => {
                let (_, branch_area_size) = node_store.area_index_and_size(new_addr).unwrap();
                (new_addr, branch_area_size)
            }
            Err(e) => panic!("Unexpected error: {:?}", e),
        };

        // The new area should be at the end of the store
        assert_eq!(branch_addr.get(), NodeStoreHeader::SIZE + leaf_area_size);

        // The free list should be updated
        let mut header_bytes = node_store.linear_store.stream_from(0).unwrap();
        let header: NodeStoreHeader = bincode::deserialize_from(&mut header_bytes).unwrap();
        assert_eq!(header.free_lists.0[leaf_index as usize], Some(leaf_addr));

        // The new node should be readable
        let read_branch = node_store.read_node(branch_addr).unwrap();
        assert_eq!(*read_branch, branch);

        // The old node should be deleted
        assert!(node_store.read_node(leaf_addr).is_err());
    }

    #[test]
    fn test_update_dont_resize() {
        let linear_store = InMemReadWriteLinearStore::new();
        let mut node_store = NodeStore::new(linear_store).unwrap();

        // Create a leaf
        let leaf1 = Node::Leaf(LeafNode {
            partial_path: Path(vec![]),
            value: vec![1],
        });
        let leaf1_addr = node_store.create_node(&leaf1).unwrap();

        // Update the node
        let leaf2 = Node::Leaf(LeafNode {
            partial_path: Path(vec![]),
            value: vec![2],
        });

        // The new node should fit in the old area
        node_store.update_node(leaf1_addr, &leaf2).unwrap();

        // The header should be unchanged
        let mut header_bytes = node_store.linear_store.stream_from(0).unwrap();
        let header: NodeStoreHeader = bincode::deserialize_from(&mut header_bytes).unwrap();
        assert_eq!(header, NodeStoreHeader::new());

        // The new node should be readable
        let read_leaf2 = node_store.read_node(leaf1_addr).unwrap();
        assert_eq!(*read_leaf2, leaf2);
    }

    #[test]
    fn test_delete() {
        let linear_store = InMemReadWriteLinearStore::new();
        let mut node_store = NodeStore::new(linear_store).unwrap();

        // Create a leaf
        let leaf = Node::Leaf(LeafNode {
            partial_path: Path(vec![]),
            value: vec![1],
        });
        let leaf_addr = node_store.create_node(&leaf).unwrap();
        let (leaf_index, _) = node_store.area_index_and_size(leaf_addr).unwrap();

        // Delete the node
        node_store.delete_node(leaf_addr).unwrap();

        {
            // The header should have the freed node in the free list
            let mut header_bytes = node_store.linear_store.stream_from(0).unwrap();
            let header: NodeStoreHeader = bincode::deserialize_from(&mut header_bytes).unwrap();
            assert_eq!(header.free_lists.0[leaf_index as usize], Some(leaf_addr));
        }

        // The node shouldn't be readable
        assert!(node_store.read_node(leaf_addr).is_err());

        // Create a new node with the same size
        let new_leaf_addr = node_store.create_node(&leaf).unwrap();

        // The new node should be at the same address
        assert_eq!(new_leaf_addr, leaf_addr);

        // The header should be updated
        let mut header_bytes = node_store.linear_store.stream_from(0).unwrap();
        let header: NodeStoreHeader = bincode::deserialize_from(&mut header_bytes).unwrap();
        assert_eq!(header.free_lists.0[leaf_index as usize], None);
    }

    #[test]
    fn test_node_store_new() {
        let linear_store = InMemReadWriteLinearStore::new();
        let node_store = NodeStore::new(linear_store).unwrap();

        // Check the empty header is written at the start of the LinearStore.
        let mut header_bytes = node_store.linear_store.stream_from(0).unwrap();
        let header: NodeStoreHeader = bincode::deserialize_from(&mut header_bytes).unwrap();
        assert_eq!(header.version, Version::new());
        assert_eq!(header.free_lists, FreeLists::new());
    }
}<|MERGE_RESOLUTION|>--- conflicted
+++ resolved
@@ -3,12 +3,6 @@
 
 #![allow(dead_code)]
 
-<<<<<<< HEAD
-=======
-use bytemuck::{Pod, Zeroable};
-
-use crate::node::Node;
->>>>>>> ea2d6e24
 /// The [NodeStore] handles the serialization of nodes and
 /// free space management of nodes in the page store. It lays out the format
 /// of the [PageStore]. More specifically, it places a [FileIdentifyingMagic]
@@ -106,34 +100,18 @@
 /// Every subsequent write is a [StoredArea] containing a [Node] or a [FreedArea].
 /// The size of each allocation [NodeStore] makes from [LinearStore] is one of [AREA_SIZES].
 #[derive(Debug)]
-<<<<<<< HEAD
 struct NodeStore<T: ReadLinearStore> {
-    size: u64,
     header: NodeStoreHeader,
-=======
-pub(crate) struct NodeStore<T: ReadLinearStore> {
-    header: FreeSpaceManagementHeader,
->>>>>>> ea2d6e24
     linear_store: T,
 }
 
 impl<T: ReadLinearStore> NodeStore<T> {
-<<<<<<< HEAD
     /// Returns (index, area_size) for the [StoredArea] at `addr`.
     /// `index` is the index of `area_size` in [AREA_SIZES].
     fn area_index_and_size(&self, addr: LinearAddress) -> Result<(u8, u64), Error> {
         let mut area_stream = self.linear_store.stream_from(addr.get())?;
 
         let index: u8 = bincode::deserialize_from(&mut area_stream)
-=======
-    /// Read a node from the provided [LinearAddress]
-    ///
-    /// A node on disk will consist of a header which both identifies the
-    /// node type ([Branch] or [Leaf]) followed by the serialized data
-    pub(crate) fn read(&self, addr: LinearAddress) -> Result<Arc<Node>, Error> {
-        let node_stream = self.linear_store.stream_from(addr.get())?;
-        let node: Node = bincode::deserialize_from(node_stream)
->>>>>>> ea2d6e24
             .map_err(|e| Error::new(ErrorKind::InvalidData, e))?;
 
         if index as usize >= NUM_AREA_SIZES {
@@ -171,10 +149,13 @@
     }
 
     pub(crate) fn open(linear_store: T) -> Result<Self, Error> {
-        let mut stream = linear_store.stream_from(FileIdentifingMagic::SIZE)?;
-        let mut header_bytes = [0u8; std::mem::size_of::<FreeSpaceManagementHeader>()];
-        stream.read_exact(&mut header_bytes[..])?;
-        let header = bytemuck::cast(header_bytes);
+        let mut stream = linear_store.stream_from(0)?;
+
+        let header: NodeStoreHeader = bincode::deserialize_from(&mut stream)
+            .map_err(|e| Error::new(ErrorKind::InvalidData, e))?;
+
+        std::mem::drop(stream);
+
         Ok(Self {
             header,
             linear_store,
@@ -200,7 +181,6 @@
         linear_store.write(0, header_bytes.as_slice())?;
 
         Ok(Self {
-            size: NodeStoreHeader::SIZE,
             header,
             linear_store,
         })
@@ -255,8 +235,8 @@
     fn allocate_from_end(&mut self, n: u64) -> Result<(LinearAddress, u8), Error> {
         let index = area_size_to_index(n)?;
         let area_size = AREA_SIZES[index as usize];
-        let addr = LinearAddress::new(self.size).expect("node store size can't be 0");
-        self.size += area_size;
+        let addr =
+            LinearAddress::new(self.linear_store.size()?).expect("node store size can't be 0");
         debug_assert!(addr.get() % 8 == 0);
         Ok((addr, index))
     }
@@ -301,19 +281,12 @@
         Ok(addr)
     }
 
-<<<<<<< HEAD
     /// Update a [Node] that was previously at the provided address.
     /// This is complicated by the fact that a node might grow and not be able to fit a the given
     /// address, in which case we return [UpdateError::NodeMoved].
     /// `addr` is the address of a [StoredArea] in the [LinearStore].
     pub fn update_node(&mut self, addr: LinearAddress, node: &Node) -> Result<(), UpdateError> {
         debug_assert!(addr.get() % 8 == 0);
-=======
-    /// Create a new [NodeStore] by writing out the [FileIdentifingMagic] and [FreeSpaceManagementHeader]
-    pub(crate) fn initialize(mut linear_store: T) -> Result<Self, Error> {
-        // Write the first 16 bytes of each [PageStore]
-        linear_store.write(0, bytemuck::bytes_of(&FileIdentifingMagic::new()))?;
->>>>>>> ea2d6e24
 
         let (_, old_stored_area_size) = self.area_index_and_size(addr)?;
 
@@ -463,21 +436,11 @@
     }
 }
 
-<<<<<<< HEAD
 /// A [FreedArea] is stored at the start of the area that contained a node that
 /// has been freed.
 #[derive(Debug, PartialEq, Eq, Clone, Copy, Serialize, Deserialize)]
 struct FreeArea {
     next_free_block: Option<LinearAddress>,
-=======
-/// Immediately following the FileIdentifyingMagic is the FreeSpaceManagementHeader
-/// It contains a pointer to the beginning of the free space
-#[repr(C)]
-#[derive(Debug, Pod, Zeroable, Clone, Copy)]
-struct FreeSpaceManagementHeader {
-    sentinel_address: Option<LinearAddress>,
-    free_space_head: Option<LinearAddress>,
->>>>>>> ea2d6e24
 }
 
 #[cfg(test)]
@@ -539,9 +502,6 @@
             // Leaf should go right after the header
             assert_eq!(leaf_addr.get(), NodeStoreHeader::SIZE);
 
-            // Size should be updated
-            assert_eq!(node_store.size, NodeStoreHeader::SIZE + leaf_area_size);
-
             // Should be able to read the leaf back
             let read_leaf = node_store.read_node(leaf_addr).unwrap();
             assert_eq!(*read_leaf, leaf);
@@ -564,13 +524,6 @@
 
             // branch should go right after leaf
             assert_eq!(branch_addr.get(), NodeStoreHeader::SIZE + leaf_area_size);
-
-            // Size should be updated
-            let (_, branch_area_size) = node_store.area_index_and_size(branch_addr).unwrap();
-            assert_eq!(
-                node_store.size,
-                NodeStoreHeader::SIZE + leaf_area_size + branch_area_size
-            );
 
             // Should be able to read the branch back
             let read_leaf2 = node_store.read_node(branch_addr).unwrap();
