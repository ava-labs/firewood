// Copyright (C) 2023, Ava Labs, Inc. All rights reserved.
// See the file LICENSE.md for licensing terms.

//! # Firewood: Compaction-Less Database Optimized for Efficiently Storing Recent Merkleized Blockchain State
//!
//! Firewood is an embedded key-value store, optimized to store recent Merkleized blockchain
//! state with minimal overhead. Firewood is implemented from the ground up to directly
//! store trie nodes on-disk. Unlike most of state management approaches in the field,
//! it is not built on top of a generic KV store such as LevelDB/RocksDB. Firewood, like a
//! B+-tree based database, directly uses the trie structure as the index on-disk. Thus,
//! there is no additional “emulation” of the logical trie to flatten out the data structure
//! to feed into the underlying database that is unaware of the data being stored. The convenient
//! byproduct of this approach is that iteration is still fast (for serving state sync queries)
//! but compaction is not required to maintain the index. Firewood was first conceived to provide
//! a very fast storage layer for the EVM but could be used on any blockchain that
//! requires authenticated state.
//!
//! Firewood only attempts to store the latest state on-disk and will actively clean up
//! unused state when state diffs are committed. To avoid reference counting trie nodes,
//! Firewood does not copy-on-write (COW) the state trie and instead keeps
//! one latest version of the trie index on disk and applies in-place updates to it.
//! Firewood keeps some configurable number of previous states in memory to power
//! state sync (which may occur at a few roots behind the current state).
//!
//! Firewood provides OS-level crash recovery via a write-ahead log (WAL). The WAL
//! guarantees atomicity and durability in the database, but also offers
//! “reversibility”: some portion of the old WAL can be optionally kept around to
//! allow a fast in-memory rollback to recover some past versions of the entire
//! store back in memory. While running the store, new changes will also contribute
//! to the configured window of changes (at batch granularity) to access any past
//! versions with no additional cost at all.
//!
//! # Design Philosophy & Overview
//!
//! With some on-going academic research efforts and increasing demand of faster local storage
//! solutions for the chain state, we realized there are mainly two different regimes of designs.
//!
//! - "Archival" Storage: this style of design emphasizes on the ability to hold all historical
//!   data and retrieve a revision of any wold state at a reasonable performance. To economically
//!   store all historical certified data, usually copy-on-write merkle tries are used to just
//!   capture the changes made by a committed block. The entire storage consists of a forest of these
//!   "delta" tries. The total size of the storage will keep growing over the chain length and an ideal,
//!   well-executed plan for this is to make sure the performance degradation is reasonable or
//!   well-contained with respect to the ever-increasing size of the index. This design is useful
//!   for nodes which serve as the backend for some indexing service (e.g., chain explorer) or as a
//!   query portal to some user agent (e.g., wallet apps). Blockchains with delayed finality may also
//!   need this because the "canonical" branch of the chain could switch (but not necessarily a
//!   practical concern nowadays) to a different fork at times.
//!
//! - "Validation" Storage: this regime optimizes for the storage footprint and the performance of
//!   operations upon the latest/recent states. With the assumption that the chain's total state
//!   size is relatively stable over ever-coming blocks, one can just make the latest state
//!   persisted and available to the blockchain system as that's what matters for most of the time.
//!   While one can still keep some volatile state versions in memory for mutation and VM
//!   execution, the final commit to some state works on a singleton so the indexed merkle tries
//!   may be typically updated in place. It is also possible (e.g., Firewood) to allow some
//!   infrequent access to historical versions with higher cost, and/or allow fast access to
//!   versions of the store within certain limited recency. This style of storage is useful for
//!   the blockchain systems where only (or mostly) the latest state is required and data footprint
//!   should remain constant or grow slowly if possible for sustainability. Validators who
//!   directly participate in the consensus and vote for the blocks, for example, can largely
//!   benefit from such a design.
//!
//! In Firewood, we take a closer look at the second regime and have come up with a simple but
//! robust architecture that fulfills the need for such blockchain storage.
//!
//! ## Storage Model
//!
//! Firewood is built by three layers of abstractions that totally decouple the
//! layout/representation of the data on disk from the actual logical data structure it retains:
//!
//! - Linear, memory-like space: the `shale` crate offers a `CachedStore` abstraction for a
//!   (64-bit) byte-addressable space that abstracts away the intricate method that actually persists
//!   the in-memory data on the secondary storage medium (e.g., hard drive). The implementor of `CachedStore`
//!   provides the functions to give the user of `CachedStore` an illusion that the user is operating upon a
//!   byte-addressable memory space. It is just a "magical" array of bytes one can view and change
//!   that is mirrored to the disk. In reality, the linear space will be chunked into files under a
//!   directory, but the user does not have to even know about this.
//!
//! - Persistent item storage stash: `ShaleStore` trait from `shale` defines a pool of typed
//!   objects that are persisted on disk but also made accessible in memory transparently. It is
//!   built on top of `CachedStore` by defining how "items" of the given type are laid out, allocated
//!   and recycled throughout their life cycles (there is a disk-friendly, malloc-style kind of
//!   basic implementation in `shale` crate, but one can always define their own `ShaleStore`).
//!
//! - Data structure: in Firewood, one trie is maintained by invoking `ShaleStore` (see `src/merkle.rs`).
//!   The data structure code is totally unaware of how its objects (i.e., nodes) are organized or
//!   persisted on disk. It is as if they're just in memory, which makes it much easier to write
//!   and maintain the code.
//!
//! Given the abstraction, one can easily realize the fact that the actual data that affect the
//! state of the data structure (trie) is what the linear space (`CachedStore`) keeps track of, that is,
//! a flat but conceptually large byte vector. In other words, given a valid byte vector as the
//! content of the linear space, the higher level data structure can be *uniquely* determined, there
//! is nothing more (except for some auxiliary data that are kept for performance reasons, such as caching)
//! or less than that, like a way to interpret the bytes. This nice property allows us to completely
//! separate the logical data from its physical representation, greatly simplifies the storage
//! management, and allows reusing the code. It is still a very versatile abstraction, as in theory
//! any persistent data could be stored this way -- sometimes you need to swap in a different
//! `ShaleStore` or `CachedStore` implementation, but without having to touch the code for the persisted
//! data structure.
//!
//! ## Page-based Shadowing and Revisions
//!
//! Following the idea that the tries are just a view of a linear byte space, all writes made to the
//! tries inside Firewood will eventually be consolidated into some interval writes to the linear
//! space. The writes may overlap and some frequent writes are even done to the same spot in the
//! space. To reduce the overhead and be friendly to the disk, we partition the entire 64-bit
//! virtual space into pages (yeah it appears to be more and more like an OS) and keep track of the
//! dirty pages in some `CachedStore` instantiation (see `storage::StoreRevMut`). When a
//! [`db::Proposal`] commits, both the recorded interval writes and the aggregated in-memory
//! dirty pages induced by this write batch are taken out from the linear space. Although they are
//! mathematically equivalent, interval writes are more compact than pages (which are 4K in size,
//! become dirty even if a single byte is touched upon) . So interval writes are fed into the WAL
//! subsystem (supported by growthring). After the WAL record is written (one record per write batch),
//! the dirty pages are then pushed to the on-disk linear space to mirror the change by some
//! asynchronous, out-of-order file writes. See the `BufferCmd::WriteBatch` part of `DiskBuffer::process`
//! for the detailed logic.
//!
//! In short, a Read-Modify-Write (RMW) style normal operation flow is as follows in Firewood:
//!
//! - Traverse the trie, and that induces the access to some nodes. Suppose the nodes are not already in
//!   memory, then:
//!
//! - Bring the necessary pages that contain the accessed nodes into the memory and cache them
//!   (`storage::CachedSpace`).
//!
//! - Make changes to the trie, and that induces the writes to some nodes. The nodes are either
//!   already cached in memory (its pages are cached, or its handle `ObjRef<Node>` is still in
//!   `shale::ObjCache`) or need to be brought into the memory (if that's the case, go back to the
//!   second step for it).
//!
//! - Writes to nodes are converted into interval writes to the stagging `StoreRevMut` space that
//!   overlays atop `CachedSpace`, so all dirty pages during the current write batch will be
//!   exactly captured in `StoreRevMut` (see `StoreRevMut::delta`).
//!
//! - Finally:
//!
//!   - Abort: when the write batch is dropped without invoking `db::Proposal::commit`, all in-memory
//!     changes will be discarded, the dirty pages from `StoreRevMut` will be dropped and the merkle
//!     will "revert" back to its original state without actually having to rollback anything.
//!
//!   - Commit: otherwise, the write batch is committed, the interval writes (`storage::Ash`) will be bundled
//!     into a single WAL record (`storage::AshRecord`) and sent to WAL subsystem, before dirty pages
//!     are scheduled to be written to the space files. Also the dirty pages are applied to the
//!     underlying `CachedSpace`. `StoreRevMut` becomes empty again for further write batches.
//!
//! Parts of the following diagram show this normal flow, the "staging" space (implemented by
//! `StoreRevMut`) concept is a bit similar to the staging area in Git, which enables the handling
//! of (resuming from) write errors, clean abortion of an on-going write batch so the entire store
//! state remains intact, and also reduces unnecessary premature disk writes. Essentially, we
//! copy-on-write pages in the space that are touched upon, without directly mutating the
//! underlying "master" space. The staging space is just a collection of these "shadowing" pages
//! and a reference to the its base (master) so any reads could partially hit those dirty pages
//! and/or fall through to the base, whereas all writes are captured. Finally, when things go well,
//! we "push down" these changes to the base and clear up the staging space.
//!
//! <p align="center">
//!     <img src="https://ava-labs.github.io/firewood/assets/architecture.svg" width="100%">
//! </p>
//!
//! Thanks to the shadow pages, we can both revive some historical versions of the store and
//! maintain a rolling window of past revisions on-the-fly. The right hand side of the diagram
//! shows previously logged write batch records could be kept even though they are no longer needed
//! for the purpose of crash recovery. The interval writes from a record can be aggregated into
//! pages (see `storage::StoreDelta::new`) and used to reconstruct a "ghost" image of past
//! revision of the linear space (just like how staging space works, except that the ghost space is
//! essentially read-only once constructed). The shadow pages there will function as some
//! "rewinding" changes to patch the necessary locations in the linear space, while the rest of the
//! linear space is very likely untouched by that historical write batch.
//!
//! Then, with the three-layer abstraction we previously talked about, a historical trie could be
//! derived. In fact, because there is no mandatory traversal or scanning in the process, the
//! only cost to revive a historical state from the log is to just playback the records and create
//! those shadow pages. There is very little additional cost because the ghost space is summoned on an
//! on-demand manner while one accesses the historical trie.
//!
//! In the other direction, when new write batches are committed, the system moves forward, we can
//! therefore maintain a rolling window of past revisions in memory with *zero* cost. The
//! mid-bottom of the diagram shows when a write batch is committed, the persisted (master) space goes one
//! step forward, the staging space is cleared, and an extra ghost space (colored in purple) can be
//! created to hold the version of the store before the commit. The backward delta is applied to
//! counteract the change that has been made to the persisted store, which is also a set of shadow pages.
//! No change is required for other historical ghost space instances. Finally, we can phase out
//! some very old ghost space to keep the size of the rolling window invariant.
//!
pub mod db;
pub(crate) mod file;
pub mod merkle;
pub mod merkle_util;
pub mod proof;
pub mod storage;

<<<<<<< HEAD
pub mod api;
pub mod config;
=======
pub(crate) mod config;
>>>>>>> 2680695b
pub mod nibbles;

pub mod v2;<|MERGE_RESOLUTION|>--- conflicted
+++ resolved
@@ -191,12 +191,7 @@
 pub mod proof;
 pub mod storage;
 
-<<<<<<< HEAD
-pub mod api;
 pub mod config;
-=======
-pub(crate) mod config;
->>>>>>> 2680695b
 pub mod nibbles;
 
 pub mod v2;