--- conflicted
+++ resolved
@@ -145,16 +145,11 @@
 /// Range proof module
 pub mod range_proof;
 
-<<<<<<< HEAD
-/// Change proof module
-pub mod diff;
-
-/// Stream module, for both node and key-value streams
-pub mod stream;
-=======
 /// Root store module
 pub mod root_store;
->>>>>>> cae9899e
+
+/// Change proof module (experimental)
+pub mod diff;
 
 /// Version 2 API
 pub mod v2;
