// Copyright (C) 2023, Ava Labs, Inc. All rights reserved.
// See the file LICENSE.md for licensing terms.

<<<<<<< HEAD
use std::collections::HashMap;

use crate::{merkle::Merkle, v2::api::HashKey};
use nix::errno::Errno;
use sha2::Digest;
use storage::NodeReader;
=======
use crate::hashednode::{Preimage, ValueDigest};
use crate::merkle::MerkleError;
use sha2::{Digest, Sha256};
use storage::{BranchNode, NibblesIterator, PathIterItem, TrieHash};
>>>>>>> 3710b8e5
use thiserror::Error;

#[derive(Debug, Error)]
pub enum ProofError {
    #[error("non-monotonic range increase")]
    NonMonotonicIncreaseRange,
    #[error("unexpected hash")]
    UnexpectedHash,
    #[error("unexpected value")]
    UnexpectedValue,
    #[error("value mismatch")]
    ValueMismatch,
    #[error("expected value but got None")]
    ExpectedValue,
    #[error("proof can't be empty")]
    Empty,
    #[error("each proof node key should be a prefix of the proven key")]
    ShouldBePrefixOfProvenKey,
    #[error("each proof node key should be a prefix of the next key")]
    ShouldBePrefixOfNextKey,
    #[error("child index is out of bounds")]
    ChildIndexOutOfBounds,
    #[error("only nodes with even length key can have values")]
    ValueAtOddNibbleLength,
    #[error("node not in trie")]
    NodeNotInTrie,
    #[error("{0:?}")]
    Merkle(#[from] MerkleError),
    #[error("empty range")]
    EmptyRange,
}

#[derive(Clone, Debug)]
pub struct ProofNode {
    /// The key this node is at. Each byte is a nibble.
    pub key: Box<[u8]>,
    /// None if the node does not have a value.
    /// Otherwise, the node's value or the hash of its value.
    pub value_digest: Option<ValueDigest<Box<[u8]>>>,
    /// The hash of each child, or None if the child does not exist.
    pub child_hashes: [Option<TrieHash>; BranchNode::MAX_CHILDREN],
}

impl From<PathIterItem> for ProofNode {
    fn from(item: PathIterItem) -> Self {
        let mut child_hashes: [Option<TrieHash>; BranchNode::MAX_CHILDREN] = Default::default();

        if let Some(branch) = item.node.as_branch() {
            // TODO danlaine: can we avoid indexing?
            #[allow(clippy::indexing_slicing)]
            for (i, hash) in branch.children_iter() {
                child_hashes[i] = Some(hash.clone());
            }
        }

        Self {
            key: item.key_nibbles,
            value_digest: item
                .node
                .value()
                .map(|value| ValueDigest::Value(value.to_vec().into_boxed_slice())),
            child_hashes,
        }
    }
}

impl From<&ProofNode> for TrieHash {
    fn from(node: &ProofNode) -> Self {
        node.to_hash()
    }
}

/// A proof that a given key-value pair either exists or does not exist in a trie.
#[derive(Clone, Debug)]
pub struct Proof(pub Box<[ProofNode]>);

impl Proof {
    pub fn verify<K: AsRef<[u8]>, V: AsRef<[u8]>>(
        &self,
        key: K,
        expected_value: Option<V>,
        root_hash: &TrieHash,
    ) -> Result<(), ProofError> {
        let value_digest = self.value_digest(key, root_hash)?;

        let Some(value_digest) = value_digest else {
            // This proof proves that `key` maps to None.
            if expected_value.is_some() {
                return Err(ProofError::ExpectedValue);
            }
            return Ok(());
        };

        let Some(expected_value) = expected_value else {
            // We were expecting `key` to map to None.
            return Err(ProofError::UnexpectedValue);
        };

        match value_digest {
            ValueDigest::Value(got_value) => {
                // This proof proves that `key` maps to `got_value`.
                if got_value.as_ref() != expected_value.as_ref() {
                    // `key` maps to an unexpected value.
                    return Err(ProofError::ValueMismatch);
                }
            }
            ValueDigest::_Hash(got_hash) => {
                // This proof proves that `key` maps to a value
                // whose hash is `got_hash`.
                let value_hash = Sha256::digest(expected_value.as_ref());
                if got_hash.as_ref() != value_hash.as_slice() {
                    // `key` maps to an unexpected value.
                    return Err(ProofError::ValueMismatch);
                }
            }
        }
        Ok(())
    }

    /// Returns the value digest associated with the given `key` in the trie revision
    /// with the given `root_hash`. If the key does not exist in the trie, returns `None`.
    /// Returns an error if the proof is invalid or doesn't prove the key for the
    /// given revision.
    fn value_digest<K: AsRef<[u8]>>(
        &self,
        key: K,
        root_hash: &TrieHash,
    ) -> Result<Option<&ValueDigest<Box<[u8]>>>, ProofError> {
        let key: Vec<u8> = NibblesIterator::new(key.as_ref()).collect();

        let Some(last_node) = self.0.last() else {
            return Err(ProofError::Empty);
        };

        let mut expected_hash = root_hash;

        let mut iter = self.0.iter().peekable();
        while let Some(node) = iter.next() {
            if node.to_hash() != *expected_hash {
                return Err(ProofError::UnexpectedHash);
            }

            // Assert that only nodes whose keys are an even number of nibbles
            // have a `value_digest`.
            if node.key.len() % 2 != 0 && node.value_digest.is_some() {
                return Err(ProofError::ValueAtOddNibbleLength);
            }

            if let Some(next_node) = iter.peek() {
                // Assert that every node's key is a prefix of the proven key,
                // with the exception of the last node, which is a suffix of the
                // proven key in exclusion proofs.
                let next_nibble = next_nibble(&node.key, &key)?;

                let Some(next_nibble) = next_nibble else {
                    return Err(ProofError::ShouldBePrefixOfProvenKey);
                };

                expected_hash = node
                    .child_hashes
                    .get(next_nibble as usize)
                    .ok_or(ProofError::ChildIndexOutOfBounds)?
                    .as_ref()
                    .ok_or(ProofError::NodeNotInTrie)?;

                // Assert that each node's key is a prefix of the next node's key.
                if !is_prefix(&node.key, &next_node.key) {
                    return Err(ProofError::ShouldBePrefixOfNextKey);
                }
            }
        }

        if last_node.key.len() == key.len() {
            return Ok(last_node.value_digest.as_ref());
        }

        // This is an exclusion proof.
        Ok(None)
    }
}

/// Returns the next nibble in `c` after `b`.
/// Returns an error if `b` is not a prefix of `c`.
fn next_nibble(b: impl AsRef<[u8]>, c: impl AsRef<[u8]>) -> Result<Option<u8>, ProofError> {
    let b = b.as_ref();
    let mut c = c.as_ref().iter();

    // Check if b is a prefix of c
    for b_item in b {
        match c.next() {
            Some(c_item) if b_item == c_item => continue,
            _ => return Err(ProofError::ShouldBePrefixOfNextKey),
        }
    }

    // If a is a prefix, return the first element in c after b
    Ok(c.next().copied())
}

/// Returns true iff `b` is a prefix of `c`.
fn is_prefix(b: impl AsRef<[u8]>, c: impl AsRef<[u8]>) -> bool {
    let mut c = c.as_ref().iter();
    for b_item in b.as_ref() {
        let Some(c_item) = c.next() else {
            return false;
        };
        if b_item != c_item {
            return false;
        }
    }
    true
}<|MERGE_RESOLUTION|>--- conflicted
+++ resolved
@@ -1,19 +1,11 @@
 // Copyright (C) 2023, Ava Labs, Inc. All rights reserved.
 // See the file LICENSE.md for licensing terms.
 
-<<<<<<< HEAD
-use std::collections::HashMap;
-
-use crate::{merkle::Merkle, v2::api::HashKey};
-use nix::errno::Errno;
-use sha2::Digest;
-use storage::NodeReader;
-=======
-use crate::hashednode::{Preimage, ValueDigest};
 use crate::merkle::MerkleError;
 use sha2::{Digest, Sha256};
-use storage::{BranchNode, NibblesIterator, PathIterItem, TrieHash};
->>>>>>> 3710b8e5
+use storage::{
+    BranchNode, Hashable, NibblesIterator, PathIterItem, Preimage, TrieHash, ValueDigest,
+};
 use thiserror::Error;
 
 #[derive(Debug, Error)]
@@ -57,6 +49,28 @@
     pub child_hashes: [Option<TrieHash>; BranchNode::MAX_CHILDREN],
 }
 
+impl<'a> Hashable for &'a ProofNode {
+    type ValueDigestType = &'a [u8];
+
+    fn key(&self) -> impl Iterator<Item = u8> + Clone {
+        self.key.as_ref().iter().copied()
+    }
+
+    fn value_digest(&self) -> Option<ValueDigest<&'a [u8]>> {
+        self.value_digest.as_ref().map(|vd| match vd {
+            ValueDigest::Value(v) => ValueDigest::Value(v.as_ref()),
+            ValueDigest::_Hash(h) => ValueDigest::_Hash(h.as_ref()),
+        })
+    }
+
+    fn children(&self) -> impl Iterator<Item = (usize, &TrieHash)> + Clone {
+        self.child_hashes
+            .iter()
+            .enumerate()
+            .filter_map(|(i, hash)| hash.as_ref().map(|h| (i, h)))
+    }
+}
+
 impl From<PathIterItem> for ProofNode {
     fn from(item: PathIterItem) -> Self {
         let mut child_hashes: [Option<TrieHash>; BranchNode::MAX_CHILDREN] = Default::default();
