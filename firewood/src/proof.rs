// Copyright (C) 2023, Ava Labs, Inc. All rights reserved.
// See the file LICENSE.md for licensing terms.

#![expect(
    clippy::missing_errors_doc,
    reason = "Found 1 occurrences after enabling the lint."
)]
#![expect(
    clippy::needless_continue,
    reason = "Found 1 occurrences after enabling the lint."
)]

use firewood_storage::{
    BranchNode, Children, FileIoError, HashType, Hashable, IntoHashType, NibblesIterator, Path,
    PathIterItem, Preimage, TrieHash, ValueDigest,
};
use thiserror::Error;

use crate::merkle::{Key, Value};

#[derive(Debug, Error)]
/// Reasons why a proof is invalid
pub enum ProofError {
    /// Non-monotonic range decrease
    #[error("non-monotonic range increase")]
    NonMonotonicIncreaseRange,

    /// Unexpected hash
    #[error("unexpected hash")]
    UnexpectedHash,

    /// Unexpected value
    #[error("unexpected value")]
    UnexpectedValue,

    /// Value mismatch
    #[error("value mismatch")]
    ValueMismatch,

    /// Expected value but got None
    #[error("expected value but got None")]
    ExpectedValue,

    /// Proof is empty
    #[error("proof can't be empty")]
    Empty,

    /// Each proof node key should be a prefix of the proven key
    #[error("each proof node key should be a prefix of the proven key")]
    ShouldBePrefixOfProvenKey,

    /// Each proof node key should be a prefix of the next key
    #[error("each proof node key should be a prefix of the next key")]
    ShouldBePrefixOfNextKey,

    /// Child index is out of bounds
    #[error("child index is out of bounds")]
    ChildIndexOutOfBounds,

    /// Only nodes with even length key can have values
    #[error("only nodes with even length key can have values")]
    ValueAtOddNibbleLength,

    /// Node not in trie
    #[error("node not in trie")]
    NodeNotInTrie,

    /// Error from the merkle package
    #[error("{0:?}")]
    IO(#[from] FileIoError),

    /// Error when the first key is greater than the last key in a provided range proof
    #[error("first key must come before the last key in a range proof")]
    InvalidRange,

    /// Error when the caller provides an end key proof but no end key or key-values.
    #[error("unexpected end key proof when no end key and no key-values were provided")]
    UnexpectedEndProof,

    /// Error when the caller provides a start key proof but no start key to verify
    #[error("unexpected start key proof when no start key was provided")]
    UnexpectedStartProof,

    /// Error when the caller provided key-values or an end key but no end key proof.
    #[error("expected an end key proof when an end key is provided or key-values are present")]
    ExpectedEndProof,

    /// Error when the kev-values in in the provided proof are not in strict ascending order
    #[error("key-values in the provided proof are not in strict ascending order")]
    NonIncreasingValues,

    /// Error when the key-values are outsided of the expected [start, end] range
    /// where start and end are inclusive, but optional.
    #[error("expected key-values to be within the provided [start, end] range")]
    StateFromOutsideOfRange,

    /// Error when the exclusion proof is missing end nodes for the provided key.
    #[error("exclusion proof is missing end nodes for target path")]
    ExclusionProofMissingEndNodes,

    /// Error when the proof is invalid for an exclusion proof because the final
    /// node diverges from the penultimate node's differently than the target key.
    #[error("invalid node for exclusion proof")]
    ExclusionProofInvalidNode,

    /// Empty range
    #[error("empty range")]
    EmptyRange,
}

<<<<<<< HEAD
#[derive(Clone, Debug, PartialEq, Eq)]
=======
#[derive(Clone, PartialEq, Eq, Default)]
>>>>>>> d3e2ac7f
/// A node in a proof.
pub struct ProofNode {
    /// The key this node is at. Each byte is a nibble.
    pub key: Key,
    /// The length of the key prefix that is shared with the previous node.
    #[cfg(feature = "ethhash")]
    pub partial_len: usize,
    /// None if the node does not have a value.
    /// Otherwise, the node's value or the hash of its value.
    pub value_digest: Option<ValueDigest<Value>>,
    /// The hash of each child, or None if the child does not exist.
    pub child_hashes: Children<HashType>,
}

impl std::fmt::Debug for ProofNode {
    fn fmt(&self, f: &mut std::fmt::Formatter<'_>) -> std::fmt::Result {
        let key: Vec<u8> = self.key().collect();
        let children: Vec<(usize, &HashType)> = self
            .child_hashes
            .iter()
            .enumerate()
            .filter_map(|(i, c)| c.as_ref().map(|h| (i, h)))
            .collect();
        let value_digest = self.value_digest();

        let mut ds = f.debug_struct("ProofNode");
        ds.field("key", &key)
            .field("value_digest", &value_digest)
            .field("child_hashes", &children);

        #[cfg(feature = "ethhash")]
        ds.field("partial_len", &self.partial_len);

        // Compute the hash and render it as well
        let hash = firewood_storage::Preimage::to_hash(self);
        ds.field("hash", &hash);

        ds.finish()
    }
}

impl Hashable for ProofNode {
    fn key(&self) -> impl Iterator<Item = u8> + Clone {
        self.key.as_ref().iter().copied()
    }

    #[cfg(feature = "ethhash")]
    fn partial_path(&self) -> impl Iterator<Item = u8> + Clone {
        self.key.as_ref().iter().skip(self.partial_len).copied()
    }

    fn value_digest(&self) -> Option<ValueDigest<&[u8]>> {
        self.value_digest.as_ref().map(|vd| match vd {
            ValueDigest::Value(v) => ValueDigest::Value(v.as_ref()),
            #[cfg(not(feature = "ethhash"))]
            ValueDigest::Hash(h) => ValueDigest::Hash(h.as_ref()),
        })
    }

    fn children(&self) -> Children<HashType> {
        self.child_hashes.clone()
    }
}

impl From<PathIterItem> for ProofNode {
    fn from(item: PathIterItem) -> Self {
        let child_hashes = if let Some(branch) = item.node.as_branch() {
            branch.children_hashes()
        } else {
            BranchNode::empty_children()
        };

        #[cfg(feature = "ethhash")]
        let partial_len = item
            .key_nibbles
            .len()
            .saturating_sub(item.node.partial_path().0.len());

        Self {
            key: item.key_nibbles,
            #[cfg(feature = "ethhash")]
            partial_len,
            value_digest: item
                .node
                .value()
                .map(|value| ValueDigest::Value(value.to_vec().into_boxed_slice())),
            child_hashes,
        }
    }
}

/// A proof that a given key-value pair either exists or does not exist in a trie.
#[derive(Clone, Debug, PartialEq, Eq, Default)]
pub struct Proof<T: ?Sized>(T);

impl<T: ProofCollection + ?Sized> Proof<T> {
    /// Verify a proof
    pub fn verify<K: AsRef<[u8]>, V: AsRef<[u8]>>(
        &self,
        key: K,
        expected_value: Option<V>,
        root_hash: &TrieHash,
    ) -> Result<(), ProofError> {
        verify_opt_value_digest(expected_value, self.value_digest(key, root_hash)?)
    }

    /// Returns the value digest associated with the given `key` in the trie revision
    /// with the given `root_hash`. If the key does not exist in the trie, returns `None`.
    /// Returns an error if the proof is invalid or doesn't prove the key for the
    /// given revision.
    pub fn value_digest<K: AsRef<[u8]>>(
        &self,
        key: K,
        root_hash: &TrieHash,
    ) -> Result<Option<ValueDigest<&[u8]>>, ProofError> {
        let key = Path(NibblesIterator::new(key.as_ref()).collect());

        let Some(last_node) = self.0.as_ref().last() else {
            return Err(ProofError::Empty);
        };

        let mut expected_hash = root_hash.clone().into_hash_type();

        let mut iter = self.0.as_ref().iter().peekable();
        while let Some(node) = iter.next() {
            if node.to_hash() != expected_hash {
                return Err(ProofError::UnexpectedHash);
            }

            // Assert that only nodes whose keys are an even number of nibbles
            // have a `value_digest`.
            #[cfg(not(feature = "branch_factor_256"))]
            if node.key().count() % 2 != 0 && node.value_digest().is_some() {
                return Err(ProofError::ValueAtOddNibbleLength);
            }

            if let Some(next_node) = iter.peek() {
                // Assert that every node's key is a prefix of `key`, except for the last node,
                // whose key can be equal to or a suffix of `key` in an exclusion proof.
                if next_nibble(node.key(), key.iter().copied()).is_none() {
                    return Err(ProofError::ShouldBePrefixOfProvenKey);
                }

                // Assert that every node's key is a prefix of the next node's key.
                let next_node_index = next_nibble(node.key(), next_node.key());

                let Some(next_nibble) = next_node_index else {
                    return Err(ProofError::ShouldBePrefixOfNextKey);
                };

                expected_hash = node
                    .children()
                    .get(usize::from(next_nibble))
                    .ok_or(ProofError::ChildIndexOutOfBounds)?
                    .as_ref()
                    .ok_or(ProofError::NodeNotInTrie)?
                    .clone();
            }
        }

        if last_node.key().count() == key.len() {
            return Ok(last_node.value_digest());
        }

        // This is an exclusion proof.
        Ok(None)
    }

    /// If the last element in `proof` is `key`, this is an inclusion proof.
    /// Otherwise, this is an exclusion proof and `key` must not be in `proof`.
    ///
    /// Returns [`Ok`] if and only if all the following hold:
    ///
    ///   - Any node with a partial byte length, should not have a value associated with it
    ///     since all keys with values are written in complete bytes.
    ///
    ///   - Each key in `proof` is a strict prefix of the following key.
    ///
    ///   - Each key in `proof` is a strict prefix of `key`, except possibly the last.
    ///
    ///   - If this is an inclusion proof, the last key in `proof` is the `key`.
    ///
    ///   - If this is an exclusion proof:
    ///     - the last key in `proof` is the replacement child and is at the
    ///       corresponding index of the parent's children.
    ///     - the last key in `proof` is the possible parent and it doesn't
    ///       have a child at the corresponding index.
    pub fn verify_proof_path_structure(&self, key: &Path) -> Result<(), ProofError> {
        let proof_nodes = self.as_ref();

        let Some(last_node) = proof_nodes.last() else {
            // empty proof
            return Ok(());
        };

        // Validate all nodes except the last
        for window in proof_nodes.windows(2) {
            let [node, next_node] = window else {
                unreachable!("windows(2) will always return a slice of length 2");
            };

            // Check partial byte constraint
            #[cfg(not(feature = "branch_factor_256"))]
            if node.key().count() % 2 != 0 && node.value_digest().is_some() {
                return Err(ProofError::ValueAtOddNibbleLength);
            }

            // Each node's key should be a prefix of target key
            if next_nibble(node.key(), key.iter().copied()).is_none() {
                return Err(ProofError::ShouldBePrefixOfProvenKey);
            }

            // Each node's key should be a prefix of next node's key
            if next_nibble(node.key(), next_node.key()).is_none() {
                return Err(ProofError::ShouldBePrefixOfNextKey);
            }
        }

        // Validate last node
        let last_key = Path(last_node.key().collect());

        #[cfg(not(feature = "branch_factor_256"))]
        if last_key.len() % 2 != 0 && last_node.value_digest().is_some() {
            return Err(ProofError::ValueAtOddNibbleLength);
        }

        match key.strip_prefix(last_key.as_ref()) {
            Some(&[]) => {
                // inclusion proof, all done
                Ok(())
            }
            Some(&[next_nibble, ..]) => {
                if last_node
                    .children()
                    .get(next_nibble as usize)
                    .ok_or(ProofError::ChildIndexOutOfBounds)?
                    .is_some()
                {
                    // exclusion proof, but the last node has a child at the next nibble
                    // for our target key, so the proof is invalid because we need more
                    // proof nodes to fully verify the exclusion.
                    Err(ProofError::ExclusionProofMissingEndNodes)
                } else {
                    // exclusion proof, the last node is a parent of the target key and
                    // there is no child at the next nibble.
                    Ok(())
                }
            }
            None => {
                let [.., penultimate_node, _] = proof_nodes else {
                    // there is no penultimate node, so the last node is the only node
                    // (it is also the root node). Its existence is enough to verify
                    // that the target key is excluded.
                    return Ok(());
                };

                // replacement child, example:
                //
                // penultimate: "ab"
                // target:      "abd"
                // final:       "abef"
                // Note: shares prefix with target but diverges later
                //
                // for `last_node` to be a valid exclusion proof, it must be located
                // at the same index in penultimate_node's children as where the
                // next nibble would be in the target key.
                //
                // The example is invalid because the target key diverges
                // from the final key at the last nibble (`d != e`).
                //
                // the earlier windows loop guarantees that penultimate_node is strict prefix
                // of both the target key and the final key. Therefore, we can safely use the
                // result of `next_nibble` to check if the last node is a valid replacement
                // for the target key.

                let last_index = next_nibble(penultimate_node.key(), last_key.iter().copied());
                let target_index = next_nibble(penultimate_node.key(), key.iter().copied());

                if matches!((last_index, target_index), (Some(a), Some(b)) if a == b) {
                    // otherwise, the last node is a valid replacement for the target
                    // and it is excluded from the trie.
                    Ok(())
                } else {
                    Err(ProofError::ExclusionProofInvalidNode)
                }
            }
        }
    }

    /// Returns the length of the proof.
    #[must_use]
    pub fn len(&self) -> usize {
        self.0.as_ref().len()
    }

    /// Returns true if the proof is empty.
    #[must_use]
    pub fn is_empty(&self) -> bool {
        self.0.as_ref().is_empty()
    }
}

impl<T: ProofCollection + ?Sized> std::ops::Deref for Proof<T> {
    type Target = T;

    #[inline]
    fn deref(&self) -> &Self::Target {
        &self.0
    }
}

impl<T: ProofCollection + ?Sized> std::ops::DerefMut for Proof<T> {
    #[inline]
    fn deref_mut(&mut self) -> &mut Self::Target {
        &mut self.0
    }
}

impl<T: ProofCollection> Proof<T> {
    /// Constructs a new proof from a collection of proof nodes.
    #[inline]
    #[must_use]
    pub const fn new(proof: T) -> Self {
        Self(proof)
    }
}

impl Proof<EmptyProofCollection> {
    /// Constructs a new empty proof.
    #[inline]
    #[must_use]
    pub const fn empty() -> Self {
        Self::new(EmptyProofCollection)
    }

    /// Converts an empty immutable proof into an empty mutable proof.
    #[inline]
    #[must_use]
    pub const fn into_mutable<T: Hashable>(self) -> Proof<Vec<T>> {
        Proof::new(Vec::new())
    }
}

impl<T: Hashable> Proof<Box<[T]>> {
    /// Converts an immutable proof into a mutable proof.
    #[inline]
    #[must_use]
    pub fn into_mutable(self) -> Proof<Vec<T>> {
        Proof::new(self.0.into_vec())
    }
}

impl<T: Hashable> Proof<Vec<T>> {
    /// Converts a mutable proof into an immutable proof.
    #[inline]
    #[must_use]
    pub fn into_immutable(self) -> Proof<Box<[T]>> {
        Proof::new(self.0.into_boxed_slice())
    }
}

impl<T, V> Proof<V>
where
    T: Hashable,
    V: ProofCollection<Node = T> + IntoIterator<Item = T> + FromIterator<T>,
{
    /// Joins two proofs into one.
    #[inline]
    #[must_use]
    pub fn join<O: ProofCollection<Node = T> + IntoIterator<Item = T>>(
        self,
        other: Proof<O>,
    ) -> Proof<V> {
        self.into_iter().chain(other).collect()
    }
}

impl<V: ProofCollection + FromIterator<V::Node>> FromIterator<V::Node> for Proof<V> {
    #[inline]
    fn from_iter<I: IntoIterator<Item = V::Node>>(iter: I) -> Self {
        Proof(iter.into_iter().collect())
    }
}

impl<V: ProofCollection + Extend<V::Node>> Extend<V::Node> for Proof<V> {
    #[inline]
    fn extend<I: IntoIterator<Item = V::Node>>(&mut self, iter: I) {
        self.0.extend(iter);
    }
}

impl<V: ProofCollection + IntoIterator<Item = V::Node>> IntoIterator for Proof<V> {
    type Item = V::Node;
    type IntoIter = V::IntoIter;

    #[inline]
    fn into_iter(self) -> Self::IntoIter {
        self.0.into_iter()
    }
}

/// A trait representing a collection of proof nodes.
///
/// This allows [`Proof`] to be generic over different types of collections such
/// a `Box<[T]>` or `Vec<T>`, where `T` implements the `Hashable` trait.
pub trait ProofCollection: AsRef<[Self::Node]> {
    /// The type of nodes in the proof collection.
    type Node: Hashable;
}

impl<T: Hashable> ProofCollection for [T] {
    type Node = T;
}

impl<T: Hashable> ProofCollection for Box<[T]> {
    type Node = T;
}

impl<T: Hashable> ProofCollection for Vec<T> {
    type Node = T;
}

/// A zero-sized type to represent an empty proof collection.
#[derive(Debug, Clone, Copy, PartialEq, Eq, PartialOrd, Ord, Hash, Default)]
pub struct EmptyProofCollection;

impl AsRef<[ProofNode]> for EmptyProofCollection {
    #[inline]
    fn as_ref(&self) -> &[ProofNode] {
        &[]
    }
}

impl ProofCollection for EmptyProofCollection {
    type Node = ProofNode;
}

/// Returns the next nibble in `c` after `b`.
/// Returns None if `b` is not a strict prefix of `c`.
pub(crate) fn next_nibble<B, C>(b: B, c: C) -> Option<u8>
where
    B: IntoIterator<Item = u8>,
    C: IntoIterator<Item = u8>,
{
    let b = b.into_iter();
    let mut c = c.into_iter();

    // Check if b is a prefix of c
    for b_item in b {
        match c.next() {
            Some(c_item) if b_item == c_item => continue,
            _ => return None,
        }
    }

    c.next()
}

pub(crate) fn verify_opt_value_digest(
    expected_value: Option<impl AsRef<[u8]>>,
    found_value: Option<ValueDigest<impl AsRef<[u8]>>>,
) -> Result<(), ProofError> {
    match (expected_value, found_value) {
        (None, None) => Ok(()),
        (Some(_), None) => Err(ProofError::ExpectedValue),
        (None, Some(_)) => Err(ProofError::UnexpectedValue),
        (Some(ref expected), Some(found)) if found.verify(expected) => Ok(()),
        (Some(_), Some(_)) => Err(ProofError::ValueMismatch),
    }
}<|MERGE_RESOLUTION|>--- conflicted
+++ resolved
@@ -108,11 +108,7 @@
     EmptyRange,
 }
 
-<<<<<<< HEAD
-#[derive(Clone, Debug, PartialEq, Eq)]
-=======
-#[derive(Clone, PartialEq, Eq, Default)]
->>>>>>> d3e2ac7f
+#[derive(Clone, PartialEq, Eq)]
 /// A node in a proof.
 pub struct ProofNode {
     /// The key this node is at. Each byte is a nibble.
