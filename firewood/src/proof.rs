--- conflicted
+++ resolved
@@ -69,7 +69,10 @@
     #[error("{0:?}")]
     IO(#[from] FileIoError),
 
-<<<<<<< HEAD
+    /// Error deserializing a proof
+    #[error("error deserializing a proof: {0}")]
+    Deserialization(crate::proofs::de::ReadError),
+
     /// Error when the first key is greater than the last key in a provided range proof
     #[error("first key must come before the last key in a range proof")]
     InvalidRange,
@@ -103,11 +106,6 @@
     /// node diverges from the penultimate node's differently than the target key.
     #[error("invalid node for exclusion proof")]
     ExclusionProofInvalidNode,
-=======
-    /// Error deserializing a proof
-    #[error("error deserializing a proof: {0}")]
-    Deserialization(crate::proofs::de::ReadError),
->>>>>>> d182370c
 
     /// Empty range
     #[error("empty range")]
@@ -309,23 +307,23 @@
 
             // Check partial byte constraint
             #[cfg(not(feature = "branch_factor_256"))]
-            if node.key().count() % 2 != 0 && node.value_digest().is_some() {
+            if node.full_path().count() % 2 != 0 && node.value_digest().is_some() {
                 return Err(ProofError::ValueAtOddNibbleLength);
             }
 
             // Each node's key should be a prefix of target key
-            if next_nibble(node.key(), key.iter().copied()).is_none() {
+            if next_nibble(node.full_path(), key.iter().copied()).is_none() {
                 return Err(ProofError::ShouldBePrefixOfProvenKey);
             }
 
             // Each node's key should be a prefix of next node's key
-            if next_nibble(node.key(), next_node.key()).is_none() {
+            if next_nibble(node.full_path(), next_node.full_path()).is_none() {
                 return Err(ProofError::ShouldBePrefixOfNextKey);
             }
         }
 
         // Validate last node
-        let last_key = Path(last_node.key().collect());
+        let last_key = Path(last_node.full_path().collect());
 
         #[cfg(not(feature = "branch_factor_256"))]
         if last_key.len() % 2 != 0 && last_node.value_digest().is_some() {
@@ -381,8 +379,9 @@
                 // result of `next_nibble` to check if the last node is a valid replacement
                 // for the target key.
 
-                let last_index = next_nibble(penultimate_node.key(), last_key.iter().copied());
-                let target_index = next_nibble(penultimate_node.key(), key.iter().copied());
+                let last_index =
+                    next_nibble(penultimate_node.full_path(), last_key.iter().copied());
+                let target_index = next_nibble(penultimate_node.full_path(), key.iter().copied());
 
                 if matches!((last_index, target_index), (Some(a), Some(b)) if a == b) {
                     // otherwise, the last node is a valid replacement for the target
