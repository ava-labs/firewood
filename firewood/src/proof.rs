--- conflicted
+++ resolved
@@ -132,11 +132,7 @@
         &self,
         key: K,
         root_hash: &TrieHash,
-<<<<<<< HEAD
-    ) -> Result<Option<ValueDigest<T::V, T::H>>, ProofError> {
-=======
-    ) -> Result<Option<&ValueDigest<Box<[u8]>>>, ProofError> {
->>>>>>> 23213566
+    ) -> Result<Option<ValueDigest<T::T>>, ProofError> {
         let key: Vec<u8> = NibblesIterator::new(key.as_ref()).collect();
 
         let Some(last_node) = self.0.last() else {
