// Copyright (C) 2023, Ava Labs, Inc. All rights reserved.
// See the file LICENSE.md for licensing terms.

use fjall::{Config, Keyspace, PartitionCreateOptions, PartitionHandle, PersistMode};
<<<<<<< HEAD
use parking_lot::{Mutex, RwLock};
use std::{
    fmt::Debug,
    path::Path,
    sync::{Arc, Weak},
};
use weak_table::WeakValueHashMap;
=======
use std::path::Path;
>>>>>>> bb9c4c76

use derive_where::derive_where;
use firewood_storage::{Committed, FileBacked, IntoHashType, LinearAddress, NodeStore, TrieHash};

use crate::manager::{CommittedRevision, InMemoryRevisions};

const FJALL_PARTITION_NAME: &str = "firewood";

<<<<<<< HEAD
pub trait RootStore: Debug {
    /// `add_root` persists a revision's address to `RootStore`.
    ///
    /// Args:
    /// - hash: the hash of the revision
    /// - address: the address of the revision
    ///
    /// # Errors
    ///
    /// Will return an error if unable to persist the revision address to the
    /// underlying datastore
    fn add_root(
        &self,
        hash: &TrieHash,
        address: &LinearAddress,
    ) -> Result<(), Box<dyn std::error::Error + Send + Sync>>;

    /// `get` returns a historical revision.
    ///
    /// Args:
    /// - hash: the hash of the revision
    ///
    /// # Errors
    ///
    ///  Will return an error if unable to query the underlying datastore.
    fn get(
        &self,
        hash: &TrieHash,
    ) -> Result<Option<CommittedRevision>, Box<dyn std::error::Error + Send + Sync>>;
}

#[derive(Debug)]
pub struct NoOpStore {}

impl RootStore for NoOpStore {
    fn add_root(
        &self,
        _hash: &TrieHash,
        _address: &LinearAddress,
    ) -> Result<(), Box<dyn std::error::Error + Send + Sync>> {
        Ok(())
    }

    fn get(
        &self,
        _hash: &TrieHash,
    ) -> Result<Option<CommittedRevision>, Box<dyn std::error::Error + Send + Sync>> {
        Ok(None)
    }
}

=======
>>>>>>> bb9c4c76
#[derive_where(Debug)]
#[derive_where(skip_inner)]
pub struct RootStore {
    keyspace: Keyspace,
    items: PartitionHandle,
    in_memory_revisions: Arc<RwLock<InMemoryRevisions>>,
    cache: Mutex<WeakValueHashMap<TrieHash, Weak<NodeStore<Committed, FileBacked>>>>,
}

impl RootStore {
    /// Creates or opens an instance of `RootStore`.
    ///
    /// Args:
    /// - path: the directory where `RootStore` will write to.
    ///
    /// # Errors
    ///
    /// Will return an error if unable to create or open an instance of `RootStore`.
    pub fn new<P: AsRef<Path>>(
        path: P,
<<<<<<< HEAD
        in_memory_revisions: Arc<RwLock<InMemoryRevisions>>,
    ) -> Result<FjallStore, Box<dyn std::error::Error + Send + Sync>> {
=======
    ) -> Result<RootStore, Box<dyn std::error::Error + Send + Sync>> {
>>>>>>> bb9c4c76
        let keyspace = Config::new(path).open()?;
        let items =
            keyspace.open_partition(FJALL_PARTITION_NAME, PartitionCreateOptions::default())?;

        let cache = Mutex::new(WeakValueHashMap::new());

        Ok(Self {
            keyspace,
            items,
            in_memory_revisions,
            cache,
        })
    }

    /// `add_root` persists a revision's address to `RootStore`.
    ///
    /// Args:
    /// - hash: the hash of the revision
    /// - address: the address of the revision
    ///
    /// # Errors
    ///
    /// Will return an error if unable to persist the revision address to the
    /// underlying datastore
    pub fn add_root(
        &self,
        hash: &TrieHash,
        address: &LinearAddress,
    ) -> Result<(), Box<dyn std::error::Error + Send + Sync>> {
        self.items.insert(**hash, address.get().to_be_bytes())?;

        self.keyspace.persist(PersistMode::Buffer)?;

        Ok(())
    }

    /// `get` returns the address of a revision.
    ///
    /// Args:
    /// - hash: the hash of the revision
    ///
    /// # Errors
    ///
    ///  Will return an error if unable to query the underlying datastore.
    pub fn get(
        &self,
        hash: &TrieHash,
    ) -> Result<Option<CommittedRevision>, Box<dyn std::error::Error + Send + Sync>> {
        let Some(v) = self.items.get(**hash)? else {
            return Ok(None);
        };

        let array: [u8; 8] = v.as_ref().try_into()?;
        let addr = LinearAddress::new(u64::from_be_bytes(array)).ok_or(Box::<
            dyn std::error::Error + Send + Sync,
        >::from(
            "invalid address: zero address",
        ))?;

<<<<<<< HEAD
        let nodestore = Arc::new(NodeStore::with_root(
            hash.clone().into_hash_type(),
            addr,
            self.in_memory_revisions.read().get_latest_revision(),
        ));

        self.cache.lock().insert(hash.clone(), nodestore.clone());

        Ok(Some(nodestore))
=======
        Ok(LinearAddress::new(u64::from_be_bytes(array)))
>>>>>>> bb9c4c76
    }
}<|MERGE_RESOLUTION|>--- conflicted
+++ resolved
@@ -2,17 +2,12 @@
 // See the file LICENSE.md for licensing terms.
 
 use fjall::{Config, Keyspace, PartitionCreateOptions, PartitionHandle, PersistMode};
-<<<<<<< HEAD
 use parking_lot::{Mutex, RwLock};
 use std::{
-    fmt::Debug,
     path::Path,
     sync::{Arc, Weak},
 };
 use weak_table::WeakValueHashMap;
-=======
-use std::path::Path;
->>>>>>> bb9c4c76
 
 use derive_where::derive_where;
 use firewood_storage::{Committed, FileBacked, IntoHashType, LinearAddress, NodeStore, TrieHash};
@@ -21,60 +16,6 @@
 
 const FJALL_PARTITION_NAME: &str = "firewood";
 
-<<<<<<< HEAD
-pub trait RootStore: Debug {
-    /// `add_root` persists a revision's address to `RootStore`.
-    ///
-    /// Args:
-    /// - hash: the hash of the revision
-    /// - address: the address of the revision
-    ///
-    /// # Errors
-    ///
-    /// Will return an error if unable to persist the revision address to the
-    /// underlying datastore
-    fn add_root(
-        &self,
-        hash: &TrieHash,
-        address: &LinearAddress,
-    ) -> Result<(), Box<dyn std::error::Error + Send + Sync>>;
-
-    /// `get` returns a historical revision.
-    ///
-    /// Args:
-    /// - hash: the hash of the revision
-    ///
-    /// # Errors
-    ///
-    ///  Will return an error if unable to query the underlying datastore.
-    fn get(
-        &self,
-        hash: &TrieHash,
-    ) -> Result<Option<CommittedRevision>, Box<dyn std::error::Error + Send + Sync>>;
-}
-
-#[derive(Debug)]
-pub struct NoOpStore {}
-
-impl RootStore for NoOpStore {
-    fn add_root(
-        &self,
-        _hash: &TrieHash,
-        _address: &LinearAddress,
-    ) -> Result<(), Box<dyn std::error::Error + Send + Sync>> {
-        Ok(())
-    }
-
-    fn get(
-        &self,
-        _hash: &TrieHash,
-    ) -> Result<Option<CommittedRevision>, Box<dyn std::error::Error + Send + Sync>> {
-        Ok(None)
-    }
-}
-
-=======
->>>>>>> bb9c4c76
 #[derive_where(Debug)]
 #[derive_where(skip_inner)]
 pub struct RootStore {
@@ -95,12 +36,8 @@
     /// Will return an error if unable to create or open an instance of `RootStore`.
     pub fn new<P: AsRef<Path>>(
         path: P,
-<<<<<<< HEAD
         in_memory_revisions: Arc<RwLock<InMemoryRevisions>>,
-    ) -> Result<FjallStore, Box<dyn std::error::Error + Send + Sync>> {
-=======
     ) -> Result<RootStore, Box<dyn std::error::Error + Send + Sync>> {
->>>>>>> bb9c4c76
         let keyspace = Config::new(path).open()?;
         let items =
             keyspace.open_partition(FJALL_PARTITION_NAME, PartitionCreateOptions::default())?;
@@ -160,7 +97,6 @@
             "invalid address: zero address",
         ))?;
 
-<<<<<<< HEAD
         let nodestore = Arc::new(NodeStore::with_root(
             hash.clone().into_hash_type(),
             addr,
@@ -170,8 +106,5 @@
         self.cache.lock().insert(hash.clone(), nodestore.clone());
 
         Ok(Some(nodestore))
-=======
-        Ok(LinearAddress::new(u64::from_be_bytes(array)))
->>>>>>> bb9c4c76
     }
 }