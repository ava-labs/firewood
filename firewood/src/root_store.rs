// Copyright (C) 2023, Ava Labs, Inc. All rights reserved.
// See the file LICENSE.md for licensing terms.

#[cfg(test)]
use std::{
    collections::HashMap,
    sync::{Arc, Mutex},
};
use std::{fmt::Debug, path::Path};

use derive_where::derive_where;
use firewood_storage::{LinearAddress, TrieHash};

<<<<<<< HEAD
const FJALL_PARTITION_NAME: &str = "firewood";

#[derive(Debug)]
pub enum RootStoreMethod {
    Add,
    Get,
    New,
}

#[derive(Debug, thiserror::Error)]
#[error("A RootStore error occurred.")]
pub struct RootStoreError {
    pub method: RootStoreMethod,
    #[source]
    pub source: Box<dyn std::error::Error + Send + Sync>,
}

=======
>>>>>>> 6e4fb9b5
pub trait RootStore: Debug {
    /// `add_root` persists a revision's address to `RootStore`.
    ///
    /// Args:
    /// - hash: the hash of the revision
    /// - address: the address of the revision
    ///
    /// # Errors
    ///
    /// Will return an error if unable to persist the revision address to the
    /// underlying datastore
    fn add_root(
        &self,
        hash: &TrieHash,
        address: &LinearAddress,
    ) -> Result<(), Box<dyn std::error::Error + Send + Sync>>;

    /// `get` returns the address of a revision.
    ///
    /// Args:
    /// - hash: the hash of the revision
    ///
    /// # Errors
    ///
    ///  Will return an error if unable to query the underlying datastore.
    fn get(
        &self,
        hash: &TrieHash,
    ) -> Result<Option<LinearAddress>, Box<dyn std::error::Error + Send + Sync>>;
}

#[derive(Debug)]
pub struct NoOpStore {}

impl RootStore for NoOpStore {
    fn add_root(
        &self,
        _hash: &TrieHash,
        _address: &LinearAddress,
    ) -> Result<(), Box<dyn std::error::Error + Send + Sync>> {
        Ok(())
    }

    fn get(
        &self,
        _hash: &TrieHash,
    ) -> Result<Option<LinearAddress>, Box<dyn std::error::Error + Send + Sync>> {
        Ok(None)
    }
}

#[cfg(test)]
#[derive(Debug, Default)]
pub struct MockStore {
    roots: Arc<Mutex<HashMap<TrieHash, LinearAddress>>>,
    should_fail: bool,
}

#[cfg(test)]
impl MockStore {
    /// Returns an instance of `MockStore` that fails for all `add_root` and `get` calls.
    #[must_use]
    pub fn with_failures() -> Self {
        Self {
            should_fail: true,
            ..Default::default()
        }
    }
}

#[cfg(test)]
impl RootStore for MockStore {
    fn add_root(
        &self,
        hash: &TrieHash,
        address: &LinearAddress,
    ) -> Result<(), Box<dyn std::error::Error + Send + Sync>> {
        if self.should_fail {
            return Err("Adding roots should fail".into());
        }

        self.roots
            .lock()
            .expect("poisoned lock")
            .insert(hash.clone(), *address);
        Ok(())
    }

    fn get(
        &self,
        hash: &TrieHash,
    ) -> Result<Option<LinearAddress>, Box<dyn std::error::Error + Send + Sync>> {
        if self.should_fail {
            return Err("Getting roots should fail".into());
        }

        Ok(self.roots.lock().expect("poisoned lock").get(hash).copied())
    }
}

use fjall::{Config, Keyspace, PartitionCreateOptions, PartitionHandle, PersistMode};

#[derive_where(Debug)]
#[derive_where(skip_inner)]
pub struct FjallStore {
    keyspace: Keyspace,
    items: PartitionHandle,
}

impl FjallStore {
    /// Creates or opens an instance of `FjallStore`.
    ///
    /// Args:
    /// - path: the directory where `FjallStore` will write to.
    ///
    /// # Errors
    ///
    /// Will return an error if unable to create or open an instance of `FjallStore`.
    pub fn new<P: AsRef<Path>>(path: P) -> Result<FjallStore, RootStoreError> {
        let keyspace = Config::new(path).open().map_err(|e| RootStoreError {
            method: RootStoreMethod::New,
            source: Box::new(e),
        })?;
        let items = keyspace
            .open_partition(FJALL_PARTITION_NAME, PartitionCreateOptions::default())
            .map_err(|e| RootStoreError {
                method: RootStoreMethod::New,
                source: Box::new(e),
            })?;

        Ok(Self { keyspace, items })
    }
}

impl RootStore for FjallStore {
    fn add_root(&self, hash: &TrieHash, address: &LinearAddress) -> Result<(), RootStoreError> {
        self.items
            .insert(**hash, address.get().to_be_bytes())
            .map_err(|e| RootStoreError {
                method: RootStoreMethod::Add,
                source: Box::new(e),
            })?;

        self.keyspace
            .persist(PersistMode::Buffer)
            .map_err(|e| RootStoreError {
                method: RootStoreMethod::Add,
                source: Box::new(e),
            })
    }

    fn get(&self, hash: &TrieHash) -> Result<Option<LinearAddress>, RootStoreError> {
        let v = self
            .items
            .get(**hash)
            .map_err(|e| RootStoreError {
                method: RootStoreMethod::Get,
                source: Box::new(e),
            })?
            .ok_or(RootStoreError {
                method: RootStoreMethod::Add,
                source: "empty value".into(),
            })?;

        let array: [u8; 8] = v.as_ref().try_into().map_err(|e| RootStoreError {
            method: RootStoreMethod::Get,
            source: Box::new(e),
        })?;

        Ok(LinearAddress::new(u64::from_be_bytes(array)))
    }
}<|MERGE_RESOLUTION|>--- conflicted
+++ resolved
@@ -11,26 +11,8 @@
 use derive_where::derive_where;
 use firewood_storage::{LinearAddress, TrieHash};
 
-<<<<<<< HEAD
 const FJALL_PARTITION_NAME: &str = "firewood";
 
-#[derive(Debug)]
-pub enum RootStoreMethod {
-    Add,
-    Get,
-    New,
-}
-
-#[derive(Debug, thiserror::Error)]
-#[error("A RootStore error occurred.")]
-pub struct RootStoreError {
-    pub method: RootStoreMethod,
-    #[source]
-    pub source: Box<dyn std::error::Error + Send + Sync>,
-}
-
-=======
->>>>>>> 6e4fb9b5
 pub trait RootStore: Debug {
     /// `add_root` persists a revision's address to `RootStore`.
     ///
@@ -149,56 +131,39 @@
     /// # Errors
     ///
     /// Will return an error if unable to create or open an instance of `FjallStore`.
-    pub fn new<P: AsRef<Path>>(path: P) -> Result<FjallStore, RootStoreError> {
-        let keyspace = Config::new(path).open().map_err(|e| RootStoreError {
-            method: RootStoreMethod::New,
-            source: Box::new(e),
-        })?;
-        let items = keyspace
-            .open_partition(FJALL_PARTITION_NAME, PartitionCreateOptions::default())
-            .map_err(|e| RootStoreError {
-                method: RootStoreMethod::New,
-                source: Box::new(e),
-            })?;
+    pub fn new<P: AsRef<Path>>(
+        path: P,
+    ) -> Result<FjallStore, Box<dyn std::error::Error + Send + Sync>> {
+        let keyspace = Config::new(path).open()?;
+        let items =
+            keyspace.open_partition(FJALL_PARTITION_NAME, PartitionCreateOptions::default())?;
 
         Ok(Self { keyspace, items })
     }
 }
 
 impl RootStore for FjallStore {
-    fn add_root(&self, hash: &TrieHash, address: &LinearAddress) -> Result<(), RootStoreError> {
-        self.items
-            .insert(**hash, address.get().to_be_bytes())
-            .map_err(|e| RootStoreError {
-                method: RootStoreMethod::Add,
-                source: Box::new(e),
-            })?;
+    fn add_root(
+        &self,
+        hash: &TrieHash,
+        address: &LinearAddress,
+    ) -> Result<(), Box<dyn std::error::Error + Send + Sync>> {
+        self.items.insert(**hash, address.get().to_be_bytes())?;
 
-        self.keyspace
-            .persist(PersistMode::Buffer)
-            .map_err(|e| RootStoreError {
-                method: RootStoreMethod::Add,
-                source: Box::new(e),
-            })
+        self.keyspace.persist(PersistMode::Buffer)?;
+
+        Ok(())
     }
 
-    fn get(&self, hash: &TrieHash) -> Result<Option<LinearAddress>, RootStoreError> {
-        let v = self
-            .items
-            .get(**hash)
-            .map_err(|e| RootStoreError {
-                method: RootStoreMethod::Get,
-                source: Box::new(e),
-            })?
-            .ok_or(RootStoreError {
-                method: RootStoreMethod::Add,
-                source: "empty value".into(),
-            })?;
+    fn get(
+        &self,
+        hash: &TrieHash,
+    ) -> Result<Option<LinearAddress>, Box<dyn std::error::Error + Send + Sync>> {
+        let Some(v) = self.items.get(**hash)? else {
+            return Ok(None);
+        };
 
-        let array: [u8; 8] = v.as_ref().try_into().map_err(|e| RootStoreError {
-            method: RootStoreMethod::Get,
-            source: Box::new(e),
-        })?;
+        let array: [u8; 8] = v.as_ref().try_into()?;
 
         Ok(LinearAddress::new(u64::from_be_bytes(array)))
     }
