--- conflicted
+++ resolved
@@ -95,7 +95,7 @@
     mem: InMemLinearStore,
 }
 
-impl CachedView for InMemLinearStoreView {
+impl LinearStoreView for InMemLinearStoreView {
     type DerefReturn = Vec<u8>;
 
     fn as_deref(&self) -> Self::DerefReturn {
@@ -120,18 +120,6 @@
     }
 }
 
-<<<<<<< HEAD
-=======
-impl LinearStoreView for InMemLinearStoreView {
-    type DerefReturn = Vec<u8>;
-
-    fn as_deref(&self) -> Self::DerefReturn {
-        #[allow(clippy::indexing_slicing, clippy::unwrap_used)]
-        self.mem.space.read().unwrap()[self.offset..self.offset + self.length].to_vec()
-    }
-}
-
->>>>>>> 14126629
 #[cfg(test)]
 #[allow(clippy::indexing_slicing, clippy::unwrap_used)]
 mod tests {
