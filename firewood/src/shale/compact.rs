--- conflicted
+++ resolved
@@ -363,7 +363,6 @@
             assert!(!header.is_freed);
             header.chunk_size
         };
-<<<<<<< HEAD
         let mut free_header_offset = header_offset;
         let mut free_chunk_size = header_chunk_size;
 
@@ -382,26 +381,7 @@
                 free_chunk_size += ChunkHeader::SERIALIZED_LEN
                     + ChunkFooter::SERIALIZED_LEN
                     + prev_header.chunk_size;
-                self.del_desc(prev_header.desc_addr)?;
-=======
-        let mut h = offset;
-        let mut chunk_size = header_chunk_size;
-
-        if offset & (regn_size - 1) > 0 {
-            // merge with lower data segment
-            offset -= ChunkFooter::SERIALIZED_LEN;
-            let (pheader_is_freed, pheader_chunk_size, pheader_desc_addr) = {
-                let pfooter = self.get_footer(DiskAddress::from(offset as usize))?;
-                offset -= pfooter.chunk_size + ChunkHeader::SERIALIZED_LEN;
-                let pheader = self.get_header(DiskAddress::from(offset as usize))?;
-                (pheader.is_freed, pheader.chunk_size, pheader.desc_addr)
-            };
-            if pheader_is_freed {
-                h = offset;
-                chunk_size +=
-                    ChunkHeader::SERIALIZED_LEN + ChunkFooter::SERIALIZED_LEN + pheader_chunk_size;
-                self.delete_descriptor(pheader_desc_addr)?;
->>>>>>> 7f481f8f
+                self.delete_descriptor(prev_header.desc_addr)?;
             }
         }
 
@@ -427,16 +407,10 @@
                         self.get_footer(DiskAddress::from(next_footer_offset as usize))?;
                     assert!(next_header.chunk_size == next_footer.chunk_size);
                 }
-<<<<<<< HEAD
                 free_chunk_size += ChunkHeader::SERIALIZED_LEN
                     + ChunkFooter::SERIALIZED_LEN
                     + next_header.chunk_size;
-                self.del_desc(next_header.desc_addr)?;
-=======
-                chunk_size +=
-                    ChunkHeader::SERIALIZED_LEN + ChunkFooter::SERIALIZED_LEN + nheader_chunk_size;
-                self.delete_descriptor(nheader_desc_addr)?;
->>>>>>> 7f481f8f
+                self.delete_descriptor(next_header.desc_addr)?;
             }
         }
 
