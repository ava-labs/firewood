--- conflicted
+++ resolved
@@ -377,14 +377,9 @@
             };
             if pheader_is_freed {
                 h = offset;
-<<<<<<< HEAD
-                chunk_size += hsize + fsize + pheader_chunk_size;
-                self.delete_descriptor(pheader_desc_addr)?;
-=======
                 chunk_size +=
                     ChunkHeader::SERIALIZED_LEN + ChunkFooter::SERIALIZED_LEN + pheader_chunk_size;
-                self.del_desc(pheader_desc_addr)?;
->>>>>>> 658a8ff8
+                self.delete_descriptor(pheader_desc_addr)?;
             }
         }
 
@@ -409,14 +404,9 @@
                     let nfooter = self.get_footer(DiskAddress::from(offset as usize))?;
                     assert!(nheader_chunk_size == nfooter.chunk_size);
                 }
-<<<<<<< HEAD
-                chunk_size += hsize + fsize + nheader_chunk_size;
-                self.delete_descriptor(nheader_desc_addr)?;
-=======
                 chunk_size +=
                     ChunkHeader::SERIALIZED_LEN + ChunkFooter::SERIALIZED_LEN + nheader_chunk_size;
-                self.del_desc(nheader_desc_addr)?;
->>>>>>> 658a8ff8
+                self.delete_descriptor(nheader_desc_addr)?;
             }
         }
 
@@ -503,15 +493,9 @@
                     lfooter.modify(|f| f.chunk_size = length).unwrap();
                 }
 
-<<<<<<< HEAD
-                let offset = desc_haddr + hsize + length as usize + fsize;
-                let rchunk_size = chunk_size - length as usize - fsize - hsize;
-                let rdesc_addr = self.new_descriptor_address()?;
-=======
                 let offset = desc_haddr + HEADER_SIZE + length as usize + FOOTER_SIZE;
                 let rchunk_size = chunk_size - length as usize - FOOTER_SIZE - HEADER_SIZE;
-                let rdesc_addr = self.new_desc()?;
->>>>>>> 658a8ff8
+                let rdesc_addr = self.new_descriptor_address()?;
                 {
                     let mut rdesc = self.get_descriptor(rdesc_addr)?;
                     #[allow(clippy::unwrap_used)]
