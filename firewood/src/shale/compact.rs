// Copyright (C) 2023, Ava Labs, Inc. All rights reserved.
// See the file LICENSE.md for licensing terms.

use crate::logger::trace;
use crate::merkle::Node;
use crate::shale::ObjCache;
use crate::storage::{StoreRevMut, StoreRevShared};

use super::disk_address::DiskAddress;
use super::{LinearStore, Obj, ObjRef, ShaleError, Storable, StoredView};
use bytemuck::{Pod, Zeroable};
use std::fmt::Debug;
use std::io::{Cursor, Write};
use std::num::NonZeroUsize;
use std::sync::RwLock;

/// Marks the start of a linear chunk of the store.
/// The chunk may be freed or in use.
#[derive(Debug)]
pub struct ChunkHeader {
    chunk_size: u64,
    is_freed: bool,
    desc_addr: DiskAddress,
}

impl ChunkHeader {
    const IS_FREED_OFFSET: usize = std::mem::size_of::<usize>();
    const DESC_ADDR_OFFSET: usize = Self::IS_FREED_OFFSET + 1;
    pub const SERIALIZED_LEN: u64 = (Self::DESC_ADDR_OFFSET + std::mem::size_of::<usize>()) as u64;

    pub const fn is_freed(&self) -> bool {
        self.is_freed
    }

    pub const fn chunk_size(&self) -> u64 {
        self.chunk_size
    }
}

impl Storable for ChunkHeader {
    fn deserialize<T: LinearStore>(addr: usize, mem: &T) -> Result<Self, ShaleError> {
        let raw = mem
            .get_view(addr, Self::SERIALIZED_LEN)
            .ok_or(ShaleError::InvalidCacheView {
                offset: addr,
                size: Self::SERIALIZED_LEN,
            })?;
        #[allow(clippy::indexing_slicing)]
        let chunk_size = u64::from_le_bytes(
            raw.as_deref()[..Self::IS_FREED_OFFSET]
                .try_into()
                .expect("invalid slice"),
        );
        #[allow(clippy::indexing_slicing)]
        let is_freed = raw.as_deref()[Self::IS_FREED_OFFSET] != 0;
        #[allow(clippy::indexing_slicing)]
        let desc_addr = usize::from_le_bytes(
            raw.as_deref()[Self::DESC_ADDR_OFFSET..Self::SERIALIZED_LEN as usize]
                .try_into()
                .expect("invalid slice"),
        );
        Ok(Self {
            chunk_size,
            is_freed,
            desc_addr: DiskAddress(NonZeroUsize::new(desc_addr)),
        })
    }

    fn serialized_len(&self) -> u64 {
        Self::SERIALIZED_LEN
    }

    fn serialize(&self, to: &mut [u8]) -> Result<(), ShaleError> {
        let mut cur = Cursor::new(to);
        cur.write_all(&self.chunk_size.to_le_bytes())?;
        cur.write_all(&[if self.is_freed { 1 } else { 0 }])?;
        cur.write_all(&self.desc_addr.to_le_bytes())?;
        Ok(())
    }
}

/// Marks the end of a linear chunk of the store.
#[derive(Debug)]
struct ChunkFooter {
    chunk_size: u64,
}

impl ChunkFooter {
    const SERIALIZED_LEN: u64 = std::mem::size_of::<u64>() as u64;
}

impl Storable for ChunkFooter {
    fn deserialize<T: LinearStore>(addr: usize, mem: &T) -> Result<Self, ShaleError> {
        let raw = mem
            .get_view(addr, Self::SERIALIZED_LEN)
            .ok_or(ShaleError::InvalidCacheView {
                offset: addr,
                size: Self::SERIALIZED_LEN,
            })?;
        #[allow(clippy::unwrap_used)]
        let chunk_size = u64::from_le_bytes(raw.as_deref().try_into().unwrap());
        Ok(Self { chunk_size })
    }

    fn serialized_len(&self) -> u64 {
        Self::SERIALIZED_LEN
    }

    fn serialize(&self, to: &mut [u8]) -> Result<(), ShaleError> {
        Cursor::new(to).write_all(&self.chunk_size.to_le_bytes())?;
        Ok(())
    }
}

#[derive(Clone, Copy, Debug)]
struct ChunkDescriptor {
    chunk_size: u64,
    haddr: usize, // disk address of the free space
}

impl ChunkDescriptor {
    const HADDR_OFFSET: usize = 8;
    const SERIALIZED_LEN: u64 = (Self::HADDR_OFFSET + std::mem::size_of::<usize>()) as u64;
}

impl Storable for ChunkDescriptor {
    fn deserialize<T: LinearStore>(addr: usize, mem: &T) -> Result<Self, ShaleError> {
        let raw = mem
            .get_view(addr, Self::SERIALIZED_LEN)
            .ok_or(ShaleError::InvalidCacheView {
                offset: addr,
                size: Self::SERIALIZED_LEN,
            })?;
        #[allow(clippy::indexing_slicing)]
        let chunk_size = u64::from_le_bytes(
            raw.as_deref()[..Self::HADDR_OFFSET]
                .try_into()
                .expect("invalid slice"),
        );
        #[allow(clippy::indexing_slicing)]
        let haddr = usize::from_le_bytes(
            raw.as_deref()[Self::HADDR_OFFSET..]
                .try_into()
                .expect("invalid slice"),
        );
        Ok(Self { chunk_size, haddr })
    }

    fn serialized_len(&self) -> u64 {
        Self::SERIALIZED_LEN
    }

    fn serialize(&self, to: &mut [u8]) -> Result<(), ShaleError> {
        let mut cur = Cursor::new(to);
        cur.write_all(&self.chunk_size.to_le_bytes())?;
        cur.write_all(&self.haddr.to_le_bytes())?;
        Ok(())
    }
}

/// A header for a [Store].
#[repr(C)]
#[derive(Copy, Clone, Debug, Pod, Zeroable)]
pub struct StoreHeader {
    meta_space_tail: DiskAddress,
    data_space_tail: DiskAddress,
    base_addr: DiskAddress,
    alloc_addr: DiskAddress,
}

#[derive(Debug)]
struct StoreHeaderSliced {
    meta_space_tail: Obj<DiskAddress>,
    data_space_tail: Obj<DiskAddress>,
    base_addr: Obj<DiskAddress>,
    alloc_addr: Obj<DiskAddress>,
}

impl StoreHeaderSliced {
    fn flush_dirty(&mut self) {
        self.meta_space_tail.flush_dirty();
        self.data_space_tail.flush_dirty();
        self.base_addr.flush_dirty();
        self.alloc_addr.flush_dirty();
    }
}

impl StoreHeader {
    const META_SPACE_TAIL_OFFSET: usize = 0;
    const DATA_SPACE_TAIL_OFFSET: usize = DiskAddress::SERIALIZED_LEN as usize;
    const BASE_ADDR_OFFSET: usize =
        Self::DATA_SPACE_TAIL_OFFSET + DiskAddress::SERIALIZED_LEN as usize;
    const ALLOC_ADDR_OFFSET: usize = Self::BASE_ADDR_OFFSET + DiskAddress::SERIALIZED_LEN as usize;
    pub const SERIALIZED_LEN: u64 = Self::ALLOC_ADDR_OFFSET as u64 + DiskAddress::SERIALIZED_LEN;

    pub const fn new(meta_base: NonZeroUsize, compact_base: NonZeroUsize) -> Self {
        Self {
            meta_space_tail: DiskAddress::new(meta_base),
            data_space_tail: DiskAddress::new(compact_base),
            base_addr: DiskAddress::new(meta_base),
            alloc_addr: DiskAddress::new(meta_base),
        }
    }

    fn into_fields(r: Obj<Self>) -> Result<StoreHeaderSliced, ShaleError> {
        Ok(StoreHeaderSliced {
            meta_space_tail: StoredView::slice(
                &r,
                Self::META_SPACE_TAIL_OFFSET,
                DiskAddress::SERIALIZED_LEN,
                r.meta_space_tail,
            )?,
            data_space_tail: StoredView::slice(
                &r,
                Self::DATA_SPACE_TAIL_OFFSET,
                DiskAddress::SERIALIZED_LEN,
                r.data_space_tail,
            )?,
            base_addr: StoredView::slice(
                &r,
                Self::BASE_ADDR_OFFSET,
                DiskAddress::SERIALIZED_LEN,
                r.base_addr,
            )?,
            alloc_addr: StoredView::slice(
                &r,
                Self::ALLOC_ADDR_OFFSET,
                DiskAddress::SERIALIZED_LEN,
                r.alloc_addr,
            )?,
        })
    }
}

impl Storable for StoreHeader {
    fn deserialize<T: LinearStore + Debug>(addr: usize, mem: &T) -> Result<Self, ShaleError> {
        let raw = mem
            .get_view(addr, Self::SERIALIZED_LEN)
            .ok_or(ShaleError::InvalidCacheView {
                offset: addr,
                size: Self::SERIALIZED_LEN,
            })?;
        #[allow(clippy::indexing_slicing)]
        let meta_space_tail = raw.as_deref()[..Self::DATA_SPACE_TAIL_OFFSET]
            .try_into()
            .expect("Self::MSIZE = 4 * DiskAddress::MSIZE");
        #[allow(clippy::indexing_slicing)]
        let data_space_tail = raw.as_deref()[Self::DATA_SPACE_TAIL_OFFSET..Self::BASE_ADDR_OFFSET]
            .try_into()
            .expect("Self::MSIZE = 4 * DiskAddress::MSIZE");
        #[allow(clippy::indexing_slicing)]
        let base_addr = raw.as_deref()[Self::BASE_ADDR_OFFSET..Self::ALLOC_ADDR_OFFSET]
            .try_into()
            .expect("Self::MSIZE = 4 * DiskAddress::MSIZE");
        #[allow(clippy::indexing_slicing)]
        let alloc_addr = raw.as_deref()[Self::ALLOC_ADDR_OFFSET..]
            .try_into()
            .expect("Self::MSIZE = 4 * DiskAddress::MSIZE");
        Ok(Self {
            meta_space_tail,
            data_space_tail,
            base_addr,
            alloc_addr,
        })
    }

    fn serialized_len(&self) -> u64 {
        Self::SERIALIZED_LEN
    }

    fn serialize(&self, to: &mut [u8]) -> Result<(), ShaleError> {
        let mut cur = Cursor::new(to);
        cur.write_all(&self.meta_space_tail.to_le_bytes())?;
        cur.write_all(&self.data_space_tail.to_le_bytes())?;
        cur.write_all(&self.base_addr.to_le_bytes())?;
        cur.write_all(&self.alloc_addr.to_le_bytes())?;
        Ok(())
    }
}

#[derive(Debug)]
struct StoreInner<M> {
    meta_space: M,
    data_space: M,
    header: StoreHeaderSliced,
    alloc_max_walk: u64,
    regn_nbit: u64,
}

impl From<StoreInner<StoreRevMut>> for StoreInner<StoreRevShared> {
    fn from(value: StoreInner<StoreRevMut>) -> StoreInner<StoreRevShared> {
        StoreInner {
            meta_space: value.meta_space.into(),
            data_space: value.data_space.into(),
            header: value.header,
            alloc_max_walk: value.alloc_max_walk,
            regn_nbit: value.regn_nbit,
        }
    }
}

impl<M: LinearStore> StoreInner<M> {
    fn get_descriptor(&self, ptr: DiskAddress) -> Result<Obj<ChunkDescriptor>, ShaleError> {
        StoredView::ptr_to_obj(&self.meta_space, ptr, ChunkDescriptor::SERIALIZED_LEN)
    }

    fn get_data_ref<U: Storable + 'static>(
        &self,
        ptr: DiskAddress,
        len_limit: u64,
    ) -> Result<Obj<U>, ShaleError> {
        StoredView::ptr_to_obj(&self.data_space, ptr, len_limit)
    }

    fn get_header(&self, ptr: DiskAddress) -> Result<Obj<ChunkHeader>, ShaleError> {
        self.get_data_ref::<ChunkHeader>(ptr, ChunkHeader::SERIALIZED_LEN)
    }

    fn get_footer(&self, ptr: DiskAddress) -> Result<Obj<ChunkFooter>, ShaleError> {
        self.get_data_ref::<ChunkFooter>(ptr, ChunkFooter::SERIALIZED_LEN)
    }

    fn del_desc(&mut self, desc_addr: DiskAddress) -> Result<(), ShaleError> {
        let desc_size = ChunkDescriptor::SERIALIZED_LEN;
        // TODO: subtracting two disk addresses is only used here, probably can rewrite this
        // debug_assert!((desc_addr.0 - self.header.base_addr.value.into()) % desc_size == 0);
        #[allow(clippy::unwrap_used)]
        self.header
            .meta_space_tail
            .modify(|r| *r -= desc_size as usize)
            .unwrap();

        if desc_addr != DiskAddress(**self.header.meta_space_tail) {
            let desc_last = self.get_descriptor(*self.header.meta_space_tail.value)?;
            let mut desc = self.get_descriptor(desc_addr)?;
            #[allow(clippy::unwrap_used)]
            desc.modify(|r| *r = *desc_last).unwrap();
            let mut header = self.get_header(desc.haddr.into())?;
            #[allow(clippy::unwrap_used)]
            header.modify(|h| h.desc_addr = desc_addr).unwrap();
        }

        Ok(())
    }

    fn new_desc(&mut self) -> Result<DiskAddress, ShaleError> {
        let addr = **self.header.meta_space_tail;
        #[allow(clippy::unwrap_used)]
        self.header
            .meta_space_tail
            .modify(|r| *r += ChunkDescriptor::SERIALIZED_LEN as usize)
            .unwrap();

        Ok(DiskAddress(addr))
    }

    fn free(&mut self, addr: u64) -> Result<(), ShaleError> {
<<<<<<< HEAD
        let regn_size = 1 << self.regn_nbit;

        let mut offset = addr - CompactHeader::SERIALIZED_LEN;
        let header_payload_size = {
=======
        let hsize = ChunkHeader::SERIALIZED_LEN;
        let fsize = ChunkFooter::SERIALIZED_LEN;
        let regn_size = 1 << self.regn_nbit;

        let mut offset = addr - hsize;
        let header_chunk_size = {
>>>>>>> ea68a292
            let header = self.get_header(DiskAddress::from(offset as usize))?;
            assert!(!header.is_freed);
            header.chunk_size
        };
        let mut h = offset;
        let mut chunk_size = header_chunk_size;

        if offset & (regn_size - 1) > 0 {
            // merge with lower data segment
<<<<<<< HEAD
            offset -= CompactFooter::SERIALIZED_LEN;
            let (pheader_is_freed, pheader_payload_size, pheader_desc_addr) = {
                let pfooter = self.get_footer(DiskAddress::from(offset as usize))?;
                offset -= pfooter.payload_size + CompactHeader::SERIALIZED_LEN;
=======
            offset -= fsize;
            let (pheader_is_freed, pheader_chunk_size, pheader_desc_addr) = {
                let pfooter = self.get_footer(DiskAddress::from(offset as usize))?;
                offset -= pfooter.chunk_size + hsize;
>>>>>>> ea68a292
                let pheader = self.get_header(DiskAddress::from(offset as usize))?;
                (pheader.is_freed, pheader.chunk_size, pheader.desc_addr)
            };
            if pheader_is_freed {
                h = offset;
<<<<<<< HEAD
                payload_size += CompactHeader::SERIALIZED_LEN
                    + CompactFooter::SERIALIZED_LEN
                    + pheader_payload_size;
=======
                chunk_size += hsize + fsize + pheader_chunk_size;
>>>>>>> ea68a292
                self.del_desc(pheader_desc_addr)?;
            }
        }

        offset = addr + header_chunk_size;
        let mut f = offset;

        #[allow(clippy::unwrap_used)]
        if offset + CompactFooter::SERIALIZED_LEN
            < self.header.data_space_tail.unwrap().get() as u64
            && (regn_size - (offset & (regn_size - 1)))
                >= CompactFooter::SERIALIZED_LEN + CompactHeader::SERIALIZED_LEN
        {
            // merge with higher data segment
<<<<<<< HEAD
            offset += CompactFooter::SERIALIZED_LEN;
            let (nheader_is_freed, nheader_payload_size, nheader_desc_addr) = {
=======
            offset += fsize;
            let (nheader_is_freed, nheader_chunk_size, nheader_desc_addr) = {
>>>>>>> ea68a292
                let nheader = self.get_header(DiskAddress::from(offset as usize))?;
                (nheader.is_freed, nheader.chunk_size, nheader.desc_addr)
            };
            if nheader_is_freed {
<<<<<<< HEAD
                offset += CompactHeader::SERIALIZED_LEN + nheader_payload_size;
=======
                offset += hsize + nheader_chunk_size;
>>>>>>> ea68a292
                f = offset;
                {
                    let nfooter = self.get_footer(DiskAddress::from(offset as usize))?;
                    assert!(nheader_chunk_size == nfooter.chunk_size);
                }
<<<<<<< HEAD
                payload_size += CompactHeader::SERIALIZED_LEN
                    + CompactFooter::SERIALIZED_LEN
                    + nheader_payload_size;
=======
                chunk_size += hsize + fsize + nheader_chunk_size;
>>>>>>> ea68a292
                self.del_desc(nheader_desc_addr)?;
            }
        }

        let desc_addr = self.new_desc()?;
        {
            let mut desc = self.get_descriptor(desc_addr)?;
            #[allow(clippy::unwrap_used)]
            desc.modify(|d| {
                d.chunk_size = chunk_size;
                d.haddr = h as usize;
            })
            .unwrap();
        }
        let mut h = self.get_header(DiskAddress::from(h as usize))?;
        let mut f = self.get_footer(DiskAddress::from(f as usize))?;
        #[allow(clippy::unwrap_used)]
        h.modify(|h| {
            h.chunk_size = chunk_size;
            h.is_freed = true;
            h.desc_addr = desc_addr;
        })
        .unwrap();
        #[allow(clippy::unwrap_used)]
        f.modify(|f| f.chunk_size = chunk_size).unwrap();

        Ok(())
    }

    fn alloc_from_freed(&mut self, length: u64) -> Result<Option<u64>, ShaleError> {
        const HEADER_SIZE: usize = CompactHeader::SERIALIZED_LEN as usize;
        const FOOTER_SIZE: usize = CompactFooter::SERIALIZED_LEN as usize;
        const DESCRIPTOR_SIZE: usize = CompactDescriptor::SERIALIZED_LEN as usize;

        let tail = *self.header.meta_space_tail;
        if tail == *self.header.base_addr {
            return Ok(None);
        }

<<<<<<< HEAD
=======
        let hsize = ChunkHeader::SERIALIZED_LEN as usize;
        let fsize = ChunkFooter::SERIALIZED_LEN as usize;
        let dsize = ChunkDescriptor::SERIALIZED_LEN as usize;

>>>>>>> ea68a292
        let mut old_alloc_addr = *self.header.alloc_addr;

        if old_alloc_addr >= tail {
            old_alloc_addr = *self.header.base_addr;
        }

        let mut ptr = old_alloc_addr;
        let mut res: Option<u64> = None;
        for _ in 0..self.alloc_max_walk {
            assert!(ptr < tail);
            let (chunk_size, desc_haddr) = {
                let desc = self.get_descriptor(ptr)?;
                (desc.chunk_size as usize, desc.haddr)
            };
            let exit = if chunk_size == length as usize {
                // perfect match
                {
                    let mut header = self.get_header(DiskAddress::from(desc_haddr))?;
                    assert_eq!(header.chunk_size as usize, chunk_size);
                    assert!(header.is_freed);
                    #[allow(clippy::unwrap_used)]
                    header.modify(|h| h.is_freed = false).unwrap();
                }
                self.del_desc(ptr)?;
                true
<<<<<<< HEAD
            } else if desc_payload_size > length as usize + HEADER_SIZE + FOOTER_SIZE {
=======
            } else if chunk_size > length as usize + hsize + fsize {
>>>>>>> ea68a292
                // able to split
                {
                    let mut lheader = self.get_header(DiskAddress::from(desc_haddr))?;
                    assert_eq!(lheader.chunk_size as usize, chunk_size);
                    assert!(lheader.is_freed);
                    #[allow(clippy::unwrap_used)]
                    lheader
                        .modify(|h| {
                            h.is_freed = false;
                            h.chunk_size = length;
                        })
                        .unwrap();
                }
                {
<<<<<<< HEAD
                    let mut lfooter = self.get_footer(DiskAddress::from(
                        desc_haddr + HEADER_SIZE + length as usize,
                    ))?;
                    //assert!(lfooter.payload_size == desc_payload_size);
=======
                    let mut lfooter =
                        self.get_footer(DiskAddress::from(desc_haddr + hsize + length as usize))?;
                    //assert!(lfooter.chunk_size == chunk_size);
>>>>>>> ea68a292
                    #[allow(clippy::unwrap_used)]
                    lfooter.modify(|f| f.chunk_size = length).unwrap();
                }

<<<<<<< HEAD
                let offset = desc_haddr + HEADER_SIZE + length as usize + FOOTER_SIZE;
                let rpayload_size = desc_payload_size - length as usize - FOOTER_SIZE - HEADER_SIZE;
=======
                let offset = desc_haddr + hsize + length as usize + fsize;
                let rchunk_size = chunk_size - length as usize - fsize - hsize;
>>>>>>> ea68a292
                let rdesc_addr = self.new_desc()?;
                {
                    let mut rdesc = self.get_descriptor(rdesc_addr)?;
                    #[allow(clippy::unwrap_used)]
                    rdesc
                        .modify(|rd| {
                            rd.chunk_size = rchunk_size as u64;
                            rd.haddr = offset;
                        })
                        .unwrap();
                }
                {
                    let mut rheader = self.get_header(DiskAddress::from(offset))?;
                    #[allow(clippy::unwrap_used)]
                    rheader
                        .modify(|rh| {
                            rh.is_freed = true;
                            rh.chunk_size = rchunk_size as u64;
                            rh.desc_addr = rdesc_addr;
                        })
                        .unwrap();
                }
                {
                    let mut rfooter =
<<<<<<< HEAD
                        self.get_footer(DiskAddress::from(offset + HEADER_SIZE + rpayload_size))?;
=======
                        self.get_footer(DiskAddress::from(offset + hsize + rchunk_size))?;
>>>>>>> ea68a292
                    #[allow(clippy::unwrap_used)]
                    rfooter
                        .modify(|f| f.chunk_size = rchunk_size as u64)
                        .unwrap();
                }
                self.del_desc(ptr)?;
                true
            } else {
                false
            };
            #[allow(clippy::unwrap_used)]
            if exit {
                self.header.alloc_addr.modify(|r| *r = ptr).unwrap();
                res = Some((desc_haddr + HEADER_SIZE) as u64);
                break;
            }
            ptr += DESCRIPTOR_SIZE;
            if ptr >= tail {
                ptr = *self.header.base_addr;
            }
            if ptr == old_alloc_addr {
                break;
            }
        }
        Ok(res)
    }

    fn alloc_new(&mut self, length: u64) -> Result<u64, ShaleError> {
        let regn_size = 1 << self.regn_nbit;
        let total_length = ChunkHeader::SERIALIZED_LEN + length + ChunkFooter::SERIALIZED_LEN;
        let mut offset = *self.header.data_space_tail;
        #[allow(clippy::unwrap_used)]
        self.header
            .data_space_tail
            .modify(|r| {
                // an item is always fully in one region
                let rem = regn_size - (offset & (regn_size - 1)).get();
                if rem < total_length as usize {
                    offset += rem;
                    *r += rem;
                }
                *r += total_length as usize
            })
            .unwrap();
        let mut h = self.get_header(offset)?;
        let mut f =
            self.get_footer(offset + ChunkHeader::SERIALIZED_LEN as usize + length as usize)?;
        #[allow(clippy::unwrap_used)]
        h.modify(|h| {
            h.chunk_size = length;
            h.is_freed = false;
            h.desc_addr = DiskAddress::null();
        })
        .unwrap();
        #[allow(clippy::unwrap_used)]
        f.modify(|f| f.chunk_size = length).unwrap();
        #[allow(clippy::unwrap_used)]
        Ok((offset + ChunkHeader::SERIALIZED_LEN as usize)
            .0
            .unwrap()
            .get() as u64)
    }

    fn alloc(&mut self, length: u64) -> Result<u64, ShaleError> {
        self.alloc_from_freed(length).and_then(|addr| {
            if let Some(addr) = addr {
                Ok(addr)
            } else {
                self.alloc_new(length)
            }
        })
    }
}

#[derive(Debug)]
pub struct Store<T: Storable, M> {
    inner: RwLock<StoreInner<M>>,
    obj_cache: ObjCache<T>,
}

impl<T: Storable, M: LinearStore> Store<T, M> {
    pub fn new(
        meta_space: M,
        data_space: M,
        header: Obj<StoreHeader>,
        obj_cache: super::ObjCache<T>,
        alloc_max_walk: u64,
        regn_nbit: u64,
    ) -> Result<Self, ShaleError> {
        let cs = Store {
            inner: RwLock::new(StoreInner {
                meta_space,
                data_space,
                header: StoreHeader::into_fields(header)?,
                alloc_max_walk,
                regn_nbit,
            }),
            obj_cache,
        };
        Ok(cs)
    }
}

impl From<Store<Node, StoreRevMut>> for Store<Node, StoreRevShared> {
    #[allow(clippy::unwrap_used)]
    fn from(value: Store<Node, StoreRevMut>) -> Self {
        let inner = value.inner.into_inner().unwrap();
        Store {
            inner: RwLock::new(inner.into()),
            obj_cache: value.obj_cache,
        }
    }
}

impl<T: Storable + Debug + 'static, M: LinearStore> Store<T, M> {
    pub(crate) fn put_item(&self, item: T, extra: u64) -> Result<ObjRef<'_, T>, ShaleError> {
        let size = item.serialized_len() + extra;
        #[allow(clippy::unwrap_used)]
        let addr = self.inner.write().unwrap().alloc(size)?;

        trace!("{self:p} put_item at {addr} size {size}");

        #[allow(clippy::unwrap_used)]
        let obj = {
            let inner = self.inner.read().unwrap();
            let data_space = &inner.data_space;
            #[allow(clippy::unwrap_used)]
            let view = StoredView::item_to_obj(data_space, addr.try_into().unwrap(), size, item)?;

            self.obj_cache.put(view)
        };

        let cache = &self.obj_cache;

        let mut obj_ref = ObjRef::new(obj, cache);

        // should this use a `?` instead of `unwrap`?
        #[allow(clippy::unwrap_used)]
        obj_ref.write(|_| {}).unwrap();

        Ok(obj_ref)
    }

    #[allow(clippy::unwrap_used)]
    pub(crate) fn free_item(&mut self, ptr: DiskAddress) -> Result<(), ShaleError> {
        let mut inner = self.inner.write().unwrap();
        self.obj_cache.pop(ptr);
        #[allow(clippy::unwrap_used)]
        inner.free(ptr.unwrap().get() as u64)
    }

    pub(crate) fn get_item(&self, ptr: DiskAddress) -> Result<ObjRef<'_, T>, ShaleError> {
        let obj = self.obj_cache.get(ptr)?;

        #[allow(clippy::unwrap_used)]
        let inner = self.inner.read().unwrap();
        let cache = &self.obj_cache;

        if let Some(obj) = obj {
            return Ok(ObjRef::new(obj, cache));
        }

        #[allow(clippy::unwrap_used)]
        if ptr < DiskAddress::from(StoreHeader::SERIALIZED_LEN as usize) {
            return Err(ShaleError::InvalidAddressLength {
                expected: StoreHeader::SERIALIZED_LEN,
                found: ptr.0.map(|inner| inner.get()).unwrap_or_default() as u64,
            });
        }

        let chunk_size = inner
            .get_header(ptr - ChunkHeader::SERIALIZED_LEN as usize)?
            .chunk_size;
        let obj = self.obj_cache.put(inner.get_data_ref(ptr, chunk_size)?);
        let cache = &self.obj_cache;

        Ok(ObjRef::new(obj, cache))
    }

    #[allow(clippy::unwrap_used)]
    pub(crate) fn flush_dirty(&self) -> Option<()> {
        let mut inner = self.inner.write().unwrap();
        inner.header.flush_dirty();
        // hold the write lock to ensure that both cache and header are flushed in-sync
        self.obj_cache.flush_dirty()
    }
}

#[cfg(test)]
#[allow(clippy::indexing_slicing, clippy::unwrap_used)]
mod tests {
    use sha3::Digest;

    use crate::shale::{self, in_mem::InMemLinearStore};

    use super::*;

    const HASH_SIZE: usize = 32;
    const ZERO_HASH: Hash = Hash([0u8; HASH_SIZE]);

    #[derive(PartialEq, Eq, Debug, Clone)]
    pub struct Hash(pub [u8; HASH_SIZE]);

    impl Hash {
        const SERIALIZED_LEN: u64 = 32;
    }

    impl std::ops::Deref for Hash {
        type Target = [u8; HASH_SIZE];
        fn deref(&self) -> &[u8; HASH_SIZE] {
            &self.0
        }
    }

    impl Storable for Hash {
        fn deserialize<T: LinearStore>(addr: usize, mem: &T) -> Result<Self, ShaleError> {
            let raw =
                mem.get_view(addr, Self::SERIALIZED_LEN)
                    .ok_or(ShaleError::InvalidCacheView {
                        offset: addr,
                        size: Self::SERIALIZED_LEN,
                    })?;
            Ok(Self(
                raw.as_deref()[..Self::SERIALIZED_LEN as usize]
                    .try_into()
                    .expect("invalid slice"),
            ))
        }

        fn serialized_len(&self) -> u64 {
            Self::SERIALIZED_LEN
        }

        fn serialize(&self, to: &mut [u8]) -> Result<(), ShaleError> {
            let mut cur = to;
            cur.write_all(&self.0)?;
            Ok(())
        }
    }

    #[test]
    fn test_space_item() {
        let meta_size: NonZeroUsize = NonZeroUsize::new(0x10000).unwrap();
        let compact_size: NonZeroUsize = NonZeroUsize::new(0x10000).unwrap();
        let reserved: DiskAddress = 0x1000.into();

        let mut dm = InMemLinearStore::new(meta_size.get() as u64, 0x0);

        // initialize compact space
        let compact_header = DiskAddress::from(0x1);
        dm.write(
            compact_header.unwrap().get(),
            &shale::to_dehydrated(&StoreHeader::new(reserved.0.unwrap(), reserved.0.unwrap()))
                .unwrap(),
        )
        .unwrap();
        let compact_header =
            StoredView::ptr_to_obj(&dm, compact_header, ChunkHeader::SERIALIZED_LEN).unwrap();
        let mem_meta = dm;
        let mem_payload = InMemLinearStore::new(compact_size.get() as u64, 0x1);

        let cache: ObjCache<Hash> = ObjCache::new(1);
        let space = Store::new(mem_meta, mem_payload, compact_header, cache, 10, 16).unwrap();

        // initial write
        let data = b"hello world";
        let hash: [u8; HASH_SIZE] = sha3::Keccak256::digest(data).into();
        let obj_ref = space.put_item(Hash(hash), 0).unwrap();
        assert_eq!(obj_ref.as_ptr(), DiskAddress::from(4113));
        // create hash ptr from address and attempt to read dirty write.
        let hash_ref = space.get_item(DiskAddress::from(4113)).unwrap();
        // read before flush results in zeroed hash
        assert_eq!(hash_ref.as_ref(), ZERO_HASH.as_ref());
        // not cached
        assert!(obj_ref
            .cache
            .lock()
            .cached
            .get(&DiskAddress::from(4113))
            .is_none());
        // pinned
        assert!(obj_ref
            .cache
            .lock()
            .pinned
            .contains_key(&DiskAddress::from(4113)));
        // dirty
        assert!(obj_ref
            .cache
            .lock()
            .dirty
            .contains(&DiskAddress::from(4113)));
        drop(obj_ref);
        // write is visible
        assert_eq!(
            space.get_item(DiskAddress::from(4113)).unwrap().as_ref(),
            hash
        );
    }
}<|MERGE_RESOLUTION|>--- conflicted
+++ resolved
@@ -355,19 +355,10 @@
     }
 
     fn free(&mut self, addr: u64) -> Result<(), ShaleError> {
-<<<<<<< HEAD
         let regn_size = 1 << self.regn_nbit;
 
-        let mut offset = addr - CompactHeader::SERIALIZED_LEN;
-        let header_payload_size = {
-=======
-        let hsize = ChunkHeader::SERIALIZED_LEN;
-        let fsize = ChunkFooter::SERIALIZED_LEN;
-        let regn_size = 1 << self.regn_nbit;
-
-        let mut offset = addr - hsize;
+        let mut offset = addr - ChunkHeader::SERIALIZED_LEN;
         let header_chunk_size = {
->>>>>>> ea68a292
             let header = self.get_header(DiskAddress::from(offset as usize))?;
             assert!(!header.is_freed);
             header.chunk_size
@@ -377,29 +368,17 @@
 
         if offset & (regn_size - 1) > 0 {
             // merge with lower data segment
-<<<<<<< HEAD
-            offset -= CompactFooter::SERIALIZED_LEN;
-            let (pheader_is_freed, pheader_payload_size, pheader_desc_addr) = {
-                let pfooter = self.get_footer(DiskAddress::from(offset as usize))?;
-                offset -= pfooter.payload_size + CompactHeader::SERIALIZED_LEN;
-=======
-            offset -= fsize;
+            offset -= ChunkFooter::SERIALIZED_LEN;
             let (pheader_is_freed, pheader_chunk_size, pheader_desc_addr) = {
                 let pfooter = self.get_footer(DiskAddress::from(offset as usize))?;
-                offset -= pfooter.chunk_size + hsize;
->>>>>>> ea68a292
+                offset -= pfooter.chunk_size + ChunkHeader::SERIALIZED_LEN;
                 let pheader = self.get_header(DiskAddress::from(offset as usize))?;
                 (pheader.is_freed, pheader.chunk_size, pheader.desc_addr)
             };
             if pheader_is_freed {
                 h = offset;
-<<<<<<< HEAD
-                payload_size += CompactHeader::SERIALIZED_LEN
-                    + CompactFooter::SERIALIZED_LEN
-                    + pheader_payload_size;
-=======
-                chunk_size += hsize + fsize + pheader_chunk_size;
->>>>>>> ea68a292
+                chunk_size +=
+                    ChunkHeader::SERIALIZED_LEN + ChunkFooter::SERIALIZED_LEN + pheader_chunk_size;
                 self.del_desc(pheader_desc_addr)?;
             }
         }
@@ -408,40 +387,25 @@
         let mut f = offset;
 
         #[allow(clippy::unwrap_used)]
-        if offset + CompactFooter::SERIALIZED_LEN
-            < self.header.data_space_tail.unwrap().get() as u64
+        if offset + ChunkFooter::SERIALIZED_LEN < self.header.data_space_tail.unwrap().get() as u64
             && (regn_size - (offset & (regn_size - 1)))
-                >= CompactFooter::SERIALIZED_LEN + CompactHeader::SERIALIZED_LEN
+                >= ChunkFooter::SERIALIZED_LEN + ChunkHeader::SERIALIZED_LEN
         {
             // merge with higher data segment
-<<<<<<< HEAD
-            offset += CompactFooter::SERIALIZED_LEN;
-            let (nheader_is_freed, nheader_payload_size, nheader_desc_addr) = {
-=======
-            offset += fsize;
+            offset += ChunkFooter::SERIALIZED_LEN;
             let (nheader_is_freed, nheader_chunk_size, nheader_desc_addr) = {
->>>>>>> ea68a292
                 let nheader = self.get_header(DiskAddress::from(offset as usize))?;
                 (nheader.is_freed, nheader.chunk_size, nheader.desc_addr)
             };
             if nheader_is_freed {
-<<<<<<< HEAD
-                offset += CompactHeader::SERIALIZED_LEN + nheader_payload_size;
-=======
-                offset += hsize + nheader_chunk_size;
->>>>>>> ea68a292
+                offset += ChunkHeader::SERIALIZED_LEN + nheader_chunk_size;
                 f = offset;
                 {
                     let nfooter = self.get_footer(DiskAddress::from(offset as usize))?;
                     assert!(nheader_chunk_size == nfooter.chunk_size);
                 }
-<<<<<<< HEAD
-                payload_size += CompactHeader::SERIALIZED_LEN
-                    + CompactFooter::SERIALIZED_LEN
-                    + nheader_payload_size;
-=======
-                chunk_size += hsize + fsize + nheader_chunk_size;
->>>>>>> ea68a292
+                chunk_size +=
+                    ChunkHeader::SERIALIZED_LEN + ChunkFooter::SERIALIZED_LEN + nheader_chunk_size;
                 self.del_desc(nheader_desc_addr)?;
             }
         }
@@ -472,22 +436,15 @@
     }
 
     fn alloc_from_freed(&mut self, length: u64) -> Result<Option<u64>, ShaleError> {
-        const HEADER_SIZE: usize = CompactHeader::SERIALIZED_LEN as usize;
-        const FOOTER_SIZE: usize = CompactFooter::SERIALIZED_LEN as usize;
-        const DESCRIPTOR_SIZE: usize = CompactDescriptor::SERIALIZED_LEN as usize;
+        const HEADER_SIZE: usize = ChunkHeader::SERIALIZED_LEN as usize;
+        const FOOTER_SIZE: usize = ChunkFooter::SERIALIZED_LEN as usize;
+        const DESCRIPTOR_SIZE: usize = ChunkDescriptor::SERIALIZED_LEN as usize;
 
         let tail = *self.header.meta_space_tail;
         if tail == *self.header.base_addr {
             return Ok(None);
         }
 
-<<<<<<< HEAD
-=======
-        let hsize = ChunkHeader::SERIALIZED_LEN as usize;
-        let fsize = ChunkFooter::SERIALIZED_LEN as usize;
-        let dsize = ChunkDescriptor::SERIALIZED_LEN as usize;
-
->>>>>>> ea68a292
         let mut old_alloc_addr = *self.header.alloc_addr;
 
         if old_alloc_addr >= tail {
@@ -513,11 +470,7 @@
                 }
                 self.del_desc(ptr)?;
                 true
-<<<<<<< HEAD
-            } else if desc_payload_size > length as usize + HEADER_SIZE + FOOTER_SIZE {
-=======
-            } else if chunk_size > length as usize + hsize + fsize {
->>>>>>> ea68a292
+            } else if chunk_size > length as usize + HEADER_SIZE + FOOTER_SIZE {
                 // able to split
                 {
                     let mut lheader = self.get_header(DiskAddress::from(desc_haddr))?;
@@ -532,27 +485,16 @@
                         .unwrap();
                 }
                 {
-<<<<<<< HEAD
                     let mut lfooter = self.get_footer(DiskAddress::from(
                         desc_haddr + HEADER_SIZE + length as usize,
                     ))?;
-                    //assert!(lfooter.payload_size == desc_payload_size);
-=======
-                    let mut lfooter =
-                        self.get_footer(DiskAddress::from(desc_haddr + hsize + length as usize))?;
                     //assert!(lfooter.chunk_size == chunk_size);
->>>>>>> ea68a292
                     #[allow(clippy::unwrap_used)]
                     lfooter.modify(|f| f.chunk_size = length).unwrap();
                 }
 
-<<<<<<< HEAD
                 let offset = desc_haddr + HEADER_SIZE + length as usize + FOOTER_SIZE;
-                let rpayload_size = desc_payload_size - length as usize - FOOTER_SIZE - HEADER_SIZE;
-=======
-                let offset = desc_haddr + hsize + length as usize + fsize;
-                let rchunk_size = chunk_size - length as usize - fsize - hsize;
->>>>>>> ea68a292
+                let rchunk_size = chunk_size - length as usize - FOOTER_SIZE - HEADER_SIZE;
                 let rdesc_addr = self.new_desc()?;
                 {
                     let mut rdesc = self.get_descriptor(rdesc_addr)?;
@@ -577,11 +519,7 @@
                 }
                 {
                     let mut rfooter =
-<<<<<<< HEAD
-                        self.get_footer(DiskAddress::from(offset + HEADER_SIZE + rpayload_size))?;
-=======
-                        self.get_footer(DiskAddress::from(offset + hsize + rchunk_size))?;
->>>>>>> ea68a292
+                        self.get_footer(DiskAddress::from(offset + HEADER_SIZE + rchunk_size))?;
                     #[allow(clippy::unwrap_used)]
                     rfooter
                         .modify(|f| f.chunk_size = rchunk_size as u64)
