// Copyright (C) 2023, Ava Labs, Inc. All rights reserved.
// See the file LICENSE.md for licensing terms.

use crate::logger::trace;
use crate::merkle::Node;
use crate::shale::ObjCache;
use crate::storage::{StoreRevMut, StoreRevShared};

use super::disk_address::DiskAddress;
use super::{LinearStore, Obj, ObjRef, ShaleError, Storable, StoredView};
use bytemuck::{Pod, Zeroable};
use std::fmt::Debug;
use std::io::{Cursor, Write};
use std::num::NonZeroUsize;
use std::sync::RwLock;

/// Marks the start of a linear chunk of the store.
/// The chunk may be freed or in use.
#[derive(Debug)]
pub struct ChunkHeader {
    chunk_size: u64,
    is_freed: bool,
    desc_addr: DiskAddress,
}

impl ChunkHeader {
    const IS_FREED_OFFSET: usize = std::mem::size_of::<usize>();
    const DESC_ADDR_OFFSET: usize = Self::IS_FREED_OFFSET + 1;
    pub const SERIALIZED_LEN: u64 = (Self::DESC_ADDR_OFFSET + std::mem::size_of::<usize>()) as u64;

    pub const fn is_freed(&self) -> bool {
        self.is_freed
    }

    pub const fn chunk_size(&self) -> u64 {
        self.chunk_size
    }
}

impl Storable for ChunkHeader {
    fn deserialize<T: LinearStore>(addr: usize, mem: &T) -> Result<Self, ShaleError> {
        let raw = mem
            .get_view(addr, Self::SERIALIZED_LEN)
            .ok_or(ShaleError::InvalidCacheView {
                offset: addr,
                size: Self::SERIALIZED_LEN,
            })?;
        #[allow(clippy::indexing_slicing)]
        let chunk_size = u64::from_le_bytes(
            raw.as_deref()[..Self::IS_FREED_OFFSET]
                .try_into()
                .expect("invalid slice"),
        );
        #[allow(clippy::indexing_slicing)]
        let is_freed = raw.as_deref()[Self::IS_FREED_OFFSET] != 0;
        #[allow(clippy::indexing_slicing)]
        let desc_addr = usize::from_le_bytes(
            raw.as_deref()[Self::DESC_ADDR_OFFSET..Self::SERIALIZED_LEN as usize]
                .try_into()
                .expect("invalid slice"),
        );
        Ok(Self {
            chunk_size,
            is_freed,
            desc_addr: DiskAddress(NonZeroUsize::new(desc_addr)),
        })
    }

    fn serialized_len(&self) -> u64 {
        Self::SERIALIZED_LEN
    }

    fn serialize(&self, to: &mut [u8]) -> Result<(), ShaleError> {
        let mut cur = Cursor::new(to);
        cur.write_all(&self.chunk_size.to_le_bytes())?;
        cur.write_all(&[if self.is_freed { 1 } else { 0 }])?;
        cur.write_all(&self.desc_addr.to_le_bytes())?;
        Ok(())
    }
}

/// Marks the end of a linear chunk of the store.
#[derive(Debug)]
struct ChunkFooter {
    chunk_size: u64,
}

impl ChunkFooter {
    const SERIALIZED_LEN: u64 = std::mem::size_of::<u64>() as u64;
}

impl Storable for ChunkFooter {
    fn deserialize<T: LinearStore>(addr: usize, mem: &T) -> Result<Self, ShaleError> {
        let raw = mem
            .get_view(addr, Self::SERIALIZED_LEN)
            .ok_or(ShaleError::InvalidCacheView {
                offset: addr,
                size: Self::SERIALIZED_LEN,
            })?;
        #[allow(clippy::unwrap_used)]
        let chunk_size = u64::from_le_bytes(raw.as_deref().try_into().unwrap());
        Ok(Self { chunk_size })
    }

    fn serialized_len(&self) -> u64 {
        Self::SERIALIZED_LEN
    }

    fn serialize(&self, to: &mut [u8]) -> Result<(), ShaleError> {
        Cursor::new(to).write_all(&self.chunk_size.to_le_bytes())?;
        Ok(())
    }
}

#[derive(Clone, Copy, Debug)]
struct ChunkDescriptor {
    chunk_size: u64,
    chunk_header_addr: usize,
}

impl ChunkDescriptor {
    const CHUNK_HEADER_ADDR_OFFSET: usize = 8;
    const SERIALIZED_LEN: u64 =
        (Self::CHUNK_HEADER_ADDR_OFFSET + std::mem::size_of::<usize>()) as u64;
}

impl Storable for ChunkDescriptor {
    fn deserialize<T: LinearStore>(addr: usize, mem: &T) -> Result<Self, ShaleError> {
        let raw = mem
            .get_view(addr, Self::SERIALIZED_LEN)
            .ok_or(ShaleError::InvalidCacheView {
                offset: addr,
                size: Self::SERIALIZED_LEN,
            })?;
        #[allow(clippy::indexing_slicing)]
        let chunk_size = u64::from_le_bytes(
            raw.as_deref()[..Self::CHUNK_HEADER_ADDR_OFFSET]
                .try_into()
                .expect("invalid slice"),
        );
        #[allow(clippy::indexing_slicing)]
        let chunk_header_addr = usize::from_le_bytes(
            raw.as_deref()[Self::CHUNK_HEADER_ADDR_OFFSET..]
                .try_into()
                .expect("invalid slice"),
        );
        Ok(Self {
            chunk_size,
            chunk_header_addr,
        })
    }

    fn serialized_len(&self) -> u64 {
        Self::SERIALIZED_LEN
    }

    fn serialize(&self, to: &mut [u8]) -> Result<(), ShaleError> {
        let mut cur = Cursor::new(to);
        cur.write_all(&self.chunk_size.to_le_bytes())?;
        cur.write_all(&self.chunk_header_addr.to_le_bytes())?;
        Ok(())
    }
}

/// A header for a [Store].
#[repr(C)]
#[derive(Copy, Clone, Debug, Pod, Zeroable)]
pub struct StoreHeader {
    meta_store_tail: DiskAddress,
    data_store_tail: DiskAddress,
    base_addr: DiskAddress,
    alloc_addr: DiskAddress,
}

#[derive(Debug)]
struct StoreHeaderSliced {
    meta_store_tail: Obj<DiskAddress>,
    data_store_tail: Obj<DiskAddress>,
    base_addr: Obj<DiskAddress>,
    alloc_addr: Obj<DiskAddress>,
}

impl StoreHeaderSliced {
    fn flush_dirty(&mut self) {
        self.meta_store_tail.flush_dirty();
        self.data_store_tail.flush_dirty();
        self.base_addr.flush_dirty();
        self.alloc_addr.flush_dirty();
    }
}

impl StoreHeader {
    const META_STORE_TAIL_OFFSET: usize = 0;
    const DATA_STORE_TAIL_OFFSET: usize = DiskAddress::SERIALIZED_LEN as usize;
    const BASE_ADDR_OFFSET: usize =
        Self::DATA_STORE_TAIL_OFFSET + DiskAddress::SERIALIZED_LEN as usize;
    const ALLOC_ADDR_OFFSET: usize = Self::BASE_ADDR_OFFSET + DiskAddress::SERIALIZED_LEN as usize;
    pub const SERIALIZED_LEN: u64 = Self::ALLOC_ADDR_OFFSET as u64 + DiskAddress::SERIALIZED_LEN;

    pub const fn new(meta_base: NonZeroUsize, compact_base: NonZeroUsize) -> Self {
        Self {
            meta_store_tail: DiskAddress::new(meta_base),
            data_store_tail: DiskAddress::new(compact_base),
            base_addr: DiskAddress::new(meta_base),
            alloc_addr: DiskAddress::new(meta_base),
        }
    }

    fn into_fields(r: Obj<Self>) -> Result<StoreHeaderSliced, ShaleError> {
        Ok(StoreHeaderSliced {
            meta_store_tail: StoredView::slice(
                &r,
                Self::META_STORE_TAIL_OFFSET,
                DiskAddress::SERIALIZED_LEN,
                r.meta_store_tail,
            )?,
            data_store_tail: StoredView::slice(
                &r,
                Self::DATA_STORE_TAIL_OFFSET,
                DiskAddress::SERIALIZED_LEN,
                r.data_store_tail,
            )?,
            base_addr: StoredView::slice(
                &r,
                Self::BASE_ADDR_OFFSET,
                DiskAddress::SERIALIZED_LEN,
                r.base_addr,
            )?,
            alloc_addr: StoredView::slice(
                &r,
                Self::ALLOC_ADDR_OFFSET,
                DiskAddress::SERIALIZED_LEN,
                r.alloc_addr,
            )?,
        })
    }
}

impl Storable for StoreHeader {
    fn deserialize<T: LinearStore + Debug>(addr: usize, mem: &T) -> Result<Self, ShaleError> {
        let raw = mem
            .get_view(addr, Self::SERIALIZED_LEN)
            .ok_or(ShaleError::InvalidCacheView {
                offset: addr,
                size: Self::SERIALIZED_LEN,
            })?;
        #[allow(clippy::indexing_slicing)]
        let meta_store_tail = raw.as_deref()[..Self::DATA_STORE_TAIL_OFFSET]
            .try_into()
            .expect("Self::MSIZE = 4 * DiskAddress::MSIZE");
        #[allow(clippy::indexing_slicing)]
        let data_store_tail = raw.as_deref()[Self::DATA_STORE_TAIL_OFFSET..Self::BASE_ADDR_OFFSET]
            .try_into()
            .expect("Self::MSIZE = 4 * DiskAddress::MSIZE");
        #[allow(clippy::indexing_slicing)]
        let base_addr = raw.as_deref()[Self::BASE_ADDR_OFFSET..Self::ALLOC_ADDR_OFFSET]
            .try_into()
            .expect("Self::MSIZE = 4 * DiskAddress::MSIZE");
        #[allow(clippy::indexing_slicing)]
        let alloc_addr = raw.as_deref()[Self::ALLOC_ADDR_OFFSET..]
            .try_into()
            .expect("Self::MSIZE = 4 * DiskAddress::MSIZE");
        Ok(Self {
            meta_store_tail,
            data_store_tail,
            base_addr,
            alloc_addr,
        })
    }

    fn serialized_len(&self) -> u64 {
        Self::SERIALIZED_LEN
    }

    fn serialize(&self, to: &mut [u8]) -> Result<(), ShaleError> {
        let mut cur = Cursor::new(to);
        cur.write_all(&self.meta_store_tail.to_le_bytes())?;
        cur.write_all(&self.data_store_tail.to_le_bytes())?;
        cur.write_all(&self.base_addr.to_le_bytes())?;
        cur.write_all(&self.alloc_addr.to_le_bytes())?;
        Ok(())
    }
}

#[derive(Debug)]
struct StoreInner<M> {
    meta_store: M,
    data_store: M,
    header: StoreHeaderSliced,
    alloc_max_walk: u64,
    regn_nbit: u64,
}

impl From<StoreInner<StoreRevMut>> for StoreInner<StoreRevShared> {
    fn from(value: StoreInner<StoreRevMut>) -> StoreInner<StoreRevShared> {
        StoreInner {
            meta_store: value.meta_store.into(),
            data_store: value.data_store.into(),
            header: value.header,
            alloc_max_walk: value.alloc_max_walk,
            regn_nbit: value.regn_nbit,
        }
    }
}

impl<M: LinearStore> StoreInner<M> {
    fn get_data_ref<U: Storable + 'static>(
        &self,
        addr: DiskAddress,
        len_limit: u64,
    ) -> Result<Obj<U>, ShaleError> {
        StoredView::addr_to_obj(&self.data_store, addr, len_limit)
    }

    fn get_header(&self, addr: DiskAddress) -> Result<Obj<ChunkHeader>, ShaleError> {
        self.get_data_ref::<ChunkHeader>(addr, ChunkHeader::SERIALIZED_LEN)
    }

    fn get_footer(&self, addr: DiskAddress) -> Result<Obj<ChunkFooter>, ShaleError> {
        self.get_data_ref::<ChunkFooter>(addr, ChunkFooter::SERIALIZED_LEN)
    }

    fn get_descriptor(&self, addr: DiskAddress) -> Result<Obj<ChunkDescriptor>, ShaleError> {
        StoredView::addr_to_obj(&self.meta_store, addr, ChunkDescriptor::SERIALIZED_LEN)
    }

    fn delete_descriptor(&mut self, desc_addr: DiskAddress) -> Result<(), ShaleError> {
        // TODO: subtracting two disk addresses is only used here, probably can rewrite this
        // debug_assert!((desc_addr.0 - self.header.base_addr.value.into()) % ChunkDescriptor::SERIALIZED_LEN == 0);
        // Move the last descriptor to the position of the deleted descriptor
        #[allow(clippy::unwrap_used)]
        self.header
            .meta_store_tail
            .modify(|r| *r -= ChunkDescriptor::SERIALIZED_LEN as usize)
            .unwrap();

        if desc_addr != DiskAddress(**self.header.meta_store_tail) {
            let last_desc = self.get_descriptor(*self.header.meta_store_tail.value)?;

            let mut desc = self.get_descriptor(desc_addr)?;
            #[allow(clippy::unwrap_used)]
            desc.modify(|r| *r = *last_desc).unwrap();

            // `chunk_header` is associated with the deleted descriptor
            let mut chunk_header = self.get_header(desc.chunk_header_addr.into())?;
            #[allow(clippy::unwrap_used)]
            chunk_header.modify(|h| h.desc_addr = desc_addr).unwrap();
        }

        Ok(())
    }

    fn new_descriptor_address(&mut self) -> Result<DiskAddress, ShaleError> {
        let addr = **self.header.meta_store_tail;
        #[allow(clippy::unwrap_used)]
        self.header
            .meta_store_tail
            .modify(|r| *r += ChunkDescriptor::SERIALIZED_LEN as usize)
            .unwrap();

        Ok(DiskAddress(addr))
    }

    fn free(&mut self, addr: u64) -> Result<(), ShaleError> {
        let region_size = 1 << self.regn_nbit;

        let header_offset = addr - ChunkHeader::SERIALIZED_LEN;
        let header_chunk_size = {
            let header = self.get_header(DiskAddress::from(header_offset as usize))?;
            assert!(!header.is_freed);
            header.chunk_size
        };
        let mut free_header_offset = header_offset;
        let mut free_chunk_size = header_chunk_size;

        if header_offset & (region_size - 1) > 0 {
            // TODO danlaine: document what this condition means.
            // merge with previous chunk if it's freed.
            let prev_footer_offset = header_offset - ChunkFooter::SERIALIZED_LEN;
            let prev_footer = self.get_footer(DiskAddress::from(prev_footer_offset as usize))?;

            let prev_header_offset =
                prev_footer_offset - prev_footer.chunk_size - ChunkHeader::SERIALIZED_LEN;
            let prev_header = self.get_header(DiskAddress::from(prev_header_offset as usize))?;

            if prev_header.is_freed {
                free_header_offset = prev_header_offset;
                free_chunk_size += ChunkHeader::SERIALIZED_LEN
                    + ChunkFooter::SERIALIZED_LEN
                    + prev_header.chunk_size;
                self.delete_descriptor(prev_header.desc_addr)?;
            }
        }

        let footer_offset = addr + header_chunk_size;
        let mut free_footer_offset = footer_offset;

        #[allow(clippy::unwrap_used)]
        if footer_offset + ChunkFooter::SERIALIZED_LEN
            < self.header.data_store_tail.unwrap().get() as u64
            && (region_size - (footer_offset & (region_size - 1)))
                >= ChunkFooter::SERIALIZED_LEN + ChunkHeader::SERIALIZED_LEN
        {
            // TODO danlaine: document what this condition means.
            // merge with next chunk if it's freed.
            let next_header_offset = footer_offset + ChunkFooter::SERIALIZED_LEN;
            let next_header = self.get_header(DiskAddress::from(next_header_offset as usize))?;
            if next_header.is_freed {
                let next_footer_offset =
                    next_header_offset + ChunkHeader::SERIALIZED_LEN + next_header.chunk_size;
                free_footer_offset = next_footer_offset;
                {
                    let next_footer =
                        self.get_footer(DiskAddress::from(next_footer_offset as usize))?;
                    assert!(next_header.chunk_size == next_footer.chunk_size);
                }
                free_chunk_size += ChunkHeader::SERIALIZED_LEN
                    + ChunkFooter::SERIALIZED_LEN
                    + next_header.chunk_size;
                self.delete_descriptor(next_header.desc_addr)?;
            }
        }

        let desc_addr = self.new_descriptor_address()?;
        {
            let mut desc = self.get_descriptor(desc_addr)?;
            #[allow(clippy::unwrap_used)]
            desc.modify(|d| {
                d.chunk_size = free_chunk_size;
                d.chunk_header_addr = free_header_offset as usize;
            })
            .unwrap();
        }
        let mut free_header = self.get_header(DiskAddress::from(free_header_offset as usize))?;
        #[allow(clippy::unwrap_used)]
        free_header
            .modify(|h| {
                h.chunk_size = free_chunk_size;
                h.is_freed = true;
                h.desc_addr = desc_addr;
            })
            .unwrap();

        let mut free_footer = self.get_footer(DiskAddress::from(free_footer_offset as usize))?;
        #[allow(clippy::unwrap_used)]
        free_footer
            .modify(|f| f.chunk_size = free_chunk_size)
            .unwrap();

        Ok(())
    }

    fn alloc_from_freed(&mut self, length: u64) -> Result<Option<u64>, ShaleError> {
        const HEADER_SIZE: usize = ChunkHeader::SERIALIZED_LEN as usize;
        const FOOTER_SIZE: usize = ChunkFooter::SERIALIZED_LEN as usize;
        const DESCRIPTOR_SIZE: usize = ChunkDescriptor::SERIALIZED_LEN as usize;

        let tail = *self.header.meta_store_tail;
        if tail == *self.header.base_addr {
            return Ok(None);
        }

        let mut old_alloc_addr = *self.header.alloc_addr;

        if old_alloc_addr >= tail {
            old_alloc_addr = *self.header.base_addr;
        }

        let mut addr = old_alloc_addr;
        let mut res: Option<u64> = None;
        for _ in 0..self.alloc_max_walk {
<<<<<<< HEAD
            assert!(ptr < tail);
            let (chunk_size, chunk_addr) = {
                let desc = self.get_descriptor(ptr)?;
                (desc.chunk_size as usize, desc.chunk_header_addr)
=======
            assert!(addr < tail);
            let (chunk_size, desc_haddr) = {
                let desc = self.get_descriptor(addr)?;
                (desc.chunk_size as usize, desc.haddr)
>>>>>>> fa6155ef
            };
            let exit = if chunk_size == length as usize {
                // perfect match
                {
                    let mut header = self.get_header(DiskAddress::from(chunk_addr))?;
                    assert_eq!(header.chunk_size as usize, chunk_size);
                    assert!(header.is_freed);
                    #[allow(clippy::unwrap_used)]
                    header.modify(|h| h.is_freed = false).unwrap();
                }
                self.delete_descriptor(addr)?;
                true
            } else if chunk_size > length as usize + HEADER_SIZE + FOOTER_SIZE {
                // able to split
                {
                    let mut lheader = self.get_header(DiskAddress::from(chunk_addr))?;
                    assert_eq!(lheader.chunk_size as usize, chunk_size);
                    assert!(lheader.is_freed);
                    #[allow(clippy::unwrap_used)]
                    lheader
                        .modify(|h| {
                            h.is_freed = false;
                            h.chunk_size = length;
                        })
                        .unwrap();
                }
                {
                    let mut lfooter = self.get_footer(DiskAddress::from(
                        chunk_addr + HEADER_SIZE + length as usize,
                    ))?;
                    //assert!(lfooter.chunk_size == chunk_size);
                    #[allow(clippy::unwrap_used)]
                    lfooter.modify(|f| f.chunk_size = length).unwrap();
                }

                let offset = chunk_addr + HEADER_SIZE + length as usize + FOOTER_SIZE;
                let rchunk_size = chunk_size - length as usize - FOOTER_SIZE - HEADER_SIZE;
                let rdesc_addr = self.new_descriptor_address()?;
                {
                    let mut rdesc = self.get_descriptor(rdesc_addr)?;
                    #[allow(clippy::unwrap_used)]
                    rdesc
                        .modify(|rd| {
                            rd.chunk_size = rchunk_size as u64;
                            rd.chunk_header_addr = offset;
                        })
                        .unwrap();
                }
                {
                    let mut rheader = self.get_header(DiskAddress::from(offset))?;
                    #[allow(clippy::unwrap_used)]
                    rheader
                        .modify(|rh| {
                            rh.is_freed = true;
                            rh.chunk_size = rchunk_size as u64;
                            rh.desc_addr = rdesc_addr;
                        })
                        .unwrap();
                }
                {
                    let mut rfooter =
                        self.get_footer(DiskAddress::from(offset + HEADER_SIZE + rchunk_size))?;
                    #[allow(clippy::unwrap_used)]
                    rfooter
                        .modify(|f| f.chunk_size = rchunk_size as u64)
                        .unwrap();
                }
                self.delete_descriptor(addr)?;
                true
            } else {
                false
            };
            #[allow(clippy::unwrap_used)]
            if exit {
<<<<<<< HEAD
                self.header.alloc_addr.modify(|r| *r = ptr).unwrap();
                res = Some((chunk_addr + HEADER_SIZE) as u64);
=======
                self.header.alloc_addr.modify(|r| *r = addr).unwrap();
                res = Some((desc_haddr + HEADER_SIZE) as u64);
>>>>>>> fa6155ef
                break;
            }
            addr += DESCRIPTOR_SIZE;
            if addr >= tail {
                addr = *self.header.base_addr;
            }
            if addr == old_alloc_addr {
                break;
            }
        }
        Ok(res)
    }

    fn alloc_new(&mut self, alloc_size: u64) -> Result<u64, ShaleError> {
        let region_size = 1 << self.regn_nbit;
        let new_chunk_size = ChunkHeader::SERIALIZED_LEN + alloc_size + ChunkFooter::SERIALIZED_LEN;
        let mut free_chunk_header_offset = *self.header.data_store_tail;

        #[allow(clippy::unwrap_used)]
        self.header
            .data_store_tail
            .modify(|data_store_tail| {
                // an item is always fully in one region
                // TODO danlaine: we should document the above better. Where is this guaranteed?
                let remaining_region_size =
                    region_size - (free_chunk_header_offset & (region_size - 1)).get();

                if remaining_region_size < new_chunk_size as usize {
                    // There is not enough space in the current region for this alloc.
                    // Move to the next region.
                    free_chunk_header_offset += remaining_region_size;
                    *data_store_tail += remaining_region_size;
                }

                *data_store_tail += new_chunk_size as usize
            })
            .unwrap();

        let mut free_chunk_header = self.get_header(free_chunk_header_offset)?;

        #[allow(clippy::unwrap_used)]
        free_chunk_header
            .modify(|h| {
                h.chunk_size = alloc_size;
                h.is_freed = false;
                h.desc_addr = DiskAddress::null();
            })
            .unwrap();

        let mut free_chunk_footer = self.get_footer(
            free_chunk_header_offset + ChunkHeader::SERIALIZED_LEN as usize + alloc_size as usize,
        )?;

        #[allow(clippy::unwrap_used)]
        free_chunk_footer
            .modify(|f| f.chunk_size = alloc_size)
            .unwrap();

        #[allow(clippy::unwrap_used)]
        Ok(
            (free_chunk_header_offset + ChunkHeader::SERIALIZED_LEN as usize)
                .0
                .unwrap()
                .get() as u64,
        )
    }

    fn alloc(&mut self, length: u64) -> Result<u64, ShaleError> {
        self.alloc_from_freed(length).and_then(|addr| {
            if let Some(addr) = addr {
                Ok(addr)
            } else {
                self.alloc_new(length)
            }
        })
    }
}

#[derive(Debug)]
pub struct Store<T: Storable, M> {
    inner: RwLock<StoreInner<M>>,
    obj_cache: ObjCache<T>,
}

impl<T: Storable, M: LinearStore> Store<T, M> {
    pub fn new(
        meta_store: M,
        data_store: M,
        header: Obj<StoreHeader>,
        obj_cache: super::ObjCache<T>,
        alloc_max_walk: u64,
        regn_nbit: u64,
    ) -> Result<Self, ShaleError> {
        let cs = Store {
            inner: RwLock::new(StoreInner {
                meta_store,
                data_store,
                header: StoreHeader::into_fields(header)?,
                alloc_max_walk,
                regn_nbit,
            }),
            obj_cache,
        };
        Ok(cs)
    }
}

impl From<Store<Node, StoreRevMut>> for Store<Node, StoreRevShared> {
    #[allow(clippy::unwrap_used)]
    fn from(value: Store<Node, StoreRevMut>) -> Self {
        let inner = value.inner.into_inner().unwrap();
        Store {
            inner: RwLock::new(inner.into()),
            obj_cache: value.obj_cache,
        }
    }
}

impl<T: Storable + Debug + 'static, M: LinearStore> Store<T, M> {
    pub(crate) fn put_item(&self, item: T, extra: u64) -> Result<ObjRef<'_, T>, ShaleError> {
        let size = item.serialized_len() + extra;
        #[allow(clippy::unwrap_used)]
        let addr = self.inner.write().unwrap().alloc(size)?;

        trace!("{self:p} put_item at {addr} size {size}");

        #[allow(clippy::unwrap_used)]
        let obj = {
            let inner = self.inner.read().unwrap();
            let data_store = &inner.data_store;
            #[allow(clippy::unwrap_used)]
            let view = StoredView::item_to_obj(data_store, addr.try_into().unwrap(), size, item)?;

            self.obj_cache.put(view)
        };

        let cache = &self.obj_cache;

        let mut obj_ref = ObjRef::new(obj, cache);

        // should this use a `?` instead of `unwrap`?
        #[allow(clippy::unwrap_used)]
        obj_ref.write(|_| {}).unwrap();

        Ok(obj_ref)
    }

    #[allow(clippy::unwrap_used)]
    pub(crate) fn free_item(&mut self, addr: DiskAddress) -> Result<(), ShaleError> {
        let mut inner = self.inner.write().unwrap();
        self.obj_cache.pop(addr);
        #[allow(clippy::unwrap_used)]
        inner.free(addr.unwrap().get() as u64)
    }

    pub(crate) fn get_item(&self, addr: DiskAddress) -> Result<ObjRef<'_, T>, ShaleError> {
        let obj = self.obj_cache.get(addr)?;

        #[allow(clippy::unwrap_used)]
        let inner = self.inner.read().unwrap();
        let cache = &self.obj_cache;

        if let Some(obj) = obj {
            return Ok(ObjRef::new(obj, cache));
        }

        #[allow(clippy::unwrap_used)]
        if addr < DiskAddress::from(StoreHeader::SERIALIZED_LEN as usize) {
            return Err(ShaleError::InvalidAddressLength {
                expected: StoreHeader::SERIALIZED_LEN,
                found: addr.0.map(|inner| inner.get()).unwrap_or_default() as u64,
            });
        }

        let chunk_size = inner
            .get_header(addr - ChunkHeader::SERIALIZED_LEN as usize)?
            .chunk_size;
        let obj = self.obj_cache.put(inner.get_data_ref(addr, chunk_size)?);
        let cache = &self.obj_cache;

        Ok(ObjRef::new(obj, cache))
    }

    #[allow(clippy::unwrap_used)]
    pub(crate) fn flush_dirty(&self) -> Option<()> {
        let mut inner = self.inner.write().unwrap();
        inner.header.flush_dirty();
        // hold the write lock to ensure that both cache and header are flushed in-sync
        self.obj_cache.flush_dirty()
    }
}

#[cfg(test)]
#[allow(clippy::indexing_slicing, clippy::unwrap_used)]
mod tests {
    use sha3::Digest;

    use crate::shale::{self, in_mem::InMemLinearStore};

    use super::*;

    const HASH_SIZE: usize = 32;
    const ZERO_HASH: Hash = Hash([0u8; HASH_SIZE]);

    #[derive(PartialEq, Eq, Debug, Clone)]
    pub struct Hash(pub [u8; HASH_SIZE]);

    impl Hash {
        const SERIALIZED_LEN: u64 = 32;
    }

    impl std::ops::Deref for Hash {
        type Target = [u8; HASH_SIZE];
        fn deref(&self) -> &[u8; HASH_SIZE] {
            &self.0
        }
    }

    impl Storable for Hash {
        fn deserialize<T: LinearStore>(addr: usize, mem: &T) -> Result<Self, ShaleError> {
            let raw =
                mem.get_view(addr, Self::SERIALIZED_LEN)
                    .ok_or(ShaleError::InvalidCacheView {
                        offset: addr,
                        size: Self::SERIALIZED_LEN,
                    })?;
            Ok(Self(
                raw.as_deref()[..Self::SERIALIZED_LEN as usize]
                    .try_into()
                    .expect("invalid slice"),
            ))
        }

        fn serialized_len(&self) -> u64 {
            Self::SERIALIZED_LEN
        }

        fn serialize(&self, to: &mut [u8]) -> Result<(), ShaleError> {
            let mut cur = to;
            cur.write_all(&self.0)?;
            Ok(())
        }
    }

    #[test]
    fn test_store_item() {
        let meta_size: NonZeroUsize = NonZeroUsize::new(0x10000).unwrap();
        let compact_size: NonZeroUsize = NonZeroUsize::new(0x10000).unwrap();
        let reserved: DiskAddress = 0x1000.into();

        let mut dm = InMemLinearStore::new(meta_size.get() as u64, 0x0);

        // initialize compact store
        let compact_header = DiskAddress::from(0x1);
        dm.write(
            compact_header.unwrap().get(),
            &shale::to_dehydrated(&StoreHeader::new(reserved.0.unwrap(), reserved.0.unwrap()))
                .unwrap(),
        )
        .unwrap();
        let compact_header =
            StoredView::addr_to_obj(&dm, compact_header, ChunkHeader::SERIALIZED_LEN).unwrap();
        let mem_meta = dm;
        let mem_payload = InMemLinearStore::new(compact_size.get() as u64, 0x1);

        let cache: ObjCache<Hash> = ObjCache::new(1);
        let store = Store::new(mem_meta, mem_payload, compact_header, cache, 10, 16).unwrap();

        // initial write
        let data = b"hello world";
        let hash: [u8; HASH_SIZE] = sha3::Keccak256::digest(data).into();
        let obj_ref = store.put_item(Hash(hash), 0).unwrap();
        assert_eq!(obj_ref.as_addr(), DiskAddress::from(4113));
        // create hash addr from address and attempt to read dirty write.
        let hash_ref = store.get_item(DiskAddress::from(4113)).unwrap();
        // read before flush results in zeroed hash
        assert_eq!(hash_ref.as_ref(), ZERO_HASH.as_ref());
        // not cached
        assert!(obj_ref
            .cache
            .lock()
            .cached
            .get(&DiskAddress::from(4113))
            .is_none());
        // pinned
        assert!(obj_ref
            .cache
            .lock()
            .pinned
            .contains_key(&DiskAddress::from(4113)));
        // dirty
        assert!(obj_ref
            .cache
            .lock()
            .dirty
            .contains(&DiskAddress::from(4113)));
        drop(obj_ref);
        // write is visible
        assert_eq!(
            store.get_item(DiskAddress::from(4113)).unwrap().as_ref(),
            hash
        );
    }
}<|MERGE_RESOLUTION|>--- conflicted
+++ resolved
@@ -469,17 +469,10 @@
         let mut addr = old_alloc_addr;
         let mut res: Option<u64> = None;
         for _ in 0..self.alloc_max_walk {
-<<<<<<< HEAD
-            assert!(ptr < tail);
+            assert!(addr < tail);
             let (chunk_size, chunk_addr) = {
-                let desc = self.get_descriptor(ptr)?;
+                let desc = self.get_descriptor(addr)?;
                 (desc.chunk_size as usize, desc.chunk_header_addr)
-=======
-            assert!(addr < tail);
-            let (chunk_size, desc_haddr) = {
-                let desc = self.get_descriptor(addr)?;
-                (desc.chunk_size as usize, desc.haddr)
->>>>>>> fa6155ef
             };
             let exit = if chunk_size == length as usize {
                 // perfect match
@@ -554,13 +547,8 @@
             };
             #[allow(clippy::unwrap_used)]
             if exit {
-<<<<<<< HEAD
-                self.header.alloc_addr.modify(|r| *r = ptr).unwrap();
+                self.header.alloc_addr.modify(|r| *r = addr).unwrap();
                 res = Some((chunk_addr + HEADER_SIZE) as u64);
-=======
-                self.header.alloc_addr.modify(|r| *r = addr).unwrap();
-                res = Some((desc_haddr + HEADER_SIZE) as u64);
->>>>>>> fa6155ef
                 break;
             }
             addr += DESCRIPTOR_SIZE;
