// Copyright (C) 2023, Ava Labs, Inc. All rights reserved.
// See the file LICENSE.md for licensing terms.

use crate::logger::trace;
use crate::merkle::Node;
use crate::shale::ObjCache;
use crate::storage::{StoreRevMut, StoreRevShared};

use super::disk_address::DiskAddress;
use super::{LinearStore, Obj, ObjRef, ShaleError, Storable, StoredView};
use bytemuck::{Pod, Zeroable};
use std::fmt::Debug;
use std::io::{Cursor, Write};
use std::num::NonZeroUsize;
use std::sync::RwLock;

/// Marks the start of a linear chunk of the store.
/// The chunk may be freed or in use.
#[derive(Debug)]
pub struct ChunkHeader {
    chunk_size: u64,
    is_freed: bool,
    desc_addr: DiskAddress,
}

impl ChunkHeader {
    const IS_FREED_OFFSET: usize = std::mem::size_of::<usize>();
    const DESC_ADDR_OFFSET: usize = Self::IS_FREED_OFFSET + 1;
    pub const SERIALIZED_LEN: u64 = (Self::DESC_ADDR_OFFSET + std::mem::size_of::<usize>()) as u64;

    pub const fn is_freed(&self) -> bool {
        self.is_freed
    }

    pub const fn chunk_size(&self) -> u64 {
        self.chunk_size
    }
}

impl Storable for ChunkHeader {
    fn deserialize<T: LinearStore>(addr: usize, mem: &T) -> Result<Self, ShaleError> {
        let raw = mem
            .get_view(addr, Self::SERIALIZED_LEN)
            .ok_or(ShaleError::InvalidCacheView {
                offset: addr,
                size: Self::SERIALIZED_LEN,
            })?;
        #[allow(clippy::indexing_slicing)]
        let chunk_size = u64::from_le_bytes(
            raw.as_deref()[..Self::IS_FREED_OFFSET]
                .try_into()
                .expect("invalid slice"),
        );
        #[allow(clippy::indexing_slicing)]
        let is_freed = raw.as_deref()[Self::IS_FREED_OFFSET] != 0;
        #[allow(clippy::indexing_slicing)]
        let desc_addr = usize::from_le_bytes(
            raw.as_deref()[Self::DESC_ADDR_OFFSET..Self::SERIALIZED_LEN as usize]
                .try_into()
                .expect("invalid slice"),
        );
        Ok(Self {
            chunk_size,
            is_freed,
            desc_addr: DiskAddress(NonZeroUsize::new(desc_addr)),
        })
    }

    fn serialized_len(&self) -> u64 {
        Self::SERIALIZED_LEN
    }

    fn serialize(&self, to: &mut [u8]) -> Result<(), ShaleError> {
        let mut cur = Cursor::new(to);
        cur.write_all(&self.chunk_size.to_le_bytes())?;
        cur.write_all(&[if self.is_freed { 1 } else { 0 }])?;
        cur.write_all(&self.desc_addr.to_le_bytes())?;
        Ok(())
    }
}

/// Marks the end of a linear chunk of the store.
#[derive(Debug)]
struct ChunkFooter {
    chunk_size: u64,
}

impl ChunkFooter {
    const SERIALIZED_LEN: u64 = std::mem::size_of::<u64>() as u64;
}

impl Storable for ChunkFooter {
    fn deserialize<T: LinearStore>(addr: usize, mem: &T) -> Result<Self, ShaleError> {
        let raw = mem
            .get_view(addr, Self::SERIALIZED_LEN)
            .ok_or(ShaleError::InvalidCacheView {
                offset: addr,
                size: Self::SERIALIZED_LEN,
            })?;
        #[allow(clippy::unwrap_used)]
        let chunk_size = u64::from_le_bytes(raw.as_deref().try_into().unwrap());
        Ok(Self { chunk_size })
    }

    fn serialized_len(&self) -> u64 {
        Self::SERIALIZED_LEN
    }

    fn serialize(&self, to: &mut [u8]) -> Result<(), ShaleError> {
        Cursor::new(to).write_all(&self.chunk_size.to_le_bytes())?;
        Ok(())
    }
}

#[derive(Clone, Copy, Debug)]
struct ChunkDescriptor {
    chunk_size: u64,
    haddr: usize, // disk address of the free space
}

impl ChunkDescriptor {
    const HADDR_OFFSET: usize = 8;
    const SERIALIZED_LEN: u64 = (Self::HADDR_OFFSET + std::mem::size_of::<usize>()) as u64;
}

impl Storable for ChunkDescriptor {
    fn deserialize<T: LinearStore>(addr: usize, mem: &T) -> Result<Self, ShaleError> {
        let raw = mem
            .get_view(addr, Self::SERIALIZED_LEN)
            .ok_or(ShaleError::InvalidCacheView {
                offset: addr,
                size: Self::SERIALIZED_LEN,
            })?;
        #[allow(clippy::indexing_slicing)]
        let chunk_size = u64::from_le_bytes(
            raw.as_deref()[..Self::HADDR_OFFSET]
                .try_into()
                .expect("invalid slice"),
        );
        #[allow(clippy::indexing_slicing)]
        let haddr = usize::from_le_bytes(
            raw.as_deref()[Self::HADDR_OFFSET..]
                .try_into()
                .expect("invalid slice"),
        );
        Ok(Self { chunk_size, haddr })
    }

    fn serialized_len(&self) -> u64 {
        Self::SERIALIZED_LEN
    }

    fn serialize(&self, to: &mut [u8]) -> Result<(), ShaleError> {
        let mut cur = Cursor::new(to);
        cur.write_all(&self.chunk_size.to_le_bytes())?;
        cur.write_all(&self.haddr.to_le_bytes())?;
        Ok(())
    }
}

/// A header for a [Store].
#[repr(C)]
#[derive(Copy, Clone, Debug, Pod, Zeroable)]
pub struct StoreHeader {
    meta_store_tail: DiskAddress,
    data_store_tail: DiskAddress,
    base_addr: DiskAddress,
    alloc_addr: DiskAddress,
}

#[derive(Debug)]
struct StoreHeaderSliced {
    meta_store_tail: Obj<DiskAddress>,
    data_store_tail: Obj<DiskAddress>,
    base_addr: Obj<DiskAddress>,
    alloc_addr: Obj<DiskAddress>,
}

impl StoreHeaderSliced {
    fn flush_dirty(&mut self) {
        self.meta_store_tail.flush_dirty();
        self.data_store_tail.flush_dirty();
        self.base_addr.flush_dirty();
        self.alloc_addr.flush_dirty();
    }
}

impl StoreHeader {
    const META_STORE_TAIL_OFFSET: usize = 0;
    const DATA_STORE_TAIL_OFFSET: usize = DiskAddress::SERIALIZED_LEN as usize;
    const BASE_ADDR_OFFSET: usize =
        Self::DATA_STORE_TAIL_OFFSET + DiskAddress::SERIALIZED_LEN as usize;
    const ALLOC_ADDR_OFFSET: usize = Self::BASE_ADDR_OFFSET + DiskAddress::SERIALIZED_LEN as usize;
    pub const SERIALIZED_LEN: u64 = Self::ALLOC_ADDR_OFFSET as u64 + DiskAddress::SERIALIZED_LEN;

    pub const fn new(meta_base: NonZeroUsize, compact_base: NonZeroUsize) -> Self {
        Self {
            meta_store_tail: DiskAddress::new(meta_base),
            data_store_tail: DiskAddress::new(compact_base),
            base_addr: DiskAddress::new(meta_base),
            alloc_addr: DiskAddress::new(meta_base),
        }
    }

    fn into_fields(r: Obj<Self>) -> Result<StoreHeaderSliced, ShaleError> {
        Ok(StoreHeaderSliced {
            meta_store_tail: StoredView::slice(
                &r,
                Self::META_STORE_TAIL_OFFSET,
                DiskAddress::SERIALIZED_LEN,
                r.meta_store_tail,
            )?,
            data_store_tail: StoredView::slice(
                &r,
                Self::DATA_STORE_TAIL_OFFSET,
                DiskAddress::SERIALIZED_LEN,
                r.data_store_tail,
            )?,
            base_addr: StoredView::slice(
                &r,
                Self::BASE_ADDR_OFFSET,
                DiskAddress::SERIALIZED_LEN,
                r.base_addr,
            )?,
            alloc_addr: StoredView::slice(
                &r,
                Self::ALLOC_ADDR_OFFSET,
                DiskAddress::SERIALIZED_LEN,
                r.alloc_addr,
            )?,
        })
    }
}

impl Storable for StoreHeader {
    fn deserialize<T: LinearStore + Debug>(addr: usize, mem: &T) -> Result<Self, ShaleError> {
        let raw = mem
            .get_view(addr, Self::SERIALIZED_LEN)
            .ok_or(ShaleError::InvalidCacheView {
                offset: addr,
                size: Self::SERIALIZED_LEN,
            })?;
        #[allow(clippy::indexing_slicing)]
        let meta_store_tail = raw.as_deref()[..Self::DATA_STORE_TAIL_OFFSET]
            .try_into()
            .expect("Self::MSIZE = 4 * DiskAddress::MSIZE");
        #[allow(clippy::indexing_slicing)]
        let data_store_tail = raw.as_deref()[Self::DATA_STORE_TAIL_OFFSET..Self::BASE_ADDR_OFFSET]
            .try_into()
            .expect("Self::MSIZE = 4 * DiskAddress::MSIZE");
        #[allow(clippy::indexing_slicing)]
        let base_addr = raw.as_deref()[Self::BASE_ADDR_OFFSET..Self::ALLOC_ADDR_OFFSET]
            .try_into()
            .expect("Self::MSIZE = 4 * DiskAddress::MSIZE");
        #[allow(clippy::indexing_slicing)]
        let alloc_addr = raw.as_deref()[Self::ALLOC_ADDR_OFFSET..]
            .try_into()
            .expect("Self::MSIZE = 4 * DiskAddress::MSIZE");
        Ok(Self {
            meta_store_tail,
            data_store_tail,
            base_addr,
            alloc_addr,
        })
    }

    fn serialized_len(&self) -> u64 {
        Self::SERIALIZED_LEN
    }

    fn serialize(&self, to: &mut [u8]) -> Result<(), ShaleError> {
        let mut cur = Cursor::new(to);
        cur.write_all(&self.meta_store_tail.to_le_bytes())?;
        cur.write_all(&self.data_store_tail.to_le_bytes())?;
        cur.write_all(&self.base_addr.to_le_bytes())?;
        cur.write_all(&self.alloc_addr.to_le_bytes())?;
        Ok(())
    }
}

#[derive(Debug)]
struct StoreInner<M> {
    meta_store: M,
    data_store: M,
    header: StoreHeaderSliced,
    alloc_max_walk: u64,
    regn_nbit: u64,
}

impl From<StoreInner<StoreRevMut>> for StoreInner<StoreRevShared> {
    fn from(value: StoreInner<StoreRevMut>) -> StoreInner<StoreRevShared> {
        StoreInner {
            meta_store: value.meta_store.into(),
            data_store: value.data_store.into(),
            header: value.header,
            alloc_max_walk: value.alloc_max_walk,
            regn_nbit: value.regn_nbit,
        }
    }
}

impl<M: LinearStore> StoreInner<M> {
<<<<<<< HEAD
=======
    fn get_descriptor(&self, ptr: DiskAddress) -> Result<Obj<ChunkDescriptor>, ShaleError> {
        StoredView::ptr_to_obj(&self.meta_store, ptr, ChunkDescriptor::SERIALIZED_LEN)
    }

>>>>>>> 80805dcf
    fn get_data_ref<U: Storable + 'static>(
        &self,
        ptr: DiskAddress,
        len_limit: u64,
    ) -> Result<Obj<U>, ShaleError> {
        StoredView::ptr_to_obj(&self.data_store, ptr, len_limit)
    }

    fn get_header(&self, ptr: DiskAddress) -> Result<Obj<ChunkHeader>, ShaleError> {
        self.get_data_ref::<ChunkHeader>(ptr, ChunkHeader::SERIALIZED_LEN)
    }

    fn get_footer(&self, ptr: DiskAddress) -> Result<Obj<ChunkFooter>, ShaleError> {
        self.get_data_ref::<ChunkFooter>(ptr, ChunkFooter::SERIALIZED_LEN)
    }

    fn get_descriptor(&self, ptr: DiskAddress) -> Result<Obj<ChunkDescriptor>, ShaleError> {
        StoredView::ptr_to_obj(&self.meta_space, ptr, ChunkDescriptor::SERIALIZED_LEN)
    }

    fn delete_descriptor(&mut self, desc_addr: DiskAddress) -> Result<(), ShaleError> {
        let desc_size = ChunkDescriptor::SERIALIZED_LEN;
        // TODO: subtracting two disk addresses is only used here, probably can rewrite this
        // debug_assert!((desc_addr.0 - self.header.base_addr.value.into()) % desc_size == 0);
        #[allow(clippy::unwrap_used)]
        self.header
            .meta_store_tail
            .modify(|r| *r -= desc_size as usize)
            .unwrap();

        if desc_addr != DiskAddress(**self.header.meta_store_tail) {
            let desc_last = self.get_descriptor(*self.header.meta_store_tail.value)?;
            let mut desc = self.get_descriptor(desc_addr)?;
            #[allow(clippy::unwrap_used)]
            desc.modify(|r| *r = *desc_last).unwrap();
            let mut header = self.get_header(desc.haddr.into())?;
            #[allow(clippy::unwrap_used)]
            header.modify(|h| h.desc_addr = desc_addr).unwrap();
        }

        Ok(())
    }

<<<<<<< HEAD
    fn new_descriptor_address(&mut self) -> Result<DiskAddress, ShaleError> {
        let addr = **self.header.meta_space_tail;
=======
    fn new_desc(&mut self) -> Result<DiskAddress, ShaleError> {
        let addr = **self.header.meta_store_tail;
>>>>>>> 80805dcf
        #[allow(clippy::unwrap_used)]
        self.header
            .meta_store_tail
            .modify(|r| *r += ChunkDescriptor::SERIALIZED_LEN as usize)
            .unwrap();

        Ok(DiskAddress(addr))
    }

    fn free(&mut self, addr: u64) -> Result<(), ShaleError> {
        let regn_size = 1 << self.regn_nbit;

        let mut offset = addr - ChunkHeader::SERIALIZED_LEN;
        let header_chunk_size = {
            let header = self.get_header(DiskAddress::from(offset as usize))?;
            assert!(!header.is_freed);
            header.chunk_size
        };
        let mut h = offset;
        let mut chunk_size = header_chunk_size;

        if offset & (regn_size - 1) > 0 {
            // merge with lower data segment
            offset -= ChunkFooter::SERIALIZED_LEN;
            let (pheader_is_freed, pheader_chunk_size, pheader_desc_addr) = {
                let pfooter = self.get_footer(DiskAddress::from(offset as usize))?;
                offset -= pfooter.chunk_size + ChunkHeader::SERIALIZED_LEN;
                let pheader = self.get_header(DiskAddress::from(offset as usize))?;
                (pheader.is_freed, pheader.chunk_size, pheader.desc_addr)
            };
            if pheader_is_freed {
                h = offset;
                chunk_size +=
                    ChunkHeader::SERIALIZED_LEN + ChunkFooter::SERIALIZED_LEN + pheader_chunk_size;
                self.delete_descriptor(pheader_desc_addr)?;
            }
        }

        offset = addr + header_chunk_size;
        let mut f = offset;

        #[allow(clippy::unwrap_used)]
        if offset + ChunkFooter::SERIALIZED_LEN < self.header.data_store_tail.unwrap().get() as u64
            && (regn_size - (offset & (regn_size - 1)))
                >= ChunkFooter::SERIALIZED_LEN + ChunkHeader::SERIALIZED_LEN
        {
            // merge with higher data segment
            offset += ChunkFooter::SERIALIZED_LEN;
            let (nheader_is_freed, nheader_chunk_size, nheader_desc_addr) = {
                let nheader = self.get_header(DiskAddress::from(offset as usize))?;
                (nheader.is_freed, nheader.chunk_size, nheader.desc_addr)
            };
            if nheader_is_freed {
                offset += ChunkHeader::SERIALIZED_LEN + nheader_chunk_size;
                f = offset;
                {
                    let nfooter = self.get_footer(DiskAddress::from(offset as usize))?;
                    assert!(nheader_chunk_size == nfooter.chunk_size);
                }
                chunk_size +=
                    ChunkHeader::SERIALIZED_LEN + ChunkFooter::SERIALIZED_LEN + nheader_chunk_size;
                self.delete_descriptor(nheader_desc_addr)?;
            }
        }

        let desc_addr = self.new_descriptor_address()?;
        {
            let mut desc = self.get_descriptor(desc_addr)?;
            #[allow(clippy::unwrap_used)]
            desc.modify(|d| {
                d.chunk_size = chunk_size;
                d.haddr = h as usize;
            })
            .unwrap();
        }
        let mut h = self.get_header(DiskAddress::from(h as usize))?;
        let mut f = self.get_footer(DiskAddress::from(f as usize))?;
        #[allow(clippy::unwrap_used)]
        h.modify(|h| {
            h.chunk_size = chunk_size;
            h.is_freed = true;
            h.desc_addr = desc_addr;
        })
        .unwrap();
        #[allow(clippy::unwrap_used)]
        f.modify(|f| f.chunk_size = chunk_size).unwrap();

        Ok(())
    }

    fn alloc_from_freed(&mut self, length: u64) -> Result<Option<u64>, ShaleError> {
        const HEADER_SIZE: usize = ChunkHeader::SERIALIZED_LEN as usize;
        const FOOTER_SIZE: usize = ChunkFooter::SERIALIZED_LEN as usize;
        const DESCRIPTOR_SIZE: usize = ChunkDescriptor::SERIALIZED_LEN as usize;

        let tail = *self.header.meta_store_tail;
        if tail == *self.header.base_addr {
            return Ok(None);
        }

        let mut old_alloc_addr = *self.header.alloc_addr;

        if old_alloc_addr >= tail {
            old_alloc_addr = *self.header.base_addr;
        }

        let mut ptr = old_alloc_addr;
        let mut res: Option<u64> = None;
        for _ in 0..self.alloc_max_walk {
            assert!(ptr < tail);
            let (chunk_size, desc_haddr) = {
                let desc = self.get_descriptor(ptr)?;
                (desc.chunk_size as usize, desc.haddr)
            };
            let exit = if chunk_size == length as usize {
                // perfect match
                {
                    let mut header = self.get_header(DiskAddress::from(desc_haddr))?;
                    assert_eq!(header.chunk_size as usize, chunk_size);
                    assert!(header.is_freed);
                    #[allow(clippy::unwrap_used)]
                    header.modify(|h| h.is_freed = false).unwrap();
                }
                self.delete_descriptor(ptr)?;
                true
            } else if chunk_size > length as usize + HEADER_SIZE + FOOTER_SIZE {
                // able to split
                {
                    let mut lheader = self.get_header(DiskAddress::from(desc_haddr))?;
                    assert_eq!(lheader.chunk_size as usize, chunk_size);
                    assert!(lheader.is_freed);
                    #[allow(clippy::unwrap_used)]
                    lheader
                        .modify(|h| {
                            h.is_freed = false;
                            h.chunk_size = length;
                        })
                        .unwrap();
                }
                {
                    let mut lfooter = self.get_footer(DiskAddress::from(
                        desc_haddr + HEADER_SIZE + length as usize,
                    ))?;
                    //assert!(lfooter.chunk_size == chunk_size);
                    #[allow(clippy::unwrap_used)]
                    lfooter.modify(|f| f.chunk_size = length).unwrap();
                }

                let offset = desc_haddr + HEADER_SIZE + length as usize + FOOTER_SIZE;
                let rchunk_size = chunk_size - length as usize - FOOTER_SIZE - HEADER_SIZE;
                let rdesc_addr = self.new_descriptor_address()?;
                {
                    let mut rdesc = self.get_descriptor(rdesc_addr)?;
                    #[allow(clippy::unwrap_used)]
                    rdesc
                        .modify(|rd| {
                            rd.chunk_size = rchunk_size as u64;
                            rd.haddr = offset;
                        })
                        .unwrap();
                }
                {
                    let mut rheader = self.get_header(DiskAddress::from(offset))?;
                    #[allow(clippy::unwrap_used)]
                    rheader
                        .modify(|rh| {
                            rh.is_freed = true;
                            rh.chunk_size = rchunk_size as u64;
                            rh.desc_addr = rdesc_addr;
                        })
                        .unwrap();
                }
                {
                    let mut rfooter =
                        self.get_footer(DiskAddress::from(offset + HEADER_SIZE + rchunk_size))?;
                    #[allow(clippy::unwrap_used)]
                    rfooter
                        .modify(|f| f.chunk_size = rchunk_size as u64)
                        .unwrap();
                }
                self.delete_descriptor(ptr)?;
                true
            } else {
                false
            };
            #[allow(clippy::unwrap_used)]
            if exit {
                self.header.alloc_addr.modify(|r| *r = ptr).unwrap();
                res = Some((desc_haddr + HEADER_SIZE) as u64);
                break;
            }
            ptr += DESCRIPTOR_SIZE;
            if ptr >= tail {
                ptr = *self.header.base_addr;
            }
            if ptr == old_alloc_addr {
                break;
            }
        }
        Ok(res)
    }

    fn alloc_new(&mut self, length: u64) -> Result<u64, ShaleError> {
        let regn_size = 1 << self.regn_nbit;
        let total_length = ChunkHeader::SERIALIZED_LEN + length + ChunkFooter::SERIALIZED_LEN;
        let mut offset = *self.header.data_store_tail;
        #[allow(clippy::unwrap_used)]
        self.header
            .data_store_tail
            .modify(|r| {
                // an item is always fully in one region
                let rem = regn_size - (offset & (regn_size - 1)).get();
                if rem < total_length as usize {
                    offset += rem;
                    *r += rem;
                }
                *r += total_length as usize
            })
            .unwrap();
        let mut h = self.get_header(offset)?;
        let mut f =
            self.get_footer(offset + ChunkHeader::SERIALIZED_LEN as usize + length as usize)?;
        #[allow(clippy::unwrap_used)]
        h.modify(|h| {
            h.chunk_size = length;
            h.is_freed = false;
            h.desc_addr = DiskAddress::null();
        })
        .unwrap();
        #[allow(clippy::unwrap_used)]
        f.modify(|f| f.chunk_size = length).unwrap();
        #[allow(clippy::unwrap_used)]
        Ok((offset + ChunkHeader::SERIALIZED_LEN as usize)
            .0
            .unwrap()
            .get() as u64)
    }

    fn alloc(&mut self, length: u64) -> Result<u64, ShaleError> {
        self.alloc_from_freed(length).and_then(|addr| {
            if let Some(addr) = addr {
                Ok(addr)
            } else {
                self.alloc_new(length)
            }
        })
    }
}

#[derive(Debug)]
pub struct Store<T: Storable, M> {
    inner: RwLock<StoreInner<M>>,
    obj_cache: ObjCache<T>,
}

impl<T: Storable, M: LinearStore> Store<T, M> {
    pub fn new(
        meta_store: M,
        data_store: M,
        header: Obj<StoreHeader>,
        obj_cache: super::ObjCache<T>,
        alloc_max_walk: u64,
        regn_nbit: u64,
    ) -> Result<Self, ShaleError> {
        let cs = Store {
            inner: RwLock::new(StoreInner {
                meta_store,
                data_store,
                header: StoreHeader::into_fields(header)?,
                alloc_max_walk,
                regn_nbit,
            }),
            obj_cache,
        };
        Ok(cs)
    }
}

impl From<Store<Node, StoreRevMut>> for Store<Node, StoreRevShared> {
    #[allow(clippy::unwrap_used)]
    fn from(value: Store<Node, StoreRevMut>) -> Self {
        let inner = value.inner.into_inner().unwrap();
        Store {
            inner: RwLock::new(inner.into()),
            obj_cache: value.obj_cache,
        }
    }
}

impl<T: Storable + Debug + 'static, M: LinearStore> Store<T, M> {
    pub(crate) fn put_item(&self, item: T, extra: u64) -> Result<ObjRef<'_, T>, ShaleError> {
        let size = item.serialized_len() + extra;
        #[allow(clippy::unwrap_used)]
        let addr = self.inner.write().unwrap().alloc(size)?;

        trace!("{self:p} put_item at {addr} size {size}");

        #[allow(clippy::unwrap_used)]
        let obj = {
            let inner = self.inner.read().unwrap();
            let data_store = &inner.data_store;
            #[allow(clippy::unwrap_used)]
            let view = StoredView::item_to_obj(data_store, addr.try_into().unwrap(), size, item)?;

            self.obj_cache.put(view)
        };

        let cache = &self.obj_cache;

        let mut obj_ref = ObjRef::new(obj, cache);

        // should this use a `?` instead of `unwrap`?
        #[allow(clippy::unwrap_used)]
        obj_ref.write(|_| {}).unwrap();

        Ok(obj_ref)
    }

    #[allow(clippy::unwrap_used)]
    pub(crate) fn free_item(&mut self, ptr: DiskAddress) -> Result<(), ShaleError> {
        let mut inner = self.inner.write().unwrap();
        self.obj_cache.pop(ptr);
        #[allow(clippy::unwrap_used)]
        inner.free(ptr.unwrap().get() as u64)
    }

    pub(crate) fn get_item(&self, ptr: DiskAddress) -> Result<ObjRef<'_, T>, ShaleError> {
        let obj = self.obj_cache.get(ptr)?;

        #[allow(clippy::unwrap_used)]
        let inner = self.inner.read().unwrap();
        let cache = &self.obj_cache;

        if let Some(obj) = obj {
            return Ok(ObjRef::new(obj, cache));
        }

        #[allow(clippy::unwrap_used)]
        if ptr < DiskAddress::from(StoreHeader::SERIALIZED_LEN as usize) {
            return Err(ShaleError::InvalidAddressLength {
                expected: StoreHeader::SERIALIZED_LEN,
                found: ptr.0.map(|inner| inner.get()).unwrap_or_default() as u64,
            });
        }

        let chunk_size = inner
            .get_header(ptr - ChunkHeader::SERIALIZED_LEN as usize)?
            .chunk_size;
        let obj = self.obj_cache.put(inner.get_data_ref(ptr, chunk_size)?);
        let cache = &self.obj_cache;

        Ok(ObjRef::new(obj, cache))
    }

    #[allow(clippy::unwrap_used)]
    pub(crate) fn flush_dirty(&self) -> Option<()> {
        let mut inner = self.inner.write().unwrap();
        inner.header.flush_dirty();
        // hold the write lock to ensure that both cache and header are flushed in-sync
        self.obj_cache.flush_dirty()
    }
}

#[cfg(test)]
#[allow(clippy::indexing_slicing, clippy::unwrap_used)]
mod tests {
    use sha3::Digest;

    use crate::shale::{self, in_mem::InMemLinearStore};

    use super::*;

    const HASH_SIZE: usize = 32;
    const ZERO_HASH: Hash = Hash([0u8; HASH_SIZE]);

    #[derive(PartialEq, Eq, Debug, Clone)]
    pub struct Hash(pub [u8; HASH_SIZE]);

    impl Hash {
        const SERIALIZED_LEN: u64 = 32;
    }

    impl std::ops::Deref for Hash {
        type Target = [u8; HASH_SIZE];
        fn deref(&self) -> &[u8; HASH_SIZE] {
            &self.0
        }
    }

    impl Storable for Hash {
        fn deserialize<T: LinearStore>(addr: usize, mem: &T) -> Result<Self, ShaleError> {
            let raw =
                mem.get_view(addr, Self::SERIALIZED_LEN)
                    .ok_or(ShaleError::InvalidCacheView {
                        offset: addr,
                        size: Self::SERIALIZED_LEN,
                    })?;
            Ok(Self(
                raw.as_deref()[..Self::SERIALIZED_LEN as usize]
                    .try_into()
                    .expect("invalid slice"),
            ))
        }

        fn serialized_len(&self) -> u64 {
            Self::SERIALIZED_LEN
        }

        fn serialize(&self, to: &mut [u8]) -> Result<(), ShaleError> {
            let mut cur = to;
            cur.write_all(&self.0)?;
            Ok(())
        }
    }

    #[test]
    fn test_store_item() {
        let meta_size: NonZeroUsize = NonZeroUsize::new(0x10000).unwrap();
        let compact_size: NonZeroUsize = NonZeroUsize::new(0x10000).unwrap();
        let reserved: DiskAddress = 0x1000.into();

        let mut dm = InMemLinearStore::new(meta_size.get() as u64, 0x0);

        // initialize compact store
        let compact_header = DiskAddress::from(0x1);
        dm.write(
            compact_header.unwrap().get(),
            &shale::to_dehydrated(&StoreHeader::new(reserved.0.unwrap(), reserved.0.unwrap()))
                .unwrap(),
        )
        .unwrap();
        let compact_header =
            StoredView::ptr_to_obj(&dm, compact_header, ChunkHeader::SERIALIZED_LEN).unwrap();
        let mem_meta = dm;
        let mem_payload = InMemLinearStore::new(compact_size.get() as u64, 0x1);

        let cache: ObjCache<Hash> = ObjCache::new(1);
        let store = Store::new(mem_meta, mem_payload, compact_header, cache, 10, 16).unwrap();

        // initial write
        let data = b"hello world";
        let hash: [u8; HASH_SIZE] = sha3::Keccak256::digest(data).into();
        let obj_ref = store.put_item(Hash(hash), 0).unwrap();
        assert_eq!(obj_ref.as_ptr(), DiskAddress::from(4113));
        // create hash ptr from address and attempt to read dirty write.
        let hash_ref = store.get_item(DiskAddress::from(4113)).unwrap();
        // read before flush results in zeroed hash
        assert_eq!(hash_ref.as_ref(), ZERO_HASH.as_ref());
        // not cached
        assert!(obj_ref
            .cache
            .lock()
            .cached
            .get(&DiskAddress::from(4113))
            .is_none());
        // pinned
        assert!(obj_ref
            .cache
            .lock()
            .pinned
            .contains_key(&DiskAddress::from(4113)));
        // dirty
        assert!(obj_ref
            .cache
            .lock()
            .dirty
            .contains(&DiskAddress::from(4113)));
        drop(obj_ref);
        // write is visible
        assert_eq!(
            store.get_item(DiskAddress::from(4113)).unwrap().as_ref(),
            hash
        );
    }
}<|MERGE_RESOLUTION|>--- conflicted
+++ resolved
@@ -300,13 +300,6 @@
 }
 
 impl<M: LinearStore> StoreInner<M> {
-<<<<<<< HEAD
-=======
-    fn get_descriptor(&self, ptr: DiskAddress) -> Result<Obj<ChunkDescriptor>, ShaleError> {
-        StoredView::ptr_to_obj(&self.meta_store, ptr, ChunkDescriptor::SERIALIZED_LEN)
-    }
-
->>>>>>> 80805dcf
     fn get_data_ref<U: Storable + 'static>(
         &self,
         ptr: DiskAddress,
@@ -324,7 +317,7 @@
     }
 
     fn get_descriptor(&self, ptr: DiskAddress) -> Result<Obj<ChunkDescriptor>, ShaleError> {
-        StoredView::ptr_to_obj(&self.meta_space, ptr, ChunkDescriptor::SERIALIZED_LEN)
+        StoredView::ptr_to_obj(&self.meta_store, ptr, ChunkDescriptor::SERIALIZED_LEN)
     }
 
     fn delete_descriptor(&mut self, desc_addr: DiskAddress) -> Result<(), ShaleError> {
@@ -350,13 +343,8 @@
         Ok(())
     }
 
-<<<<<<< HEAD
     fn new_descriptor_address(&mut self) -> Result<DiskAddress, ShaleError> {
-        let addr = **self.header.meta_space_tail;
-=======
-    fn new_desc(&mut self) -> Result<DiskAddress, ShaleError> {
         let addr = **self.header.meta_store_tail;
->>>>>>> 80805dcf
         #[allow(clippy::unwrap_used)]
         self.header
             .meta_store_tail
