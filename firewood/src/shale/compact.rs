--- conflicted
+++ resolved
@@ -389,14 +389,9 @@
         let mut free_footer_offset = footer_offset;
 
         #[allow(clippy::unwrap_used)]
-<<<<<<< HEAD
         if footer_offset + ChunkFooter::SERIALIZED_LEN
-            < self.header.data_space_tail.unwrap().get() as u64
+            < self.header.data_store_tail.unwrap().get() as u64
             && (region_size - (footer_offset & (region_size - 1)))
-=======
-        if offset + ChunkFooter::SERIALIZED_LEN < self.header.data_store_tail.unwrap().get() as u64
-            && (regn_size - (offset & (regn_size - 1)))
->>>>>>> 80805dcf
                 >= ChunkFooter::SERIALIZED_LEN + ChunkHeader::SERIALIZED_LEN
         {
             // TODO danlaine: document what this condition means.
