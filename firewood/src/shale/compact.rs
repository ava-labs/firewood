// Copyright (C) 2023, Ava Labs, Inc. All rights reserved.
// See the file LICENSE.md for licensing terms.

use crate::logger::trace;
use crate::merkle::Node;
use crate::shale::ObjCache;
use crate::storage::{StoreRevMut, StoreRevShared};

use super::disk_address::DiskAddress;
use super::{LinearStore, Obj, ObjRef, ShaleError, Storable, StoredView};
use bytemuck::{Pod, Zeroable};
use std::fmt::Debug;
use std::io::{Cursor, Write};
use std::num::NonZeroUsize;
use std::sync::RwLock;

/// Marks the start of a linear chunk of the store.
/// The chunk may be freed or in use.
#[derive(Debug)]
pub struct ChunkHeader {
    chunk_size: u64,
    is_freed: bool,
    desc_addr: DiskAddress,
}

impl ChunkHeader {
    const IS_FREED_OFFSET: usize = std::mem::size_of::<usize>();
    const DESC_ADDR_OFFSET: usize = Self::IS_FREED_OFFSET + 1;
    pub const SERIALIZED_LEN: u64 = (Self::DESC_ADDR_OFFSET + std::mem::size_of::<usize>()) as u64;

    pub const fn is_freed(&self) -> bool {
        self.is_freed
    }

    pub const fn chunk_size(&self) -> u64 {
        self.chunk_size
    }
}

impl Storable for ChunkHeader {
    fn deserialize<T: LinearStore>(addr: usize, mem: &T) -> Result<Self, ShaleError> {
        let raw = mem
            .get_view(addr, Self::SERIALIZED_LEN)
            .ok_or(ShaleError::InvalidCacheView {
                offset: addr,
                size: Self::SERIALIZED_LEN,
            })?;
        #[allow(clippy::indexing_slicing)]
        let chunk_size = u64::from_le_bytes(
            raw.as_deref()[..Self::IS_FREED_OFFSET]
                .try_into()
                .expect("invalid slice"),
        );
        #[allow(clippy::indexing_slicing)]
        let is_freed = raw.as_deref()[Self::IS_FREED_OFFSET] != 0;
        #[allow(clippy::indexing_slicing)]
        let desc_addr = usize::from_le_bytes(
            raw.as_deref()[Self::DESC_ADDR_OFFSET..Self::SERIALIZED_LEN as usize]
                .try_into()
                .expect("invalid slice"),
        );
        Ok(Self {
            chunk_size,
            is_freed,
            desc_addr: DiskAddress(NonZeroUsize::new(desc_addr)),
        })
    }

    fn serialized_len(&self) -> u64 {
        Self::SERIALIZED_LEN
    }

    fn serialize(&self, to: &mut [u8]) -> Result<(), ShaleError> {
        let mut cur = Cursor::new(to);
        cur.write_all(&self.chunk_size.to_le_bytes())?;
        cur.write_all(&[if self.is_freed { 1 } else { 0 }])?;
        cur.write_all(&self.desc_addr.to_le_bytes())?;
        Ok(())
    }
}

/// Marks the end of a linear chunk of the store.
#[derive(Debug)]
struct ChunkFooter {
    chunk_size: u64,
}

impl ChunkFooter {
    const SERIALIZED_LEN: u64 = std::mem::size_of::<u64>() as u64;
}

impl Storable for ChunkFooter {
    fn deserialize<T: LinearStore>(addr: usize, mem: &T) -> Result<Self, ShaleError> {
        let raw = mem
            .get_view(addr, Self::SERIALIZED_LEN)
            .ok_or(ShaleError::InvalidCacheView {
                offset: addr,
                size: Self::SERIALIZED_LEN,
            })?;
        #[allow(clippy::unwrap_used)]
        let chunk_size = u64::from_le_bytes(raw.as_deref().try_into().unwrap());
        Ok(Self { chunk_size })
    }

    fn serialized_len(&self) -> u64 {
        Self::SERIALIZED_LEN
    }

    fn serialize(&self, to: &mut [u8]) -> Result<(), ShaleError> {
        Cursor::new(to).write_all(&self.chunk_size.to_le_bytes())?;
        Ok(())
    }
}

#[derive(Clone, Copy, Debug)]
struct ChunkDescriptor {
    chunk_size: u64,
    haddr: usize, // disk address of the free space
}

impl ChunkDescriptor {
    const HADDR_OFFSET: usize = 8;
    const SERIALIZED_LEN: u64 = (Self::HADDR_OFFSET + std::mem::size_of::<usize>()) as u64;
}

impl Storable for ChunkDescriptor {
    fn deserialize<T: LinearStore>(addr: usize, mem: &T) -> Result<Self, ShaleError> {
        let raw = mem
            .get_view(addr, Self::SERIALIZED_LEN)
            .ok_or(ShaleError::InvalidCacheView {
                offset: addr,
                size: Self::SERIALIZED_LEN,
            })?;
        #[allow(clippy::indexing_slicing)]
        let chunk_size = u64::from_le_bytes(
            raw.as_deref()[..Self::HADDR_OFFSET]
                .try_into()
                .expect("invalid slice"),
        );
        #[allow(clippy::indexing_slicing)]
        let haddr = usize::from_le_bytes(
            raw.as_deref()[Self::HADDR_OFFSET..]
                .try_into()
                .expect("invalid slice"),
        );
        Ok(Self { chunk_size, haddr })
    }

    fn serialized_len(&self) -> u64 {
        Self::SERIALIZED_LEN
    }

    fn serialize(&self, to: &mut [u8]) -> Result<(), ShaleError> {
        let mut cur = Cursor::new(to);
        cur.write_all(&self.chunk_size.to_le_bytes())?;
        cur.write_all(&self.haddr.to_le_bytes())?;
        Ok(())
    }
}

/// A header for a [Store].
#[repr(C)]
#[derive(Copy, Clone, Debug, Pod, Zeroable)]
pub struct StoreHeader {
    meta_store_tail: DiskAddress,
    data_store_tail: DiskAddress,
    base_addr: DiskAddress,
    alloc_addr: DiskAddress,
}

#[derive(Debug)]
struct StoreHeaderSliced {
    meta_store_tail: Obj<DiskAddress>,
    data_store_tail: Obj<DiskAddress>,
    base_addr: Obj<DiskAddress>,
    alloc_addr: Obj<DiskAddress>,
}

impl StoreHeaderSliced {
    fn flush_dirty(&mut self) {
        self.meta_store_tail.flush_dirty();
        self.data_store_tail.flush_dirty();
        self.base_addr.flush_dirty();
        self.alloc_addr.flush_dirty();
    }
}

impl StoreHeader {
    const META_STORE_TAIL_OFFSET: usize = 0;
    const DATA_STORE_TAIL_OFFSET: usize = DiskAddress::SERIALIZED_LEN as usize;
    const BASE_ADDR_OFFSET: usize =
        Self::DATA_STORE_TAIL_OFFSET + DiskAddress::SERIALIZED_LEN as usize;
    const ALLOC_ADDR_OFFSET: usize = Self::BASE_ADDR_OFFSET + DiskAddress::SERIALIZED_LEN as usize;
    pub const SERIALIZED_LEN: u64 = Self::ALLOC_ADDR_OFFSET as u64 + DiskAddress::SERIALIZED_LEN;

    pub const fn new(meta_base: NonZeroUsize, compact_base: NonZeroUsize) -> Self {
        Self {
            meta_store_tail: DiskAddress::new(meta_base),
            data_store_tail: DiskAddress::new(compact_base),
            base_addr: DiskAddress::new(meta_base),
            alloc_addr: DiskAddress::new(meta_base),
        }
    }

    fn into_fields(r: Obj<Self>) -> Result<StoreHeaderSliced, ShaleError> {
        Ok(StoreHeaderSliced {
            meta_store_tail: StoredView::slice(
                &r,
                Self::META_STORE_TAIL_OFFSET,
                DiskAddress::SERIALIZED_LEN,
                r.meta_store_tail,
            )?,
            data_store_tail: StoredView::slice(
                &r,
                Self::DATA_STORE_TAIL_OFFSET,
                DiskAddress::SERIALIZED_LEN,
                r.data_store_tail,
            )?,
            base_addr: StoredView::slice(
                &r,
                Self::BASE_ADDR_OFFSET,
                DiskAddress::SERIALIZED_LEN,
                r.base_addr,
            )?,
            alloc_addr: StoredView::slice(
                &r,
                Self::ALLOC_ADDR_OFFSET,
                DiskAddress::SERIALIZED_LEN,
                r.alloc_addr,
            )?,
        })
    }
}

impl Storable for StoreHeader {
    fn deserialize<T: LinearStore + Debug>(addr: usize, mem: &T) -> Result<Self, ShaleError> {
        let raw = mem
            .get_view(addr, Self::SERIALIZED_LEN)
            .ok_or(ShaleError::InvalidCacheView {
                offset: addr,
                size: Self::SERIALIZED_LEN,
            })?;
        #[allow(clippy::indexing_slicing)]
        let meta_store_tail = raw.as_deref()[..Self::DATA_STORE_TAIL_OFFSET]
            .try_into()
            .expect("Self::MSIZE = 4 * DiskAddress::MSIZE");
        #[allow(clippy::indexing_slicing)]
        let data_store_tail = raw.as_deref()[Self::DATA_STORE_TAIL_OFFSET..Self::BASE_ADDR_OFFSET]
            .try_into()
            .expect("Self::MSIZE = 4 * DiskAddress::MSIZE");
        #[allow(clippy::indexing_slicing)]
        let base_addr = raw.as_deref()[Self::BASE_ADDR_OFFSET..Self::ALLOC_ADDR_OFFSET]
            .try_into()
            .expect("Self::MSIZE = 4 * DiskAddress::MSIZE");
        #[allow(clippy::indexing_slicing)]
        let alloc_addr = raw.as_deref()[Self::ALLOC_ADDR_OFFSET..]
            .try_into()
            .expect("Self::MSIZE = 4 * DiskAddress::MSIZE");
        Ok(Self {
            meta_store_tail,
            data_store_tail,
            base_addr,
            alloc_addr,
        })
    }

    fn serialized_len(&self) -> u64 {
        Self::SERIALIZED_LEN
    }

    fn serialize(&self, to: &mut [u8]) -> Result<(), ShaleError> {
        let mut cur = Cursor::new(to);
        cur.write_all(&self.meta_store_tail.to_le_bytes())?;
        cur.write_all(&self.data_store_tail.to_le_bytes())?;
        cur.write_all(&self.base_addr.to_le_bytes())?;
        cur.write_all(&self.alloc_addr.to_le_bytes())?;
        Ok(())
    }
}

#[derive(Debug)]
struct StoreInner<M> {
    meta_store: M,
    data_store: M,
    header: StoreHeaderSliced,
    alloc_max_walk: u64,
    regn_nbit: u64,
}

impl From<StoreInner<StoreRevMut>> for StoreInner<StoreRevShared> {
    fn from(value: StoreInner<StoreRevMut>) -> StoreInner<StoreRevShared> {
        StoreInner {
            meta_store: value.meta_store.into(),
            data_store: value.data_store.into(),
            header: value.header,
            alloc_max_walk: value.alloc_max_walk,
            regn_nbit: value.regn_nbit,
        }
    }
}

impl<M: LinearStore> StoreInner<M> {
    fn get_descriptor(&self, ptr: DiskAddress) -> Result<Obj<ChunkDescriptor>, ShaleError> {
        StoredView::ptr_to_obj(&self.meta_store, ptr, ChunkDescriptor::SERIALIZED_LEN)
    }

    fn get_data_ref<U: Storable + 'static>(
        &self,
        ptr: DiskAddress,
        len_limit: u64,
    ) -> Result<Obj<U>, ShaleError> {
        StoredView::ptr_to_obj(&self.data_store, ptr, len_limit)
    }

    fn get_header(&self, ptr: DiskAddress) -> Result<Obj<ChunkHeader>, ShaleError> {
        self.get_data_ref::<ChunkHeader>(ptr, ChunkHeader::SERIALIZED_LEN)
    }

    fn get_footer(&self, ptr: DiskAddress) -> Result<Obj<ChunkFooter>, ShaleError> {
        self.get_data_ref::<ChunkFooter>(ptr, ChunkFooter::SERIALIZED_LEN)
    }

    fn del_desc(&mut self, desc_addr: DiskAddress) -> Result<(), ShaleError> {
        let desc_size = ChunkDescriptor::SERIALIZED_LEN;
        // TODO: subtracting two disk addresses is only used here, probably can rewrite this
        // debug_assert!((desc_addr.0 - self.header.base_addr.value.into()) % desc_size == 0);
        #[allow(clippy::unwrap_used)]
        self.header
            .meta_store_tail
            .modify(|r| *r -= desc_size as usize)
            .unwrap();

        if desc_addr != DiskAddress(**self.header.meta_store_tail) {
            let desc_last = self.get_descriptor(*self.header.meta_store_tail.value)?;
            let mut desc = self.get_descriptor(desc_addr)?;
            #[allow(clippy::unwrap_used)]
            desc.modify(|r| *r = *desc_last).unwrap();
            let mut header = self.get_header(desc.haddr.into())?;
            #[allow(clippy::unwrap_used)]
            header.modify(|h| h.desc_addr = desc_addr).unwrap();
        }

        Ok(())
    }

    fn new_desc(&mut self) -> Result<DiskAddress, ShaleError> {
        let addr = **self.header.meta_store_tail;
        #[allow(clippy::unwrap_used)]
        self.header
            .meta_store_tail
            .modify(|r| *r += ChunkDescriptor::SERIALIZED_LEN as usize)
            .unwrap();

        Ok(DiskAddress(addr))
    }

    fn free(&mut self, addr: u64) -> Result<(), ShaleError> {
        let regn_size = 1 << self.regn_nbit;

        let mut offset = addr - ChunkHeader::SERIALIZED_LEN;
        let header_chunk_size = {
            let header = self.get_header(DiskAddress::from(offset as usize))?;
            assert!(!header.is_freed);
            header.chunk_size
        };
        let mut h = offset;
        let mut chunk_size = header_chunk_size;

        if offset & (regn_size - 1) > 0 {
            // merge with lower data segment
            offset -= ChunkFooter::SERIALIZED_LEN;
            let (pheader_is_freed, pheader_chunk_size, pheader_desc_addr) = {
                let pfooter = self.get_footer(DiskAddress::from(offset as usize))?;
                offset -= pfooter.chunk_size + ChunkHeader::SERIALIZED_LEN;
                let pheader = self.get_header(DiskAddress::from(offset as usize))?;
                (pheader.is_freed, pheader.chunk_size, pheader.desc_addr)
            };
            if pheader_is_freed {
                h = offset;
                chunk_size +=
                    ChunkHeader::SERIALIZED_LEN + ChunkFooter::SERIALIZED_LEN + pheader_chunk_size;
                self.del_desc(pheader_desc_addr)?;
            }
        }

        offset = addr + header_chunk_size;
        let mut f = offset;

        #[allow(clippy::unwrap_used)]
<<<<<<< HEAD
        if offset + fsize < self.header.data_store_tail.unwrap().get() as u64
            && (regn_size - (offset & (regn_size - 1))) >= fsize + hsize
=======
        if offset + ChunkFooter::SERIALIZED_LEN < self.header.data_space_tail.unwrap().get() as u64
            && (regn_size - (offset & (regn_size - 1)))
                >= ChunkFooter::SERIALIZED_LEN + ChunkHeader::SERIALIZED_LEN
>>>>>>> 658a8ff8
        {
            // merge with higher data segment
            offset += ChunkFooter::SERIALIZED_LEN;
            let (nheader_is_freed, nheader_chunk_size, nheader_desc_addr) = {
                let nheader = self.get_header(DiskAddress::from(offset as usize))?;
                (nheader.is_freed, nheader.chunk_size, nheader.desc_addr)
            };
            if nheader_is_freed {
                offset += ChunkHeader::SERIALIZED_LEN + nheader_chunk_size;
                f = offset;
                {
                    let nfooter = self.get_footer(DiskAddress::from(offset as usize))?;
                    assert!(nheader_chunk_size == nfooter.chunk_size);
                }
                chunk_size +=
                    ChunkHeader::SERIALIZED_LEN + ChunkFooter::SERIALIZED_LEN + nheader_chunk_size;
                self.del_desc(nheader_desc_addr)?;
            }
        }

        let desc_addr = self.new_desc()?;
        {
            let mut desc = self.get_descriptor(desc_addr)?;
            #[allow(clippy::unwrap_used)]
            desc.modify(|d| {
                d.chunk_size = chunk_size;
                d.haddr = h as usize;
            })
            .unwrap();
        }
        let mut h = self.get_header(DiskAddress::from(h as usize))?;
        let mut f = self.get_footer(DiskAddress::from(f as usize))?;
        #[allow(clippy::unwrap_used)]
        h.modify(|h| {
            h.chunk_size = chunk_size;
            h.is_freed = true;
            h.desc_addr = desc_addr;
        })
        .unwrap();
        #[allow(clippy::unwrap_used)]
        f.modify(|f| f.chunk_size = chunk_size).unwrap();

        Ok(())
    }

    fn alloc_from_freed(&mut self, length: u64) -> Result<Option<u64>, ShaleError> {
<<<<<<< HEAD
        let tail = *self.header.meta_store_tail;
=======
        const HEADER_SIZE: usize = ChunkHeader::SERIALIZED_LEN as usize;
        const FOOTER_SIZE: usize = ChunkFooter::SERIALIZED_LEN as usize;
        const DESCRIPTOR_SIZE: usize = ChunkDescriptor::SERIALIZED_LEN as usize;

        let tail = *self.header.meta_space_tail;
>>>>>>> 658a8ff8
        if tail == *self.header.base_addr {
            return Ok(None);
        }

        let mut old_alloc_addr = *self.header.alloc_addr;

        if old_alloc_addr >= tail {
            old_alloc_addr = *self.header.base_addr;
        }

        let mut ptr = old_alloc_addr;
        let mut res: Option<u64> = None;
        for _ in 0..self.alloc_max_walk {
            assert!(ptr < tail);
            let (chunk_size, desc_haddr) = {
                let desc = self.get_descriptor(ptr)?;
                (desc.chunk_size as usize, desc.haddr)
            };
            let exit = if chunk_size == length as usize {
                // perfect match
                {
                    let mut header = self.get_header(DiskAddress::from(desc_haddr))?;
                    assert_eq!(header.chunk_size as usize, chunk_size);
                    assert!(header.is_freed);
                    #[allow(clippy::unwrap_used)]
                    header.modify(|h| h.is_freed = false).unwrap();
                }
                self.del_desc(ptr)?;
                true
            } else if chunk_size > length as usize + HEADER_SIZE + FOOTER_SIZE {
                // able to split
                {
                    let mut lheader = self.get_header(DiskAddress::from(desc_haddr))?;
                    assert_eq!(lheader.chunk_size as usize, chunk_size);
                    assert!(lheader.is_freed);
                    #[allow(clippy::unwrap_used)]
                    lheader
                        .modify(|h| {
                            h.is_freed = false;
                            h.chunk_size = length;
                        })
                        .unwrap();
                }
                {
                    let mut lfooter = self.get_footer(DiskAddress::from(
                        desc_haddr + HEADER_SIZE + length as usize,
                    ))?;
                    //assert!(lfooter.chunk_size == chunk_size);
                    #[allow(clippy::unwrap_used)]
                    lfooter.modify(|f| f.chunk_size = length).unwrap();
                }

                let offset = desc_haddr + HEADER_SIZE + length as usize + FOOTER_SIZE;
                let rchunk_size = chunk_size - length as usize - FOOTER_SIZE - HEADER_SIZE;
                let rdesc_addr = self.new_desc()?;
                {
                    let mut rdesc = self.get_descriptor(rdesc_addr)?;
                    #[allow(clippy::unwrap_used)]
                    rdesc
                        .modify(|rd| {
                            rd.chunk_size = rchunk_size as u64;
                            rd.haddr = offset;
                        })
                        .unwrap();
                }
                {
                    let mut rheader = self.get_header(DiskAddress::from(offset))?;
                    #[allow(clippy::unwrap_used)]
                    rheader
                        .modify(|rh| {
                            rh.is_freed = true;
                            rh.chunk_size = rchunk_size as u64;
                            rh.desc_addr = rdesc_addr;
                        })
                        .unwrap();
                }
                {
                    let mut rfooter =
                        self.get_footer(DiskAddress::from(offset + HEADER_SIZE + rchunk_size))?;
                    #[allow(clippy::unwrap_used)]
                    rfooter
                        .modify(|f| f.chunk_size = rchunk_size as u64)
                        .unwrap();
                }
                self.del_desc(ptr)?;
                true
            } else {
                false
            };
            #[allow(clippy::unwrap_used)]
            if exit {
                self.header.alloc_addr.modify(|r| *r = ptr).unwrap();
                res = Some((desc_haddr + HEADER_SIZE) as u64);
                break;
            }
            ptr += DESCRIPTOR_SIZE;
            if ptr >= tail {
                ptr = *self.header.base_addr;
            }
            if ptr == old_alloc_addr {
                break;
            }
        }
        Ok(res)
    }

    fn alloc_new(&mut self, length: u64) -> Result<u64, ShaleError> {
        let regn_size = 1 << self.regn_nbit;
        let total_length = ChunkHeader::SERIALIZED_LEN + length + ChunkFooter::SERIALIZED_LEN;
        let mut offset = *self.header.data_store_tail;
        #[allow(clippy::unwrap_used)]
        self.header
            .data_store_tail
            .modify(|r| {
                // an item is always fully in one region
                let rem = regn_size - (offset & (regn_size - 1)).get();
                if rem < total_length as usize {
                    offset += rem;
                    *r += rem;
                }
                *r += total_length as usize
            })
            .unwrap();
        let mut h = self.get_header(offset)?;
        let mut f =
            self.get_footer(offset + ChunkHeader::SERIALIZED_LEN as usize + length as usize)?;
        #[allow(clippy::unwrap_used)]
        h.modify(|h| {
            h.chunk_size = length;
            h.is_freed = false;
            h.desc_addr = DiskAddress::null();
        })
        .unwrap();
        #[allow(clippy::unwrap_used)]
        f.modify(|f| f.chunk_size = length).unwrap();
        #[allow(clippy::unwrap_used)]
        Ok((offset + ChunkHeader::SERIALIZED_LEN as usize)
            .0
            .unwrap()
            .get() as u64)
    }

    fn alloc(&mut self, length: u64) -> Result<u64, ShaleError> {
        self.alloc_from_freed(length).and_then(|addr| {
            if let Some(addr) = addr {
                Ok(addr)
            } else {
                self.alloc_new(length)
            }
        })
    }
}

#[derive(Debug)]
pub struct Store<T: Storable, M> {
    inner: RwLock<StoreInner<M>>,
    obj_cache: ObjCache<T>,
}

impl<T: Storable, M: LinearStore> Store<T, M> {
    pub fn new(
        meta_store: M,
        data_store: M,
        header: Obj<StoreHeader>,
        obj_cache: super::ObjCache<T>,
        alloc_max_walk: u64,
        regn_nbit: u64,
    ) -> Result<Self, ShaleError> {
        let cs = Store {
            inner: RwLock::new(StoreInner {
                meta_store,
                data_store,
                header: StoreHeader::into_fields(header)?,
                alloc_max_walk,
                regn_nbit,
            }),
            obj_cache,
        };
        Ok(cs)
    }
}

impl From<Store<Node, StoreRevMut>> for Store<Node, StoreRevShared> {
    #[allow(clippy::unwrap_used)]
    fn from(value: Store<Node, StoreRevMut>) -> Self {
        let inner = value.inner.into_inner().unwrap();
        Store {
            inner: RwLock::new(inner.into()),
            obj_cache: value.obj_cache,
        }
    }
}

impl<T: Storable + Debug + 'static, M: LinearStore> Store<T, M> {
    pub(crate) fn put_item(&self, item: T, extra: u64) -> Result<ObjRef<'_, T>, ShaleError> {
        let size = item.serialized_len() + extra;
        #[allow(clippy::unwrap_used)]
        let addr = self.inner.write().unwrap().alloc(size)?;

        trace!("{self:p} put_item at {addr} size {size}");

        #[allow(clippy::unwrap_used)]
        let obj = {
            let inner = self.inner.read().unwrap();
            let data_store = &inner.data_store;
            #[allow(clippy::unwrap_used)]
            let view = StoredView::item_to_obj(data_store, addr.try_into().unwrap(), size, item)?;

            self.obj_cache.put(view)
        };

        let cache = &self.obj_cache;

        let mut obj_ref = ObjRef::new(obj, cache);

        // should this use a `?` instead of `unwrap`?
        #[allow(clippy::unwrap_used)]
        obj_ref.write(|_| {}).unwrap();

        Ok(obj_ref)
    }

    #[allow(clippy::unwrap_used)]
    pub(crate) fn free_item(&mut self, ptr: DiskAddress) -> Result<(), ShaleError> {
        let mut inner = self.inner.write().unwrap();
        self.obj_cache.pop(ptr);
        #[allow(clippy::unwrap_used)]
        inner.free(ptr.unwrap().get() as u64)
    }

    pub(crate) fn get_item(&self, ptr: DiskAddress) -> Result<ObjRef<'_, T>, ShaleError> {
        let obj = self.obj_cache.get(ptr)?;

        #[allow(clippy::unwrap_used)]
        let inner = self.inner.read().unwrap();
        let cache = &self.obj_cache;

        if let Some(obj) = obj {
            return Ok(ObjRef::new(obj, cache));
        }

        #[allow(clippy::unwrap_used)]
        if ptr < DiskAddress::from(StoreHeader::SERIALIZED_LEN as usize) {
            return Err(ShaleError::InvalidAddressLength {
                expected: StoreHeader::SERIALIZED_LEN,
                found: ptr.0.map(|inner| inner.get()).unwrap_or_default() as u64,
            });
        }

        let chunk_size = inner
            .get_header(ptr - ChunkHeader::SERIALIZED_LEN as usize)?
            .chunk_size;
        let obj = self.obj_cache.put(inner.get_data_ref(ptr, chunk_size)?);
        let cache = &self.obj_cache;

        Ok(ObjRef::new(obj, cache))
    }

    #[allow(clippy::unwrap_used)]
    pub(crate) fn flush_dirty(&self) -> Option<()> {
        let mut inner = self.inner.write().unwrap();
        inner.header.flush_dirty();
        // hold the write lock to ensure that both cache and header are flushed in-sync
        self.obj_cache.flush_dirty()
    }
}

#[cfg(test)]
#[allow(clippy::indexing_slicing, clippy::unwrap_used)]
mod tests {
    use sha3::Digest;

    use crate::shale::{self, in_mem::InMemLinearStore};

    use super::*;

    const HASH_SIZE: usize = 32;
    const ZERO_HASH: Hash = Hash([0u8; HASH_SIZE]);

    #[derive(PartialEq, Eq, Debug, Clone)]
    pub struct Hash(pub [u8; HASH_SIZE]);

    impl Hash {
        const SERIALIZED_LEN: u64 = 32;
    }

    impl std::ops::Deref for Hash {
        type Target = [u8; HASH_SIZE];
        fn deref(&self) -> &[u8; HASH_SIZE] {
            &self.0
        }
    }

    impl Storable for Hash {
        fn deserialize<T: LinearStore>(addr: usize, mem: &T) -> Result<Self, ShaleError> {
            let raw =
                mem.get_view(addr, Self::SERIALIZED_LEN)
                    .ok_or(ShaleError::InvalidCacheView {
                        offset: addr,
                        size: Self::SERIALIZED_LEN,
                    })?;
            Ok(Self(
                raw.as_deref()[..Self::SERIALIZED_LEN as usize]
                    .try_into()
                    .expect("invalid slice"),
            ))
        }

        fn serialized_len(&self) -> u64 {
            Self::SERIALIZED_LEN
        }

        fn serialize(&self, to: &mut [u8]) -> Result<(), ShaleError> {
            let mut cur = to;
            cur.write_all(&self.0)?;
            Ok(())
        }
    }

    #[test]
    fn test_store_item() {
        let meta_size: NonZeroUsize = NonZeroUsize::new(0x10000).unwrap();
        let compact_size: NonZeroUsize = NonZeroUsize::new(0x10000).unwrap();
        let reserved: DiskAddress = 0x1000.into();

        let mut dm = InMemLinearStore::new(meta_size.get() as u64, 0x0);

        // initialize compact store
        let compact_header = DiskAddress::from(0x1);
        dm.write(
            compact_header.unwrap().get(),
            &shale::to_dehydrated(&StoreHeader::new(reserved.0.unwrap(), reserved.0.unwrap()))
                .unwrap(),
        )
        .unwrap();
        let compact_header =
            StoredView::ptr_to_obj(&dm, compact_header, ChunkHeader::SERIALIZED_LEN).unwrap();
        let mem_meta = dm;
        let mem_payload = InMemLinearStore::new(compact_size.get() as u64, 0x1);

        let cache: ObjCache<Hash> = ObjCache::new(1);
        let store = Store::new(mem_meta, mem_payload, compact_header, cache, 10, 16).unwrap();

        // initial write
        let data = b"hello world";
        let hash: [u8; HASH_SIZE] = sha3::Keccak256::digest(data).into();
        let obj_ref = store.put_item(Hash(hash), 0).unwrap();
        assert_eq!(obj_ref.as_ptr(), DiskAddress::from(4113));
        // create hash ptr from address and attempt to read dirty write.
        let hash_ref = store.get_item(DiskAddress::from(4113)).unwrap();
        // read before flush results in zeroed hash
        assert_eq!(hash_ref.as_ref(), ZERO_HASH.as_ref());
        // not cached
        assert!(obj_ref
            .cache
            .lock()
            .cached
            .get(&DiskAddress::from(4113))
            .is_none());
        // pinned
        assert!(obj_ref
            .cache
            .lock()
            .pinned
            .contains_key(&DiskAddress::from(4113)));
        // dirty
        assert!(obj_ref
            .cache
            .lock()
            .dirty
            .contains(&DiskAddress::from(4113)));
        drop(obj_ref);
        // write is visible
        assert_eq!(
            store.get_item(DiskAddress::from(4113)).unwrap().as_ref(),
            hash
        );
    }
}<|MERGE_RESOLUTION|>--- conflicted
+++ resolved
@@ -387,14 +387,9 @@
         let mut f = offset;
 
         #[allow(clippy::unwrap_used)]
-<<<<<<< HEAD
-        if offset + fsize < self.header.data_store_tail.unwrap().get() as u64
-            && (regn_size - (offset & (regn_size - 1))) >= fsize + hsize
-=======
-        if offset + ChunkFooter::SERIALIZED_LEN < self.header.data_space_tail.unwrap().get() as u64
+        if offset + ChunkFooter::SERIALIZED_LEN < self.header.data_store_tail.unwrap().get() as u64
             && (regn_size - (offset & (regn_size - 1)))
                 >= ChunkFooter::SERIALIZED_LEN + ChunkHeader::SERIALIZED_LEN
->>>>>>> 658a8ff8
         {
             // merge with higher data segment
             offset += ChunkFooter::SERIALIZED_LEN;
@@ -441,15 +436,11 @@
     }
 
     fn alloc_from_freed(&mut self, length: u64) -> Result<Option<u64>, ShaleError> {
-<<<<<<< HEAD
-        let tail = *self.header.meta_store_tail;
-=======
         const HEADER_SIZE: usize = ChunkHeader::SERIALIZED_LEN as usize;
         const FOOTER_SIZE: usize = ChunkFooter::SERIALIZED_LEN as usize;
         const DESCRIPTOR_SIZE: usize = ChunkDescriptor::SERIALIZED_LEN as usize;
 
-        let tail = *self.header.meta_space_tail;
->>>>>>> 658a8ff8
+        let tail = *self.header.meta_store_tail;
         if tail == *self.header.base_addr {
             return Ok(None);
         }
