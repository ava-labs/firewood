--- conflicted
+++ resolved
@@ -560,24 +560,16 @@
         Ok(res)
     }
 
-<<<<<<< HEAD
     fn alloc_new(&mut self, alloc_size: u64) -> Result<u64, ShaleError> {
         let region_size = 1 << self.regn_nbit;
         let new_chunk_size = ChunkHeader::SERIALIZED_LEN + alloc_size + ChunkFooter::SERIALIZED_LEN;
         let mut free_chunk_header_offset = *self.header.data_store_tail;
 
-=======
-    fn alloc_new(&mut self, length: u64) -> Result<u64, ShaleError> {
-        let region_size = 1 << self.regn_nbit;
-        let total_length = ChunkHeader::SERIALIZED_LEN + length + ChunkFooter::SERIALIZED_LEN;
-        let mut offset = *self.header.data_store_tail;
->>>>>>> e4ee2ccb
         #[allow(clippy::unwrap_used)]
         self.header
             .data_store_tail
             .modify(|data_store_tail| {
                 // an item is always fully in one region
-<<<<<<< HEAD
                 // TODO danlaine: we should document the above better. Where is this guaranteed?
                 let remaining_region_size =
                     region_size - (free_chunk_header_offset & (region_size - 1)).get();
@@ -587,12 +579,6 @@
                     // Move to the next region.
                     free_chunk_header_offset += remaining_region_size;
                     *data_store_tail += remaining_region_size;
-=======
-                let rem = region_size - (offset & (region_size - 1)).get();
-                if rem < total_length as usize {
-                    offset += rem;
-                    *r += rem;
->>>>>>> e4ee2ccb
                 }
 
                 *data_store_tail += new_chunk_size as usize
