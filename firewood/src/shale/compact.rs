// Copyright (C) 2023, Ava Labs, Inc. All rights reserved.
// See the file LICENSE.md for licensing terms.

use crate::logger::trace;
use crate::merkle::Node;
use crate::shale::ObjCache;
use crate::storage::{StoreRevMut, StoreRevShared};

use super::disk_address::DiskAddress;
use super::{LinearStore, Obj, ObjRef, ShaleError, Storable, StoredView};
use bytemuck::{Pod, Zeroable};
use std::fmt::Debug;
use std::io::{Cursor, Write};
use std::num::NonZeroUsize;
use std::sync::RwLock;

/// Marks the start of a linear chunk of the store.
/// The chunk may be freed or in use.
#[derive(Debug)]
pub struct ChunkHeader {
    chunk_size: u64,
    is_freed: bool,
    desc_addr: DiskAddress,
}

impl ChunkHeader {
    const IS_FREED_OFFSET: usize = std::mem::size_of::<usize>();
    const DESC_ADDR_OFFSET: usize = Self::IS_FREED_OFFSET + 1;
    pub const SERIALIZED_LEN: u64 = (Self::DESC_ADDR_OFFSET + std::mem::size_of::<usize>()) as u64;

    pub const fn is_freed(&self) -> bool {
        self.is_freed
    }

    pub const fn chunk_size(&self) -> u64 {
        self.chunk_size
    }
}

impl Storable for ChunkHeader {
    fn deserialize<T: LinearStore>(addr: usize, mem: &T) -> Result<Self, ShaleError> {
        let raw = mem
            .get_view(addr, Self::SERIALIZED_LEN)
            .ok_or(ShaleError::InvalidCacheView {
                offset: addr,
                size: Self::SERIALIZED_LEN,
            })?;
        #[allow(clippy::indexing_slicing)]
        let chunk_size = u64::from_le_bytes(
            raw.as_deref()[..Self::IS_FREED_OFFSET]
                .try_into()
                .expect("invalid slice"),
        );
        #[allow(clippy::indexing_slicing)]
        let is_freed = raw.as_deref()[Self::IS_FREED_OFFSET] != 0;
        #[allow(clippy::indexing_slicing)]
        let desc_addr = usize::from_le_bytes(
            raw.as_deref()[Self::DESC_ADDR_OFFSET..Self::SERIALIZED_LEN as usize]
                .try_into()
                .expect("invalid slice"),
        );
        Ok(Self {
            chunk_size,
            is_freed,
            desc_addr: DiskAddress(NonZeroUsize::new(desc_addr)),
        })
    }

    fn serialized_len(&self) -> u64 {
        Self::SERIALIZED_LEN
    }

    fn serialize(&self, to: &mut [u8]) -> Result<(), ShaleError> {
        let mut cur = Cursor::new(to);
        cur.write_all(&self.chunk_size.to_le_bytes())?;
        cur.write_all(&[if self.is_freed { 1 } else { 0 }])?;
        cur.write_all(&self.desc_addr.to_le_bytes())?;
        Ok(())
    }
}

/// Marks the end of a linear chunk of the store.
#[derive(Debug)]
struct ChunkFooter {
    chunk_size: u64,
}

impl ChunkFooter {
    const SERIALIZED_LEN: u64 = std::mem::size_of::<u64>() as u64;
}

impl Storable for ChunkFooter {
    fn deserialize<T: LinearStore>(addr: usize, mem: &T) -> Result<Self, ShaleError> {
        let raw = mem
            .get_view(addr, Self::SERIALIZED_LEN)
            .ok_or(ShaleError::InvalidCacheView {
                offset: addr,
                size: Self::SERIALIZED_LEN,
            })?;
        #[allow(clippy::unwrap_used)]
        let chunk_size = u64::from_le_bytes(raw.as_deref().try_into().unwrap());
        Ok(Self { chunk_size })
    }

    fn serialized_len(&self) -> u64 {
        Self::SERIALIZED_LEN
    }

    fn serialize(&self, to: &mut [u8]) -> Result<(), ShaleError> {
        Cursor::new(to).write_all(&self.chunk_size.to_le_bytes())?;
        Ok(())
    }
}

#[derive(Clone, Copy, Debug)]
struct ChunkDescriptor {
    chunk_size: u64,
    haddr: usize, // disk address of the free space
}

impl ChunkDescriptor {
    const HADDR_OFFSET: usize = 8;
    const SERIALIZED_LEN: u64 = (Self::HADDR_OFFSET + std::mem::size_of::<usize>()) as u64;
}

impl Storable for ChunkDescriptor {
    fn deserialize<T: LinearStore>(addr: usize, mem: &T) -> Result<Self, ShaleError> {
        let raw = mem
            .get_view(addr, Self::SERIALIZED_LEN)
            .ok_or(ShaleError::InvalidCacheView {
                offset: addr,
                size: Self::SERIALIZED_LEN,
            })?;
        #[allow(clippy::indexing_slicing)]
        let chunk_size = u64::from_le_bytes(
            raw.as_deref()[..Self::HADDR_OFFSET]
                .try_into()
                .expect("invalid slice"),
        );
        #[allow(clippy::indexing_slicing)]
        let haddr = usize::from_le_bytes(
            raw.as_deref()[Self::HADDR_OFFSET..]
                .try_into()
                .expect("invalid slice"),
        );
        Ok(Self { chunk_size, haddr })
    }

    fn serialized_len(&self) -> u64 {
        Self::SERIALIZED_LEN
    }

    fn serialize(&self, to: &mut [u8]) -> Result<(), ShaleError> {
        let mut cur = Cursor::new(to);
        cur.write_all(&self.chunk_size.to_le_bytes())?;
        cur.write_all(&self.haddr.to_le_bytes())?;
        Ok(())
    }
}

/// A header for a [Store].
#[repr(C)]
#[derive(Copy, Clone, Debug, Pod, Zeroable)]
pub struct StoreHeader {
    meta_space_tail: DiskAddress,
    data_space_tail: DiskAddress,
    base_addr: DiskAddress,
    alloc_addr: DiskAddress,
}

#[derive(Debug)]
struct StoreHeaderSliced {
    meta_space_tail: Obj<DiskAddress>,
    data_space_tail: Obj<DiskAddress>,
    base_addr: Obj<DiskAddress>,
    alloc_addr: Obj<DiskAddress>,
}

impl StoreHeaderSliced {
    fn flush_dirty(&mut self) {
        self.meta_space_tail.flush_dirty();
        self.data_space_tail.flush_dirty();
        self.base_addr.flush_dirty();
        self.alloc_addr.flush_dirty();
    }
}

impl StoreHeader {
    const META_SPACE_TAIL_OFFSET: usize = 0;
    const DATA_SPACE_TAIL_OFFSET: usize = DiskAddress::SERIALIZED_LEN as usize;
    const BASE_ADDR_OFFSET: usize =
        Self::DATA_SPACE_TAIL_OFFSET + DiskAddress::SERIALIZED_LEN as usize;
    const ALLOC_ADDR_OFFSET: usize = Self::BASE_ADDR_OFFSET + DiskAddress::SERIALIZED_LEN as usize;
    pub const SERIALIZED_LEN: u64 = Self::ALLOC_ADDR_OFFSET as u64 + DiskAddress::SERIALIZED_LEN;

    pub const fn new(meta_base: NonZeroUsize, compact_base: NonZeroUsize) -> Self {
        Self {
            meta_space_tail: DiskAddress::new(meta_base),
            data_space_tail: DiskAddress::new(compact_base),
            base_addr: DiskAddress::new(meta_base),
            alloc_addr: DiskAddress::new(meta_base),
        }
    }

    fn into_fields(r: Obj<Self>) -> Result<StoreHeaderSliced, ShaleError> {
        Ok(StoreHeaderSliced {
            meta_space_tail: StoredView::slice(
                &r,
                Self::META_SPACE_TAIL_OFFSET,
                DiskAddress::SERIALIZED_LEN,
                r.meta_space_tail,
            )?,
            data_space_tail: StoredView::slice(
                &r,
                Self::DATA_SPACE_TAIL_OFFSET,
                DiskAddress::SERIALIZED_LEN,
                r.data_space_tail,
            )?,
            base_addr: StoredView::slice(
                &r,
                Self::BASE_ADDR_OFFSET,
                DiskAddress::SERIALIZED_LEN,
                r.base_addr,
            )?,
            alloc_addr: StoredView::slice(
                &r,
                Self::ALLOC_ADDR_OFFSET,
                DiskAddress::SERIALIZED_LEN,
                r.alloc_addr,
            )?,
        })
    }
}

impl Storable for StoreHeader {
    fn deserialize<T: LinearStore + Debug>(addr: usize, mem: &T) -> Result<Self, ShaleError> {
        let raw = mem
            .get_view(addr, Self::SERIALIZED_LEN)
            .ok_or(ShaleError::InvalidCacheView {
                offset: addr,
                size: Self::SERIALIZED_LEN,
            })?;
        #[allow(clippy::indexing_slicing)]
        let meta_space_tail = raw.as_deref()[..Self::DATA_SPACE_TAIL_OFFSET]
            .try_into()
            .expect("Self::MSIZE = 4 * DiskAddress::MSIZE");
        #[allow(clippy::indexing_slicing)]
        let data_space_tail = raw.as_deref()[Self::DATA_SPACE_TAIL_OFFSET..Self::BASE_ADDR_OFFSET]
            .try_into()
            .expect("Self::MSIZE = 4 * DiskAddress::MSIZE");
        #[allow(clippy::indexing_slicing)]
        let base_addr = raw.as_deref()[Self::BASE_ADDR_OFFSET..Self::ALLOC_ADDR_OFFSET]
            .try_into()
            .expect("Self::MSIZE = 4 * DiskAddress::MSIZE");
        #[allow(clippy::indexing_slicing)]
        let alloc_addr = raw.as_deref()[Self::ALLOC_ADDR_OFFSET..]
            .try_into()
            .expect("Self::MSIZE = 4 * DiskAddress::MSIZE");
        Ok(Self {
            meta_space_tail,
            data_space_tail,
            base_addr,
            alloc_addr,
        })
    }

    fn serialized_len(&self) -> u64 {
        Self::SERIALIZED_LEN
    }

    fn serialize(&self, to: &mut [u8]) -> Result<(), ShaleError> {
        let mut cur = Cursor::new(to);
        cur.write_all(&self.meta_space_tail.to_le_bytes())?;
        cur.write_all(&self.data_space_tail.to_le_bytes())?;
        cur.write_all(&self.base_addr.to_le_bytes())?;
        cur.write_all(&self.alloc_addr.to_le_bytes())?;
        Ok(())
    }
}

#[derive(Debug)]
struct StoreInner<M> {
    meta_space: M,
    data_space: M,
    header: StoreHeaderSliced,
    alloc_max_walk: u64,
    regn_nbit: u64,
}

impl From<StoreInner<StoreRevMut>> for StoreInner<StoreRevShared> {
    fn from(value: StoreInner<StoreRevMut>) -> StoreInner<StoreRevShared> {
        StoreInner {
            meta_space: value.meta_space.into(),
            data_space: value.data_space.into(),
            header: value.header,
            alloc_max_walk: value.alloc_max_walk,
            regn_nbit: value.regn_nbit,
        }
    }
}

impl<M: LinearStore> StoreInner<M> {
    fn get_descriptor(&self, ptr: DiskAddress) -> Result<Obj<ChunkDescriptor>, ShaleError> {
        StoredView::ptr_to_obj(&self.meta_space, ptr, ChunkDescriptor::SERIALIZED_LEN)
    }

    fn get_data_ref<U: Storable + 'static>(
        &self,
        ptr: DiskAddress,
        len_limit: u64,
    ) -> Result<Obj<U>, ShaleError> {
        StoredView::ptr_to_obj(&self.data_space, ptr, len_limit)
    }

    fn get_header(&self, ptr: DiskAddress) -> Result<Obj<ChunkHeader>, ShaleError> {
        self.get_data_ref::<ChunkHeader>(ptr, ChunkHeader::SERIALIZED_LEN)
    }

    fn get_footer(&self, ptr: DiskAddress) -> Result<Obj<ChunkFooter>, ShaleError> {
        self.get_data_ref::<ChunkFooter>(ptr, ChunkFooter::SERIALIZED_LEN)
    }

    fn del_desc(&mut self, desc_addr: DiskAddress) -> Result<(), ShaleError> {
        let desc_size = ChunkDescriptor::SERIALIZED_LEN;
        // TODO: subtracting two disk addresses is only used here, probably can rewrite this
        // debug_assert!((desc_addr.0 - self.header.base_addr.value.into()) % desc_size == 0);
        #[allow(clippy::unwrap_used)]
        self.header
            .meta_space_tail
            .modify(|r| *r -= desc_size as usize)
            .unwrap();

        if desc_addr != DiskAddress(**self.header.meta_space_tail) {
            let desc_last = self.get_descriptor(*self.header.meta_space_tail.value)?;
            let mut desc = self.get_descriptor(desc_addr)?;
            #[allow(clippy::unwrap_used)]
            desc.modify(|r| *r = *desc_last).unwrap();
            let mut header = self.get_header(desc.haddr.into())?;
            #[allow(clippy::unwrap_used)]
            header.modify(|h| h.desc_addr = desc_addr).unwrap();
        }

        Ok(())
    }

    fn new_desc(&mut self) -> Result<DiskAddress, ShaleError> {
        let addr = **self.header.meta_space_tail;
        #[allow(clippy::unwrap_used)]
        self.header
            .meta_space_tail
            .modify(|r| *r += ChunkDescriptor::SERIALIZED_LEN as usize)
            .unwrap();

        Ok(DiskAddress(addr))
    }

    fn free(&mut self, addr: u64) -> Result<(), ShaleError> {
<<<<<<< HEAD
        let hsize = CompactHeader::SERIALIZED_LEN;
        let fsize = CompactFooter::SERIALIZED_LEN;
        let region_size = 1 << self.regn_nbit;

        let header_offset = addr - hsize;
        let header_payload_size = {
            let header = self.get_header(DiskAddress::from(header_offset as usize))?;
=======
        let regn_size = 1 << self.regn_nbit;

        let mut offset = addr - ChunkHeader::SERIALIZED_LEN;
        let header_chunk_size = {
            let header = self.get_header(DiskAddress::from(offset as usize))?;
>>>>>>> 658a8ff8
            assert!(!header.is_freed);
            header.chunk_size
        };
<<<<<<< HEAD
        let mut free_header_offset = header_offset;
        let mut free_payload_size = header_payload_size;

        if header_offset & (region_size - 1) > 0 {
            // TODO danlaine: document what this condition means.
            // merge with previous chunk if it's freed.
            let prev_footer_offset = header_offset - fsize;
            let prev_footer = self.get_footer(DiskAddress::from(prev_footer_offset as usize))?;

            let prev_header_offset = prev_footer_offset - prev_footer.payload_size - hsize;
            let prev_header = self.get_header(DiskAddress::from(prev_header_offset as usize))?;

            if prev_header.is_freed {
                free_header_offset = prev_header_offset;
                free_payload_size += hsize + fsize + prev_header.payload_size;
                self.del_desc(prev_header.desc_addr)?;
            }
        }

        let footer_offset = addr + header_payload_size;
        let mut free_footer_offset = footer_offset;

        #[allow(clippy::unwrap_used)]
        if footer_offset + fsize < self.header.data_space_tail.unwrap().get() as u64
            && (region_size - (footer_offset & (region_size - 1))) >= fsize + hsize
        {
            // TODO danlaine: document what this condition means.
            // merge with next chunk if it's freed.
            let next_header_offset = footer_offset + fsize;
            let next_header = self.get_header(DiskAddress::from(next_header_offset as usize))?;
            if next_header.is_freed {
                let next_footer_offset = next_header_offset + hsize + next_header.payload_size;
                free_footer_offset = next_footer_offset;
                {
                    let next_footer =
                        self.get_footer(DiskAddress::from(next_footer_offset as usize))?;
                    assert!(next_header.payload_size == next_footer.payload_size);
                }
                free_payload_size += hsize + fsize + next_header.payload_size;
                self.del_desc(next_header.desc_addr)?;
=======
        let mut h = offset;
        let mut chunk_size = header_chunk_size;

        if offset & (regn_size - 1) > 0 {
            // merge with lower data segment
            offset -= ChunkFooter::SERIALIZED_LEN;
            let (pheader_is_freed, pheader_chunk_size, pheader_desc_addr) = {
                let pfooter = self.get_footer(DiskAddress::from(offset as usize))?;
                offset -= pfooter.chunk_size + ChunkHeader::SERIALIZED_LEN;
                let pheader = self.get_header(DiskAddress::from(offset as usize))?;
                (pheader.is_freed, pheader.chunk_size, pheader.desc_addr)
            };
            if pheader_is_freed {
                h = offset;
                chunk_size +=
                    ChunkHeader::SERIALIZED_LEN + ChunkFooter::SERIALIZED_LEN + pheader_chunk_size;
                self.del_desc(pheader_desc_addr)?;
            }
        }

        offset = addr + header_chunk_size;
        let mut f = offset;

        #[allow(clippy::unwrap_used)]
        if offset + ChunkFooter::SERIALIZED_LEN < self.header.data_space_tail.unwrap().get() as u64
            && (regn_size - (offset & (regn_size - 1)))
                >= ChunkFooter::SERIALIZED_LEN + ChunkHeader::SERIALIZED_LEN
        {
            // merge with higher data segment
            offset += ChunkFooter::SERIALIZED_LEN;
            let (nheader_is_freed, nheader_chunk_size, nheader_desc_addr) = {
                let nheader = self.get_header(DiskAddress::from(offset as usize))?;
                (nheader.is_freed, nheader.chunk_size, nheader.desc_addr)
            };
            if nheader_is_freed {
                offset += ChunkHeader::SERIALIZED_LEN + nheader_chunk_size;
                f = offset;
                {
                    let nfooter = self.get_footer(DiskAddress::from(offset as usize))?;
                    assert!(nheader_chunk_size == nfooter.chunk_size);
                }
                chunk_size +=
                    ChunkHeader::SERIALIZED_LEN + ChunkFooter::SERIALIZED_LEN + nheader_chunk_size;
                self.del_desc(nheader_desc_addr)?;
>>>>>>> 658a8ff8
            }
        }

        let desc_addr = self.new_desc()?;
        {
            let mut desc = self.get_descriptor(desc_addr)?;
            #[allow(clippy::unwrap_used)]
            desc.modify(|d| {
<<<<<<< HEAD
                d.payload_size = free_payload_size;
                d.haddr = free_header_offset as usize;
=======
                d.chunk_size = chunk_size;
                d.haddr = h as usize;
>>>>>>> 658a8ff8
            })
            .unwrap();
        }
        let mut free_header = self.get_header(DiskAddress::from(free_header_offset as usize))?;
        #[allow(clippy::unwrap_used)]
<<<<<<< HEAD
        free_header
            .modify(|h| {
                h.payload_size = free_payload_size;
                h.is_freed = true;
                h.desc_addr = desc_addr;
            })
            .unwrap();

        let mut free_footer = self.get_footer(DiskAddress::from(free_footer_offset as usize))?;
        #[allow(clippy::unwrap_used)]
        free_footer
            .modify(|f| f.payload_size = free_payload_size)
            .unwrap();
=======
        h.modify(|h| {
            h.chunk_size = chunk_size;
            h.is_freed = true;
            h.desc_addr = desc_addr;
        })
        .unwrap();
        #[allow(clippy::unwrap_used)]
        f.modify(|f| f.chunk_size = chunk_size).unwrap();
>>>>>>> 658a8ff8

        Ok(())
    }

    fn alloc_from_freed(&mut self, length: u64) -> Result<Option<u64>, ShaleError> {
        const HEADER_SIZE: usize = ChunkHeader::SERIALIZED_LEN as usize;
        const FOOTER_SIZE: usize = ChunkFooter::SERIALIZED_LEN as usize;
        const DESCRIPTOR_SIZE: usize = ChunkDescriptor::SERIALIZED_LEN as usize;

        let tail = *self.header.meta_space_tail;
        if tail == *self.header.base_addr {
            return Ok(None);
        }

        let mut old_alloc_addr = *self.header.alloc_addr;

        if old_alloc_addr >= tail {
            old_alloc_addr = *self.header.base_addr;
        }

        let mut ptr = old_alloc_addr;
        let mut res: Option<u64> = None;
        for _ in 0..self.alloc_max_walk {
            assert!(ptr < tail);
            let (chunk_size, desc_haddr) = {
                let desc = self.get_descriptor(ptr)?;
                (desc.chunk_size as usize, desc.haddr)
            };
            let exit = if chunk_size == length as usize {
                // perfect match
                {
                    let mut header = self.get_header(DiskAddress::from(desc_haddr))?;
                    assert_eq!(header.chunk_size as usize, chunk_size);
                    assert!(header.is_freed);
                    #[allow(clippy::unwrap_used)]
                    header.modify(|h| h.is_freed = false).unwrap();
                }
                self.del_desc(ptr)?;
                true
            } else if chunk_size > length as usize + HEADER_SIZE + FOOTER_SIZE {
                // able to split
                {
                    let mut lheader = self.get_header(DiskAddress::from(desc_haddr))?;
                    assert_eq!(lheader.chunk_size as usize, chunk_size);
                    assert!(lheader.is_freed);
                    #[allow(clippy::unwrap_used)]
                    lheader
                        .modify(|h| {
                            h.is_freed = false;
                            h.chunk_size = length;
                        })
                        .unwrap();
                }
                {
                    let mut lfooter = self.get_footer(DiskAddress::from(
                        desc_haddr + HEADER_SIZE + length as usize,
                    ))?;
                    //assert!(lfooter.chunk_size == chunk_size);
                    #[allow(clippy::unwrap_used)]
                    lfooter.modify(|f| f.chunk_size = length).unwrap();
                }

                let offset = desc_haddr + HEADER_SIZE + length as usize + FOOTER_SIZE;
                let rchunk_size = chunk_size - length as usize - FOOTER_SIZE - HEADER_SIZE;
                let rdesc_addr = self.new_desc()?;
                {
                    let mut rdesc = self.get_descriptor(rdesc_addr)?;
                    #[allow(clippy::unwrap_used)]
                    rdesc
                        .modify(|rd| {
                            rd.chunk_size = rchunk_size as u64;
                            rd.haddr = offset;
                        })
                        .unwrap();
                }
                {
                    let mut rheader = self.get_header(DiskAddress::from(offset))?;
                    #[allow(clippy::unwrap_used)]
                    rheader
                        .modify(|rh| {
                            rh.is_freed = true;
                            rh.chunk_size = rchunk_size as u64;
                            rh.desc_addr = rdesc_addr;
                        })
                        .unwrap();
                }
                {
                    let mut rfooter =
                        self.get_footer(DiskAddress::from(offset + HEADER_SIZE + rchunk_size))?;
                    #[allow(clippy::unwrap_used)]
                    rfooter
                        .modify(|f| f.chunk_size = rchunk_size as u64)
                        .unwrap();
                }
                self.del_desc(ptr)?;
                true
            } else {
                false
            };
            #[allow(clippy::unwrap_used)]
            if exit {
                self.header.alloc_addr.modify(|r| *r = ptr).unwrap();
                res = Some((desc_haddr + HEADER_SIZE) as u64);
                break;
            }
            ptr += DESCRIPTOR_SIZE;
            if ptr >= tail {
                ptr = *self.header.base_addr;
            }
            if ptr == old_alloc_addr {
                break;
            }
        }
        Ok(res)
    }

    fn alloc_new(&mut self, length: u64) -> Result<u64, ShaleError> {
<<<<<<< HEAD
        let region_size = 1 << self.regn_nbit;
        let total_length = CompactHeader::SERIALIZED_LEN + length + CompactFooter::SERIALIZED_LEN;
=======
        let regn_size = 1 << self.regn_nbit;
        let total_length = ChunkHeader::SERIALIZED_LEN + length + ChunkFooter::SERIALIZED_LEN;
>>>>>>> 658a8ff8
        let mut offset = *self.header.data_space_tail;
        #[allow(clippy::unwrap_used)]
        self.header
            .data_space_tail
            .modify(|r| {
                // an item is always fully in one region
                let rem = region_size - (offset & (region_size - 1)).get();
                if rem < total_length as usize {
                    offset += rem;
                    *r += rem;
                }
                *r += total_length as usize
            })
            .unwrap();
        let mut h = self.get_header(offset)?;
        let mut f =
            self.get_footer(offset + ChunkHeader::SERIALIZED_LEN as usize + length as usize)?;
        #[allow(clippy::unwrap_used)]
        h.modify(|h| {
            h.chunk_size = length;
            h.is_freed = false;
            h.desc_addr = DiskAddress::null();
        })
        .unwrap();
        #[allow(clippy::unwrap_used)]
        f.modify(|f| f.chunk_size = length).unwrap();
        #[allow(clippy::unwrap_used)]
        Ok((offset + ChunkHeader::SERIALIZED_LEN as usize)
            .0
            .unwrap()
            .get() as u64)
    }

    fn alloc(&mut self, length: u64) -> Result<u64, ShaleError> {
        self.alloc_from_freed(length).and_then(|addr| {
            if let Some(addr) = addr {
                Ok(addr)
            } else {
                self.alloc_new(length)
            }
        })
    }
}

#[derive(Debug)]
pub struct Store<T: Storable, M> {
    inner: RwLock<StoreInner<M>>,
    obj_cache: ObjCache<T>,
}

impl<T: Storable, M: LinearStore> Store<T, M> {
    pub fn new(
        meta_space: M,
        data_space: M,
        header: Obj<StoreHeader>,
        obj_cache: super::ObjCache<T>,
        alloc_max_walk: u64,
        regn_nbit: u64,
    ) -> Result<Self, ShaleError> {
        let cs = Store {
            inner: RwLock::new(StoreInner {
                meta_space,
                data_space,
                header: StoreHeader::into_fields(header)?,
                alloc_max_walk,
                regn_nbit,
            }),
            obj_cache,
        };
        Ok(cs)
    }
}

impl From<Store<Node, StoreRevMut>> for Store<Node, StoreRevShared> {
    #[allow(clippy::unwrap_used)]
    fn from(value: Store<Node, StoreRevMut>) -> Self {
        let inner = value.inner.into_inner().unwrap();
        Store {
            inner: RwLock::new(inner.into()),
            obj_cache: value.obj_cache,
        }
    }
}

impl<T: Storable + Debug + 'static, M: LinearStore> Store<T, M> {
    pub(crate) fn put_item(&self, item: T, extra: u64) -> Result<ObjRef<'_, T>, ShaleError> {
        let size = item.serialized_len() + extra;
        #[allow(clippy::unwrap_used)]
        let addr = self.inner.write().unwrap().alloc(size)?;

        trace!("{self:p} put_item at {addr} size {size}");

        #[allow(clippy::unwrap_used)]
        let obj = {
            let inner = self.inner.read().unwrap();
            let data_space = &inner.data_space;
            #[allow(clippy::unwrap_used)]
            let view = StoredView::item_to_obj(data_space, addr.try_into().unwrap(), size, item)?;

            self.obj_cache.put(view)
        };

        let cache = &self.obj_cache;

        let mut obj_ref = ObjRef::new(obj, cache);

        // should this use a `?` instead of `unwrap`?
        #[allow(clippy::unwrap_used)]
        obj_ref.write(|_| {}).unwrap();

        Ok(obj_ref)
    }

    #[allow(clippy::unwrap_used)]
    pub(crate) fn free_item(&mut self, ptr: DiskAddress) -> Result<(), ShaleError> {
        let mut inner = self.inner.write().unwrap();
        self.obj_cache.pop(ptr);
        #[allow(clippy::unwrap_used)]
        inner.free(ptr.unwrap().get() as u64)
    }

    pub(crate) fn get_item(&self, ptr: DiskAddress) -> Result<ObjRef<'_, T>, ShaleError> {
        let obj = self.obj_cache.get(ptr)?;

        #[allow(clippy::unwrap_used)]
        let inner = self.inner.read().unwrap();
        let cache = &self.obj_cache;

        if let Some(obj) = obj {
            return Ok(ObjRef::new(obj, cache));
        }

        #[allow(clippy::unwrap_used)]
        if ptr < DiskAddress::from(StoreHeader::SERIALIZED_LEN as usize) {
            return Err(ShaleError::InvalidAddressLength {
                expected: StoreHeader::SERIALIZED_LEN,
                found: ptr.0.map(|inner| inner.get()).unwrap_or_default() as u64,
            });
        }

        let chunk_size = inner
            .get_header(ptr - ChunkHeader::SERIALIZED_LEN as usize)?
            .chunk_size;
        let obj = self.obj_cache.put(inner.get_data_ref(ptr, chunk_size)?);
        let cache = &self.obj_cache;

        Ok(ObjRef::new(obj, cache))
    }

    #[allow(clippy::unwrap_used)]
    pub(crate) fn flush_dirty(&self) -> Option<()> {
        let mut inner = self.inner.write().unwrap();
        inner.header.flush_dirty();
        // hold the write lock to ensure that both cache and header are flushed in-sync
        self.obj_cache.flush_dirty()
    }
}

#[cfg(test)]
#[allow(clippy::indexing_slicing, clippy::unwrap_used)]
mod tests {
    use sha3::Digest;

    use crate::shale::{self, in_mem::InMemLinearStore};

    use super::*;

    const HASH_SIZE: usize = 32;
    const ZERO_HASH: Hash = Hash([0u8; HASH_SIZE]);

    #[derive(PartialEq, Eq, Debug, Clone)]
    pub struct Hash(pub [u8; HASH_SIZE]);

    impl Hash {
        const SERIALIZED_LEN: u64 = 32;
    }

    impl std::ops::Deref for Hash {
        type Target = [u8; HASH_SIZE];
        fn deref(&self) -> &[u8; HASH_SIZE] {
            &self.0
        }
    }

    impl Storable for Hash {
        fn deserialize<T: LinearStore>(addr: usize, mem: &T) -> Result<Self, ShaleError> {
            let raw =
                mem.get_view(addr, Self::SERIALIZED_LEN)
                    .ok_or(ShaleError::InvalidCacheView {
                        offset: addr,
                        size: Self::SERIALIZED_LEN,
                    })?;
            Ok(Self(
                raw.as_deref()[..Self::SERIALIZED_LEN as usize]
                    .try_into()
                    .expect("invalid slice"),
            ))
        }

        fn serialized_len(&self) -> u64 {
            Self::SERIALIZED_LEN
        }

        fn serialize(&self, to: &mut [u8]) -> Result<(), ShaleError> {
            let mut cur = to;
            cur.write_all(&self.0)?;
            Ok(())
        }
    }

    #[test]
    fn test_space_item() {
        let meta_size: NonZeroUsize = NonZeroUsize::new(0x10000).unwrap();
        let compact_size: NonZeroUsize = NonZeroUsize::new(0x10000).unwrap();
        let reserved: DiskAddress = 0x1000.into();

        let mut dm = InMemLinearStore::new(meta_size.get() as u64, 0x0);

        // initialize compact space
        let compact_header = DiskAddress::from(0x1);
        dm.write(
            compact_header.unwrap().get(),
            &shale::to_dehydrated(&StoreHeader::new(reserved.0.unwrap(), reserved.0.unwrap()))
                .unwrap(),
        )
        .unwrap();
        let compact_header =
            StoredView::ptr_to_obj(&dm, compact_header, ChunkHeader::SERIALIZED_LEN).unwrap();
        let mem_meta = dm;
        let mem_payload = InMemLinearStore::new(compact_size.get() as u64, 0x1);

        let cache: ObjCache<Hash> = ObjCache::new(1);
        let space = Store::new(mem_meta, mem_payload, compact_header, cache, 10, 16).unwrap();

        // initial write
        let data = b"hello world";
        let hash: [u8; HASH_SIZE] = sha3::Keccak256::digest(data).into();
        let obj_ref = space.put_item(Hash(hash), 0).unwrap();
        assert_eq!(obj_ref.as_ptr(), DiskAddress::from(4113));
        // create hash ptr from address and attempt to read dirty write.
        let hash_ref = space.get_item(DiskAddress::from(4113)).unwrap();
        // read before flush results in zeroed hash
        assert_eq!(hash_ref.as_ref(), ZERO_HASH.as_ref());
        // not cached
        assert!(obj_ref
            .cache
            .lock()
            .cached
            .get(&DiskAddress::from(4113))
            .is_none());
        // pinned
        assert!(obj_ref
            .cache
            .lock()
            .pinned
            .contains_key(&DiskAddress::from(4113)));
        // dirty
        assert!(obj_ref
            .cache
            .lock()
            .dirty
            .contains(&DiskAddress::from(4113)));
        drop(obj_ref);
        // write is visible
        assert_eq!(
            space.get_item(DiskAddress::from(4113)).unwrap().as_ref(),
            hash
        );
    }
}<|MERGE_RESOLUTION|>--- conflicted
+++ resolved
@@ -355,111 +355,62 @@
     }
 
     fn free(&mut self, addr: u64) -> Result<(), ShaleError> {
-<<<<<<< HEAD
-        let hsize = CompactHeader::SERIALIZED_LEN;
-        let fsize = CompactFooter::SERIALIZED_LEN;
         let region_size = 1 << self.regn_nbit;
 
-        let header_offset = addr - hsize;
-        let header_payload_size = {
+        let header_offset = addr - ChunkHeader::SERIALIZED_LEN;
+        let header_chunk_size = {
             let header = self.get_header(DiskAddress::from(header_offset as usize))?;
-=======
-        let regn_size = 1 << self.regn_nbit;
-
-        let mut offset = addr - ChunkHeader::SERIALIZED_LEN;
-        let header_chunk_size = {
-            let header = self.get_header(DiskAddress::from(offset as usize))?;
->>>>>>> 658a8ff8
             assert!(!header.is_freed);
             header.chunk_size
         };
-<<<<<<< HEAD
         let mut free_header_offset = header_offset;
-        let mut free_payload_size = header_payload_size;
+        let mut free_chunk_size = header_chunk_size;
 
         if header_offset & (region_size - 1) > 0 {
             // TODO danlaine: document what this condition means.
             // merge with previous chunk if it's freed.
-            let prev_footer_offset = header_offset - fsize;
+            let prev_footer_offset = header_offset - ChunkFooter::SERIALIZED_LEN;
             let prev_footer = self.get_footer(DiskAddress::from(prev_footer_offset as usize))?;
 
-            let prev_header_offset = prev_footer_offset - prev_footer.payload_size - hsize;
+            let prev_header_offset =
+                prev_footer_offset - prev_footer.chunk_size - ChunkHeader::SERIALIZED_LEN;
             let prev_header = self.get_header(DiskAddress::from(prev_header_offset as usize))?;
 
             if prev_header.is_freed {
                 free_header_offset = prev_header_offset;
-                free_payload_size += hsize + fsize + prev_header.payload_size;
+                free_chunk_size += ChunkHeader::SERIALIZED_LEN
+                    + ChunkFooter::SERIALIZED_LEN
+                    + prev_header.chunk_size;
                 self.del_desc(prev_header.desc_addr)?;
             }
         }
 
-        let footer_offset = addr + header_payload_size;
+        let footer_offset = addr + header_chunk_size;
         let mut free_footer_offset = footer_offset;
 
         #[allow(clippy::unwrap_used)]
-        if footer_offset + fsize < self.header.data_space_tail.unwrap().get() as u64
-            && (region_size - (footer_offset & (region_size - 1))) >= fsize + hsize
+        if footer_offset + ChunkFooter::SERIALIZED_LEN
+            < self.header.data_space_tail.unwrap().get() as u64
+            && (region_size - (footer_offset & (region_size - 1)))
+                >= ChunkFooter::SERIALIZED_LEN + ChunkHeader::SERIALIZED_LEN
         {
             // TODO danlaine: document what this condition means.
             // merge with next chunk if it's freed.
-            let next_header_offset = footer_offset + fsize;
+            let next_header_offset = footer_offset + ChunkFooter::SERIALIZED_LEN;
             let next_header = self.get_header(DiskAddress::from(next_header_offset as usize))?;
             if next_header.is_freed {
-                let next_footer_offset = next_header_offset + hsize + next_header.payload_size;
+                let next_footer_offset =
+                    next_header_offset + ChunkHeader::SERIALIZED_LEN + next_header.chunk_size;
                 free_footer_offset = next_footer_offset;
                 {
                     let next_footer =
                         self.get_footer(DiskAddress::from(next_footer_offset as usize))?;
-                    assert!(next_header.payload_size == next_footer.payload_size);
+                    assert!(next_header.chunk_size == next_footer.chunk_size);
                 }
-                free_payload_size += hsize + fsize + next_header.payload_size;
+                free_chunk_size += ChunkHeader::SERIALIZED_LEN
+                    + ChunkFooter::SERIALIZED_LEN
+                    + next_header.chunk_size;
                 self.del_desc(next_header.desc_addr)?;
-=======
-        let mut h = offset;
-        let mut chunk_size = header_chunk_size;
-
-        if offset & (regn_size - 1) > 0 {
-            // merge with lower data segment
-            offset -= ChunkFooter::SERIALIZED_LEN;
-            let (pheader_is_freed, pheader_chunk_size, pheader_desc_addr) = {
-                let pfooter = self.get_footer(DiskAddress::from(offset as usize))?;
-                offset -= pfooter.chunk_size + ChunkHeader::SERIALIZED_LEN;
-                let pheader = self.get_header(DiskAddress::from(offset as usize))?;
-                (pheader.is_freed, pheader.chunk_size, pheader.desc_addr)
-            };
-            if pheader_is_freed {
-                h = offset;
-                chunk_size +=
-                    ChunkHeader::SERIALIZED_LEN + ChunkFooter::SERIALIZED_LEN + pheader_chunk_size;
-                self.del_desc(pheader_desc_addr)?;
-            }
-        }
-
-        offset = addr + header_chunk_size;
-        let mut f = offset;
-
-        #[allow(clippy::unwrap_used)]
-        if offset + ChunkFooter::SERIALIZED_LEN < self.header.data_space_tail.unwrap().get() as u64
-            && (regn_size - (offset & (regn_size - 1)))
-                >= ChunkFooter::SERIALIZED_LEN + ChunkHeader::SERIALIZED_LEN
-        {
-            // merge with higher data segment
-            offset += ChunkFooter::SERIALIZED_LEN;
-            let (nheader_is_freed, nheader_chunk_size, nheader_desc_addr) = {
-                let nheader = self.get_header(DiskAddress::from(offset as usize))?;
-                (nheader.is_freed, nheader.chunk_size, nheader.desc_addr)
-            };
-            if nheader_is_freed {
-                offset += ChunkHeader::SERIALIZED_LEN + nheader_chunk_size;
-                f = offset;
-                {
-                    let nfooter = self.get_footer(DiskAddress::from(offset as usize))?;
-                    assert!(nheader_chunk_size == nfooter.chunk_size);
-                }
-                chunk_size +=
-                    ChunkHeader::SERIALIZED_LEN + ChunkFooter::SERIALIZED_LEN + nheader_chunk_size;
-                self.del_desc(nheader_desc_addr)?;
->>>>>>> 658a8ff8
             }
         }
 
@@ -468,22 +419,16 @@
             let mut desc = self.get_descriptor(desc_addr)?;
             #[allow(clippy::unwrap_used)]
             desc.modify(|d| {
-<<<<<<< HEAD
-                d.payload_size = free_payload_size;
+                d.chunk_size = free_chunk_size;
                 d.haddr = free_header_offset as usize;
-=======
-                d.chunk_size = chunk_size;
-                d.haddr = h as usize;
->>>>>>> 658a8ff8
             })
             .unwrap();
         }
         let mut free_header = self.get_header(DiskAddress::from(free_header_offset as usize))?;
         #[allow(clippy::unwrap_used)]
-<<<<<<< HEAD
         free_header
             .modify(|h| {
-                h.payload_size = free_payload_size;
+                h.chunk_size = free_chunk_size;
                 h.is_freed = true;
                 h.desc_addr = desc_addr;
             })
@@ -492,18 +437,8 @@
         let mut free_footer = self.get_footer(DiskAddress::from(free_footer_offset as usize))?;
         #[allow(clippy::unwrap_used)]
         free_footer
-            .modify(|f| f.payload_size = free_payload_size)
+            .modify(|f| f.chunk_size = free_chunk_size)
             .unwrap();
-=======
-        h.modify(|h| {
-            h.chunk_size = chunk_size;
-            h.is_freed = true;
-            h.desc_addr = desc_addr;
-        })
-        .unwrap();
-        #[allow(clippy::unwrap_used)]
-        f.modify(|f| f.chunk_size = chunk_size).unwrap();
->>>>>>> 658a8ff8
 
         Ok(())
     }
@@ -621,13 +556,8 @@
     }
 
     fn alloc_new(&mut self, length: u64) -> Result<u64, ShaleError> {
-<<<<<<< HEAD
         let region_size = 1 << self.regn_nbit;
-        let total_length = CompactHeader::SERIALIZED_LEN + length + CompactFooter::SERIALIZED_LEN;
-=======
-        let regn_size = 1 << self.regn_nbit;
         let total_length = ChunkHeader::SERIALIZED_LEN + length + ChunkFooter::SERIALIZED_LEN;
->>>>>>> 658a8ff8
         let mut offset = *self.header.data_space_tail;
         #[allow(clippy::unwrap_used)]
         self.header
