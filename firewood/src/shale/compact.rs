// Copyright (C) 2023, Ava Labs, Inc. All rights reserved.
// See the file LICENSE.md for licensing terms.

use crate::logger::trace;
use crate::merkle::Node;
use crate::shale::ObjCache;
use crate::storage::{StoreRevMut, StoreRevShared};

use super::disk_address::DiskAddress;
use super::{CachedStore, Obj, ObjRef, ShaleError, Storable, StoredView};
use bytemuck::{Pod, Zeroable};
use std::fmt::Debug;
use std::io::{Cursor, Write};
use std::num::NonZeroUsize;
use std::sync::RwLock;

type PayLoadSize = u64;

#[derive(Debug)]
pub struct CompactHeader {
    payload_size: PayLoadSize,
    is_freed: bool,
    desc_addr: DiskAddress,
}

impl CompactHeader {
    pub const SERIALIZED_LEN: u64 = 17;

    pub const fn is_freed(&self) -> bool {
        self.is_freed
    }

    pub const fn payload_size(&self) -> u64 {
        self.payload_size
    }
}

impl Storable for CompactHeader {
    fn deserialize<T: CachedStore>(addr: usize, mem: &T) -> Result<Self, ShaleError> {
        let raw = mem
            .get_view(addr, Self::SERIALIZED_LEN)
            .ok_or(ShaleError::InvalidCacheView {
                offset: addr,
                size: Self::SERIALIZED_LEN,
            })?;
        #[allow(clippy::indexing_slicing)]
        let payload_size =
            u64::from_le_bytes(raw.as_deref()[..8].try_into().expect("invalid slice"));
        #[allow(clippy::indexing_slicing)]
        let is_freed = raw.as_deref()[8] != 0;
        #[allow(clippy::indexing_slicing)]
        let desc_addr =
            usize::from_le_bytes(raw.as_deref()[9..17].try_into().expect("invalid slice"));
        Ok(Self {
            payload_size,
            is_freed,
            desc_addr: DiskAddress(NonZeroUsize::new(desc_addr)),
        })
    }

    fn serialized_len(&self) -> u64 {
        Self::SERIALIZED_LEN
    }

    fn serialize(&self, to: &mut [u8]) -> Result<(), ShaleError> {
        let mut cur = Cursor::new(to);
        cur.write_all(&self.payload_size.to_le_bytes())?;
        cur.write_all(&[if self.is_freed { 1 } else { 0 }])?;
        cur.write_all(&self.desc_addr.to_le_bytes())?;
        Ok(())
    }
}

#[derive(Debug)]
struct CompactFooter {
    payload_size: PayLoadSize,
}

impl CompactFooter {
    const SERIALIZED_LEN: u64 = std::mem::size_of::<PayLoadSize>() as u64;
}

impl Storable for CompactFooter {
    fn deserialize<T: CachedStore>(addr: usize, mem: &T) -> Result<Self, ShaleError> {
        let raw = mem
            .get_view(addr, Self::SERIALIZED_LEN)
            .ok_or(ShaleError::InvalidCacheView {
                offset: addr,
                size: Self::SERIALIZED_LEN,
            })?;
        #[allow(clippy::unwrap_used)]
        let payload_size = u64::from_le_bytes(raw.as_deref().try_into().unwrap());
        Ok(Self { payload_size })
    }

    fn serialized_len(&self) -> u64 {
        Self::SERIALIZED_LEN
    }

    fn serialize(&self, to: &mut [u8]) -> Result<(), ShaleError> {
        Cursor::new(to).write_all(&self.payload_size.to_le_bytes())?;
        Ok(())
    }
}

#[derive(Clone, Copy, Debug)]
struct CompactDescriptor {
    payload_size: PayLoadSize,
    haddr: usize, // disk address of the free space
}

impl CompactDescriptor {
    const SERIALIZED_LEN: u64 = 16;
}

impl Storable for CompactDescriptor {
    fn deserialize<T: CachedStore>(addr: usize, mem: &T) -> Result<Self, ShaleError> {
        let raw = mem
            .get_view(addr, Self::SERIALIZED_LEN)
            .ok_or(ShaleError::InvalidCacheView {
                offset: addr,
                size: Self::SERIALIZED_LEN,
            })?;
        #[allow(clippy::indexing_slicing)]
        let payload_size =
            u64::from_le_bytes(raw.as_deref()[..8].try_into().expect("invalid slice"));
        #[allow(clippy::indexing_slicing)]
        let haddr = usize::from_le_bytes(raw.as_deref()[8..].try_into().expect("invalid slice"));
        Ok(Self {
            payload_size,
            haddr,
        })
    }

    fn serialized_len(&self) -> u64 {
        Self::SERIALIZED_LEN
    }

    fn serialize(&self, to: &mut [u8]) -> Result<(), ShaleError> {
        let mut cur = Cursor::new(to);
        cur.write_all(&self.payload_size.to_le_bytes())?;
        cur.write_all(&self.haddr.to_le_bytes())?;
        Ok(())
    }
}

#[repr(C)]
#[derive(Copy, Clone, Debug, Pod, Zeroable)]
pub struct CompactSpaceHeader {
    meta_space_tail: DiskAddress,
    data_space_tail: DiskAddress,
    base_addr: DiskAddress,
    alloc_addr: DiskAddress,
}

#[derive(Debug)]
struct CompactSpaceHeaderSliced {
    meta_space_tail: Obj<DiskAddress>,
    data_space_tail: Obj<DiskAddress>,
    base_addr: Obj<DiskAddress>,
    alloc_addr: Obj<DiskAddress>,
}

impl CompactSpaceHeaderSliced {
    fn flush_dirty(&mut self) {
        self.meta_space_tail.flush_dirty();
        self.data_space_tail.flush_dirty();
        self.base_addr.flush_dirty();
        self.alloc_addr.flush_dirty();
    }
}

impl CompactSpaceHeader {
    pub const SERIALIZED_LEN: u64 = 4 * DiskAddress::SERIALIZED_LEN;
    const META_SPACE_TAIL_OFFSET: usize = 0;
    const DATA_SPACE_TAIL_OFFSET: usize = DiskAddress::SERIALIZED_LEN as usize;
    const BASE_ADDR_OFFSET: usize = 2 * DiskAddress::SERIALIZED_LEN as usize;
    const ALLOC_ADDR_OFFSET: usize = 3 * DiskAddress::SERIALIZED_LEN as usize;

    pub const fn new(meta_base: NonZeroUsize, compact_base: NonZeroUsize) -> Self {
        Self {
            meta_space_tail: DiskAddress::new(meta_base),
            data_space_tail: DiskAddress::new(compact_base),
            base_addr: DiskAddress::new(meta_base),
            alloc_addr: DiskAddress::new(meta_base),
        }
    }

    fn into_fields(r: Obj<Self>) -> Result<CompactSpaceHeaderSliced, ShaleError> {
        Ok(CompactSpaceHeaderSliced {
            meta_space_tail: StoredView::slice(
                &r,
                Self::META_SPACE_TAIL_OFFSET,
                DiskAddress::SERIALIZED_LEN,
                r.meta_space_tail,
            )?,
            data_space_tail: StoredView::slice(
                &r,
                Self::DATA_SPACE_TAIL_OFFSET,
                DiskAddress::SERIALIZED_LEN,
                r.data_space_tail,
            )?,
            base_addr: StoredView::slice(
                &r,
                Self::BASE_ADDR_OFFSET,
                DiskAddress::SERIALIZED_LEN,
                r.base_addr,
            )?,
            alloc_addr: StoredView::slice(
                &r,
                Self::ALLOC_ADDR_OFFSET,
                DiskAddress::SERIALIZED_LEN,
                r.alloc_addr,
            )?,
        })
    }
}

impl Storable for CompactSpaceHeader {
    fn deserialize<T: CachedStore + Debug>(addr: usize, mem: &T) -> Result<Self, ShaleError> {
        let raw = mem
            .get_view(addr, Self::SERIALIZED_LEN)
            .ok_or(ShaleError::InvalidCacheView {
                offset: addr,
                size: Self::SERIALIZED_LEN,
            })?;
        #[allow(clippy::indexing_slicing)]
        let meta_space_tail = raw.as_deref()[..Self::DATA_SPACE_TAIL_OFFSET]
            .try_into()
            .expect("Self::MSIZE = 4 * DiskAddress::MSIZE");
        #[allow(clippy::indexing_slicing)]
        let data_space_tail = raw.as_deref()[Self::DATA_SPACE_TAIL_OFFSET..Self::BASE_ADDR_OFFSET]
            .try_into()
            .expect("Self::MSIZE = 4 * DiskAddress::MSIZE");
        #[allow(clippy::indexing_slicing)]
        let base_addr = raw.as_deref()[Self::BASE_ADDR_OFFSET..Self::ALLOC_ADDR_OFFSET]
            .try_into()
            .expect("Self::MSIZE = 4 * DiskAddress::MSIZE");
        #[allow(clippy::indexing_slicing)]
        let alloc_addr = raw.as_deref()[Self::ALLOC_ADDR_OFFSET..]
            .try_into()
            .expect("Self::MSIZE = 4 * DiskAddress::MSIZE");
        Ok(Self {
            meta_space_tail,
            data_space_tail,
            base_addr,
            alloc_addr,
        })
    }

    fn serialized_len(&self) -> u64 {
        Self::SERIALIZED_LEN
    }

    fn serialize(&self, to: &mut [u8]) -> Result<(), ShaleError> {
        let mut cur = Cursor::new(to);
        cur.write_all(&self.meta_space_tail.to_le_bytes())?;
        cur.write_all(&self.data_space_tail.to_le_bytes())?;
        cur.write_all(&self.base_addr.to_le_bytes())?;
        cur.write_all(&self.alloc_addr.to_le_bytes())?;
        Ok(())
    }
}

#[derive(Debug)]
struct CompactSpaceInner<M> {
    meta_space: M,
    data_space: M,
    header: CompactSpaceHeaderSliced,
    alloc_max_walk: u64,
    regn_nbit: u64,
}

impl From<CompactSpaceInner<StoreRevMut>> for CompactSpaceInner<StoreRevShared> {
    fn from(value: CompactSpaceInner<StoreRevMut>) -> CompactSpaceInner<StoreRevShared> {
        CompactSpaceInner {
            meta_space: value.meta_space.into(),
            data_space: value.data_space.into(),
            header: value.header,
            alloc_max_walk: value.alloc_max_walk,
            regn_nbit: value.regn_nbit,
        }
    }
}

impl<M: CachedStore> CompactSpaceInner<M> {
    fn get_descriptor(&self, ptr: DiskAddress) -> Result<Obj<CompactDescriptor>, ShaleError> {
        StoredView::ptr_to_obj(&self.meta_space, ptr, CompactDescriptor::SERIALIZED_LEN)
    }

    fn get_data_ref<U: Storable + 'static>(
        &self,
        ptr: DiskAddress,
        len_limit: u64,
    ) -> Result<Obj<U>, ShaleError> {
        StoredView::ptr_to_obj(&self.data_space, ptr, len_limit)
    }

    fn get_header(&self, ptr: DiskAddress) -> Result<Obj<CompactHeader>, ShaleError> {
        self.get_data_ref::<CompactHeader>(ptr, CompactHeader::SERIALIZED_LEN)
    }

    fn get_footer(&self, ptr: DiskAddress) -> Result<Obj<CompactFooter>, ShaleError> {
        self.get_data_ref::<CompactFooter>(ptr, CompactFooter::SERIALIZED_LEN)
    }

    fn del_desc(&mut self, desc_addr: DiskAddress) -> Result<(), ShaleError> {
        let desc_size = CompactDescriptor::SERIALIZED_LEN;
        // TODO: subtracting two disk addresses is only used here, probably can rewrite this
        // debug_assert!((desc_addr.0 - self.header.base_addr.value.into()) % desc_size == 0);
        #[allow(clippy::unwrap_used)]
        self.header
            .meta_space_tail
            .modify(|r| *r -= desc_size as usize)
            .unwrap();

        if desc_addr != DiskAddress(**self.header.meta_space_tail) {
            let desc_last = self.get_descriptor(*self.header.meta_space_tail.value)?;
            let mut desc = self.get_descriptor(desc_addr)?;
            #[allow(clippy::unwrap_used)]
            desc.modify(|r| *r = *desc_last).unwrap();
            let mut header = self.get_header(desc.haddr.into())?;
            #[allow(clippy::unwrap_used)]
            header.modify(|h| h.desc_addr = desc_addr).unwrap();
        }

        Ok(())
    }

    fn new_desc(&mut self) -> Result<DiskAddress, ShaleError> {
        let addr = **self.header.meta_space_tail;
        #[allow(clippy::unwrap_used)]
        self.header
            .meta_space_tail
            .modify(|r| *r += CompactDescriptor::SERIALIZED_LEN as usize)
            .unwrap();

        Ok(DiskAddress(addr))
    }

    fn free(&mut self, addr: u64) -> Result<(), ShaleError> {
        let hsize = CompactHeader::SERIALIZED_LEN;
        let fsize = CompactFooter::SERIALIZED_LEN;
        let regn_size = 1 << self.regn_nbit;

        let mut offset = addr - hsize;
        let header_payload_size = {
            let header = self.get_header(DiskAddress::from(offset as usize))?;
            assert!(!header.is_freed);
            header.payload_size
        };
        let mut h = offset;
        let mut payload_size = header_payload_size;

        if offset & (regn_size - 1) > 0 {
            // merge with lower data segment
            offset -= fsize;
            let (pheader_is_freed, pheader_payload_size, pheader_desc_addr) = {
                let pfooter = self.get_footer(DiskAddress::from(offset as usize))?;
                offset -= pfooter.payload_size + hsize;
                let pheader = self.get_header(DiskAddress::from(offset as usize))?;
                (pheader.is_freed, pheader.payload_size, pheader.desc_addr)
            };
            if pheader_is_freed {
                h = offset;
                payload_size += hsize + fsize + pheader_payload_size;
                self.del_desc(pheader_desc_addr)?;
            }
        }

        offset = addr + header_payload_size;
        let mut f = offset;

        #[allow(clippy::unwrap_used)]
        if offset + fsize < self.header.data_space_tail.unwrap().get() as u64
            && (regn_size - (offset & (regn_size - 1))) >= fsize + hsize
        {
            // merge with higher data segment
            offset += fsize;
            let (nheader_is_freed, nheader_payload_size, nheader_desc_addr) = {
                let nheader = self.get_header(DiskAddress::from(offset as usize))?;
                (nheader.is_freed, nheader.payload_size, nheader.desc_addr)
            };
            if nheader_is_freed {
                offset += hsize + nheader_payload_size;
                f = offset;
                {
                    let nfooter = self.get_footer(DiskAddress::from(offset as usize))?;
                    assert!(nheader_payload_size == nfooter.payload_size);
                }
                payload_size += hsize + fsize + nheader_payload_size;
                self.del_desc(nheader_desc_addr)?;
            }
        }

        let desc_addr = self.new_desc()?;
        {
            let mut desc = self.get_descriptor(desc_addr)?;
            #[allow(clippy::unwrap_used)]
            desc.modify(|d| {
                d.payload_size = payload_size;
                d.haddr = h as usize;
            })
            .unwrap();
        }
        let mut h = self.get_header(DiskAddress::from(h as usize))?;
        let mut f = self.get_footer(DiskAddress::from(f as usize))?;
        #[allow(clippy::unwrap_used)]
        h.modify(|h| {
            h.payload_size = payload_size;
            h.is_freed = true;
            h.desc_addr = desc_addr;
        })
        .unwrap();
        #[allow(clippy::unwrap_used)]
        f.modify(|f| f.payload_size = payload_size).unwrap();

        Ok(())
    }

    fn alloc_from_freed(&mut self, length: u64) -> Result<Option<u64>, ShaleError> {
        let tail = *self.header.meta_space_tail;
        if tail == *self.header.base_addr {
            return Ok(None);
        }

        let hsize = CompactHeader::SERIALIZED_LEN as usize;
        let fsize = CompactFooter::SERIALIZED_LEN as usize;
        let dsize = CompactDescriptor::SERIALIZED_LEN as usize;

        let mut old_alloc_addr = *self.header.alloc_addr;

        if old_alloc_addr >= tail {
            old_alloc_addr = *self.header.base_addr;
        }

        let mut ptr = old_alloc_addr;
        let mut res: Option<u64> = None;
        for _ in 0..self.alloc_max_walk {
            assert!(ptr < tail);
            let (desc_payload_size, desc_haddr) = {
                let desc = self.get_descriptor(ptr)?;
                (desc.payload_size as usize, desc.haddr)
            };
            let exit = if desc_payload_size == length as usize {
                // perfect match
                {
                    let mut header = self.get_header(DiskAddress::from(desc_haddr))?;
                    assert_eq!(header.payload_size as usize, desc_payload_size);
                    assert!(header.is_freed);
                    #[allow(clippy::unwrap_used)]
                    header.modify(|h| h.is_freed = false).unwrap();
                }
                self.del_desc(ptr)?;
                true
            } else if desc_payload_size > length as usize + hsize + fsize {
                // able to split
                {
                    let mut lheader = self.get_header(DiskAddress::from(desc_haddr))?;
                    assert_eq!(lheader.payload_size as usize, desc_payload_size);
                    assert!(lheader.is_freed);
                    #[allow(clippy::unwrap_used)]
                    lheader
                        .modify(|h| {
                            h.is_freed = false;
                            h.payload_size = length;
                        })
                        .unwrap();
                }
                {
                    let mut lfooter =
                        self.get_footer(DiskAddress::from(desc_haddr + hsize + length as usize))?;
                    //assert!(lfooter.payload_size == desc_payload_size);
                    #[allow(clippy::unwrap_used)]
                    lfooter.modify(|f| f.payload_size = length).unwrap();
                }

                let offset = desc_haddr + hsize + length as usize + fsize;
                let rpayload_size = desc_payload_size - length as usize - fsize - hsize;
                let rdesc_addr = self.new_desc()?;
                {
                    let mut rdesc = self.get_descriptor(rdesc_addr)?;
                    #[allow(clippy::unwrap_used)]
                    rdesc
                        .modify(|rd| {
                            rd.payload_size = rpayload_size as u64;
                            rd.haddr = offset;
                        })
                        .unwrap();
                }
                {
                    let mut rheader = self.get_header(DiskAddress::from(offset))?;
                    #[allow(clippy::unwrap_used)]
                    rheader
                        .modify(|rh| {
                            rh.is_freed = true;
                            rh.payload_size = rpayload_size as u64;
                            rh.desc_addr = rdesc_addr;
                        })
                        .unwrap();
                }
                {
                    let mut rfooter =
                        self.get_footer(DiskAddress::from(offset + hsize + rpayload_size))?;
                    #[allow(clippy::unwrap_used)]
                    rfooter
                        .modify(|f| f.payload_size = rpayload_size as u64)
                        .unwrap();
                }
                self.del_desc(ptr)?;
                true
            } else {
                false
            };
            #[allow(clippy::unwrap_used)]
            if exit {
                self.header.alloc_addr.modify(|r| *r = ptr).unwrap();
                res = Some((desc_haddr + hsize) as u64);
                break;
            }
            ptr += dsize;
            if ptr >= tail {
                ptr = *self.header.base_addr;
            }
            if ptr == old_alloc_addr {
                break;
            }
        }
        Ok(res)
    }

    fn alloc_new(&mut self, length: u64) -> Result<u64, ShaleError> {
        let regn_size = 1 << self.regn_nbit;
        let total_length = CompactHeader::SERIALIZED_LEN + length + CompactFooter::SERIALIZED_LEN;
        let mut offset = *self.header.data_space_tail;
        #[allow(clippy::unwrap_used)]
        self.header
            .data_space_tail
            .modify(|r| {
                // an item is always fully in one region
                let rem = regn_size - (offset & (regn_size - 1)).get();
                if rem < total_length as usize {
                    offset += rem;
                    *r += rem;
                }
                *r += total_length as usize
            })
            .unwrap();
        let mut h = self.get_header(offset)?;
        let mut f =
            self.get_footer(offset + CompactHeader::SERIALIZED_LEN as usize + length as usize)?;
        #[allow(clippy::unwrap_used)]
        h.modify(|h| {
            h.payload_size = length;
            h.is_freed = false;
            h.desc_addr = DiskAddress::null();
        })
        .unwrap();
        #[allow(clippy::unwrap_used)]
        f.modify(|f| f.payload_size = length).unwrap();
        #[allow(clippy::unwrap_used)]
        Ok((offset + CompactHeader::SERIALIZED_LEN as usize)
            .0
            .unwrap()
            .get() as u64)
    }

    fn alloc(&mut self, length: u64) -> Result<u64, ShaleError> {
        self.alloc_from_freed(length).and_then(|addr| {
            if let Some(addr) = addr {
                Ok(addr)
            } else {
                self.alloc_new(length)
            }
        })
    }
}

#[derive(Debug)]
pub struct CompactSpace<T: Storable, M> {
    inner: RwLock<CompactSpaceInner<M>>,
    obj_cache: ObjCache<T>,
}

impl<T: Storable, M: CachedStore> CompactSpace<T, M> {
    pub fn new(
        meta_space: M,
        data_space: M,
        header: Obj<CompactSpaceHeader>,
        obj_cache: super::ObjCache<T>,
        alloc_max_walk: u64,
        regn_nbit: u64,
    ) -> Result<Self, ShaleError> {
        let cs = CompactSpace {
            inner: RwLock::new(CompactSpaceInner {
                meta_space,
                data_space,
                header: CompactSpaceHeader::into_fields(header)?,
                alloc_max_walk,
                regn_nbit,
            }),
            obj_cache,
        };
        Ok(cs)
    }
}

impl From<CompactSpace<Node, StoreRevMut>> for CompactSpace<Node, StoreRevShared> {
    #[allow(clippy::unwrap_used)]
    fn from(value: CompactSpace<Node, StoreRevMut>) -> Self {
        let inner = value.inner.into_inner().unwrap();
        CompactSpace {
            inner: RwLock::new(inner.into()),
            obj_cache: value.obj_cache,
        }
    }
}

impl<T: Storable + Debug + 'static, M: CachedStore> CompactSpace<T, M> {
    pub(crate) fn put_item(&self, item: T, extra: u64) -> Result<ObjRef<'_, T>, ShaleError> {
        let size = item.serialized_len() + extra;
        #[allow(clippy::unwrap_used)]
        let addr = self.inner.write().unwrap().alloc(size)?;

        trace!("{self:p} put_item at {addr} size {size}");

        #[allow(clippy::unwrap_used)]
        let obj = {
            let inner = self.inner.read().unwrap();
            let data_space = &inner.data_space;
            #[allow(clippy::unwrap_used)]
            let view = StoredView::item_to_obj(data_space, addr.try_into().unwrap(), size, item)?;

            self.obj_cache.put(view)
        };

        let cache = &self.obj_cache;

        let mut obj_ref = ObjRef::new(obj, cache);

        // should this use a `?` instead of `unwrap`?
        #[allow(clippy::unwrap_used)]
        obj_ref.write(|_| {}).unwrap();

        Ok(obj_ref)
    }

    #[allow(clippy::unwrap_used)]
    pub(crate) fn free_item(&mut self, ptr: DiskAddress) -> Result<(), ShaleError> {
        let mut inner = self.inner.write().unwrap();
        self.obj_cache.pop(ptr);
        #[allow(clippy::unwrap_used)]
        inner.free(ptr.unwrap().get() as u64)
    }

    pub(crate) fn get_item(&self, ptr: DiskAddress) -> Result<ObjRef<'_, T>, ShaleError> {
        let obj = self.obj_cache.get(ptr)?;

        #[allow(clippy::unwrap_used)]
        let inner = self.inner.read().unwrap();
        let cache = &self.obj_cache;

        if let Some(obj) = obj {
            return Ok(ObjRef::new(obj, cache));
        }

        #[allow(clippy::unwrap_used)]
        if ptr < DiskAddress::from(CompactSpaceHeader::SERIALIZED_LEN as usize) {
            return Err(ShaleError::InvalidAddressLength {
<<<<<<< HEAD
                expected: DiskAddress::from(CompactSpaceHeader::SERIALIZED_LEN as usize),
=======
                expected: CompactSpaceHeader::MSIZE,
>>>>>>> 6d7e02ec
                found: ptr.0.map(|inner| inner.get()).unwrap_or_default() as u64,
            });
        }

        let payload_size = inner
            .get_header(ptr - CompactHeader::SERIALIZED_LEN as usize)?
            .payload_size;
        let obj = self.obj_cache.put(inner.get_data_ref(ptr, payload_size)?);
        let cache = &self.obj_cache;

        Ok(ObjRef::new(obj, cache))
    }

    #[allow(clippy::unwrap_used)]
    pub(crate) fn flush_dirty(&self) -> Option<()> {
        let mut inner = self.inner.write().unwrap();
        inner.header.flush_dirty();
        // hold the write lock to ensure that both cache and header are flushed in-sync
        self.obj_cache.flush_dirty()
    }
}

#[cfg(test)]
#[allow(clippy::indexing_slicing, clippy::unwrap_used)]
mod tests {
    use sha3::Digest;

    use crate::shale::{self, cached::InMemLinearStore};

    use super::*;

    const HASH_SIZE: usize = 32;
    const ZERO_HASH: Hash = Hash([0u8; HASH_SIZE]);

    #[derive(PartialEq, Eq, Debug, Clone)]
    pub struct Hash(pub [u8; HASH_SIZE]);

    impl Hash {
        const SERIALIZED_LEN: u64 = 32;
    }

    impl std::ops::Deref for Hash {
        type Target = [u8; HASH_SIZE];
        fn deref(&self) -> &[u8; HASH_SIZE] {
            &self.0
        }
    }

    impl Storable for Hash {
        fn deserialize<T: CachedStore>(addr: usize, mem: &T) -> Result<Self, ShaleError> {
            let raw =
                mem.get_view(addr, Self::SERIALIZED_LEN)
                    .ok_or(ShaleError::InvalidCacheView {
                        offset: addr,
                        size: Self::SERIALIZED_LEN,
                    })?;
            Ok(Self(
                raw.as_deref()[..Self::SERIALIZED_LEN as usize]
                    .try_into()
                    .expect("invalid slice"),
            ))
        }

        fn serialized_len(&self) -> u64 {
            Self::SERIALIZED_LEN
        }

        fn serialize(&self, to: &mut [u8]) -> Result<(), ShaleError> {
            let mut cur = to;
            cur.write_all(&self.0)?;
            Ok(())
        }
    }

    #[test]
    fn test_space_item() {
        let meta_size: NonZeroUsize = NonZeroUsize::new(0x10000).unwrap();
        let compact_size: NonZeroUsize = NonZeroUsize::new(0x10000).unwrap();
        let reserved: DiskAddress = 0x1000.into();

        let mut dm = InMemLinearStore::new(meta_size.get() as u64, 0x0);

        // initialize compact space
        let compact_header = DiskAddress::from(0x1);
        dm.write(
            compact_header.unwrap().get(),
            &shale::to_dehydrated(&CompactSpaceHeader::new(
                reserved.0.unwrap(),
                reserved.0.unwrap(),
            ))
            .unwrap(),
        )
        .unwrap();
        let compact_header =
            StoredView::ptr_to_obj(&dm, compact_header, CompactHeader::SERIALIZED_LEN).unwrap();
        let mem_meta = dm;
        let mem_payload = InMemLinearStore::new(compact_size.get() as u64, 0x1);

        let cache: ObjCache<Hash> = ObjCache::new(1);
        let space =
            CompactSpace::new(mem_meta, mem_payload, compact_header, cache, 10, 16).unwrap();

        // initial write
        let data = b"hello world";
        let hash: [u8; HASH_SIZE] = sha3::Keccak256::digest(data).into();
        let obj_ref = space.put_item(Hash(hash), 0).unwrap();
        assert_eq!(obj_ref.as_ptr(), DiskAddress::from(4113));
        // create hash ptr from address and attempt to read dirty write.
        let hash_ref = space.get_item(DiskAddress::from(4113)).unwrap();
        // read before flush results in zeroed hash
        assert_eq!(hash_ref.as_ref(), ZERO_HASH.as_ref());
        // not cached
        assert!(obj_ref
            .cache
            .lock()
            .cached
            .get(&DiskAddress::from(4113))
            .is_none());
        // pinned
        assert!(obj_ref
            .cache
            .lock()
            .pinned
            .contains_key(&DiskAddress::from(4113)));
        // dirty
        assert!(obj_ref
            .cache
            .lock()
            .dirty
            .contains(&DiskAddress::from(4113)));
        drop(obj_ref);
        // write is visible
        assert_eq!(
            space.get_item(DiskAddress::from(4113)).unwrap().as_ref(),
            hash
        );
    }
}<|MERGE_RESOLUTION|>--- conflicted
+++ resolved
@@ -667,11 +667,7 @@
         #[allow(clippy::unwrap_used)]
         if ptr < DiskAddress::from(CompactSpaceHeader::SERIALIZED_LEN as usize) {
             return Err(ShaleError::InvalidAddressLength {
-<<<<<<< HEAD
-                expected: DiskAddress::from(CompactSpaceHeader::SERIALIZED_LEN as usize),
-=======
-                expected: CompactSpaceHeader::MSIZE,
->>>>>>> 6d7e02ec
+                expected: CompactSpaceHeader::SERIALIZED_LEN,
                 found: ptr.0.map(|inner| inner.get()).unwrap_or_default() as u64,
             });
         }
