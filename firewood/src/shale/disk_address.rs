--- conflicted
+++ resolved
@@ -79,14 +79,8 @@
     type Error = std::array::TryFromSliceError;
 
     fn try_from(value: &[u8]) -> Result<Self, Self::Error> {
-        #[allow(clippy::unwrap_used)]
-<<<<<<< HEAD
-        let bytes: [u8; 8] = value.try_into()?;
+        let bytes: [u8; Self::MSIZE as usize] = value.try_into()?;
         Ok(bytes.into())
-=======
-        let bytes: [u8; Self::MSIZE as usize] = value.try_into().unwrap();
-        bytes.into()
->>>>>>> 16410d34
     }
 }
 
