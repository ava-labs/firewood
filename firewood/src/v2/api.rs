--- conflicted
+++ resolved
@@ -14,14 +14,10 @@
 use crate::proof::{Proof, ProofError, ProofNode};
 pub use crate::range_proof::RangeProof;
 use async_trait::async_trait;
-use firewood_storage::{FileIoError, TrieHash};
+use firewood_storage::{CheckerError, FileIoError, TrieHash};
 use futures::Stream;
 use std::fmt::Debug;
 use std::sync::Arc;
-<<<<<<< HEAD
-use storage::{CheckerError, FileIoError, TrieHash};
-=======
->>>>>>> 32f021cd
 
 /// A `KeyType` is something that can be xcast to a u8 reference,
 /// and can be sent and shared across threads. References with
