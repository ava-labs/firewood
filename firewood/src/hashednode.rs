--- conflicted
+++ resolved
@@ -9,242 +9,11 @@
 
 use integer_encoding::VarInt;
 
+use crate::proof::ProofNode;
+
 const MAX_VARINT_SIZE: usize = 10;
 const BITS_PER_NIBBLE: u64 = 4;
 
-<<<<<<< HEAD
-use crate::merkle::MerkleError;
-use crate::proof::ProofNode;
-use storage::PathIterItem;
-
-/// A [HashedNodeStore] keeps track of nodes as they change when they are backed by a LinearStore.
-/// This defers the writes of those nodes until all the changes are made to the trie as part of a
-/// batch. It also supports a `freeze` method which consumes a [WriteLinearStore] backed [HashedNodeStore],
-/// makes sure the hashes are filled in, and flushes the nodes out before returning a [ReadLinearStore]
-/// backed HashedNodeStore for future operations. `freeze` is called when the batch is completed and is
-/// used to obtain the merkle trie for the proposal.
-#[derive(Debug)]
-pub struct HashedNodeStore<T: ReadLinearStore> {
-    nodestore: NodeStore<T>,
-    added: HashMap<LinearAddress, (Arc<Node>, u8)>,
-    root_hash: Option<TrieHash>,
-}
-
-impl<T: WriteLinearStore> HashedNodeStore<T> {
-    /// Returns a new empty HashedNodeStore that uses `linearstore` as the backing store.
-    pub fn new(linearstore: T) -> Result<Self, Error> {
-        let nodestore = NodeStore::initialize(linearstore)?;
-        Ok(HashedNodeStore {
-            nodestore,
-            added: Default::default(),
-            root_hash: None,
-        })
-    }
-}
-
-impl<T: ReadLinearStore> HashedNodeStore<T> {
-    pub fn read_node(&self, addr: LinearAddress) -> Result<Arc<Node>, Error> {
-        if let Some((modified_node, _)) = self.added.get(&addr) {
-            Ok(modified_node.clone())
-        } else {
-            Ok(self.nodestore.read_node(addr)?)
-        }
-    }
-
-    /// Returns the hash of the root of this trie.
-    /// Returns None if the trie is empty.
-    /// Assumes `freeze` has already been called on this store.
-    /// TODO enforce this assumption with the type system.
-    pub fn root_hash(&self) -> Option<&TrieHash> {
-        debug_assert!(self.added.is_empty());
-        self.root_hash.as_ref()
-    }
-
-    pub const fn root_address(&self) -> Option<LinearAddress> {
-        self.nodestore.root_address()
-    }
-}
-
-impl<T: WriteLinearStore> HashedNodeStore<T> {
-    // Hashes the node at `node_addr` and all of its children recursively.
-    // Returns the hash of the node and the address of the node.
-    fn hash(
-        &mut self,
-        node_addr: LinearAddress,
-        path_prefix: &mut Path,
-    ) -> Result<(TrieHash, LinearAddress), Error> {
-        let modified = self.added.remove(&node_addr);
-
-        let mut node = if let Some((modified_node, _)) = modified {
-            // This node was modified and needs to be rehashed and written to `self.nodestore`.
-            Arc::into_inner(modified_node).expect("no other references to this node can exist")
-        } else {
-            // This node wasn't modified, so we must have all of its child hashes
-            // since we got it from `self.nodestore`. We can hash it and return.
-            let node = self.nodestore.read_node(node_addr)?;
-            return Ok((hash_node(&node, path_prefix), node_addr));
-        };
-
-        match node {
-            Node::Branch(ref mut b) => {
-                for (nibble, child) in b.children.iter_mut().enumerate() {
-                    let Child::Address(child_addr) = child else {
-                        // There is no child or we already know its hash.
-                        continue;
-                    };
-
-                    // Hash this child and update
-                    let child_addr = *child_addr;
-                    let original_length = path_prefix.len();
-                    path_prefix
-                        .0
-                        .extend(b.partial_path.0.iter().copied().chain(once(nibble as u8)));
-
-                    let (child_hash, child_addr) = self.hash(child_addr, path_prefix)?;
-
-                    *child = Child::AddressWithHash(child_addr, child_hash);
-                    path_prefix.0.truncate(original_length);
-                }
-            }
-            Node::Leaf(_) => {}
-        }
-
-        let hash = hash_node(&node, path_prefix);
-        match self.nodestore.update_node(node_addr, node) {
-            Ok(()) => Ok((hash, node_addr)),
-            Err(UpdateError::NodeMoved(new_addr)) => Ok((hash, new_addr)),
-            Err(UpdateError::Io(e)) => Err(e),
-        }
-    }
-
-    pub fn freeze(mut self) -> Result<HashedNodeStore<ProposedImmutable>, Error> {
-        // fill in all remaining hashes, including the root hash
-        let root_hash = if let Some(root_address) = self.root_address() {
-            let (hash, root_address) = self.hash(root_address, &mut Path(Default::default()))?;
-            self.nodestore.set_root(Some(root_address))?;
-            Some(hash)
-        } else {
-            None
-        };
-        assert!(self.added.is_empty());
-        Ok(HashedNodeStore {
-            nodestore: self.nodestore.freeze(),
-            added: Default::default(),
-            root_hash,
-        })
-    }
-
-    pub fn create_node(&mut self, node: Node) -> Result<LinearAddress, Error> {
-        let (addr, size) = self.nodestore.allocate_node(&node)?;
-        self.added.insert(addr, (Arc::new(node), size));
-        Ok(addr)
-    }
-
-    pub fn delete_node(&mut self, addr: LinearAddress) -> Result<(), Error> {
-        self.nodestore.delete_node(addr)
-    }
-
-    /// Fixes the trie after a node is updated.
-    /// When a node is updated, it might move to a different LinearAddress.
-    /// If it does, we need to update its parent so that it points to the
-    /// new LinearAddress where its child lives.
-    /// Updating a node changes its hash, so we need to mark in its parent
-    /// that the previously computed hash for the updated node (if present)
-    /// is no longer valid.
-    /// `old_addr` and `new_addr` are the address of the updated node before
-    /// and after update, respectively. These may be the same, meaning the
-    /// node didn't move during update.
-    /// `ancestors` returns the ancestors of the updated node, from the root
-    /// up to and including the updated node's parent.
-    fn fix_ancestors<'a, A: DoubleEndedIterator<Item = &'a PathIterItem>>(
-        &mut self,
-        mut ancestors: A,
-        old_addr: LinearAddress,
-        new_addr: LinearAddress,
-    ) -> Result<(), MerkleError> {
-        let Some(parent) = ancestors.next_back() else {
-            self.set_root(Some(new_addr))?;
-            return Ok(());
-        };
-
-        let old_parent_address = parent.addr;
-
-        // The parent of the updated node.
-        let parent_branch = parent
-            .node
-            .as_branch()
-            .expect("parent of a node is a branch");
-
-        // The index of the updated node in `parent`'s children array.
-        let child_index = parent.next_nibble.expect("must have a nibble address");
-
-        let child = parent_branch
-            .children
-            .get(child_index as usize)
-            .expect("index is a nibble");
-
-        if matches!(child, Child::Address(..)) && old_addr == new_addr {
-            // We already invalidated the moved node's hash, which means we must
-            // have already invalidated the parent's hash in its parent, and so
-            // on, up to the root.
-            // The updated node didn't move, so we don't need to update
-            // `parent`'s pointer to the updated node.
-            // We're done fixing the ancestors.
-            return Ok(());
-        }
-
-        let mut updated_parent = parent_branch.clone();
-
-        updated_parent.update_child(child_index, Some(new_addr));
-
-        let updated_parent = Node::Branch(updated_parent);
-        self.update_node(ancestors, old_parent_address, updated_parent)?;
-
-        Ok(())
-    }
-
-    /// Updates the node at `old_address` to be `node`. The node may move.
-    /// `ancestors` contains the nodes from the root up to an including `node`'s
-    /// parent. Returns the new address of `node`, which may be the same as `old_address`.
-    pub fn update_node<'a, A: DoubleEndedIterator<Item = &'a PathIterItem>>(
-        &mut self,
-        ancestors: A,
-        old_address: LinearAddress,
-        node: Node,
-    ) -> Result<LinearAddress, MerkleError> {
-        let old_node_size_index =
-            if let Some((_, old_node_size_index)) = self.added.get(&old_address) {
-                *old_node_size_index
-            } else {
-                self.nodestore.node_size(old_address)?
-            };
-
-        // If the node was already modified, see if it still fits
-        let new_address = if !self.nodestore.still_fits(old_node_size_index, &node)? {
-            self.added.remove(&old_address);
-            self.nodestore.delete_node(old_address)?;
-            let (new_address, new_node_size_index) = self.nodestore.allocate_node(&node)?;
-            self.added
-                .insert(new_address, (Arc::new(node), new_node_size_index));
-            new_address
-        } else {
-            self.added
-                .insert(old_address, (Arc::new(node), old_node_size_index));
-            old_address
-        };
-
-        self.fix_ancestors(ancestors, old_address, new_address)?;
-
-        Ok(new_address)
-    }
-
-    pub fn set_root(&mut self, root_addr: Option<LinearAddress>) -> Result<(), Error> {
-        self.nodestore.set_root(root_addr)
-    }
-}
-
-=======
->>>>>>> 72ad776c
 pub fn hash_node(node: &Node, path_prefix: &Path) -> TrieHash {
     match node {
         Node::Branch(node) => {
