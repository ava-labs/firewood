// Copyright (C) 2023, Ava Labs, Inc. All rights reserved.
// See the file LICENSE.md for licensing terms.

use sha2::{Digest, Sha256};
use std::iter::{self};

use storage::{Child, TrieHash};
use storage::{Node, Path};

use integer_encoding::VarInt;

use crate::proof::ProofNode;

const MAX_VARINT_SIZE: usize = 10;
const BITS_PER_NIBBLE: u64 = 4;

pub fn hash_node(node: &Node, path_prefix: &Path) -> TrieHash {
    match node {
        Node::Branch(node) => {
            // All child hashes should be filled in.
            // TODO danlaine: Enforce this with the type system.
            debug_assert!(node
                .children
                .iter()
                .all(|c| !matches!(c, Some(Child::Node(_)))));
            NodeAndPrefix {
                node: node.as_ref(),
                prefix: path_prefix,
            }
            .into()
        }
        Node::Leaf(node) => NodeAndPrefix {
            node,
            prefix: path_prefix,
        }
        .into(),
    }
}

/// Returns the serialized representation of `node` used as the pre-image
/// when hashing the node. The node is at the given `path_prefix`.
pub fn hash_preimage(node: &Node, path_prefix: &Path) -> Box<[u8]> {
    // Key, 3 options, value digest
    let est_len = node.partial_path().len() + path_prefix.len() + 3 + TrieHash::default().len();
    let mut buf = Vec::with_capacity(est_len);
    match node {
        Node::Branch(node) => {
            NodeAndPrefix {
                node: node.as_ref(),
                prefix: path_prefix,
            }
            .write(&mut buf);
        }
        Node::Leaf(node) => NodeAndPrefix {
            node,
            prefix: path_prefix,
        }
        .write(&mut buf),
    }
    buf.into_boxed_slice()
}

pub(super) trait HasUpdate {
    fn update<T: AsRef<[u8]>>(&mut self, data: T);
}

impl HasUpdate for Sha256 {
    fn update<T: AsRef<[u8]>>(&mut self, data: T) {
        sha2::Digest::update(self, data)
    }
}

impl HasUpdate for Vec<u8> {
    fn update<T: AsRef<[u8]>>(&mut self, data: T) {
        self.extend(data.as_ref());
    }
}

#[derive(Clone, Debug)]
/// A ValueDigest is either a node's value or the hash of its value.
pub enum ValueDigest<T> {
    Value(T),
    /// TODO this variant will be used when we deserialize a proof node
    /// from a remote Firewood instance. The serialized proof node they
    /// send us may the hash of the value, not the value itself.
    _Hash(T),
}

<<<<<<< HEAD
pub trait Hashable {
=======
pub(crate) trait Hashable {
>>>>>>> 11f2921b
    type ValueDigestType: AsRef<[u8]>;

    /// The key of the node where each byte is a nibble.
    fn key(&self) -> impl Iterator<Item = u8> + Clone;
    /// The node's value or hash.
    fn value_digest(&self) -> Option<ValueDigest<Self::ValueDigestType>>;
    /// Each element is a child's index and hash.
    /// Yields 0 elements if the node is a leaf.
    fn children(&self) -> impl Iterator<Item = (usize, &TrieHash)> + Clone;
}

pub(super) trait Preimage {
    /// Returns the hash of this preimage.
    fn to_hash(&self) -> TrieHash;
    /// Write this hash preimage to `buf`.
    fn write(&self, buf: &mut impl HasUpdate);
}

// Implement Preimage for all types that implement Hashable
impl<T: Hashable> Preimage for T {
    fn to_hash(&self) -> TrieHash {
        let mut hasher = Sha256::new();
        self.write(&mut hasher);
        hasher.finalize().into()
    }

    fn write(&self, buf: &mut impl HasUpdate) {
        let children = self.children();

        let num_children = children.clone().count() as u64;
        add_varint_to_buf(buf, num_children);

        for (index, hash) in children {
            add_varint_to_buf(buf, index as u64);
            buf.update(hash);
        }

        // Add value digest (if any) to hash pre-image
        add_value_digest_to_buf(buf, self.value_digest());

        // Add key length (in bits) to hash pre-image
        let mut key = self.key();
        // let mut key = key.as_ref().iter();
        let key_bit_len = BITS_PER_NIBBLE * key.clone().count() as u64;
        add_varint_to_buf(buf, key_bit_len);

        // Add key to hash pre-image
        while let Some(high_nibble) = key.next() {
            let low_nibble = key.next().unwrap_or(0);
            let byte = (high_nibble << 4) | low_nibble;
            buf.update([byte]);
        }
    }
}

trait HashableNode {
    fn partial_path(&self) -> impl Iterator<Item = u8> + Clone;
    fn value(&self) -> Option<&[u8]>;
    fn children_iter(&self) -> impl Iterator<Item = (usize, &TrieHash)> + Clone;
}

impl HashableNode for storage::BranchNode {
    fn partial_path(&self) -> impl Iterator<Item = u8> + Clone {
        self.partial_path.0.iter().copied()
    }

    fn value(&self) -> Option<&[u8]> {
        self.value.as_deref()
    }

    fn children_iter(&self) -> impl Iterator<Item = (usize, &TrieHash)> + Clone {
        self.children_iter()
    }
}

impl HashableNode for storage::LeafNode {
    fn partial_path(&self) -> impl Iterator<Item = u8> + Clone {
        self.partial_path.0.iter().copied()
    }

    fn value(&self) -> Option<&[u8]> {
        Some(&self.value)
    }

    fn children_iter(&self) -> impl Iterator<Item = (usize, &TrieHash)> + Clone {
        iter::empty()
    }
}

struct NodeAndPrefix<'a, N: HashableNode> {
    node: &'a N,
    prefix: &'a Path,
}

impl<'a, N: HashableNode> From<NodeAndPrefix<'a, N>> for TrieHash {
    fn from(node: NodeAndPrefix<'a, N>) -> Self {
        node.to_hash()
    }
}

impl<'a, N: HashableNode> Hashable for NodeAndPrefix<'a, N> {
    type ValueDigestType = &'a [u8];

    fn key(&self) -> impl Iterator<Item = u8> + Clone {
        self.prefix
            .0
            .iter()
            .copied()
            .chain(self.node.partial_path())
    }

    fn value_digest(&self) -> Option<ValueDigest<&'a [u8]>> {
        self.node.value().map(ValueDigest::Value)
    }

    fn children(&self) -> impl Iterator<Item = (usize, &TrieHash)> + Clone {
        self.node.children_iter()
    }
}

<<<<<<< HEAD
impl Hashable for ProofNode {
    type ValueDigestType = Box<[u8]>;
=======
impl<'a> Hashable for &'a ProofNode {
    type ValueDigestType = &'a [u8];
>>>>>>> 11f2921b

    fn key(&self) -> impl Iterator<Item = u8> + Clone {
        self.key.as_ref().iter().copied()
    }

<<<<<<< HEAD
    fn value_digest(&self) -> Option<ValueDigest<Box<[u8]>>> {
        self.value_digest.as_ref().map(|vd| match vd {
            ValueDigest::Value(v) => ValueDigest::Value(v.clone()),
            ValueDigest::_Hash(h) => ValueDigest::_Hash(h.clone()),
=======
    fn value_digest(&self) -> Option<ValueDigest<&'a [u8]>> {
        self.value_digest.as_ref().map(|vd| match vd {
            ValueDigest::Value(v) => ValueDigest::Value(v.as_ref()),
            ValueDigest::_Hash(h) => ValueDigest::_Hash(h.as_ref()),
>>>>>>> 11f2921b
        })
    }

    fn children(&self) -> impl Iterator<Item = (usize, &TrieHash)> + Clone {
        self.child_hashes
            .iter()
            .enumerate()
            .filter_map(|(i, hash)| hash.as_ref().map(|h| (i, h)))
    }
}

fn add_value_digest_to_buf<H: HasUpdate, T: AsRef<[u8]>>(
    buf: &mut H,
    value_digest: Option<ValueDigest<T>>,
) {
    let Some(value_digest) = value_digest else {
        let value_exists: u8 = 0;
        buf.update([value_exists]);
        return;
    };

    let value_exists: u8 = 1;
    buf.update([value_exists]);

    match value_digest {
        ValueDigest::Value(value) if value.as_ref().len() >= 32 => {
            let hash = Sha256::digest(value);
            add_len_and_value_to_buf(buf, hash);
        }
        ValueDigest::Value(value) => {
            add_len_and_value_to_buf(buf, value);
        }
        ValueDigest::_Hash(hash) => {
            add_len_and_value_to_buf(buf, hash);
        }
    }
}

#[inline]
/// Writes the length of `value` and `value` to `buf`.
fn add_len_and_value_to_buf<H: HasUpdate, V: AsRef<[u8]>>(buf: &mut H, value: V) {
    let value_len = value.as_ref().len();
    buf.update([value_len as u8]);
    buf.update(value);
}

#[inline]
/// Encodes `value` as a varint and writes it to `buf`.
fn add_varint_to_buf<H: HasUpdate>(buf: &mut H, value: u64) {
    let mut buf_arr = [0u8; MAX_VARINT_SIZE];
    let len = value.encode_var(&mut buf_arr);
    buf.update(
        buf_arr
            .get(..len)
            .expect("length is always less than MAX_VARINT_SIZE"),
    );
}<|MERGE_RESOLUTION|>--- conflicted
+++ resolved
@@ -86,11 +86,7 @@
     _Hash(T),
 }
 
-<<<<<<< HEAD
 pub trait Hashable {
-=======
-pub(crate) trait Hashable {
->>>>>>> 11f2921b
     type ValueDigestType: AsRef<[u8]>;
 
     /// The key of the node where each byte is a nibble.
@@ -211,29 +207,17 @@
     }
 }
 
-<<<<<<< HEAD
 impl Hashable for ProofNode {
     type ValueDigestType = Box<[u8]>;
-=======
-impl<'a> Hashable for &'a ProofNode {
-    type ValueDigestType = &'a [u8];
->>>>>>> 11f2921b
 
     fn key(&self) -> impl Iterator<Item = u8> + Clone {
         self.key.as_ref().iter().copied()
     }
 
-<<<<<<< HEAD
     fn value_digest(&self) -> Option<ValueDigest<Box<[u8]>>> {
         self.value_digest.as_ref().map(|vd| match vd {
             ValueDigest::Value(v) => ValueDigest::Value(v.clone()),
             ValueDigest::_Hash(h) => ValueDigest::_Hash(h.clone()),
-=======
-    fn value_digest(&self) -> Option<ValueDigest<&'a [u8]>> {
-        self.value_digest.as_ref().map(|vd| match vd {
-            ValueDigest::Value(v) => ValueDigest::Value(v.as_ref()),
-            ValueDigest::_Hash(h) => ValueDigest::_Hash(h.as_ref()),
->>>>>>> 11f2921b
         })
     }
 
