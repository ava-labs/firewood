--- conflicted
+++ resolved
@@ -319,14 +319,8 @@
     _Hash(T),
 }
 
-<<<<<<< HEAD
 pub trait Hashable {
-    type V: AsRef<[u8]>;
-    type H: AsRef<[u8]>;
-=======
-pub(crate) trait Hashable {
     type T: AsRef<[u8]>;
->>>>>>> 23213566
 
     /// The key of the node where each byte is a nibble.
     fn key(&self) -> impl Iterator<Item = u8> + Clone;
@@ -471,16 +465,14 @@
     }
 }
 
-<<<<<<< HEAD
 impl Hashable for ProofNode {
-    type V = Box<[u8]>;
-    type H = Box<[u8]>;
+    type T = Box<[u8]>;
 
     fn key(&self) -> impl Iterator<Item = u8> + Clone {
         self.key.as_ref().iter().copied()
     }
 
-    fn value_digest(&self) -> Option<ValueDigest<Self::V, Self::H>> {
+    fn value_digest(&self) -> Option<ValueDigest<Box<[u8]>>> {
         self.value_digest.as_ref().map(|vd| match vd {
             ValueDigest::Value(v) => ValueDigest::Value(v.clone()),
             ValueDigest::_Hash(h) => ValueDigest::_Hash(h.clone()),
@@ -495,14 +487,9 @@
     }
 }
 
-fn add_value_digest_to_buf<U: HasUpdate, V: AsRef<[u8]>, H: AsRef<[u8]>>(
-    buf: &mut U,
-    value_digest: Option<ValueDigest<V, H>>,
-=======
 fn add_value_digest_to_buf<H: HasUpdate, T: AsRef<[u8]>>(
     buf: &mut H,
     value_digest: Option<ValueDigest<T>>,
->>>>>>> 23213566
 ) {
     let Some(value_digest) = value_digest else {
         let value_exists: u8 = 0;
