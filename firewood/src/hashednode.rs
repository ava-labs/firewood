// Copyright (C) 2023, Ava Labs, Inc. All rights reserved.
// See the file LICENSE.md for licensing terms.

<<<<<<< HEAD
use sha3::digest::core_api::CoreWrapper;
use sha3::{Digest, Keccak256, Keccak256Core};
=======
use sha2::{Digest, Sha256};
>>>>>>> 561c14d7
use std::collections::HashMap;
use std::io::Error;
use std::iter::once;
use std::sync::{Arc, OnceLock};

use storage::{LinearAddress, NodeStore};
use storage::{Node, Path, ProposedImmutable};
use storage::{ReadLinearStore, WriteLinearStore};
use storage::{TrieHash, UpdateError};

use integer_encoding::VarInt;

const MAX_VARINT_SIZE: usize = 10;
const BITS_PER_NIBBLE: u64 = 4;

/// A [HashedNodeStore] keeps track of nodes as they change when they are backed by a LinearStore.
/// This defers the writes of those nodes until all the changes are made to the trie as part of a
/// batch. It also supports a `freeze` method which consumes a [WriteLinearStore] backed [HashedNodeStore],
/// makes sure the hashes are filled in, and flushes the nodes out before returning a [ReadLinearStore]
/// backed HashedNodeStore for future operations. `freeze` is called when the batch is completed and is
/// used to obtain the merkle trie for the proposal.
#[derive(Debug)]
pub struct HashedNodeStore<T: ReadLinearStore> {
    nodestore: NodeStore<T>,
    modified: HashMap<LinearAddress, (Arc<Node>, u8)>,
    root_hash: OnceLock<TrieHash>,
}

impl<T: WriteLinearStore> HashedNodeStore<T> {
    pub fn initialize(linearstore: T) -> Result<Self, Error> {
        let nodestore = NodeStore::initialize(linearstore)?;
        Ok(HashedNodeStore {
            nodestore,
            modified: Default::default(),
            root_hash: Default::default(),
        })
    }
}

impl<T: ReadLinearStore> From<NodeStore<T>> for HashedNodeStore<T> {
    fn from(nodestore: NodeStore<T>) -> Self {
        HashedNodeStore {
            nodestore,
            modified: Default::default(),
            root_hash: Default::default(),
        }
    }
}

impl<T: ReadLinearStore> HashedNodeStore<T> {
    pub fn read_node(&self, addr: LinearAddress) -> Result<Arc<Node>, Error> {
        if let Some(modified_node) = self.modified.get(&addr) {
            Ok(modified_node.0.clone())
        } else {
            Ok(self.nodestore.read_node(addr)?)
        }
    }

    fn take_node(&mut self, addr: LinearAddress) -> Result<Node, Error> {
        if let Some((modified_node, _)) = self.modified.remove(&addr) {
            Ok(Arc::into_inner(modified_node).expect("no other references to this node can exist"))
        } else {
            let node = self.nodestore.read_node(addr)?;
            Ok((*node).clone())
        }
    }

    pub fn root_hash(&self) -> Result<TrieHash, Error> {
        if let Some(addr) = self.nodestore.root_address() {
            #[cfg(nightly)]
            let result = self
                .root_hash
                .get_or_try_init(|| {
                    let node = self.read_node(addr)?;
                    Ok(self.hash_internal(&node, &Path(Default::default())))
                })
                .cloned();
            #[cfg(not(nightly))]
            let result = Ok(self
                .root_hash
                .get_or_init(|| {
                    let node = self
                        .nodestore
                        .read_node(addr)
                        .expect("TODO: use get_or_try_init once it's available");
                    self.hash_internal(&node, &Path(Default::default()))
                })
                .clone());
            result
        } else {
            Ok(TrieHash::default())
        }
    }

    pub const fn root_address(&self) -> Option<LinearAddress> {
        self.nodestore.root_address()
    }
}

impl<T: WriteLinearStore> HashedNodeStore<T> {
    // recursively hash this node
    // this should only be called when freezing the merkle
    fn hash(
        &mut self,
        node_addr: LinearAddress,
        node: &mut Node,
        path_prefix: &mut Path,
    ) -> Result<TrieHash, Error> {
        match node {
            Node::Branch(b) => {
                // We found a branch, so find all the children that ned hashing
                let mut modified = false;
                for (nibble, (child_addr, &mut ref mut child_hash)) in b
                    .children
                    .iter()
                    .zip(b.child_hashes.iter_mut())
                    .enumerate()
                    .filter_map(|(nibble, (&addr, &mut ref mut hash))| {
                        if *hash == TrieHash::default() {
                            addr.map(|addr| (nibble, (addr, hash)))
                        } else {
                            None
                        }
                    })
                {
                    // we found a child that needs hashing, so hash the child and assign it to the right spot in the child_hashes
                    // array
                    let mut child = self.take_node(child_addr)?;
                    let original_length = path_prefix.len();
                    path_prefix
                        .0
                        .extend(b.partial_path.0.iter().copied().chain(once(nibble as u8)));
                    *child_hash = self.hash(child_addr, &mut child, path_prefix)?;
                    path_prefix.0.truncate(original_length);
                    modified = true;
                    self.nodestore.update_in_place(child_addr, &child)?;
                }
                let hash = self.hash_internal(node, path_prefix);
                if modified {
                    self.nodestore.update_in_place(node_addr, node)?;
                    self.modified.remove(&node_addr);
                }
                Ok(hash)
            }
            Node::Leaf(_) => Ok(self.hash_internal(node, path_prefix)),
        }
    }
    pub fn freeze(mut self) -> Result<HashedNodeStore<ProposedImmutable>, Error> {
        // fill in all remaining hashes, including the root hash
        if let Some(root_address) = self.root_address() {
            let mut root_node = self.take_node(root_address)?;
            let hash = self.hash(root_address, &mut root_node, &mut Path(Default::default()))?;
            let _ = self.root_hash.set(hash);
            self.nodestore.update_in_place(root_address, &root_node)?;
        }
        assert!(self.modified.is_empty());
        let frozen_nodestore = self.nodestore.freeze();
        Ok(HashedNodeStore {
            nodestore: frozen_nodestore,
            modified: Default::default(),
            root_hash: Default::default(),
        })
    }
    pub fn create_node(&mut self, node: Node) -> Result<LinearAddress, Error> {
        let (addr, size) = self.nodestore.allocate_node(&node)?;
        self.modified.insert(addr, (Arc::new(node), size));
        Ok(addr)
    }

    pub fn update_node(
        &mut self,
        old_address: LinearAddress,
        node: Node,
    ) -> Result<(), UpdateError> {
        let old_size = if let Some((_, old_size)) = self.modified.get(&old_address) {
            *old_size
        } else {
            self.nodestore.node_size(old_address)?
        };
        // the node was already modified, see if it still fits
        if !self.nodestore.still_fits(old_size, &node)? {
            self.modified.remove(&old_address);
            self.nodestore.delete_node(old_address)?;
            return Err(UpdateError::NodeMoved(self.create_node(node)?));
        }
        self.modified
            .insert(old_address, (Arc::new(node), old_size));

        Ok(())
    }

    pub fn set_root(&mut self, root_addr: LinearAddress) -> Result<(), Error> {
        self.nodestore.set_root(root_addr)
    }
}

trait HasUpdate {
    fn update<T: AsRef<[u8]>>(&mut self, data: T);
}

<<<<<<< HEAD
impl HasUpdate for CoreWrapper<Keccak256Core> {
    fn update<T: AsRef<[u8]>>(&mut self, data: T) {
        sha3::Digest::update(self, data)
=======
impl HasUpdate for Sha256 {
    fn update<T: AsRef<[u8]>>(&mut self, data: T) {
        sha2::Digest::update(self, data)
>>>>>>> 561c14d7
    }
}

impl HasUpdate for Vec<u8> {
    fn update<T: AsRef<[u8]>>(&mut self, data: T) {
        self.extend(data.as_ref());
    }
}

impl<T: ReadLinearStore> HashedNodeStore<T> {
<<<<<<< HEAD
    fn hash_internal(&self, node: &Node, path_prefix: &Path) -> TrieHash {
        let mut hasher = Keccak256::new();
=======
    /// Returns the serialized representation of `node` used as the pre-image
    /// when hashing the node. The node is at the given `path_prefix`.
    pub fn serialize_for_hashing(&self, node: &Node, path_prefix: &Path) -> Vec<u8> {
        let mut hasher = vec![];
        self.hash_internal_with(node, path_prefix, &mut hasher);
        hasher
    }

    // hash a node
    // assumes all the children of a branch have their hashes filled in
    fn hash_internal(&self, node: &Node, path_prefix: &Path) -> TrieHash {
        let mut hasher: Sha256 = Sha256::new();
>>>>>>> 561c14d7
        self.hash_internal_with(node, path_prefix, &mut hasher);
        hasher.finalize().into()
    }

<<<<<<< HEAD
    pub fn hashable_contents(&self, node: &Node, path_prefix: &Path) -> Vec<u8> {
        let mut hasher = vec![];
        self.hash_internal_with(node, path_prefix, &mut hasher);
        hasher
    }

    // hash a node
    // assumes all the children of a branch have their hashes filled in
    fn hash_internal_with<H: HasUpdate>(&self, node: &Node, path_prefix: &Path, hasher: &mut H) {
=======
    fn hash_internal_with<H: HasUpdate>(&self, node: &Node, path_prefix: &Path, hasher: &mut H) {
        // Add children to hash pre-image
>>>>>>> 561c14d7
        match *node {
            Node::Branch(ref branch) => {
                let child_iter = branch
                    .child_hashes
                    .iter()
                    .enumerate()
                    .filter(|hash| **hash.1 != Default::default());

                let num_children = child_iter.clone().count() as u64;
                add_varint_to_hasher(hasher, num_children);

                for (index, hash) in child_iter {
                    debug_assert_ne!(**hash, Default::default());
                    add_varint_to_hasher(hasher, index as u64);
                    hasher.update(hash);
                }
            }
            Node::Leaf(_) => {
                let num_children: u64 = 0;
                add_varint_to_hasher(hasher, num_children);
            }
        }
<<<<<<< HEAD
=======

        // Add value digest (if any) to hash pre-image
        add_value_to_hasher(hasher, node.value());

        let mut key_nibbles_iter = path_prefix
            .iter()
            .chain(node.partial_path().iter())
            .copied();

        // Add key length (in bits) to hash pre-image
        let key_bit_len = BITS_PER_NIBBLE * key_nibbles_iter.clone().count() as u64;
        add_varint_to_hasher(hasher, key_bit_len);

        // Add key to hash pre-image
        while let Some(high_nibble) = key_nibbles_iter.next() {
            let low_nibble = key_nibbles_iter.next().unwrap_or(0);
            let byte = (high_nibble << 4) | low_nibble;
            hasher.update([byte]);
        }
>>>>>>> 561c14d7
    }
}

fn add_value_to_hasher<H: HasUpdate, T: AsRef<[u8]>>(hasher: &mut H, value: Option<T>) {
    let Some(value) = value else {
        let value_exists: u8 = 0;
        hasher.update([value_exists]);
        return;
    };

    let value_exists: u8 = 1;
    hasher.update([value_exists]);

    let value = value.as_ref();

    if value.len() >= 32 {
        let value_hash = Sha256::digest(value);
        add_len_and_value_to_hasher(hasher, &value_hash);
    } else {
        add_len_and_value_to_hasher(hasher, value);
    };
}

#[inline]
/// Writes the length of `value` and `value` to `hasher`.
fn add_len_and_value_to_hasher<H: HasUpdate>(hasher: &mut H, value: &[u8]) {
    let value_len = value.len();
    hasher.update([value_len as u8]);
    hasher.update(value);
}

#[inline]
/// Encodes `value` as a varint and writes it to `hasher`.
fn add_varint_to_hasher<H: HasUpdate>(hasher: &mut H, value: u64) {
    let mut buf = [0u8; MAX_VARINT_SIZE];
    let len = value.encode_var(&mut buf);
    hasher.update(
        buf.get(..len)
            .expect("length is always less than MAX_VARINT_SIZE"),
    );
}

#[cfg(test)]
#[allow(clippy::unwrap_used)]
mod test {
    use storage::{MemStore, Path};

    use super::*;

    #[test]
    fn freeze_test() {
        let memstore = MemStore::new(vec![]);
        let mut hns = HashedNodeStore::initialize(memstore).unwrap();
        let node = Node::Leaf(storage::LeafNode {
            partial_path: Path(Default::default()),
            value: Box::new(*b"abc"),
        });
        let addr = hns.create_node(node).unwrap();
        hns.set_root(addr).unwrap();

        let frozen = hns.freeze().unwrap();
        assert_ne!(frozen.root_hash().unwrap(), Default::default());
    }
}<|MERGE_RESOLUTION|>--- conflicted
+++ resolved
@@ -1,12 +1,7 @@
 // Copyright (C) 2023, Ava Labs, Inc. All rights reserved.
 // See the file LICENSE.md for licensing terms.
 
-<<<<<<< HEAD
-use sha3::digest::core_api::CoreWrapper;
-use sha3::{Digest, Keccak256, Keccak256Core};
-=======
 use sha2::{Digest, Sha256};
->>>>>>> 561c14d7
 use std::collections::HashMap;
 use std::io::Error;
 use std::iter::once;
@@ -207,15 +202,9 @@
     fn update<T: AsRef<[u8]>>(&mut self, data: T);
 }
 
-<<<<<<< HEAD
-impl HasUpdate for CoreWrapper<Keccak256Core> {
-    fn update<T: AsRef<[u8]>>(&mut self, data: T) {
-        sha3::Digest::update(self, data)
-=======
 impl HasUpdate for Sha256 {
     fn update<T: AsRef<[u8]>>(&mut self, data: T) {
         sha2::Digest::update(self, data)
->>>>>>> 561c14d7
     }
 }
 
@@ -226,10 +215,6 @@
 }
 
 impl<T: ReadLinearStore> HashedNodeStore<T> {
-<<<<<<< HEAD
-    fn hash_internal(&self, node: &Node, path_prefix: &Path) -> TrieHash {
-        let mut hasher = Keccak256::new();
-=======
     /// Returns the serialized representation of `node` used as the pre-image
     /// when hashing the node. The node is at the given `path_prefix`.
     pub fn serialize_for_hashing(&self, node: &Node, path_prefix: &Path) -> Vec<u8> {
@@ -242,25 +227,12 @@
     // assumes all the children of a branch have their hashes filled in
     fn hash_internal(&self, node: &Node, path_prefix: &Path) -> TrieHash {
         let mut hasher: Sha256 = Sha256::new();
->>>>>>> 561c14d7
         self.hash_internal_with(node, path_prefix, &mut hasher);
         hasher.finalize().into()
     }
 
-<<<<<<< HEAD
-    pub fn hashable_contents(&self, node: &Node, path_prefix: &Path) -> Vec<u8> {
-        let mut hasher = vec![];
-        self.hash_internal_with(node, path_prefix, &mut hasher);
-        hasher
-    }
-
-    // hash a node
-    // assumes all the children of a branch have their hashes filled in
-    fn hash_internal_with<H: HasUpdate>(&self, node: &Node, path_prefix: &Path, hasher: &mut H) {
-=======
     fn hash_internal_with<H: HasUpdate>(&self, node: &Node, path_prefix: &Path, hasher: &mut H) {
         // Add children to hash pre-image
->>>>>>> 561c14d7
         match *node {
             Node::Branch(ref branch) => {
                 let child_iter = branch
@@ -283,8 +255,6 @@
                 add_varint_to_hasher(hasher, num_children);
             }
         }
-<<<<<<< HEAD
-=======
 
         // Add value digest (if any) to hash pre-image
         add_value_to_hasher(hasher, node.value());
@@ -304,7 +274,6 @@
             let byte = (high_nibble << 4) | low_nibble;
             hasher.update([byte]);
         }
->>>>>>> 561c14d7
     }
 }
 
