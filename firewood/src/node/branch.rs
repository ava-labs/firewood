// Copyright (C) 2023, Ava Labs, Inc. All rights reserved.
// See the file LICENSE.md for licensing terms.

use serde::{Deserialize, Serialize};

use crate::{node::Path, storage::node::LinearAddress};
use std::fmt::{Debug, Error as FmtError, Formatter};

<<<<<<< HEAD
const MAX_CHILDREN: usize = 16;

#[derive(PartialEq, Eq, Clone, Serialize, Deserialize)]
=======
#[derive(PartialEq, Eq, Clone)]
>>>>>>> b2f66cc8
pub struct BranchNode {
    pub(crate) partial_path: Path,
    pub(crate) value: Option<Box<[u8]>>,
    pub(crate) children: [Option<LinearAddress>; Self::MAX_CHILDREN],
}

impl Debug for BranchNode {
    fn fmt(&self, f: &mut Formatter<'_>) -> Result<(), FmtError> {
        write!(f, "[Branch")?;
        write!(f, r#" path="{:?}""#, self.partial_path)?;

        for (i, c) in self.children.iter().enumerate() {
            if let Some(c) = c {
                write!(f, " ({i:x} {c:?})")?;
            }
        }

        write!(
            f,
            " v={}]",
            match &self.value {
                Some(v) => hex::encode(&**v),
                None => "nil".to_string(),
            }
        )
    }
}

impl BranchNode {
    pub const MAX_CHILDREN: usize = 16;
}<|MERGE_RESOLUTION|>--- conflicted
+++ resolved
@@ -6,13 +6,7 @@
 use crate::{node::Path, storage::node::LinearAddress};
 use std::fmt::{Debug, Error as FmtError, Formatter};
 
-<<<<<<< HEAD
-const MAX_CHILDREN: usize = 16;
-
 #[derive(PartialEq, Eq, Clone, Serialize, Deserialize)]
-=======
-#[derive(PartialEq, Eq, Clone)]
->>>>>>> b2f66cc8
 pub struct BranchNode {
     pub(crate) partial_path: Path,
     pub(crate) value: Option<Box<[u8]>>,
