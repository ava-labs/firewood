--- conflicted
+++ resolved
@@ -6,13 +6,7 @@
 use crate::node::Path;
 use std::fmt::{Debug, Error as FmtError, Formatter};
 
-<<<<<<< HEAD
-pub const SIZE: usize = 2;
-
 #[derive(PartialEq, Eq, Clone, Serialize, Deserialize)]
-=======
-#[derive(PartialEq, Eq, Clone)]
->>>>>>> b2f66cc8
 pub struct LeafNode {
     pub(crate) partial_path: Path,
     pub(crate) value: Vec<u8>,
