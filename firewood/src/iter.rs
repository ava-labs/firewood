// Copyright (C) 2023, Ava Labs, Inc. All rights reserved.
// See the file LICENSE.md for licensing terms.

use crate::merkle::{Key, Value};
use crate::v2::api::{KeyType, KeyValuePair};

use firewood_storage::{
    BranchNode, Child, FileIoError, NibblesIterator, Node, PathBuf, PathComponent, PathIterItem,
    SharedNode, TriePathFromUnpackedBytes, TrieReader,
};
use std::cmp::Ordering;
use std::iter::FusedIterator;

/// Represents an ongoing iteration over a node and its children.
enum IterationNode {
    /// This node has not been returned yet.
    Unvisited {
        /// The key (as nibbles) of this node.
        key: Key,
        node: SharedNode,
    },
    /// This node has been returned. Track which child to visit next.
    Visited {
        /// The key (as nibbles) of this node.
        key: Key,
        /// Returns the non-empty children of this node and their positions
        /// in the node's children array.
        children_iter: Box<dyn Iterator<Item = (PathComponent, Child)> + Send>,
    },
}

impl std::fmt::Debug for IterationNode {
    fn fmt(&self, f: &mut std::fmt::Formatter<'_>) -> std::fmt::Result {
        match self {
            Self::Unvisited { key, node } => f
                .debug_struct("Unvisited")
                .field("key", key)
                .field("node", node)
                .finish(),
            Self::Visited {
                key,
                children_iter: _,
            } => f.debug_struct("Visited").field("key", key).finish(),
        }
    }
}

#[derive(Debug)]
enum NodeIterState {
    /// The iterator state is lazily initialized when `poll_next` is called
    /// for the first time. The iteration start key is stored here.
    StartFromKey(Key),
    Iterating {
        /// Each element is a node that will be visited (i.e. returned)
        /// or has been visited but has unvisited children.
        /// On each call to `poll_next` we pop the next element.
        /// If it's unvisited, we visit it.
        /// If it's visited, we push its next child onto this stack.
        iter_stack: Vec<IterationNode>,
    },
}

#[derive(Debug)]
/// An iterator of nodes in order starting from a specific point in the trie.
pub struct MerkleNodeIter<'a, T> {
    state: NodeIterState,
    merkle: &'a T,
}

impl From<Key> for NodeIterState {
    fn from(key: Key) -> Self {
        Self::StartFromKey(key)
    }
}

impl<'a, T: TrieReader> MerkleNodeIter<'a, T> {
    /// Returns a new iterator that will iterate over all the nodes in `merkle`
    /// with keys greater than or equal to `key`.
    pub(super) fn new(merkle: &'a T, key: Key) -> Self {
        Self {
            state: NodeIterState::from(key),
            merkle,
        }
    }
}

impl<T: TrieReader> Iterator for MerkleNodeIter<'_, T> {
    type Item = Result<(Key, SharedNode), FileIoError>;

    fn next(&mut self) -> Option<Self::Item> {
        'outer: loop {
            match &mut self.state {
                NodeIterState::StartFromKey(key) => {
                    match get_iterator_intial_state(self.merkle, key) {
                        Ok(state) => self.state = state,
                        Err(e) => return Some(Err(e)),
                    }
                }
                NodeIterState::Iterating { iter_stack } => {
                    while let Some(mut iter_node) = iter_stack.pop() {
                        match iter_node {
                            IterationNode::Unvisited { key, node } => {
                                match &*node {
                                    Node::Leaf(_) => {}
                                    Node::Branch(branch) => {
                                        // `node` is a branch node. Visit its children next.
                                        iter_stack.push(IterationNode::Visited {
                                            key: key.clone(),
                                            children_iter: Box::new(as_enumerated_children_iter(
                                                branch,
                                            )),
                                        });
                                    }
                                }

                                let key = key_from_nibble_iter(key.iter().copied());
                                return Some(Ok((key, node)));
                            }
                            IterationNode::Visited {
                                ref key,
                                ref mut children_iter,
                            } => {
                                // We returned `node` already. Visit its next child.
                                let Some((pos, child)) = children_iter.next() else {
                                    // We visited all this node's descendants. Go back to its parent.
                                    continue;
                                };

                                let child = match child {
                                    Child::AddressWithHash(addr, _) => {
                                        match self.merkle.read_node(addr) {
                                            Ok(node) => node,
                                            Err(e) => return Some(Err(e)),
                                        }
                                    }
                                    Child::Node(node) => node.clone().into(),
                                    Child::MaybePersisted(maybe_persisted, _) => {
                                        // For MaybePersisted, we need to get the node
                                        match maybe_persisted.as_shared_node(self.merkle) {
                                            Ok(node) => node,
                                            Err(e) => return Some(Err(e)),
                                        }
                                    }
                                };

                                let child_partial_path = child.partial_path().iter().copied();

                                // The child's key is its parent's key, followed by the child's index,
                                // followed by the child's partial path (if any).
                                let child_key: Key = key
                                    .iter()
                                    .copied()
                                    .chain(Some(pos.as_u8()))
                                    .chain(child_partial_path)
                                    .collect();

                                // There may be more children of this node to visit.
                                // Visit it again after visiting its `child`.
                                iter_stack.push(iter_node);

                                iter_stack.push(IterationNode::Unvisited {
                                    key: child_key,
                                    node: child,
                                });

                                continue 'outer;
                            }
                        }
                    }

                    return None;
                }
            }
        }
    }
}

impl<T: TrieReader> FusedIterator for MerkleNodeIter<'_, T> {}

/// Returns the initial state for an iterator over the given `merkle` which starts at `key`.
fn get_iterator_intial_state<T: TrieReader>(
    merkle: &T,
    key: &[u8],
) -> Result<NodeIterState, FileIoError> {
    let Some(root) = merkle.root_node() else {
        // This merkle is empty.
        return Ok(NodeIterState::Iterating { iter_stack: vec![] });
    };
    let mut node = root;

    // Invariant: `matched_key_nibbles` is the path before `node`'s
    // partial path at the start of each loop iteration.
    let mut matched_key_nibbles = vec![];

    let mut unmatched_key_nibbles = NibblesIterator::new(key);

    let mut iter_stack: Vec<IterationNode> = vec![];

    loop {
        // See if `node`'s key is a prefix of `key`.
        let partial_path = node.partial_path();

        let (comparison, new_unmatched_key_nibbles) =
            compare_partial_path(partial_path.iter(), unmatched_key_nibbles);
        unmatched_key_nibbles = new_unmatched_key_nibbles;

        matched_key_nibbles.extend(partial_path.iter());

        match comparison {
            Ordering::Less => {
                // `node` is before `key`. It shouldn't be visited
                // and neither should its descendants.
                return Ok(NodeIterState::Iterating { iter_stack });
            }
            Ordering::Greater => {
                // `node` is after `key`. Visit it first.
                iter_stack.push(IterationNode::Unvisited {
                    key: Box::from(matched_key_nibbles),
                    node,
                });
                return Ok(NodeIterState::Iterating { iter_stack });
            }
            Ordering::Equal => match &*node {
                Node::Leaf(_) => {
                    // if `Some`, the target key does not exist because if it
                    // did it would be a child of this leaf node; do not visit
                    // the leaf if that's the case.
                    if unmatched_key_nibbles.next().is_none() {
                        // otherwise, exact match and visit the leaf
                        iter_stack.push(IterationNode::Unvisited {
                            key: matched_key_nibbles.clone().into_boxed_slice(),
                            node,
                        });
                    }
                    return Ok(NodeIterState::Iterating { iter_stack });
                }
                Node::Branch(branch) => {
                    let Some(next_unmatched_key_nibble) = unmatched_key_nibbles.next() else {
                        // There is no more key to traverse.
                        iter_stack.push(IterationNode::Unvisited {
                            key: matched_key_nibbles.clone().into_boxed_slice(),
                            node,
                        });

                        return Ok(NodeIterState::Iterating { iter_stack });
                    };
                    let next_unmatched_key_nibble =
                        PathComponent::try_new(next_unmatched_key_nibble).expect("valid nibble");

                    // There is no child at `next_unmatched_key_nibble`.
                    // We'll visit `node`'s first child at index > `next_unmatched_key_nibble`
                    // first (if it exists).
                    iter_stack.push(IterationNode::Visited {
                        key: matched_key_nibbles.clone().into_boxed_slice(),
                        children_iter: Box::new(
                            as_enumerated_children_iter(branch)
                                .filter(move |(pos, _)| *pos > next_unmatched_key_nibble),
                        ),
                    });

                    let child = &branch.children[next_unmatched_key_nibble];
                    node = match child {
                        None => return Ok(NodeIterState::Iterating { iter_stack }),
                        Some(Child::AddressWithHash(addr, _)) => merkle.read_node(*addr)?,
                        Some(Child::Node(node)) => (*node).clone().into(), // TODO can we avoid cloning this?
                        Some(Child::MaybePersisted(maybe_persisted, _)) => {
                            // For MaybePersisted, we need to get the node
                            maybe_persisted.as_shared_node(merkle)?
                        }
                    };

                    matched_key_nibbles.push(next_unmatched_key_nibble.as_u8());
                }
            },
        }
    }
}

#[derive(Debug)]
/// An iterator of key-value pairs in order starting from a specific point in the trie.
pub struct MerkleKeyValueIter<'a, T> {
    iter: MerkleNodeIter<'a, T>,
}

impl<'a, T: TrieReader> From<&'a T> for MerkleKeyValueIter<'a, T> {
    fn from(merkle: &'a T) -> Self {
        Self {
            iter: MerkleNodeIter::new(merkle, Box::new([])),
        }
    }
}

impl<'a, T: TrieReader> MerkleKeyValueIter<'a, T> {
    /// Construct a [`MerkleKeyValueIter`] that will iterate over all the key-value pairs in `merkle`
    /// starting from a particular key
    pub fn from_key<K: AsRef<[u8]>>(merkle: &'a T, key: K) -> Self {
        Self {
            iter: MerkleNodeIter::new(merkle, key.as_ref().into()),
        }
    }

    /// Returns a new iterator that will emit key-value pairs up to and
    /// including `last_key`.
    pub fn stop_after_key<K: KeyType>(self, last_key: Option<K>) -> FilteredKeyRangeIter<Self, K> {
        FilteredKeyRangeIter::new(self, last_key)
    }
}

impl<T: TrieReader> Iterator for MerkleKeyValueIter<'_, T> {
    type Item = Result<(Key, Value), FileIoError>;

    fn next(&mut self) -> Option<Self::Item> {
        self.iter.find_map(|result| {
            result
                .map(|(key, node)| {
                    match &*node {
                        Node::Branch(branch) => {
                            let Some(value) = branch.value.as_ref() else {
                                // This node doesn't have a value to return.
                                // Continue to the next node.
                                return None;
                            };
                            Some((key, value.clone()))
                        }
                        Node::Leaf(leaf) => Some((key, leaf.value.clone())),
                    }
                })
                .transpose()
        })
    }
}

impl<T: TrieReader> FusedIterator for MerkleKeyValueIter<'_, T> {}

#[derive(Debug)]
enum PathIteratorState<'a> {
    Iterating {
        /// The key, as nibbles, of the node at `address`, without the
        /// node's partial path (if any) at the end.
        /// Invariant: If this node has a parent, the parent's key is a
        /// prefix of the key we're traversing to.
        /// Note the node at `address` may not have a key which is a
        /// prefix of the key we're traversing to.
        matched_key: Vec<u8>,
        unmatched_key: NibblesIterator<'a>,
        node: SharedNode,
    },
    Exhausted,
}

/// Iterates over all nodes on the path to a given key starting from the root.
///
/// All nodes are branch nodes except possibly the last, which may be a leaf.
/// All returned nodes have keys which are a prefix of the given key.
/// If the given key is in the trie, the last node is at that key.
#[derive(Debug)]
pub struct PathIterator<'a, 'b, T> {
    state: PathIteratorState<'b>,
    merkle: &'a T,
}

impl<'a, 'b, T: TrieReader> PathIterator<'a, 'b, T> {
    pub(super) fn new(merkle: &'a T, key: &'b [u8]) -> Result<Self, FileIoError> {
        let Some(root) = merkle.root_node() else {
            return Ok(Self {
                state: PathIteratorState::Exhausted,
                merkle,
            });
        };

        Ok(Self {
            merkle,
            state: PathIteratorState::Iterating {
                matched_key: vec![],
                unmatched_key: NibblesIterator::new(key),
                node: root,
            },
        })
    }
}

impl<T: TrieReader> Iterator for PathIterator<'_, '_, T> {
    type Item = Result<PathIterItem, FileIoError>;

    fn next(&mut self) -> Option<Self::Item> {
        // destructuring is necessary here because we need mutable access to `state`
        // at the same time as immutable access to `merkle`.
        let Self { state, merkle } = &mut *self;

        match state {
            PathIteratorState::Exhausted => None,
            PathIteratorState::Iterating {
                matched_key,
                unmatched_key,
                node,
            } => {
                let partial_path = match &**node {
                    Node::Branch(branch) => &branch.partial_path,
                    Node::Leaf(leaf) => &leaf.partial_path,
                };

                let (comparison, unmatched_key) =
                    compare_partial_path(partial_path.iter(), unmatched_key);

                match comparison {
                    Ordering::Less | Ordering::Greater => {
                        self.state = PathIteratorState::Exhausted;
                        None
                    }
                    Ordering::Equal => {
                        matched_key.extend(partial_path.iter());
                        let node_key = PathBuf::path_from_unpacked_bytes(matched_key)
                            .expect("valid components");

                        match &**node {
                            Node::Leaf(_) => {
                                // We're at a leaf so we're done.
                                let node = node.clone();
                                self.state = PathIteratorState::Exhausted;
                                Some(Ok(PathIterItem {
                                    key_nibbles: node_key,
                                    node,
                                    next_nibble: None,
                                }))
                            }
                            Node::Branch(branch) => {
                                // We're at a branch whose key is a prefix of `key`.
                                // Find its child (if any) that matches the next nibble in the key.
                                let saved_node = node.clone();
                                let Some(next_unmatched_key_nibble) = unmatched_key.next() else {
                                    // We're at the node at `key` so we're done.
                                    self.state = PathIteratorState::Exhausted;
                                    return Some(Ok(PathIterItem {
                                        key_nibbles: node_key,
                                        node: saved_node,
                                        next_nibble: None,
                                    }));
                                };
                                let next_unmatched_key_nibble =
                                    PathComponent::try_new(next_unmatched_key_nibble)
                                        .expect("valid nibble");

                                let child = &branch.children[next_unmatched_key_nibble];
                                match child {
                                    None => {
                                        // There's no child at the index of the next nibble in the key.
                                        // There's no node at `key` in this trie so we're done.
                                        self.state = PathIteratorState::Exhausted;
                                        Some(Ok(PathIterItem {
                                            key_nibbles: node_key,
                                            node: saved_node,
                                            next_nibble: None,
                                        }))
                                    }
                                    Some(Child::AddressWithHash(child_addr, _)) => {
                                        let child = match merkle.read_node(*child_addr) {
                                            Ok(child) => child,
                                            Err(e) => return Some(Err(e)),
                                        };

                                        matched_key.push(next_unmatched_key_nibble.as_u8());

                                        *node = child;

                                        Some(Ok(PathIterItem {
                                            key_nibbles: node_key,
                                            node: saved_node,
                                            next_nibble: Some(next_unmatched_key_nibble),
                                        }))
                                    }
                                    Some(Child::Node(child)) => {
                                        matched_key.push(next_unmatched_key_nibble.as_u8());

                                        *node = child.clone().into();

                                        Some(Ok(PathIterItem {
                                            key_nibbles: node_key,
                                            node: saved_node,
                                            next_nibble: Some(next_unmatched_key_nibble),
                                        }))
                                    }
                                    Some(Child::MaybePersisted(maybe_persisted, _)) => {
                                        let child = match maybe_persisted.as_shared_node(merkle) {
                                            Ok(child) => child,
                                            Err(e) => return Some(Err(e)),
                                        };

                                        matched_key.push(next_unmatched_key_nibble.as_u8());
                                        *node = child;

                                        Some(Ok(PathIterItem {
                                            key_nibbles: node_key,
                                            node: saved_node,
                                            next_nibble: Some(next_unmatched_key_nibble),
                                        }))
                                    }
                                }
                            }
                        }
                    }
                }
            }
        }
    }
}

/// Takes in an iterator over a node's partial path and an iterator over the
/// unmatched portion of a key.
/// The first returned element is:
/// * [`Ordering::Less`] if the node is before the key.
/// * [`Ordering::Equal`] if the node is a prefix of the key.
/// * [`Ordering::Greater`] if the node is after the key.
///
/// The second returned element is the unmatched portion of the key after the
/// partial path has been matched.
fn compare_partial_path<'a, I1, I2>(
    partial_path_iter: I1,
    mut unmatched_key_nibbles_iter: I2,
) -> (Ordering, I2)
where
    I1: Iterator<Item = &'a u8>,
    I2: Iterator<Item = u8>,
{
    for next_partial_path_nibble in partial_path_iter {
        let Some(next_key_nibble) = unmatched_key_nibbles_iter.next() else {
            return (Ordering::Greater, unmatched_key_nibbles_iter);
        };

        match next_partial_path_nibble.cmp(&next_key_nibble) {
            Ordering::Less => return (Ordering::Less, unmatched_key_nibbles_iter),
            Ordering::Greater => return (Ordering::Greater, unmatched_key_nibbles_iter),
            Ordering::Equal => {}
        }
    }

    (Ordering::Equal, unmatched_key_nibbles_iter)
}

/// Returns an iterator that returns (`pos`,`child`) for each non-empty child of `branch`,
/// where `pos` is the position of the child in `branch`'s children array.
fn as_enumerated_children_iter(
    branch: &BranchNode,
) -> impl Iterator<Item = (PathComponent, Child)> + use<> {
    branch
        .children
        .clone()
        .into_iter()
        .filter_map(|(pos, child)| child.map(|child| (pos, child)))
}

<<<<<<< HEAD
#[cfg(feature = "branch_factor_256")]
pub(crate) fn key_from_nibble_iter<Iter: Iterator<Item = u8>>(nibbles: Iter) -> Key {
    nibbles.collect()
}

#[cfg(not(feature = "branch_factor_256"))]
pub(crate) fn key_from_nibble_iter<Iter: Iterator<Item = u8>>(mut nibbles: Iter) -> Key {
=======
fn key_from_nibble_iter<Iter: Iterator<Item = u8>>(mut nibbles: Iter) -> Key {
>>>>>>> 23664be5
    let mut data = Vec::with_capacity(nibbles.size_hint().0 / 2);

    while let (Some(hi), Some(lo)) = (nibbles.next(), nibbles.next()) {
        let byte = hi
            .checked_shl(4)
            .and_then(|v| v.checked_add(lo))
            .expect("Nibble overflow while constructing byte");
        data.push(byte);
    }

    data.into_boxed_slice()
}

/// An iterator over key-value pairs that stops after a specified final key.
#[derive(Debug)]
#[must_use = "iterators are lazy and do nothing unless consumed"]
pub enum FilteredKeyRangeIter<I, K> {
    Unfiltered { iter: I },
    Filtered { iter: I, last_key: K },
    Exhausted,
}

impl<I: Iterator<Item = T>, T: KeyValuePair, K: KeyType> FilteredKeyRangeIter<I, K> {
    /// Creates a new [`FilteredKeyRangeIter`] that will iterate over `iter`
    /// stopping early if `last_key` is `Some` and a key greater than it is
    /// encountered.
    pub fn new(iter: I, last_key: Option<K>) -> Self {
        match last_key {
            Some(k) => FilteredKeyRangeIter::Filtered { iter, last_key: k },
            None => FilteredKeyRangeIter::Unfiltered { iter },
        }
    }
}

impl<I: Iterator<Item = T>, T: KeyValuePair, K: KeyType> Iterator for FilteredKeyRangeIter<I, K> {
    type Item = Result<(T::Key, T::Value), T::Error>;

    fn next(&mut self) -> Option<Self::Item> {
        match self {
            FilteredKeyRangeIter::Unfiltered { iter } => iter.next().map(T::try_into_tuple),
            FilteredKeyRangeIter::Filtered { iter, last_key } => {
                match iter.next().map(T::try_into_tuple) {
                    Some(Ok((key, value))) if key.as_ref() <= last_key.as_ref() => {
                        Some(Ok((key, value)))
                    }
                    Some(Err(e)) => Some(Err(e)),
                    _ => {
                        *self = FilteredKeyRangeIter::Exhausted;
                        None
                    }
                }
            }
            FilteredKeyRangeIter::Exhausted => None,
        }
    }

    fn size_hint(&self) -> (usize, Option<usize>) {
        match self {
            FilteredKeyRangeIter::Unfiltered { iter } => iter.size_hint(),
            FilteredKeyRangeIter::Filtered { iter, .. } => {
                let (_, upper) = iter.size_hint();
                (0, upper)
            }
            FilteredKeyRangeIter::Exhausted => (0, Some(0)),
        }
    }
}

#[cfg(test)]
#[expect(clippy::indexing_slicing, clippy::unwrap_used)]
mod tests {
    use super::*;
    use crate::merkle::Merkle;
    use firewood_storage::{ImmutableProposal, MemStore, MutableProposal, NodeStore};
    use std::sync::Arc;
    use test_case::test_case;

    macro_rules! path {
        ($($elem:expr),* $(,)?)=>{
            [
                $(
                    PathComponent::ALL[$elem],
                )*
            ]
        };
    }

    pub(super) fn create_test_merkle() -> Merkle<NodeStore<MutableProposal, MemStore>> {
        let memstore = MemStore::new(vec![]);
        let memstore = Arc::new(memstore);
        let nodestore = NodeStore::new_empty_proposal(memstore);
        Merkle::from(nodestore)
    }

    #[test_case(&[]; "empty key")]
    #[test_case(&[1]; "non-empty key")]
    fn path_iterate_empty_merkle_empty_key(key: &[u8]) {
        let merkle = create_test_merkle();
        let mut iter = merkle.path_iter(key).unwrap();
        assert!(iter.next().is_none());
    }

    #[test_case(&[],false; "empty key")]
    #[test_case(&[0xBE,0xE0],false; "prefix of singleton key")]
    #[test_case(&[0xBE, 0xEF],true; "match singleton key")]
    #[test_case(&[0xBE, 0xEF,0x10],true; "suffix of singleton key")]
    #[test_case(&[0xF0],false; "no key nibbles match singleton key")]
    fn path_iterate_singleton_merkle(key: &[u8], should_yield_elt: bool) {
        let mut merkle = create_test_merkle();

        merkle.insert(&[0xBE, 0xEF], Box::new([0x42])).unwrap();

        let mut iter = merkle.path_iter(key).unwrap();
        let node = match iter.next() {
            Some(Ok(item)) => item,
            Some(Err(e)) => panic!("{e:?}"),
            None => {
                assert!(!should_yield_elt);
                return;
            }
        };

        assert!(should_yield_elt);
        assert_eq!(*node.key_nibbles, path![0x0B, 0x0E, 0x0E, 0x0F]);
        assert_eq!(node.node.as_leaf().unwrap().value, Box::from([0x42]));
        assert_eq!(node.next_nibble, None);

        assert!(iter.next().is_none());
    }

    #[test_case(&[0x00, 0x00, 0x00, 0xFF]; "leaf key")]
    #[test_case(&[0x00, 0x00, 0x00, 0xFF, 0x01]; "leaf key suffix")]
    fn path_iterate_non_singleton_merkle_seek_leaf(key: &[u8]) {
        let merkle = created_populated_merkle();

        let mut iter = merkle.path_iter(key).unwrap();

        let node = match iter.next() {
            Some(Ok(node)) => node,
            Some(Err(e)) => panic!("{e:?}"),
            None => panic!("unexpected end of iterator"),
        };
        assert_eq!(*node.key_nibbles, path![0x00, 0x00]);
        assert_eq!(node.next_nibble, Some(PathComponent::ALL[0]));
        assert!(node.node.as_branch().unwrap().value.is_none());

        let node = match iter.next() {
            Some(Ok(node)) => node,
            Some(Err(e)) => panic!("{e:?}"),
            None => panic!("unexpected end of iterator"),
        };
        assert_eq!(*node.key_nibbles, path![0x00, 0x00, 0x00, 0x00, 0x00, 0x00]);

        assert_eq!(node.next_nibble, PathComponent::ALL.last().copied());

        assert_eq!(
            node.node.as_branch().unwrap().value,
            Some(vec![0x00, 0x00, 0x00].into_boxed_slice()),
        );

        let node = match iter.next() {
            Some(Ok(node)) => node,
            Some(Err(e)) => panic!("{e:?}"),
            None => panic!("unexpected end of iterator"),
        };
        assert_eq!(
            *node.key_nibbles,
            path![0x00, 0x00, 0x00, 0x00, 0x00, 0x00, 0x0F, 0x0F]
        );
        assert_eq!(node.next_nibble, None);
        assert_eq!(
            node.node.as_leaf().unwrap().value,
            Box::from([0x00, 0x00, 0x00, 0x0FF])
        );

        assert!(iter.next().is_none());
    }

    #[test_case(&[0x00, 0x00, 0x00]; "branch key")]
    #[test_case(&[0x00, 0x00, 0x00, 0x10]; "branch key suffix (but not a leaf key)")]
    fn path_iterate_non_singleton_merkle_seek_branch(key: &[u8]) {
        let merkle = created_populated_merkle();

        let mut iter = merkle.path_iter(key).unwrap();

        let node = match iter.next() {
            Some(Ok(node)) => node,
            Some(Err(e)) => panic!("{e:?}"),
            None => panic!("unexpected end of iterator"),
        };
        assert_eq!(*node.key_nibbles, path![0x00, 0x00]);

        assert!(node.node.as_branch().unwrap().value.is_none());
        assert_eq!(node.next_nibble, Some(PathComponent::ALL[0]));

        let node = match iter.next() {
            Some(Ok(node)) => node,
            Some(Err(e)) => panic!("{e:?}"),
            None => panic!("unexpected end of iterator"),
        };
        assert_eq!(*node.key_nibbles, path![0x00, 0x00, 0x00, 0x00, 0x00, 0x00]);
        assert_eq!(
            node.node.as_branch().unwrap().value,
            Some(vec![0x00, 0x00, 0x00].into_boxed_slice()),
        );
        assert_eq!(node.next_nibble, None);

        assert!(iter.next().is_none());
    }

    #[test]
    fn key_value_iterate_empty() {
        let merkle = create_test_merkle();
        let iter = merkle.key_value_iter_from_key(b"x".to_vec().into_boxed_slice());
        assert_iterator_is_exhausted(iter);
    }

    #[test]
    fn node_iterate_empty() {
        let merkle = create_test_merkle();
        let iter = MerkleNodeIter::new(merkle.nodestore(), Box::new([]));
        assert_iterator_is_exhausted(iter);
    }

    #[test]
    fn node_iterate_root_only() {
        let mut merkle = create_test_merkle();

        merkle.insert(&[0x00], Box::new([0x00])).unwrap();

        let mut iter = MerkleNodeIter::new(merkle.nodestore(), Box::new([]));

        let (key, node) = iter.next().unwrap().unwrap();

        assert_eq!(key, vec![0x00].into_boxed_slice());
        assert_eq!(node.as_leaf().unwrap().value.to_vec(), vec![0x00]);

        assert_iterator_is_exhausted(iter);
    }

    /// Returns a new [Merkle] with the following key-value pairs:
    /// Note each hex symbol in the keys below is a nibble (not two nibbles).
    /// Each hex symbol in the values below is a byte.
    /// 000000 --> 000000
    /// 00000001 -->00000001
    /// 000000FF --> 000000FF
    /// 00D0D0 --> 00D0D0
    /// 00FF --> 00FF
    /// structure:
    ///        00 <-- branch with no value
    ///     0/  D|   \F
    ///   000   0D0   F <-- leaf with no partial path
    ///  0/ \F
    ///  1   F
    ///
    /// The number next to each branch is the position of the child in the branch's children array.
    fn created_populated_merkle() -> Merkle<NodeStore<MutableProposal, MemStore>> {
        let mut merkle = create_test_merkle();

        merkle
            .insert(&[0x00, 0x00, 0x00], Box::new([0x00, 0x00, 0x00]))
            .unwrap();
        merkle
            .insert(
                &[0x00, 0x00, 0x00, 0x01],
                Box::new([0x00, 0x00, 0x00, 0x01]),
            )
            .unwrap();
        merkle
            .insert(
                &[0x00, 0x00, 0x00, 0xFF],
                Box::new([0x00, 0x00, 0x00, 0xFF]),
            )
            .unwrap();
        merkle
            .insert(&[0x00, 0xD0, 0xD0], Box::new([0x00, 0xD0, 0xD0]))
            .unwrap();
        merkle
            .insert(&[0x00, 0xFF], Box::new([0x00, 0xFF]))
            .unwrap();
        merkle
    }

    #[test]
    fn node_iterator_no_start_key() {
        let merkle = created_populated_merkle();

        let mut iter = MerkleNodeIter::new(merkle.nodestore(), Box::new([]));

        // Covers case of branch with no value
        let (key, node) = iter.next().unwrap().unwrap();
        assert_eq!(key, vec![0x00].into_boxed_slice());
        let node = node.as_branch().unwrap();
        assert!(node.value.is_none());

        // Covers case of branch with value
        let (key, node) = iter.next().unwrap().unwrap();
        assert_eq!(key, vec![0x00, 0x00, 0x00].into_boxed_slice());
        let node = node.as_branch().unwrap();
        assert_eq!(node.value.clone().unwrap().to_vec(), vec![0x00, 0x00, 0x00]);

        // Covers case of leaf with partial path
        let (key, node) = iter.next().unwrap().unwrap();
        assert_eq!(key, vec![0x00, 0x00, 0x00, 0x01].into_boxed_slice());
        let node = node.as_leaf().unwrap();
        assert_eq!(node.clone().value.to_vec(), vec![0x00, 0x00, 0x00, 0x01]);

        let (key, node) = iter.next().unwrap().unwrap();
        assert_eq!(key, vec![0x00, 0x00, 0x00, 0xFF].into_boxed_slice());
        let node = node.as_leaf().unwrap();
        assert_eq!(node.clone().value.to_vec(), vec![0x00, 0x00, 0x00, 0xFF]);

        let (key, node) = iter.next().unwrap().unwrap();
        assert_eq!(key, vec![0x00, 0xD0, 0xD0].into_boxed_slice());
        let node = node.as_leaf().unwrap();
        assert_eq!(node.clone().value.to_vec(), vec![0x00, 0xD0, 0xD0]);

        // Covers case of leaf with no partial path
        let (key, node) = iter.next().unwrap().unwrap();
        assert_eq!(key, vec![0x00, 0xFF].into_boxed_slice());
        let node = node.as_leaf().unwrap();
        assert_eq!(node.clone().value.to_vec(), vec![0x00, 0xFF]);

        assert_iterator_is_exhausted(iter);
    }

    #[test]
    fn node_iterator_start_key_between_nodes() {
        let merkle = created_populated_merkle();

        let mut iter = MerkleNodeIter::new(
            merkle.nodestore(),
            vec![0x00, 0x00, 0x01].into_boxed_slice(),
        );

        let (key, node) = iter.next().unwrap().unwrap();
        assert_eq!(key, vec![0x00, 0xD0, 0xD0].into_boxed_slice());
        assert_eq!(
            node.as_leaf().unwrap().clone().value.to_vec(),
            vec![0x00, 0xD0, 0xD0]
        );

        // Covers case of leaf with no partial path
        let (key, node) = iter.next().unwrap().unwrap();
        assert_eq!(key, vec![0x00, 0xFF].into_boxed_slice());
        assert_eq!(
            node.as_leaf().unwrap().clone().value.to_vec(),
            vec![0x00, 0xFF]
        );

        assert_iterator_is_exhausted(iter);
    }

    #[test]
    fn node_iterator_start_key_on_node() {
        let merkle = created_populated_merkle();

        let mut iter = MerkleNodeIter::new(
            merkle.nodestore(),
            vec![0x00, 0xD0, 0xD0].into_boxed_slice(),
        );

        let (key, node) = iter.next().unwrap().unwrap();
        assert_eq!(key, vec![0x00, 0xD0, 0xD0].into_boxed_slice());
        assert_eq!(
            node.as_leaf().unwrap().clone().value.to_vec(),
            vec![0x00, 0xD0, 0xD0]
        );

        // Covers case of leaf with no partial path
        let (key, node) = iter.next().unwrap().unwrap();
        assert_eq!(key, vec![0x00, 0xFF].into_boxed_slice());
        assert_eq!(
            node.as_leaf().unwrap().clone().value.to_vec(),
            vec![0x00, 0xFF]
        );

        assert_iterator_is_exhausted(iter);
    }

    #[test]
    fn node_iterator_start_key_after_last_key() {
        let merkle = created_populated_merkle();

        let iter = MerkleNodeIter::new(merkle.nodestore(), vec![0xFF].into_boxed_slice());

        assert_iterator_is_exhausted(iter);
    }

    #[test_case(Some(&[u8::MIN]); "Starting at first key")]
    #[test_case(None; "No start specified")]
    #[test_case(Some(&[128u8]); "Starting in middle")]
    #[test_case(Some(&[u8::MAX]); "Starting at last key")]
    fn key_value_iterate_many(start: Option<&[u8]>) {
        let mut merkle = create_test_merkle();

        // insert all values from u8::MIN to u8::MAX, with the key and value the same
        for k in u8::MIN..=u8::MAX {
            merkle.insert(&[k], Box::new([k])).unwrap();
        }

        let mut iter = merkle.key_value_iter_from_key(start.unwrap_or_default());

        // we iterate twice because we should get a None then start over
        #[expect(clippy::indexing_slicing)]
        for k in start.map(|r| r[0]).unwrap_or_default()..=u8::MAX {
            let next = iter.next().map(|kv| {
                let (k, v) = kv.unwrap();
                assert_eq!(&*k, &*v);
                k
            });

            assert_eq!(next, Some(vec![k].into_boxed_slice()));
        }

        assert_iterator_is_exhausted(iter);
    }

    #[test]
    fn key_value_fused_empty() {
        let merkle = create_test_merkle();
        assert_iterator_is_exhausted(merkle.key_value_iter_from_key(b""));
    }

    #[test]
    fn key_value_table_test() {
        let mut merkle = create_test_merkle();

        let max: u8 = 100;
        // Insert key-values in reverse order to ensure iterator
        // doesn't just return the keys in insertion order.
        for i in (0..=max).rev() {
            for j in (0..=max).rev() {
                let key = &[i, j];
                let value = Box::new([i, j]);

                merkle.insert(key, value).unwrap();
            }
        }

        // Test with no start key
        let mut iter = merkle.key_value_iter_from_key(b"");
        for i in 0..=max {
            for j in 0..=max {
                let expected_key = vec![i, j];
                let expected_value = vec![i, j];

                assert_eq!(
                    iter.next().unwrap().unwrap(),
                    (
                        expected_key.into_boxed_slice(),
                        expected_value.into_boxed_slice(),
                    ),
                    "i: {i}, j: {j}",
                );
            }
        }
        assert_iterator_is_exhausted(iter);

        // Test with start key
        for i in 0..=max {
            let mut iter = merkle.key_value_iter_from_key(vec![i].into_boxed_slice());
            for j in 0..=max {
                let expected_key = vec![i, j];
                let expected_value = vec![i, j];
                assert_eq!(
                    iter.next().unwrap().unwrap(),
                    (
                        expected_key.into_boxed_slice(),
                        expected_value.into_boxed_slice(),
                    ),
                    "i: {i}, j: {j}",
                );
            }
            if i == max {
                assert_iterator_is_exhausted(iter);
            } else {
                assert_eq!(
                    iter.next().unwrap().unwrap(),
                    (
                        vec![i + 1, 0].into_boxed_slice(),
                        vec![i + 1, 0].into_boxed_slice(),
                    ),
                    "i: {i}",
                );
            }
        }
    }

    #[test]
    fn key_value_fused_full() {
        let mut merkle = create_test_merkle();

        let last = vec![0x00, 0x00, 0x00];

        let mut key_values = vec![vec![0x00], vec![0x00, 0x00], last.clone()];

        // branchs with paths (or extensions) will be present as well as leaves with siblings
        for kv in u8::MIN..=u8::MAX {
            let mut last = last.clone();
            last.push(kv);
            key_values.push(last);
        }

        for kv in &key_values {
            merkle.insert(kv, kv.clone().into_boxed_slice()).unwrap();
        }

        let mut iter = merkle.key_value_iter_from_key(b"");

        for kv in &key_values {
            let next = iter.next().unwrap().unwrap();
            assert_eq!(&*next.0, &*next.1);
            assert_eq!(&*next.1, &**kv);
        }

        assert_iterator_is_exhausted(iter);
    }

    #[test]
    fn key_value_root_with_empty_value() {
        let mut merkle = create_test_merkle();

        let key = vec![].into_boxed_slice();
        let value = [0x00];

        merkle.insert(&key, value.into()).unwrap();

        let mut iter = merkle.key_value_iter_from_key(b"");

        assert_eq!(iter.next().unwrap().unwrap(), (key, value.into()));
    }

    #[test]
    fn key_value_get_branch_and_leaf() {
        let mut merkle = create_test_merkle();

        let first_leaf = [0x00, 0x00];
        let second_leaf = [0x00, 0x0f];
        let branch = [0x00];

        merkle.insert(&first_leaf, first_leaf.into()).unwrap();
        merkle.insert(&second_leaf, second_leaf.into()).unwrap();

        merkle.insert(&branch, branch.into()).unwrap();

        let immutable_merkle: Merkle<NodeStore<Arc<ImmutableProposal>, _>> =
            merkle.try_into().unwrap();
        println!("{}", immutable_merkle.dump_to_string().unwrap());
        merkle = immutable_merkle.fork().unwrap();

        let mut iter = merkle.key_value_iter_from_key(b"");

        assert_eq!(
            iter.next().unwrap().unwrap(),
            (branch.into(), branch.into())
        );

        assert_eq!(
            iter.next().unwrap().unwrap(),
            (first_leaf.into(), first_leaf.into())
        );

        assert_eq!(
            iter.next().unwrap().unwrap(),
            (second_leaf.into(), second_leaf.into())
        );
    }

    #[test]
    fn key_value_start_at_key_not_in_trie() {
        let mut merkle = create_test_merkle();

        let first_key = 0x00;
        let intermediate = 0x80;

        assert!(first_key < intermediate);

        let key_values = [
            vec![first_key],
            vec![intermediate, intermediate],
            vec![intermediate, intermediate, intermediate],
        ];
        assert!(key_values[0] < key_values[1]);
        assert!(key_values[1] < key_values[2]);

        for key in &key_values {
            merkle.insert(key, key.clone().into_boxed_slice()).unwrap();
        }

        let mut iter = merkle.key_value_iter_from_key(vec![intermediate].into_boxed_slice());

        let first_expected = key_values[1].as_slice();
        let first = iter.next().unwrap().unwrap();

        assert_eq!(&*first.0, &*first.1);
        assert_eq!(&*first.1, first_expected);

        let second_expected = key_values[2].as_slice();
        let second = iter.next().unwrap().unwrap();

        assert_eq!(&*second.0, &*second.1);
        assert_eq!(&*second.1, second_expected);

        assert_iterator_is_exhausted(iter);
    }

    #[test]
    fn key_value_start_at_key_on_branch_with_no_value() {
        let sibling_path = 0x00;
        let branch_path = 0x0f;
        let children = 0..=0x0f;

        let mut merkle = create_test_merkle();

        children.clone().for_each(|child_path| {
            let key = vec![sibling_path, child_path];

            merkle.insert(&key, key.clone().into()).unwrap();
        });

        let mut keys: Vec<_> = children
            .map(|child_path| {
                let key = vec![branch_path, child_path];

                merkle.insert(&key, key.clone().into()).unwrap();

                key
            })
            .collect();

        keys.sort();

        let start = keys.iter().position(|key| key[0] == branch_path).unwrap();
        let keys = &keys[start..];

        let mut iter = merkle.key_value_iter_from_key(vec![branch_path].into_boxed_slice());

        for key in keys {
            let next = iter.next().unwrap().unwrap();

            assert_eq!(&*next.0, &*next.1);
            assert_eq!(&*next.0, key);
        }

        assert_iterator_is_exhausted(iter);
    }

    #[test]
    fn key_value_start_at_key_on_branch_with_value() {
        let sibling_path = 0x00;
        let branch_path = 0x0f;
        let branch_key = vec![branch_path];

        let children = (0..=0xf).map(|val| (val << 4) + val); // 0x00, 0x11, ... 0xff

        let mut merkle = create_test_merkle();

        merkle
            .insert(&branch_key, branch_key.clone().into())
            .unwrap();

        children.clone().for_each(|child_path| {
            let key = vec![sibling_path, child_path];

            merkle.insert(&key, key.clone().into()).unwrap();
        });

        let mut keys: Vec<_> = children
            .map(|child_path| {
                let key = vec![branch_path, child_path];

                merkle.insert(&key, key.clone().into()).unwrap();

                key
            })
            .chain(Some(branch_key.clone()))
            .collect();

        keys.sort();

        let start = keys.iter().position(|key| key == &branch_key).unwrap();
        let keys = &keys[start..];

        let mut iter = merkle.key_value_iter_from_key(branch_key.into_boxed_slice());

        for key in keys {
            let next = iter.next().unwrap().unwrap();

            assert_eq!(&*next.0, &*next.1);
            assert_eq!(&*next.0, key);
        }

        assert_iterator_is_exhausted(iter);
    }

    #[test]
    fn key_value_start_at_key_on_extension() {
        let missing = 0x0a;
        let children = (0..=0x0f).filter(|x| *x != missing);
        let mut merkle = create_test_merkle();

        let keys: Vec<_> = children
            .map(|child_path| {
                let key = vec![child_path];

                merkle.insert(&key, key.clone().into()).unwrap();

                key
            })
            .collect();

        let keys = &keys[(missing as usize)..];

        let mut iter = merkle.key_value_iter_from_key(vec![missing].into_boxed_slice());

        for key in keys {
            let next = iter.next().unwrap().unwrap();

            assert_eq!(&*next.0, &*next.1);
            assert_eq!(&*next.0, key);
        }

        assert_iterator_is_exhausted(iter);
    }

    #[test]
    fn key_value_start_at_key_overlapping_with_extension_but_greater() {
        let start_key = 0x0a;
        let shared_path = 0x09;
        // 0x0900, 0x0901, ... 0x0a0f
        // path extension is 0x090
        let children = (0..=0x0f).map(|val| vec![shared_path, val]);

        let mut merkle = create_test_merkle();

        children.for_each(|key| {
            merkle.insert(&key, key.clone().into()).unwrap();
        });

        let iter = merkle.key_value_iter_from_key(vec![start_key].into_boxed_slice());

        assert_iterator_is_exhausted(iter);
    }

    #[test]
    fn key_value_start_at_key_overlapping_with_extension_but_smaller() {
        let start_key = 0x00;
        let shared_path = 0x09;
        // 0x0900, 0x0901, ... 0x0a0f
        // path extension is 0x090
        let children = (0..=0x0f).map(|val| vec![shared_path, val]);

        let mut merkle = create_test_merkle();

        let keys: Vec<_> = children
            .inspect(|key| {
                merkle.insert(key, key.clone().into()).unwrap();
            })
            .collect();

        let mut iter = merkle.key_value_iter_from_key(vec![start_key].into_boxed_slice());

        for key in keys {
            let next = iter.next().unwrap().unwrap();

            assert_eq!(&*next.0, &*next.1);
            assert_eq!(&*next.0, key);
        }

        assert_iterator_is_exhausted(iter);
    }

    #[test]
    fn key_value_start_at_key_between_siblings() {
        let missing = 0xaa;
        let children = (0..=0xf)
            .map(|val| (val << 4) + val) // 0x00, 0x11, ... 0xff
            .filter(|x| *x != missing);
        let mut merkle = create_test_merkle();

        let keys: Vec<_> = children
            .map(|child_path| {
                let key = vec![child_path];

                merkle.insert(&key, key.clone().into()).unwrap();

                key
            })
            .collect();

        let keys = &keys[((missing >> 4) as usize)..];

        let mut iter = merkle.key_value_iter_from_key(vec![missing].into_boxed_slice());

        for key in keys {
            let next = iter.next().unwrap().unwrap();

            assert_eq!(&*next.0, &*next.1);
            assert_eq!(&*next.0, key);
        }

        assert_iterator_is_exhausted(iter);
    }

    #[test]
    fn key_value_start_at_key_greater_than_all_others_leaf() {
        let key = [0x00];
        let greater_key = [0xff];
        let mut merkle = create_test_merkle();
        merkle.insert(&key, key.into()).unwrap();

        let iter = merkle.key_value_iter_from_key(greater_key);

        assert_iterator_is_exhausted(iter);
    }

    #[test]
    fn key_value_start_at_key_greater_than_all_others_branch() {
        let greatest = 0xff;
        let children = (0..=0xf)
            .map(|val| (val << 4) + val) // 0x00, 0x11, ... 0xff
            .filter(|x| *x != greatest);
        let mut merkle = create_test_merkle();

        let keys: Vec<_> = children
            .map(|child_path| {
                let key = vec![child_path];

                merkle.insert(&key, key.clone().into()).unwrap();

                key
            })
            .collect();

        let keys = &keys[((greatest >> 4) as usize)..];

        let mut iter = merkle.key_value_iter_from_key(vec![greatest].into_boxed_slice());

        for key in keys {
            let next = iter.next().unwrap().unwrap();

            assert_eq!(&*next.0, &*next.1);
            assert_eq!(&*next.0, key);
        }

        assert_iterator_is_exhausted(iter);
    }

    fn assert_iterator_is_exhausted<I: FusedIterator>(mut iter: I) {
        assert!(iter.next().is_none());
    }

    #[test]
    fn iterator_skips_leaf_when_start_key_prefixed_by_leaf() {
        let merkle = created_populated_merkle();

        let mut iter =
            MerkleNodeIter::new(merkle.nodestore(), [0x00, 0x00, 0x00, 0xFF, 0x01].into());

        // the first result must not be the leaf node
        let (key, _) = iter.next().unwrap().unwrap();
        assert_ne!(&*key, &[0x00, 0x00, 0x00, 0xFF][..]);
    }
}<|MERGE_RESOLUTION|>--- conflicted
+++ resolved
@@ -548,17 +548,7 @@
         .filter_map(|(pos, child)| child.map(|child| (pos, child)))
 }
 
-<<<<<<< HEAD
-#[cfg(feature = "branch_factor_256")]
-pub(crate) fn key_from_nibble_iter<Iter: Iterator<Item = u8>>(nibbles: Iter) -> Key {
-    nibbles.collect()
-}
-
-#[cfg(not(feature = "branch_factor_256"))]
 pub(crate) fn key_from_nibble_iter<Iter: Iterator<Item = u8>>(mut nibbles: Iter) -> Key {
-=======
-fn key_from_nibble_iter<Iter: Iterator<Item = u8>>(mut nibbles: Iter) -> Key {
->>>>>>> 23664be5
     let mut data = Vec::with_capacity(nibbles.size_hint().0 / 2);
 
     while let (Some(hi), Some(lo)) = (nibbles.next(), nibbles.next()) {
