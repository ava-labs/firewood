--- conflicted
+++ resolved
@@ -62,13 +62,8 @@
 }
 
 #[derive(Debug)]
-<<<<<<< HEAD
-pub(crate) enum NodeStreamState {
-    /// The iterator state is lazily initialized when poll_next is called
-=======
 enum NodeStreamState {
     /// The iterator state is lazily initialized when `poll_next` is called
->>>>>>> 37fa05fc
     /// for the first time. The iteration start key is stored here.
     StartFromKey(Key),
     Iterating {
