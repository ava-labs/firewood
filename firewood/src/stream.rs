--- conflicted
+++ resolved
@@ -567,14 +567,14 @@
 #[cfg(test)]
 #[allow(clippy::indexing_slicing, clippy::unwrap_used)]
 mod tests {
-<<<<<<< HEAD
-    use self::linear::ReadLinearStore;
-=======
-    use crate::storage::{linear::tests::MemStore, node::NodeStore};
-
->>>>>>> 654db7e6
     use super::*;
-    use crate::{merkle::Merkle, storage::linear::tests::MemStore};
+    use crate::{
+        merkle::Merkle,
+        storage::{
+            linear::{tests::MemStore, ReadLinearStore},
+            node::NodeStore,
+        },
+    };
     use test_case::test_case;
 
     impl<T: ReadLinearStore> Merkle<T> {
