--- conflicted
+++ resolved
@@ -1,17 +1,6 @@
 // Copyright (C) 2023, Ava Labs, Inc. All rights reserved.
 // See the file LICENSE.md for licensing terms.
 
-<<<<<<< HEAD
-use firewood::{
-    db::DbConfig,
-    v2::api::{self, BatchOp, Db as _, DbView, Proposal},
-};
-use tokio::task::block_in_place;
-
-use std::collections::VecDeque;
-
-=======
->>>>>>> 72ad776c
 mod common;
 
 // TODO: use a trait
@@ -23,119 +12,6 @@
     }};
 }
 
-<<<<<<< HEAD
-#[ignore = "unimplemented"]
-#[tokio::test(flavor = "multi_thread")]
-#[allow(clippy::unwrap_used)]
-async fn test_basic_metrics() {
-    let cfg = DbConfig::builder();
-
-    let db = TestDbCreator::builder()
-        .cfg(cfg.build())
-        .test_name("test_basic_metrics")
-        .build()
-        .create()
-        .await;
-
-    // let metrics = db.metrics();
-    // TODO: kv_get is no longer a valid metric, and DbRev has no access to Db.metrics (yet)
-    //assert_eq!(metrics.kv_get.hit_count.get(), 0);
-
-    // TODO: we can't fetch the revision for the empty tree, so insert a single value
-
-    db.propose(vec![BatchOp::Put {
-        key: b"a",
-        value: b"b",
-    }])
-    .await
-    .unwrap()
-    .commit()
-    .await
-    .unwrap();
-
-    let root = db.root_hash().await.unwrap();
-    let rev = db.revision(root).await.unwrap();
-    rev.val("a").await.ok().unwrap().unwrap();
-    //assert_eq!(metrics.val.hit_count.get(), 1);
-}
-
-#[ignore = "unimplemented"]
-#[tokio::test(flavor = "multi_thread")]
-#[allow(clippy::unwrap_used)]
-async fn test_revisions() {
-    use rand::{rngs::StdRng, Rng, SeedableRng};
-    let cfg = DbConfig::builder().build();
-
-    let rng = std::cell::RefCell::new(StdRng::seed_from_u64(42));
-    let max_len0 = 8;
-    let max_len1 = 4;
-    let keygen = || {
-        let (len0, len1): (usize, usize) = {
-            let mut rng = rng.borrow_mut();
-            (
-                rng.gen_range(1..max_len0 + 1),
-                rng.gen_range(1..max_len1 + 1),
-            )
-        };
-        let key: Vec<u8> = (0..len0)
-            .map(|_| rng.borrow_mut().gen_range(0..2))
-            .chain((0..len1).map(|_| rng.borrow_mut().gen()))
-            .collect();
-        key
-    };
-
-    for i in 0..10 {
-        let db = TestDbCreator::builder()
-            .cfg(cfg.clone())
-            .test_name("test_revisions")
-            .build()
-            .create()
-            .await;
-        let mut dumped = VecDeque::new();
-        let mut hashes: VecDeque<api::HashKey> = VecDeque::new();
-        for _ in 0..10 {
-            {
-                let mut batch = Vec::new();
-                let m = rng.borrow_mut().gen_range(1..20);
-                for _ in 0..m {
-                    let key = keygen();
-                    let val: Vec<u8> = (0..8).map(|_| rng.borrow_mut().gen()).collect();
-                    let write = BatchOp::Put {
-                        key,
-                        value: val.to_vec(),
-                    };
-                    batch.push(write);
-                }
-                let proposal = db.propose(batch).await.unwrap();
-                proposal.commit().await.unwrap();
-            }
-            while dumped.len() > 10 {
-                dumped.pop_back();
-                hashes.pop_back();
-            }
-            let root_hash = db.root_hash().await.unwrap();
-            hashes.push_front(root_hash);
-            dumped.push_front(kv_dump!(db));
-            for (dump, hash) in dumped.iter().zip(hashes.iter().cloned()) {
-                let rev = db.revision(hash).await.unwrap();
-                assert_eq!(rev.root_hash().await.unwrap(), hash);
-                assert_eq!(kv_dump!(rev), *dump, "not the same: Pass {i}");
-            }
-        }
-
-        let db = db.reopen().await;
-        for (dump, hash) in dumped.iter().zip(hashes.iter().cloned()) {
-            let rev = db.revision(hash).await.unwrap();
-            rev.root_hash().await.unwrap();
-            assert_eq!(
-                *dump,
-                block_in_place(|| kv_dump!(rev)),
-                "not the same: pass {i}"
-            );
-        }
-    }
-}
-=======
 // #[ignore = "unimplemented"]
 // #[tokio::test(flavor = "multi_thread")]
 // #[allow(clippy::unwrap_used)]
@@ -247,7 +123,6 @@
 //         }
 //     }
 // }
->>>>>>> 72ad776c
 
 // #[ignore = "unimplemented"]
 // #[tokio::test(flavor = "multi_thread")]
@@ -318,11 +193,7 @@
 //     }
 // }
 
-<<<<<<< HEAD
-macro_rules! assert_val {
-=======
 macro_rules! _assert_val {
->>>>>>> 72ad776c
     ($rev: ident, $key:literal, $expected_val:literal) => {
         let actual = $rev.val($key.as_bytes()).await.unwrap().unwrap();
         assert_eq!(actual, $expected_val.as_bytes().to_vec());
