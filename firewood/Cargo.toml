[package]
name = "firewood"
version = "0.0.2"
edition = "2021"
authors = [
     "Ted Yin (@Determinant) <ted@avalabs.org>",
     "Dan Sover (@exdx) <dan.sover@avalabs.org>",
     "Hao Hao (@haohao-os) <hao.hao@avalabs.org>",
     "Gyuho Lee (@gyuho) <gyuho.lee@avalabs.org>",
     "Sam Batschelet (@hexfusion) <sam.batschelet@avalabs.org>",
     "Ron Kuris (@rkuris) <ron.kuris@avalabs.org>",
]
description = "Firewood is an embedded key-value store, optimized to store blockchain state."
license-file = "../LICENSE.md"
homepage = "https://avalabs.org"
readme = "../README.md"

[dependencies]
<<<<<<< HEAD
async-trait = "0.1.57"
bytemuck = { version = "1.13.1", features = ["derive"] }
enum-as-inner = "0.5.1"
firewood-growth-ring = { version = "0.0.1", path = "../firewood-growth-ring", package = "firewood-growth-ring" }
firewood-libaio = {version = "0.0.1", path = "../firewood-libaio", package = "firewood-libaio" }
firewood-shale = { version = "0.0.1", path = "../firewood-shale", package = "firewood-shale" }
futures = "0.3.24"
=======
aquamarine = "0.3.1"
firewood-growth-ring = { version = "0.0.1", path = "../firewood-growth-ring" }
firewood-libaio = {version = "0.0.1", path = "../firewood-libaio" }
firewood-shale = { version = "0.0.1", path = "../firewood-shale" }
enum-as-inner = "0.5.1"
parking_lot = "0.12.1"
rlp = "0.5.2"
sha3 = "0.10.2"
once_cell = "1.13.1"
>>>>>>> 662b7949
hex = "0.4.3"
lru = "0.10.0"
nix = "0.26.1"
once_cell = "1.13.1"
parking_lot = "0.12.1"
primitive-types = { version = "0.12.0", features = ["impl-rlp"] }
rlp = "0.5.2"
serde = { version = "1.0", features = ["derive"] }
sha3 = "0.10.2"
thiserror = "1.0.38"
tokio = { version = "1.21.1", features = ["rt", "sync", "macros"] }
typed-builder = "0.14.0"

[dev-dependencies]
criterion = "0.4.0"
keccak-hasher = "0.15.3"
rand = "0.8.5"
triehash = "0.8.4"
assert_cmd = "2.0.7"
predicates = "3.0.1"
serial_test = "2.0.0"
clap = { version = "4.0.29" }

[features]
# proof API
proof = []
# eth API
eth = []<|MERGE_RESOLUTION|>--- conflicted
+++ resolved
@@ -16,7 +16,7 @@
 readme = "../README.md"
 
 [dependencies]
-<<<<<<< HEAD
+aquamarine = "0.3.1"
 async-trait = "0.1.57"
 bytemuck = { version = "1.13.1", features = ["derive"] }
 enum-as-inner = "0.5.1"
@@ -24,17 +24,6 @@
 firewood-libaio = {version = "0.0.1", path = "../firewood-libaio", package = "firewood-libaio" }
 firewood-shale = { version = "0.0.1", path = "../firewood-shale", package = "firewood-shale" }
 futures = "0.3.24"
-=======
-aquamarine = "0.3.1"
-firewood-growth-ring = { version = "0.0.1", path = "../firewood-growth-ring" }
-firewood-libaio = {version = "0.0.1", path = "../firewood-libaio" }
-firewood-shale = { version = "0.0.1", path = "../firewood-shale" }
-enum-as-inner = "0.5.1"
-parking_lot = "0.12.1"
-rlp = "0.5.2"
-sha3 = "0.10.2"
-once_cell = "1.13.1"
->>>>>>> 662b7949
 hex = "0.4.3"
 lru = "0.10.0"
 nix = "0.26.1"
