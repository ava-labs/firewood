--- conflicted
+++ resolved
@@ -32,11 +32,7 @@
 hex.workspace = true
 integer-encoding.workspace = true
 metrics.workspace = true
-<<<<<<< HEAD
 smallvec.workspace = true
-sha2.workspace = true
-=======
->>>>>>> d182370c
 thiserror.workspace = true
 # Regular dependencies
 typed-builder = "0.21.0"
