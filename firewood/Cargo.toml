--- conflicted
+++ resolved
@@ -23,24 +23,6 @@
 rust-version.workspace = true
 
 [dependencies]
-<<<<<<< HEAD
-aquamarine = "0.6.0"
-async-trait = "0.1.77"
-futures = "0.3.30"
-hex = "0.4.3"
-metrics = "0.24.0"
-serde = { version = "1.0" }
-sha2 = "0.10.8"
-test-case = "3.3.1"
-thiserror = "2.0.3"
-typed-builder = "0.21.0"
-bincode = "1.3.3"
-integer-encoding = "4.0.0"
-smallvec = "1.6.1"
-fastrace = { version = "0.7.4" }
-derive_more = { version = "2.0.0", features = [ "debug" ] }
-firewood-storage = { path = "../storage", version = "0.0.6" }
-=======
 # Workspace dependencies
 bytemuck_derive.workspace = true
 bytemuck.workspace = true
@@ -54,7 +36,6 @@
 # Regular dependencies
 typed-builder = "0.23.0"
 rayon = "1.11.0"
->>>>>>> cae9899e
 
 [features]
 default = []
@@ -80,13 +61,9 @@
 # Regular dependencies
 ctor = "0.6.1"
 hash-db = "0.16.0"
-<<<<<<< HEAD
-metrics-util = "0.19.0"
-=======
 plain_hasher = "0.2.3"
 rlp = "0.6.1"
 sha3 = "0.10.8"
->>>>>>> cae9899e
 
 [[bench]]
 name = "hashops"
