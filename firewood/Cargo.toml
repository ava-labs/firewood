--- conflicted
+++ resolved
@@ -34,12 +34,8 @@
 metrics.workspace = true
 thiserror.workspace = true
 # Regular dependencies
-<<<<<<< HEAD
-typed-builder = "0.21.0"
+typed-builder = "0.22.0"
 rayon = "1.10.0"
-=======
-typed-builder = "0.22.0"
->>>>>>> fed7c93b
 
 [features]
 default = []
