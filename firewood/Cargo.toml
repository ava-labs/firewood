[package]
name = "firewood"
version.workspace = true
edition.workspace = true
authors = [
     "Angel Leon <gubatron@gmail.com>",
     "Austin Larson <78000745+alarso16@users.noreply.github.com>",
     "Cesar <137245636+nytzuga@users.noreply.github.com>",
     "Dan Laine <daniel.laine@avalabs.org>",
     "Dan Sover <dan.sover@avalabs.org>",
     "Hao Hao <hao.hao@avalabs.org>",
     "Patrick O'Grady <prohb125@gmail.com>",
     "Richard Pringle <rpring9@gmail.com>",
     "Ron Kuris <ron.kuris@avalabs.org>",
     "Sam Batschelet <sam.batschelet@avalabs.org>",
     "xinifinity <113067541+xinifinity@users.noreply.github.com>",
]
description = "Firewood is an embedded key-value store, optimized to store blockchain state."
license-file.workspace = true
homepage.workspace = true
repository.workspace = true
readme.workspace = true
rust-version.workspace = true

[dependencies]
# Workspace dependencies
bytemuck_derive.workspace = true
bytemuck.workspace = true
coarsetime.workspace = true
fastrace.workspace = true
firewood-macros.workspace = true
hex.workspace = true
integer-encoding.workspace = true
metrics.workspace = true
thiserror.workspace = true
# Regular dependencies
typed-builder = "0.23.1"
rayon = "1.11.0"
<<<<<<< HEAD
parking_lot.workspace = true
=======
fjall = "2.11.2"
derive-where = "1.6.0"
weak-table = "0.3.2"
>>>>>>> 78f459fe

[features]
default = []
nightly = []
io-uring = ["firewood-storage/io-uring"]
logger = ["firewood-storage/logger"]
branch_factor_256 = ["firewood-storage/branch_factor_256"]
ethhash = ["firewood-storage/ethhash"]

[dev-dependencies]
# Workspace dependencies
clap = { workspace = true, features = ['derive'] }
criterion.workspace = true
env_logger.workspace = true
ethereum-types.workspace = true
firewood-storage = { workspace = true, features = ["test_utils"] }
firewood-triehash.workspace = true
hex-literal.workspace = true
pprof = { workspace = true, features = ["flamegraph"] }
rand.workspace = true
tempfile.workspace = true
test-case.workspace = true
# Regular dependencies
ctor = "0.6.1"
hash-db = "0.16.0"
plain_hasher = "0.2.3"
rlp = "0.6.1"
sha3 = "0.10.8"

[[bench]]
name = "hashops"
harness = false

[target.'cfg(target_os = "linux")'.dependencies]
firewood-storage = { workspace = true, features = ["io-uring"] }

[target.'cfg(not(target_os = "linux"))'.dependencies]
firewood-storage.workspace = true

[lints]
workspace = true

[package.metadata.cargo-machete]
ignored = ["coarsetime", "hex-literal"]<|MERGE_RESOLUTION|>--- conflicted
+++ resolved
@@ -36,13 +36,10 @@
 # Regular dependencies
 typed-builder = "0.23.1"
 rayon = "1.11.0"
-<<<<<<< HEAD
 parking_lot.workspace = true
-=======
 fjall = "2.11.2"
 derive-where = "1.6.0"
 weak-table = "0.3.2"
->>>>>>> 78f459fe
 
 [features]
 default = []
