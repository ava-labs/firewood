--- conflicted
+++ resolved
@@ -35,12 +35,8 @@
 smallvec.workspace = true
 thiserror.workspace = true
 # Regular dependencies
-<<<<<<< HEAD
 either = "1.15.0"
-typed-builder = "0.21.0"
-=======
 typed-builder = "0.22.0"
->>>>>>> 5e7cca78
 
 [features]
 default = []
