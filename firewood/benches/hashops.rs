// Copyright (C) 2023, Ava Labs, Inc. All rights reserved.
// See the file LICENSE.md for licensing terms.

// hash benchmarks; run with 'cargo bench'

use criterion::{criterion_group, criterion_main, profiler::Profiler, BatchSize, Criterion};
use firewood::{
<<<<<<< HEAD
    db::{BatchOp, DbConfig, SharedStore},
    merkle::{MerkleWithEncoder, TrieHash, TRIE_HASH_LEN},
=======
    db::{BatchOp, DbConfig},
    merkle::{Bincode, Merkle, Node, TrieHash, TRIE_HASH_LEN},
>>>>>>> e99595e6
    shale::{
        cached::DynamicMem,
        compact::{CompactHeader, CompactSpace},
        disk_address::DiskAddress,
        CachedStore, ObjCache, Storable, StoredView,
    },
    storage::WalConfig,
    v2::api::{Db, Proposal},
};
use pprof::ProfilerGuard;
use rand::{distributions::Alphanumeric, rngs::StdRng, Rng, SeedableRng};
use std::{fs::File, iter::repeat_with, os::raw::c_int, path::Path, sync::Arc};

pub type MerkleWithEncoder = Merkle<CompactSpace<Node, DynamicMem>, Bincode>;

const ZERO_HASH: TrieHash = TrieHash([0u8; TRIE_HASH_LEN]);

// To enable flamegraph output
// cargo bench --bench shale-bench -- --profile-time=N
enum FlamegraphProfiler {
    Init(c_int),
    Active(ProfilerGuard<'static>),
}

fn file_error_panic<T, U>(path: &Path) -> impl FnOnce(T) -> U + '_ {
    |_| panic!("Error on file `{}`", path.display())
}

impl Profiler for FlamegraphProfiler {
    #[allow(clippy::unwrap_used)]
    fn start_profiling(&mut self, _benchmark_id: &str, _benchmark_dir: &Path) {
        if let Self::Init(frequency) = self {
            let guard = ProfilerGuard::new(*frequency).unwrap();
            *self = Self::Active(guard);
        }
    }

    #[allow(clippy::unwrap_used)]
    fn stop_profiling(&mut self, _benchmark_id: &str, benchmark_dir: &Path) {
        std::fs::create_dir_all(benchmark_dir).unwrap();
        let filename = "firewood-flamegraph.svg";
        let flamegraph_path = benchmark_dir.join(filename);
        #[allow(clippy::unwrap_used)]
        let flamegraph_file =
            File::create(&flamegraph_path).unwrap_or_else(file_error_panic(&flamegraph_path));

        #[allow(clippy::unwrap_used)]
        if let Self::Active(profiler) = self {
            profiler
                .report()
                .build()
                .unwrap()
                .flamegraph(flamegraph_file)
                .unwrap_or_else(file_error_panic(&flamegraph_path));
        }
    }
}

fn bench_trie_hash(criterion: &mut Criterion) {
    let mut to = [1u8; TRIE_HASH_LEN];
    let mut store = DynamicMem::new(TRIE_HASH_LEN as u64, 0u8);
    store.write(0, &*ZERO_HASH);

    #[allow(clippy::unwrap_used)]
    criterion
        .benchmark_group("TrieHash")
        .bench_function("dehydrate", |b| {
            b.iter(|| ZERO_HASH.serialize(&mut to).unwrap());
        })
        .bench_function("hydrate", |b| {
            b.iter(|| TrieHash::deserialize(0, &store).unwrap());
        });
}

fn bench_merkle<const N: usize>(criterion: &mut Criterion) {
    const TEST_MEM_SIZE: u64 = 20_000_000;
    const KEY_LEN: usize = 4;
    let mut rng = StdRng::seed_from_u64(1234);

    criterion
        .benchmark_group("Merkle")
        .sample_size(30)
        .bench_function("insert", |b| {
            b.iter_batched(
                || {
                    let merkle_payload_header = DiskAddress::from(0);

                    #[allow(clippy::unwrap_used)]
                    let merkle_payload_header_ref = StoredView::ptr_to_obj(
                        &DynamicMem::new(2 * CompactHeader::MSIZE, 9),
                        merkle_payload_header,
                        CompactHeader::MSIZE,
                    )
                    .unwrap();

                    #[allow(clippy::unwrap_used)]
                    let store = CompactSpace::new(
                        DynamicMem::new(TEST_MEM_SIZE, 0),
                        DynamicMem::new(TEST_MEM_SIZE, 1),
                        merkle_payload_header_ref,
                        ObjCache::new(1 << 20),
                        4096,
                        4096,
                        None::<&SharedStore>,
                    )
                    .unwrap();

                    let merkle = MerkleWithEncoder::new(Box::new(store));
                    #[allow(clippy::unwrap_used)]
                    let root = merkle.init_root().unwrap();

                    let keys: Vec<Vec<u8>> = repeat_with(|| {
                        (&mut rng)
                            .sample_iter(&Alphanumeric)
                            .take(KEY_LEN)
                            .collect()
                    })
                    .take(N)
                    .collect();

                    (merkle, root, keys)
                },
                #[allow(clippy::unwrap_used)]
                |(mut merkle, root, keys)| {
                    keys.into_iter()
                        .for_each(|key| merkle.insert(key, vec![b'v'], root).unwrap())
                },
                BatchSize::SmallInput,
            );
        });
}

fn bench_db<const N: usize>(criterion: &mut Criterion) {
    const KEY_LEN: usize = 4;
    let mut rng = StdRng::seed_from_u64(1234);

    #[allow(clippy::unwrap_used)]
    criterion
        .benchmark_group("Db")
        .sample_size(30)
        .bench_function("commit", |b| {
            b.to_async(tokio::runtime::Runtime::new().unwrap())
                .iter_batched(
                    || {
                        let batch_ops: Vec<_> = repeat_with(|| {
                            (&mut rng)
                                .sample_iter(&Alphanumeric)
                                .take(KEY_LEN)
                                .collect()
                        })
                        .map(|key: Vec<_>| BatchOp::Put {
                            key,
                            value: vec![b'v'],
                        })
                        .take(N)
                        .collect();
                        batch_ops
                    },
                    |batch_ops| async {
                        let db_path = dbg!(std::env::temp_dir());
                        let db_path = db_path.join("benchmark_db");
                        let cfg =
                            DbConfig::builder().wal(WalConfig::builder().max_revisions(10).build());

                        #[allow(clippy::unwrap_used)]
                        let db =
                            firewood::db::Db::new(db_path, &cfg.clone().truncate(true).build())
                                .await
                                .unwrap();

                        #[allow(clippy::unwrap_used)]
                        Arc::new(db.propose(batch_ops).await.unwrap())
                            .commit()
                            .await
                            .unwrap()
                    },
                    BatchSize::SmallInput,
                );
        });
}

criterion_group! {
    name = benches;
    config = Criterion::default().with_profiler(FlamegraphProfiler::Init(100));
    targets = bench_trie_hash, bench_merkle::<3>, bench_db::<100>
}

criterion_main!(benches);<|MERGE_RESOLUTION|>--- conflicted
+++ resolved
@@ -5,13 +5,8 @@
 
 use criterion::{criterion_group, criterion_main, profiler::Profiler, BatchSize, Criterion};
 use firewood::{
-<<<<<<< HEAD
     db::{BatchOp, DbConfig, SharedStore},
     merkle::{MerkleWithEncoder, TrieHash, TRIE_HASH_LEN},
-=======
-    db::{BatchOp, DbConfig},
-    merkle::{Bincode, Merkle, Node, TrieHash, TRIE_HASH_LEN},
->>>>>>> e99595e6
     shale::{
         cached::DynamicMem,
         compact::{CompactHeader, CompactSpace},
