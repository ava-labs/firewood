// (c) 2019-2020, Ava Labs, Inc. All rights reserved.
// See the file LICENSE for licensing terms.

package avm

import (
	"bytes"
	"errors"
	"fmt"
	"reflect"
	"strings"
	"time"

	"github.com/gorilla/rpc/v2"

	"github.com/ava-labs/gecko/cache"
	"github.com/ava-labs/gecko/database"
	"github.com/ava-labs/gecko/database/versiondb"
	"github.com/ava-labs/gecko/ids"
	"github.com/ava-labs/gecko/snow"
	"github.com/ava-labs/gecko/snow/choices"
	"github.com/ava-labs/gecko/snow/consensus/snowstorm"
	"github.com/ava-labs/gecko/snow/engine/common"
	"github.com/ava-labs/gecko/utils/codec"
	"github.com/ava-labs/gecko/utils/crypto"
	"github.com/ava-labs/gecko/utils/formatting"
	"github.com/ava-labs/gecko/utils/hashing"
	"github.com/ava-labs/gecko/utils/logging"
	"github.com/ava-labs/gecko/utils/timer"
	"github.com/ava-labs/gecko/utils/wrappers"
	"github.com/ava-labs/gecko/vms/components/ava"
	"github.com/ava-labs/gecko/vms/nftfx"
	"github.com/ava-labs/gecko/vms/secp256k1fx"

	cjson "github.com/ava-labs/gecko/utils/json"
	safemath "github.com/ava-labs/gecko/utils/math"
)

const (
	batchTimeout    = time.Second
	batchSize       = 30
	stateCacheSize  = 30000
	idCacheSize     = 30000
	txCacheSize     = 30000
	addressSep      = "-"
	maxUTXOsToFetch = 1024
)

var (
	errIncompatibleFx            = errors.New("incompatible feature extension")
	errUnknownFx                 = errors.New("unknown feature extension")
	errGenesisAssetMustHaveState = errors.New("genesis asset must have non-empty state")
	errInvalidAddress            = errors.New("invalid address")
	errWrongBlockchainID         = errors.New("wrong blockchain ID")
	errBootstrapping             = errors.New("chain is currently bootstrapping")
)

// VM implements the avalanche.DAGVM interface
type VM struct {
	metrics
	ids.Aliaser

	ava ids.ID

	// Contains information of where this VM is executing
	ctx *snow.Context

	// Used to check local time
	clock timer.Clock

	codec codec.Codec

	pubsub *cjson.PubSubServer

	// State management
	state *prefixedState

	// Set to true once this VM is marked as `Bootstrapped` by the engine
	bootstrapped bool

	// fee that must be burned by every transaction
	txFee uint64

	// Transaction issuing
	timer        *timer.Timer
	batchTimeout time.Duration
	txs          []snowstorm.Tx
	toEngine     chan<- common.Message

	baseDB database.Database
	db     *versiondb.Database

	typeToFxIndex map[reflect.Type]int
	fxs           []*parsedFx
}

type codecRegistry struct {
	index         int
	typeToFxIndex map[reflect.Type]int
	codec         codec.Codec
}

func (cr *codecRegistry) RegisterType(val interface{}) error {
	valType := reflect.TypeOf(val)
	cr.typeToFxIndex[valType] = cr.index
	return cr.codec.RegisterType(val)
}
func (cr *codecRegistry) Marshal(val interface{}) ([]byte, error) { return cr.codec.Marshal(val) }
func (cr *codecRegistry) Unmarshal(b []byte, val interface{}) error {
	return cr.codec.Unmarshal(b, val)
}

/*
 ******************************************************************************
 ******************************** Avalanche API *******************************
 ******************************************************************************
 */

// Initialize implements the avalanche.DAGVM interface
func (vm *VM) Initialize(
	ctx *snow.Context,
	db database.Database,
	genesisBytes []byte,
	toEngine chan<- common.Message,
	fxs []*common.Fx,
) error {
	vm.ctx = ctx
	vm.toEngine = toEngine
	vm.baseDB = db
	vm.db = versiondb.New(db)
	vm.typeToFxIndex = map[reflect.Type]int{}
	vm.Aliaser.Initialize()

	vm.pubsub = cjson.NewPubSubServer(ctx)
	c := codec.NewDefault()

	errs := wrappers.Errs{}
	errs.Add(
		vm.metrics.Initialize(ctx.Namespace, ctx.Metrics),

		vm.pubsub.Register("accepted"),
		vm.pubsub.Register("rejected"),
		vm.pubsub.Register("verified"),

		c.RegisterType(&BaseTx{}),
		c.RegisterType(&CreateAssetTx{}),
		c.RegisterType(&OperationTx{}),
		c.RegisterType(&ImportTx{}),
		c.RegisterType(&ExportTx{}),
	)
	if errs.Errored() {
		return errs.Err
	}

	vm.fxs = make([]*parsedFx, len(fxs))
	for i, fxContainer := range fxs {
		if fxContainer == nil {
			return errIncompatibleFx
		}
		fx, ok := fxContainer.Fx.(Fx)
		if !ok {
			return errIncompatibleFx
		}
		vm.fxs[i] = &parsedFx{
			ID: fxContainer.ID,
			Fx: fx,
		}
		vm.codec = &codecRegistry{
			index:         i,
			typeToFxIndex: vm.typeToFxIndex,
			codec:         c,
		}
		if err := fx.Initialize(vm); err != nil {
			return err
		}
	}

	vm.codec = c

	vm.state = &prefixedState{
		state: &state{State: ava.State{
			Cache: &cache.LRU{Size: stateCacheSize},
			DB:    vm.db,
			Codec: vm.codec,
		}},

		tx:       &cache.LRU{Size: idCacheSize},
		utxo:     &cache.LRU{Size: idCacheSize},
		txStatus: &cache.LRU{Size: idCacheSize},

		uniqueTx: &cache.EvictableLRU{Size: txCacheSize},
	}

	if err := vm.initAliases(genesisBytes); err != nil {
		return err
	}

	if dbStatus, err := vm.state.DBInitialized(); err != nil || dbStatus == choices.Unknown {
		if err := vm.initState(genesisBytes); err != nil {
			return err
		}
	}

	vm.timer = timer.NewTimer(func() {
		ctx.Lock.Lock()
		defer ctx.Lock.Unlock()

		vm.FlushTxs()
	})
	go ctx.Log.RecoverAndPanic(vm.timer.Dispatch)
	vm.batchTimeout = batchTimeout

	return vm.db.Commit()
}

// Bootstrapping is called by the consensus engine when it starts bootstrapping
// this chain
func (vm *VM) Bootstrapping() error {
	vm.metrics.numBootstrappingCalls.Inc()

	for _, fx := range vm.fxs {
		if err := fx.Fx.Bootstrapping(); err != nil {
			return err
		}
	}
	return nil
}

// Bootstrapped is called by the consensus engine when it is done bootstrapping
// this chain
func (vm *VM) Bootstrapped() error {
	vm.metrics.numBootstrappedCalls.Inc()

	for _, fx := range vm.fxs {
		if err := fx.Fx.Bootstrapped(); err != nil {
			return err
		}
	}
	vm.bootstrapped = true
	return nil
}

// Shutdown implements the avalanche.DAGVM interface
func (vm *VM) Shutdown() error {
	if vm.timer == nil {
		return nil
	}

	// There is a potential deadlock if the timer is about to execute a timeout.
	// So, the lock must be released before stopping the timer.
	vm.ctx.Lock.Unlock()
	vm.timer.Stop()
	vm.ctx.Lock.Lock()

	return vm.baseDB.Close()
}

// CreateHandlers implements the avalanche.DAGVM interface
func (vm *VM) CreateHandlers() map[string]*common.HTTPHandler {
	vm.metrics.numCreateHandlersCalls.Inc()

	rpcServer := rpc.NewServer()
	codec := cjson.NewCodec()
	rpcServer.RegisterCodec(codec, "application/json")
	rpcServer.RegisterCodec(codec, "application/json;charset=UTF-8")
	rpcServer.RegisterService(&Service{vm: vm}, "avm") // name this service "avm"

	return map[string]*common.HTTPHandler{
		"":        {Handler: rpcServer},
		"/pubsub": {LockOptions: common.NoLock, Handler: vm.pubsub},
	}
}

// CreateStaticHandlers implements the avalanche.DAGVM interface
func (vm *VM) CreateStaticHandlers() map[string]*common.HTTPHandler {
	newServer := rpc.NewServer()
	codec := cjson.NewCodec()
	newServer.RegisterCodec(codec, "application/json")
	newServer.RegisterCodec(codec, "application/json;charset=UTF-8")
	newServer.RegisterService(&StaticService{}, "avm") // name this service "avm"
	return map[string]*common.HTTPHandler{
		"": {LockOptions: common.WriteLock, Handler: newServer},
	}
}

// PendingTxs implements the avalanche.DAGVM interface
func (vm *VM) PendingTxs() []snowstorm.Tx {
	vm.metrics.numPendingTxsCalls.Inc()

	vm.timer.Cancel()

	txs := vm.txs
	vm.txs = nil
	return txs
}

// ParseTx implements the avalanche.DAGVM interface
func (vm *VM) ParseTx(b []byte) (snowstorm.Tx, error) {
	vm.metrics.numParseTxCalls.Inc()

	return vm.parseTx(b)
}

// GetTx implements the avalanche.DAGVM interface
func (vm *VM) GetTx(txID ids.ID) (snowstorm.Tx, error) {
	vm.metrics.numGetTxCalls.Inc()

	tx := &UniqueTx{
		vm:   vm,
		txID: txID,
	}
	// Verify must be called in the case the that tx was flushed from the unique
	// cache.
	return tx, tx.Verify()
}

/*
 ******************************************************************************
 ********************************** JSON API **********************************
 ******************************************************************************
 */

// IssueTx attempts to send a transaction to consensus.
// If onDecide is specified, the function will be called when the transaction is
// either accepted or rejected with the appropriate status. This function will
// go out of scope when the transaction is removed from memory.
func (vm *VM) IssueTx(b []byte, onDecide func(choices.Status)) (ids.ID, error) {
	if !vm.bootstrapped {
		return ids.ID{}, errBootstrapping
	}
	tx, err := vm.parseTx(b)
	if err != nil {
		return ids.ID{}, err
	}
	if err := tx.Verify(); err != nil {
		return ids.ID{}, err
	}
	vm.issueTx(tx)
	tx.onDecide = onDecide
	return tx.ID(), nil
}

<<<<<<< HEAD
// GetAtomicUTXOs returns the utxos that at least one of the provided addresses is
// referenced in.
func (vm *VM) GetAtomicUTXOs(chainID ids.ID, addrs ids.Set) ([]*ava.UTXO, error) {
	smDB := vm.ctx.SharedMemory.GetDatabase(chainID)
	defer vm.ctx.SharedMemory.ReleaseDatabase(chainID)

=======
// GetAtomicUTXOs returns imported/exports UTXOs such that at least one of the addresses in [addrs] is referenced.
// Returns at most [limit] UTXOs.
// If [limit] <= 0 or [limit] > maxUTXOsToFetch, it is set to [maxUTXOsToFetch].
// Returns:
// * The fetched of UTXOs
// * true if all there are no more UTXOs in this range to fetch
// * The address associated with the last UTXO fetched
// * The ID of the last UTXO fetched
func (vm *VM) GetAtomicUTXOs(addrs ids.ShortSet, startAddr ids.ShortID, startUtxo ids.ID, limit int) ([]*ava.UTXO, ids.ShortID, ids.ID, error) {
	if limit <= 0 || limit > maxUTXOsToFetch {
		limit = maxUTXOsToFetch
	}
	toFetch := limit

	seen := ids.Set{} // IDs of UTXOs already in the list
	utxos := make([]*ava.UTXO, 0, limit)
	lastAddr := ids.ShortEmpty
	lastIndex := ids.Empty
	addrsList := addrs.List()
	ids.SortShortIDs(addrsList)
	smDB := vm.ctx.SharedMemory.GetDatabase(vm.platform)
	defer vm.ctx.SharedMemory.ReleaseDatabase(vm.platform)
>>>>>>> a965fea6
	state := ava.NewPrefixedState(smDB, vm.codec)
	for _, addr := range addrs.List() {
		if bytes.Compare(addr.Bytes(), startAddr.Bytes()) < 0 { // Skip addresses before start
			continue
		}
		utxoIDs, _ := state.PlatformFunds(addr.Bytes(), startUtxo, toFetch)
		for _, utxoID := range utxoIDs {
			if seen.Contains(utxoID) { // Already have this UTXO in the list
				continue
			}
			utxo, err := state.PlatformUTXO(utxoID)
			if err != nil {
				return nil, ids.ShortEmpty, ids.Empty, err
			}
			utxos = append(utxos, utxo)
			seen.Add(utxoID)
			lastAddr = addr
			lastIndex = utxoID
			toFetch--
			if toFetch <= 0 { // We fetched enough UTXOs; stop.
				break
			}
		}
	}
	return utxos, lastAddr, lastIndex, nil
}

// GetUTXOs returns UTXOs such that at least one of the addresses in [addrs] is referenced.
// Returns at most [limit] UTXOs.
// If [limit] <= 0 or [limit] > maxUTXOsToFetch, it is set to [maxUTXOsToFetch].
// Only returns UTXOs associated with addresses >= [startAddr].
// For address [startAddr], only returns UTXOs whose IDs are greater than [startUtxoID].
// Returns:
// * The fetched of UTXOs
// * The address associated with the last UTXO fetched
// * The ID of the last UTXO fetched
func (vm *VM) GetUTXOs(addrs ids.ShortSet, startAddr ids.ShortID, startUtxoID ids.ID, limit int) ([]*ava.UTXO, ids.ShortID, ids.ID, error) {
	if limit <= 0 || limit > maxUTXOsToFetch {
		limit = maxUTXOsToFetch
	}
	toFetch := limit

	seen := ids.Set{} // IDs of UTXOs already in the list
	utxos := make([]*ava.UTXO, 0, limit)
	lastAddr := ids.ShortEmpty
	lastIndex := ids.Empty
	addrsList := addrs.List()
	ids.SortShortIDs(addrsList)
	for _, addr := range addrsList {
		start := ids.Empty
		if comp := bytes.Compare(addr.Bytes(), startAddr.Bytes()); comp == -1 { // Skip addresses before [startAddr]
			continue
		} else if comp == 0 {
			start = startUtxoID
		}
		utxoIDs, _ := vm.state.Funds(addr.Bytes(), start, toFetch) // Get UTXOs associated with [addr]
		for _, utxoID := range utxoIDs {
			if seen.Contains(utxoID) { // Already have this UTXO in the list
				continue
			}
			utxo, err := vm.state.UTXO(utxoID)
			if err != nil {
				return nil, ids.ShortEmpty, ids.Empty, err
			}
			utxos = append(utxos, utxo)
			seen.Add(utxoID)
			lastAddr = addr
			lastIndex = utxoID
			toFetch--
			if toFetch <= 0 {
				break // Found [limit] utxos; stop.
			}
		}
	}
	return utxos, lastAddr, lastIndex, nil
}

/*
 ******************************************************************************
 *********************************** Fx API ***********************************
 ******************************************************************************
 */

// Clock returns a reference to the internal clock of this VM
func (vm *VM) Clock() *timer.Clock { return &vm.clock }

// Codec returns a reference to the internal codec of this VM
func (vm *VM) Codec() codec.Codec { return vm.codec }

// Logger returns a reference to the internal logger of this VM
func (vm *VM) Logger() logging.Logger { return vm.ctx.Log }

/*
 ******************************************************************************
 ********************************** Timer API *********************************
 ******************************************************************************
 */

// FlushTxs into consensus
func (vm *VM) FlushTxs() {
	vm.timer.Cancel()
	if len(vm.txs) != 0 {
		select {
		case vm.toEngine <- common.PendingTxs:
		default:
			vm.ctx.Log.Warn("Delaying issuance of transactions due to contention")
			vm.timer.SetTimeoutIn(vm.batchTimeout)
		}
	}
}

/*
 ******************************************************************************
 ********************************** Helpers ***********************************
 ******************************************************************************
 */

func (vm *VM) initAliases(genesisBytes []byte) error {
	genesis := Genesis{}
	if err := vm.codec.Unmarshal(genesisBytes, &genesis); err != nil {
		return err
	}

	for _, genesisTx := range genesis.Txs {
		if len(genesisTx.Outs) != 0 {
			return errGenesisAssetMustHaveState
		}

		tx := Tx{
			UnsignedTx: &genesisTx.CreateAssetTx,
		}
		txBytes, err := vm.codec.Marshal(&tx)
		if err != nil {
			return err
		}
		tx.Initialize(txBytes)

		txID := tx.ID()

		if err = vm.Alias(txID, genesisTx.Alias); err != nil {
			return err
		}
	}

	return nil
}

func (vm *VM) initState(genesisBytes []byte) error {
	genesis := Genesis{}
	if err := vm.codec.Unmarshal(genesisBytes, &genesis); err != nil {
		return err
	}

	for _, genesisTx := range genesis.Txs {
		if len(genesisTx.Outs) != 0 {
			return errGenesisAssetMustHaveState
		}

		tx := Tx{
			UnsignedTx: &genesisTx.CreateAssetTx,
		}
		txBytes, err := vm.codec.Marshal(&tx)
		if err != nil {
			return err
		}
		tx.Initialize(txBytes)

		txID := tx.ID()

		vm.ctx.Log.Info("Initializing with AssetID %s", txID)

		if err := vm.state.SetTx(txID, &tx); err != nil {
			return err
		}
		if err := vm.state.SetStatus(txID, choices.Accepted); err != nil {
			return err
		}
		for _, utxo := range tx.UTXOs() {
			if err := vm.state.FundUTXO(utxo); err != nil {
				return err
			}
		}
	}

	return vm.state.SetDBInitialized(choices.Processing)
}

func (vm *VM) parseTx(b []byte) (*UniqueTx, error) {
	rawTx := &Tx{}
	err := vm.codec.Unmarshal(b, rawTx)
	if err != nil {
		return nil, err
	}
	rawTx.Initialize(b)

	tx := &UniqueTx{
		TxState: &TxState{
			Tx: rawTx,
		},
		vm:   vm,
		txID: rawTx.ID(),
	}
	if err := tx.SyntacticVerify(); err != nil {
		return nil, err
	}

	if tx.Status() == choices.Unknown {
		if err := vm.state.SetTx(tx.ID(), tx.Tx); err != nil {
			return nil, err
		}
		if err := tx.setStatus(choices.Processing); err != nil {
			return nil, err
		}
		return tx, vm.db.Commit()
	}

	return tx, nil
}

func (vm *VM) issueTx(tx snowstorm.Tx) {
	vm.txs = append(vm.txs, tx)
	switch {
	case len(vm.txs) == batchSize:
		vm.FlushTxs()
	case len(vm.txs) == 1:
		vm.timer.SetTimeoutIn(vm.batchTimeout)
	}
}

func (vm *VM) getUTXO(utxoID *ava.UTXOID) (*ava.UTXO, error) {
	inputID := utxoID.InputID()
	utxo, err := vm.state.UTXO(inputID)
	if err == nil {
		return utxo, nil
	}

	inputTx, inputIndex := utxoID.InputSource()
	parent := UniqueTx{
		vm:   vm,
		txID: inputTx,
	}

	if err := parent.Verify(); err != nil {
		return nil, errMissingUTXO
	} else if status := parent.Status(); status.Decided() {
		return nil, errMissingUTXO
	}

	parentUTXOs := parent.UTXOs()
	if uint32(len(parentUTXOs)) <= inputIndex || int(inputIndex) < 0 {
		return nil, errInvalidUTXO
	}
	return parentUTXOs[int(inputIndex)], nil
}

func (vm *VM) getFx(val interface{}) (int, error) {
	valType := reflect.TypeOf(val)
	fx, exists := vm.typeToFxIndex[valType]
	if !exists {
		return 0, errUnknownFx
	}
	return fx, nil
}

func (vm *VM) verifyFxUsage(fxID int, assetID ids.ID) bool {
	tx := &UniqueTx{
		vm:   vm,
		txID: assetID,
	}
	if status := tx.Status(); !status.Fetched() {
		return false
	}
	createAssetTx, ok := tx.UnsignedTx.(*CreateAssetTx)
	if !ok {
		return false
	}
	// TODO: This could be a binary search to improve performance... Or perhaps
	// make a map
	for _, state := range createAssetTx.States {
		if state.FxID == uint32(fxID) {
			return true
		}
	}
	return false
}

// ParseAddress ...
func (vm *VM) ParseAddress(addrStr string) (ids.ShortID, error) {
	if count := strings.Count(addrStr, addressSep); count != 1 {
		return ids.ShortEmpty, errInvalidAddress
	}
	addressParts := strings.SplitN(addrStr, addressSep, 2)
	bcAlias := addressParts[0]
	rawAddr := addressParts[1]
	bcID, err := vm.ctx.BCLookup.Lookup(bcAlias)
	if err != nil {
		bcID, err = ids.FromString(bcAlias)
		if err != nil {
			return ids.ShortEmpty, err
		}
	}
	if !bcID.Equals(vm.ctx.ChainID) {
		return ids.ShortEmpty, errWrongBlockchainID
	}
	cb58 := formatting.CB58{}
	if err := cb58.FromString(rawAddr); err != nil {
		return ids.ShortEmpty, err
	}
	return ids.ToShortID(cb58.Bytes)
}

// Format ...
func (vm *VM) Format(b []byte) string {
	var bcAlias string
	if alias, err := vm.ctx.BCLookup.PrimaryAlias(vm.ctx.ChainID); err == nil {
		bcAlias = alias
	} else {
		bcAlias = vm.ctx.ChainID.String()
	}
	return fmt.Sprintf("%s%s%s", bcAlias, addressSep, formatting.CB58{Bytes: b})
}

// LoadUser ...
func (vm *VM) LoadUser(
	username string,
	password string,
) (
	[]*ava.UTXO,
	*secp256k1fx.Keychain,
	error,
) {
	db, err := vm.ctx.Keystore.GetDatabase(username, password)
	if err != nil {
		return nil, nil, fmt.Errorf("problem retrieving user: %w", err)
	}

	user := userState{vm: vm}

	// The error is explicitly dropped, as it may just mean that there are no addresses.
	addresses, _ := user.Addresses(db)

	addrs := ids.ShortSet{}
	for _, addr := range addresses {
		addrs.Add(addr)
	}
	utxos, _, _, err := vm.GetUTXOs(addrs, ids.ShortEmpty, ids.Empty, -1)
	if err != nil {
		return nil, nil, fmt.Errorf("problem retrieving user's UTXOs: %w", err)
	}

	kc := secp256k1fx.NewKeychain()
	for _, addr := range addresses {
		sk, err := user.Key(db, addr)
		if err != nil {
			return nil, nil, fmt.Errorf("problem retrieving private key: %w", err)
		}
		kc.Add(sk)
	}

	return utxos, kc, nil
}

// Spend ...
func (vm *VM) Spend(
	utxos []*ava.UTXO,
	kc *secp256k1fx.Keychain,
	amounts map[[32]byte]uint64,
) (
	map[[32]byte]uint64,
	[]*ava.TransferableInput,
	[][]*crypto.PrivateKeySECP256K1R,
	error,
) {
	amountsSpent := make(map[[32]byte]uint64, len(amounts))
	time := vm.clock.Unix()

	ins := []*ava.TransferableInput{}
	keys := [][]*crypto.PrivateKeySECP256K1R{}
	for _, utxo := range utxos {
		assetID := utxo.AssetID()
		assetKey := assetID.Key()
		amount := amounts[assetKey]
		amountSpent := amountsSpent[assetKey]

		if amountSpent >= amount {
			// we already have enough inputs allocated to this asset
			continue
		}

		inputIntf, signers, err := kc.Spend(utxo.Out, time)
		if err != nil {
			// this utxo can't be spent with the current keys right now
			continue
		}
		input, ok := inputIntf.(ava.TransferableIn)
		if !ok {
			// this input doesn't have an amount, so I don't care about it here
			continue
		}
		newAmountSpent, err := safemath.Add64(amountSpent, input.Amount())
		if err != nil {
			// there was an error calculating the consumed amount, just error
			return nil, nil, nil, errSpendOverflow
		}
		amountsSpent[assetKey] = newAmountSpent

		// add the new input to the array
		ins = append(ins, &ava.TransferableInput{
			UTXOID: utxo.UTXOID,
			Asset:  ava.Asset{ID: assetID},
			In:     input,
		})
		// add the required keys to the array
		keys = append(keys, signers)
	}

	for asset, amount := range amounts {
		if amountsSpent[asset] < amount {
			return nil, nil, nil, errInsufficientFunds
		}
	}

	ava.SortTransferableInputsWithSigners(ins, keys)
	return amountsSpent, ins, keys, nil
}

// SpendNFT ...
func (vm *VM) SpendNFT(
	utxos []*ava.UTXO,
	kc *secp256k1fx.Keychain,
	assetID ids.ID,
	groupID uint32,
	to ids.ShortID,
) (
	[]*Operation,
	[][]*crypto.PrivateKeySECP256K1R,
	error,
) {
	time := vm.clock.Unix()

	ops := []*Operation{}
	keys := [][]*crypto.PrivateKeySECP256K1R{}

	for _, utxo := range utxos {
		// makes sure that the variable isn't overwritten with the next iteration
		utxo := utxo

		if len(ops) > 0 {
			// we have already been able to create the operation needed
			break
		}

		if !utxo.AssetID().Equals(assetID) {
			// wrong asset ID
			continue
		}
		out, ok := utxo.Out.(*nftfx.TransferOutput)
		if !ok {
			// wrong output type
			continue
		}
		if out.GroupID != groupID {
			// wrong group id
			continue
		}
		indices, signers, ok := kc.Match(&out.OutputOwners, time)
		if !ok {
			// unable to spend the output
			continue
		}

		// add the new operation to the array
		ops = append(ops, &Operation{
			Asset:   utxo.Asset,
			UTXOIDs: []*ava.UTXOID{&utxo.UTXOID},
			Op: &nftfx.TransferOperation{
				Input: secp256k1fx.Input{
					SigIndices: indices,
				},
				Output: nftfx.TransferOutput{
					GroupID: out.GroupID,
					Payload: out.Payload,
					OutputOwners: secp256k1fx.OutputOwners{
						Threshold: 1,
						Addrs:     []ids.ShortID{to},
					},
				},
			},
		})
		// add the required keys to the array
		keys = append(keys, signers)
	}

	if len(ops) == 0 {
		return nil, nil, errInsufficientFunds
	}

	sortOperationsWithSigners(ops, keys, vm.codec)
	return ops, keys, nil
}

// SpendAll ...
func (vm *VM) SpendAll(
	utxos []*ava.UTXO,
	kc *secp256k1fx.Keychain,
) (
	map[[32]byte]uint64,
	[]*ava.TransferableInput,
	[][]*crypto.PrivateKeySECP256K1R,
	error,
) {
	amountsSpent := make(map[[32]byte]uint64)
	time := vm.clock.Unix()

	ins := []*ava.TransferableInput{}
	keys := [][]*crypto.PrivateKeySECP256K1R{}
	for _, utxo := range utxos {
		assetID := utxo.AssetID()
		assetKey := assetID.Key()
		amountSpent := amountsSpent[assetKey]

		inputIntf, signers, err := kc.Spend(utxo.Out, time)
		if err != nil {
			// this utxo can't be spent with the current keys right now
			continue
		}
		input, ok := inputIntf.(ava.TransferableIn)
		if !ok {
			// this input doesn't have an amount, so I don't care about it here
			continue
		}
		newAmountSpent, err := safemath.Add64(amountSpent, input.Amount())
		if err != nil {
			// there was an error calculating the consumed amount, just error
			return nil, nil, nil, errSpendOverflow
		}
		amountsSpent[assetKey] = newAmountSpent

		// add the new input to the array
		ins = append(ins, &ava.TransferableInput{
			UTXOID: utxo.UTXOID,
			Asset:  ava.Asset{ID: assetID},
			In:     input,
		})
		// add the required keys to the array
		keys = append(keys, signers)
	}

	ava.SortTransferableInputsWithSigners(ins, keys)
	return amountsSpent, ins, keys, nil
}

// Mint ...
func (vm *VM) Mint(
	utxos []*ava.UTXO,
	kc *secp256k1fx.Keychain,
	amounts map[[32]byte]uint64,
	to ids.ShortID,
) (
	[]*Operation,
	[][]*crypto.PrivateKeySECP256K1R,
	error,
) {
	time := vm.clock.Unix()

	ops := []*Operation{}
	keys := [][]*crypto.PrivateKeySECP256K1R{}

	for _, utxo := range utxos {
		// makes sure that the variable isn't overwritten with the next iteration
		utxo := utxo

		assetID := utxo.AssetID()
		assetKey := assetID.Key()
		amount := amounts[assetKey]
		if amount == 0 {
			continue
		}

		out, ok := utxo.Out.(*secp256k1fx.MintOutput)
		if !ok {
			continue
		}

		inIntf, signers, err := kc.Spend(out, time)
		if err != nil {
			continue
		}

		in, ok := inIntf.(*secp256k1fx.Input)
		if !ok {
			continue
		}

		// add the operation to the array
		ops = append(ops, &Operation{
			Asset:   utxo.Asset,
			UTXOIDs: []*ava.UTXOID{&utxo.UTXOID},
			Op: &secp256k1fx.MintOperation{
				MintInput:  *in,
				MintOutput: *out,
				TransferOutput: secp256k1fx.TransferOutput{
					Amt: amount,
					OutputOwners: secp256k1fx.OutputOwners{
						Threshold: 1,
						Addrs:     []ids.ShortID{to},
					},
				},
			},
		})
		// add the required keys to the array
		keys = append(keys, signers)

		// remove the asset from the required amounts to mint
		delete(amounts, assetKey)
	}

	for _, amount := range amounts {
		if amount > 0 {
			return nil, nil, errAddressesCantMintAsset
		}
	}

	sortOperationsWithSigners(ops, keys, vm.codec)
	return ops, keys, nil
}

// MintNFT ...
func (vm *VM) MintNFT(
	utxos []*ava.UTXO,
	kc *secp256k1fx.Keychain,
	assetID ids.ID,
	payload []byte,
	to ids.ShortID,
) (
	[]*Operation,
	[][]*crypto.PrivateKeySECP256K1R,
	error,
) {
	time := vm.clock.Unix()

	ops := []*Operation{}
	keys := [][]*crypto.PrivateKeySECP256K1R{}

	for _, utxo := range utxos {
		// makes sure that the variable isn't overwritten with the next iteration
		utxo := utxo

		if len(ops) > 0 {
			// we have already been able to create the operation needed
			break
		}

		if !utxo.AssetID().Equals(assetID) {
			// wrong asset id
			continue
		}
		out, ok := utxo.Out.(*nftfx.MintOutput)
		if !ok {
			// wrong output type
			continue
		}

		indices, signers, ok := kc.Match(&out.OutputOwners, time)
		if !ok {
			// unable to spend the output
			continue
		}

		// add the operation to the array
		ops = append(ops, &Operation{
			Asset: ava.Asset{ID: assetID},
			UTXOIDs: []*ava.UTXOID{
				&utxo.UTXOID,
			},
			Op: &nftfx.MintOperation{
				MintInput: secp256k1fx.Input{
					SigIndices: indices,
				},
				GroupID: out.GroupID,
				Payload: payload,
				Outputs: []*secp256k1fx.OutputOwners{&secp256k1fx.OutputOwners{
					Threshold: 1,
					Addrs:     []ids.ShortID{to},
				}},
			},
		})
		// add the required keys to the array
		keys = append(keys, signers)
	}

	if len(ops) == 0 {
		return nil, nil, errAddressesCantMintAsset
	}

	sortOperationsWithSigners(ops, keys, vm.codec)
	return ops, keys, nil
}

// SignSECP256K1Fx ...
func (vm *VM) SignSECP256K1Fx(tx *Tx, keys [][]*crypto.PrivateKeySECP256K1R) error {
	unsignedBytes, err := vm.codec.Marshal(&tx.UnsignedTx)
	if err != nil {
		return fmt.Errorf("problem creating transaction: %w", err)
	}
	hash := hashing.ComputeHash256(unsignedBytes)

	for _, credKeys := range keys {
		cred := &secp256k1fx.Credential{}
		for _, key := range credKeys {
			sig, err := key.SignHash(hash)
			if err != nil {
				return fmt.Errorf("problem creating transaction: %w", err)
			}
			fixedSig := [crypto.SECP256K1RSigLen]byte{}
			copy(fixedSig[:], sig)

			cred.Sigs = append(cred.Sigs, fixedSig)
		}
		tx.Creds = append(tx.Creds, cred)
	}

	b, err := vm.codec.Marshal(tx)
	if err != nil {
		return fmt.Errorf("problem creating transaction: %w", err)
	}
	tx.Initialize(b)
	return nil
}

// SignNFTFx ...
func (vm *VM) SignNFTFx(tx *Tx, keys [][]*crypto.PrivateKeySECP256K1R) error {
	unsignedBytes, err := vm.codec.Marshal(&tx.UnsignedTx)
	if err != nil {
		return fmt.Errorf("problem creating transaction: %w", err)
	}
	hash := hashing.ComputeHash256(unsignedBytes)

	for _, credKeys := range keys {
		cred := &nftfx.Credential{}
		for _, key := range credKeys {
			sig, err := key.SignHash(hash)
			if err != nil {
				return fmt.Errorf("problem creating transaction: %w", err)
			}
			fixedSig := [crypto.SECP256K1RSigLen]byte{}
			copy(fixedSig[:], sig)

			cred.Sigs = append(cred.Sigs, fixedSig)
		}
		tx.Creds = append(tx.Creds, cred)
	}

	b, err := vm.codec.Marshal(tx)
	if err != nil {
		return fmt.Errorf("problem creating transaction: %w", err)
	}
	tx.Initialize(b)
	return nil
}<|MERGE_RESOLUTION|>--- conflicted
+++ resolved
@@ -340,14 +340,6 @@
 	return tx.ID(), nil
 }
 
-<<<<<<< HEAD
-// GetAtomicUTXOs returns the utxos that at least one of the provided addresses is
-// referenced in.
-func (vm *VM) GetAtomicUTXOs(chainID ids.ID, addrs ids.Set) ([]*ava.UTXO, error) {
-	smDB := vm.ctx.SharedMemory.GetDatabase(chainID)
-	defer vm.ctx.SharedMemory.ReleaseDatabase(chainID)
-
-=======
 // GetAtomicUTXOs returns imported/exports UTXOs such that at least one of the addresses in [addrs] is referenced.
 // Returns at most [limit] UTXOs.
 // If [limit] <= 0 or [limit] > maxUTXOsToFetch, it is set to [maxUTXOsToFetch].
@@ -356,7 +348,7 @@
 // * true if all there are no more UTXOs in this range to fetch
 // * The address associated with the last UTXO fetched
 // * The ID of the last UTXO fetched
-func (vm *VM) GetAtomicUTXOs(addrs ids.ShortSet, startAddr ids.ShortID, startUtxo ids.ID, limit int) ([]*ava.UTXO, ids.ShortID, ids.ID, error) {
+func (vm *VM) GetAtomicUTXOs(chainID ids.ID, addrs ids.ShortSet, startAddr ids.ShortID, startUtxo ids.ID, limit int) ([]*ava.UTXO, ids.ShortID, ids.ID, error) {
 	if limit <= 0 || limit > maxUTXOsToFetch {
 		limit = maxUTXOsToFetch
 	}
@@ -368,9 +360,8 @@
 	lastIndex := ids.Empty
 	addrsList := addrs.List()
 	ids.SortShortIDs(addrsList)
-	smDB := vm.ctx.SharedMemory.GetDatabase(vm.platform)
-	defer vm.ctx.SharedMemory.ReleaseDatabase(vm.platform)
->>>>>>> a965fea6
+	smDB := vm.ctx.SharedMemory.GetDatabase(chainID)
+	defer vm.ctx.SharedMemory.ReleaseDatabase(chainID)
 	state := ava.NewPrefixedState(smDB, vm.codec)
 	for _, addr := range addrs.List() {
 		if bytes.Compare(addr.Bytes(), startAddr.Bytes()) < 0 { // Skip addresses before start
