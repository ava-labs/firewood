--- conflicted
+++ resolved
@@ -936,7 +936,6 @@
 // Logger ...
 func (vm *VM) Logger() logging.Logger { return vm.Ctx.Log }
 
-<<<<<<< HEAD
 // GetAtomicUTXOs returns imported/exports UTXOs such that at least one of the addresses in [addrs] is referenced.
 // Returns at most [limit] UTXOs.
 // If [limit] <= 0 or [limit] > maxUTXOsToFetch, it is set to [maxUTXOsToFetch].
@@ -951,45 +950,25 @@
 	startAddr ids.ShortID,
 	startUTXOID ids.ID,
 	limit int,
-) ([]*ava.UTXO, ids.ShortID, ids.ID, error) {
+) ([]*avax.UTXO, ids.ShortID, ids.ID, error) {
 	if limit <= 0 || limit > maxUTXOsToFetch {
 		limit = maxUTXOsToFetch
 	}
 
 	seen := ids.Set{} // IDs of UTXOs already in the list
-	utxos := make([]*ava.UTXO, 0, limit)
+	utxos := make([]*avax.UTXO, 0, limit)
 	lastAddr := ids.ShortEmpty
 	lastIndex := ids.Empty
 	addrsList := addrs.List()
 	ids.SortShortIDs(addrsList)
 	smDB := vm.Ctx.SharedMemory.GetDatabase(chainID)
 	defer vm.Ctx.SharedMemory.ReleaseDatabase(chainID)
-	state := ava.NewPrefixedState(smDB, vm.codec)
-=======
-// GetAtomicUTXOs returns the utxos that at least one of the provided addresses is
-// referenced in.
-func (vm *VM) GetAtomicUTXOs(addrs ids.Set) ([]*avax.UTXO, error) {
-	smDB := vm.Ctx.SharedMemory.GetDatabase(vm.avm)
-	defer vm.Ctx.SharedMemory.ReleaseDatabase(vm.avm)
-
 	state := avax.NewPrefixedState(smDB, vm.codec)
-
-	utxoIDs := ids.Set{}
->>>>>>> ba9f7426
 	for _, addr := range addrs.List() {
 		if bytes.Compare(addr.Bytes(), startAddr.Bytes()) < 0 { // Skip addresses before start
 			continue
 		}
-<<<<<<< HEAD
 		utxoIDs, err := state.AVMFunds(addr.Bytes(), startUTXOID, limit)
-=======
-		utxoIDs.Add(utxos...)
-	}
-
-	utxos := []*avax.UTXO{}
-	for _, utxoID := range utxoIDs.List() {
-		utxo, err := state.AVMUTXO(utxoID)
->>>>>>> ba9f7426
 		if err != nil {
 			return nil, ids.ShortID{}, ids.ID{}, fmt.Errorf("couldn't get UTXOs for address %s", addr)
 		}
