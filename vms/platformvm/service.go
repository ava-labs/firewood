--- conflicted
+++ resolved
@@ -556,6 +556,9 @@
 		args.SubnetID = constants.PrimaryNetworkID
 	}
 
+	reply.Validators = []interface{}{}
+	reply.Delegators = []interface{}{}
+
 	stopPrefix := []byte(fmt.Sprintf("%s%s", args.SubnetID, stopDBPrefix))
 	stopDB := prefixdb.NewNested(stopPrefix, service.vm.DB)
 	defer stopDB.Close()
@@ -577,7 +580,6 @@
 		switch staker := tx.Tx.UnsignedTx.(type) {
 		case *UnsignedAddDelegatorTx:
 			weight := json.Uint64(staker.Validator.Weight())
-<<<<<<< HEAD
 
 			var rewardOwner *APIOwner
 			owner, ok := staker.RewardsOwner.(*secp256k1fx.OutputOwners)
@@ -594,6 +596,8 @@
 					rewardOwner.Addresses = append(rewardOwner.Addresses, addrStr)
 				}
 			}
+
+			potentialReward := json.Uint64(tx.Reward)
 			reply.Delegators = append(reply.Delegators, APIPrimaryDelegator{
 				APIStaker: APIStaker{
 					StartTime:   json.Uint64(staker.StartTime().Unix()),
@@ -601,16 +605,8 @@
 					StakeAmount: &weight,
 					NodeID:      staker.Validator.ID().PrefixedString(constants.NodeIDPrefix),
 				},
-				RewardOwner: rewardOwner,
-=======
-			potentialReward := json.Uint64(tx.Reward)
-			reply.Validators = append(reply.Validators, FormattedAPIValidator{
-				ID:              staker.Validator.ID().PrefixedString(constants.NodeIDPrefix),
-				StartTime:       json.Uint64(staker.StartTime().Unix()),
-				EndTime:         json.Uint64(staker.EndTime().Unix()),
-				StakeAmount:     &weight,
+				RewardOwner:     rewardOwner,
 				PotentialReward: &potentialReward,
->>>>>>> 58d93875
 			})
 		case *UnsignedAddValidatorTx:
 			nodeID := staker.Validator.ID()
@@ -628,7 +624,6 @@
 			_, connected := service.vm.connections[nodeID.Key()]
 			service.vm.connLock.Unlock()
 
-<<<<<<< HEAD
 			var rewardOwner *APIOwner
 			owner, ok := staker.RewardsOwner.(*secp256k1fx.OutputOwners)
 			if ok {
@@ -652,21 +647,11 @@
 					EndTime:     json.Uint64(staker.EndTime().Unix()),
 					StakeAmount: &weight,
 				},
-				Uptime:            &uptime,
-				Connected:         &connected,
-				RewardOwner:       rewardOwner,
-				DelegationFeeRate: json.Float32(staker.Shares / 10000),
-=======
-			reply.Validators = append(reply.Validators, FormattedAPIValidator{
-				ID:              nodeID.PrefixedString(constants.NodeIDPrefix),
-				StartTime:       json.Uint64(startTime.Unix()),
-				EndTime:         json.Uint64(staker.EndTime().Unix()),
-				StakeAmount:     &weight,
-				PotentialReward: &potentialReward,
-				DelegationFee:   &delegationFee,
 				Uptime:          &uptime,
 				Connected:       &connected,
->>>>>>> 58d93875
+				PotentialReward: &potentialReward,
+				RewardOwner:     rewardOwner,
+				DelegationFee:   delegationFee,
 			})
 		case *UnsignedAddSubnetValidatorTx:
 			weight := json.Uint64(staker.Validator.Weight())
@@ -702,6 +687,9 @@
 	if args.SubnetID.IsZero() {
 		args.SubnetID = constants.PrimaryNetworkID
 	}
+
+	reply.Validators = []interface{}{}
+	reply.Delegators = []interface{}{}
 
 	startPrefix := []byte(fmt.Sprintf("%s%s", args.SubnetID, startDBPrefix))
 	startDB := prefixdb.NewNested(startPrefix, service.vm.DB)
@@ -733,7 +721,11 @@
 		case *UnsignedAddValidatorTx:
 			nodeID := staker.Validator.ID()
 			weight := json.Uint64(staker.Validator.Weight())
-<<<<<<< HEAD
+			delegationFee := json.Float32(100 * float32(staker.Shares) / float32(PercentDenominator))
+
+			service.vm.connLock.Lock()
+			_, connected := service.vm.connections[nodeID.Key()]
+			service.vm.connLock.Unlock()
 			reply.Validators = append(reply.Validators, APIPrimaryValidator{
 				APIStaker: APIStaker{
 					NodeID:      staker.Validator.ID().PrefixedString(constants.NodeIDPrefix),
@@ -741,22 +733,8 @@
 					EndTime:     json.Uint64(staker.EndTime().Unix()),
 					StakeAmount: &weight,
 				},
-				DelegationFeeRate: json.Float32(staker.Shares / 10000),
-=======
-			delegationFee := json.Float32(100 * float32(staker.Shares) / float32(PercentDenominator))
-
-			service.vm.connLock.Lock()
-			_, connected := service.vm.connections[nodeID.Key()]
-			service.vm.connLock.Unlock()
-
-			reply.Validators = append(reply.Validators, FormattedAPIValidator{
-				ID:            nodeID.PrefixedString(constants.NodeIDPrefix),
-				StartTime:     json.Uint64(staker.StartTime().Unix()),
-				EndTime:       json.Uint64(staker.EndTime().Unix()),
-				StakeAmount:   &weight,
-				DelegationFee: &delegationFee,
+				DelegationFee: delegationFee,
 				Connected:     &connected,
->>>>>>> 58d93875
 			})
 		case *UnsignedAddSubnetValidatorTx:
 			weight := json.Uint64(staker.Validator.Weight())
