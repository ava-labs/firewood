--- conflicted
+++ resolved
@@ -2078,14 +2078,15 @@
 	return nil
 }
 
-<<<<<<< HEAD
 // GetTotalStake returns the total amount staked on the Primary Network
 func (service *Service) GetTotalStake(_ *http.Request, _ *struct{}, reply *struct {
 	Stake json.Uint64 `json:"stake"`
 }) error {
 	stake, err := service.vm.getTotalStake()
 	reply.Stake = json.Uint64(stake)
-=======
+	return err
+}
+
 // GetMaxStakeAmountArgs is the request for calling GetMaxStakeAmount.
 type GetMaxStakeAmountArgs struct {
 	SubnetID  ids.ID      `json:"subnetID"`
@@ -2114,6 +2115,5 @@
 
 	amount, err := service.vm.maxStakeAmount(service.vm.DB, args.SubnetID, nodeID, startTime, endTime)
 	reply.Amount = json.Uint64(amount)
->>>>>>> a10a50e3
 	return err
 }