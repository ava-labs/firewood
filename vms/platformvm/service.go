--- conflicted
+++ resolved
@@ -2399,11 +2399,7 @@
 	reply.NumFetched = json.Uint64(len(utxos))
 	reply.UTXOs = make([]string, len(utxos))
 	for i, utxo := range utxos {
-<<<<<<< HEAD
-		utxoBytes, err := platformcodec.Codec.Marshal(platformcodec.Version, utxo)
-=======
-		utxoBytes, err := GenesisCodec.Marshal(codecVersion, utxo)
->>>>>>> 61289854
+		utxoBytes, err := platformcodec.GenesisCodec.Marshal(platformcodec.Version, utxo)
 		if err != nil {
 			return fmt.Errorf("failed to encode UTXO to bytes: %w", err)
 		}
