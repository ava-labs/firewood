--- conflicted
+++ resolved
@@ -7,16 +7,11 @@
 	"testing"
 	"time"
 
-<<<<<<< HEAD
-=======
 	"github.com/ava-labs/gecko/ids"
 	"github.com/ava-labs/gecko/utils/constants"
->>>>>>> 99d8f914
 	"github.com/ava-labs/gecko/utils/crypto"
 	"github.com/ava-labs/gecko/utils/math"
 	"github.com/ava-labs/gecko/vms/secp256k1fx"
-
-	"github.com/ava-labs/gecko/ids"
 )
 
 func TestRewardValidatorTxSyntacticVerify(t *testing.T) {
@@ -112,12 +107,11 @@
 
 	// there should be no validators of default subnet in [onCommitDB] or [onAbortDB]
 	// (as specified in defaultVM's init)
-<<<<<<< HEAD
-	if currentValidators, err := vm.getCurrentValidators(onCommitDB, DefaultSubnetID); err != nil {
+	if currentValidators, err := vm.getCurrentValidators(onCommitDB, constants.DefaultSubnetID); err != nil {
 		t.Fatal(err)
 	} else if numValidators := currentValidators.Len(); numValidators != len(keys)-1 {
 		t.Fatalf("Should be %d validators but are %d", len(keys)-1, numValidators)
-	} else if currentValidators, err = vm.getCurrentValidators(onAbortDB, DefaultSubnetID); err != nil {
+	} else if currentValidators, err = vm.getCurrentValidators(onAbortDB, constants.DefaultSubnetID); err != nil {
 		t.Fatal(err)
 	} else if numValidators := currentValidators.Len(); numValidators != len(keys)-1 {
 		t.Fatalf("Should be %d validators but there are %d", len(keys)-1, numValidators)
@@ -128,10 +122,6 @@
 	addrSet.Add(nextToRemove.Destination)
 	oldBalance := uint64(nextToRemove.Weight())
 	utxos, err := vm.getUTXOs(vm.DB, addrSet)
-=======
-	currentValidators, err = vm.getCurrentValidators(onCommitDB, constants.DefaultSubnetID)
-	t.Log(currentValidators)
->>>>>>> 99d8f914
 	if err != nil {
 		t.Fatal(err)
 	}
@@ -139,12 +129,8 @@
 		oldBalance += utxo.Out.(*secp256k1fx.TransferOutput).Amount()
 	}
 
-<<<<<<< HEAD
 	commitBalance := uint64(0)
 	utxos, err = vm.getUTXOs(onCommitDB, addrSet)
-=======
-	currentValidators, err = vm.getCurrentValidators(onAbortDB, constants.DefaultSubnetID)
->>>>>>> 99d8f914
 	if err != nil {
 		t.Fatal(err)
 	}
@@ -225,16 +211,10 @@
 	}
 	currentValidators.Add(vdrTx)
 	currentValidators.Add(delTx)
-<<<<<<< HEAD
-	if err := vm.putCurrentValidators(vm.DB, currentValidators, DefaultSubnetID); err != nil {
+	if err := vm.putCurrentValidators(vm.DB, currentValidators, constants.DefaultSubnetID); err != nil {
 		t.Fatal(err)
 		// Advance timestamp to when delegator should leave validator set
 	} else if err := vm.putTimestamp(vm.DB, time.Unix(int64(delEndTime), 0)); err != nil {
-=======
-	vm.putCurrentValidators(vm.DB, currentValidators, constants.DefaultSubnetID)
-
-	if err := vm.putTimestamp(vm.DB, defaultValidateEndTime.Add(-time.Second)); err != nil {
->>>>>>> 99d8f914
 		t.Fatal(err)
 	}
 
