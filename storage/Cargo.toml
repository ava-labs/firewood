--- conflicted
+++ resolved
@@ -22,13 +22,8 @@
 bytemuck_derive = "1.7.0"
 bitfield = "0.18.1"
 fastrace = { version = "0.7.4" }
-<<<<<<< HEAD
 io-uring = { version = "0.7.4", optional = true }
-strum = "0.27.0"
-strum_macros = "0.27.0"
-=======
 triomphe = "0.1.14"
->>>>>>> 97e4e82e
 
 [dev-dependencies]
 rand = "0.9.0"
