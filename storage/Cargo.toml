[package]
name = "firewood-storage"
version.workspace = true
edition.workspace = true
authors = [
     "Aaron Buchwald <aaron.buchwald56@gmail.com>",
     "Ron Kuris <ron.kuris@avalabs.org>",
     "Suyan Qu <36519575+qusuyan@users.noreply.github.com>",
]
description = "Storage layer for Firewood, an embedded key-value store optimized for blockchain state."
license-file.workspace = true
homepage.workspace = true
repository.workspace = true
readme.workspace = true
rust-version.workspace = true

# See more keys and their definitions at https://doc.rust-lang.org/cargo/reference/manifest.html

[dependencies]
# Workspace dependencies
coarsetime.workspace = true
fastrace.workspace = true
hex.workspace = true
metrics.workspace = true
nonzero_ext.workspace = true
sha2.workspace = true
smallvec = { workspace = true, features = ["write", "union"] }
thiserror.workspace = true
# Regular dependencies
arc-swap = "1.7.1"
bitfield = "0.19.1"
bitflags = "2.9.1"
bytemuck = "1.23.1"
bytemuck_derive = "1.10.0"
enum-as-inner = "0.6.1"
integer-encoding = "4.0.2"
lru = "0.16.0"
<<<<<<< HEAD
nonzero_ext = "0.3.0"
semver = "1.0.26"
triomphe = "0.1.14"
indicatif = "0.18.0"
=======
num-traits = "0.2.19"
semver = "1.0.26"
triomphe = "0.1.14"
derive-where = "1.5.0"
>>>>>>> 7a4a77de
# Optional dependencies
bytes = { version = "1.10.1", optional = true }
io-uring = { version = "0.7.8", optional = true }
log = { version = "0.4.27", optional = true }
rlp = { version = "0.6.1", optional = true }
sha3 = { version = "0.10.8", optional = true }

[dev-dependencies]
# Workspace dependencies
criterion = { workspace = true, features = ["async_tokio", "html_reports"] }
pprof = { workspace = true, features = ["flamegraph"] }
rand.workspace = true
tempfile.workspace = true
test-case.workspace = true

[features]
logger = ["log"]
branch_factor_256 = []
io-uring = ["dep:io-uring"]
ethhash = [ "dep:rlp", "dep:sha3", "dep:bytes" ]

[[bench]]
name = "serializer"
harness = false

[lints]
workspace = true<|MERGE_RESOLUTION|>--- conflicted
+++ resolved
@@ -35,17 +35,10 @@
 enum-as-inner = "0.6.1"
 integer-encoding = "4.0.2"
 lru = "0.16.0"
-<<<<<<< HEAD
-nonzero_ext = "0.3.0"
 semver = "1.0.26"
 triomphe = "0.1.14"
 indicatif = "0.18.0"
-=======
-num-traits = "0.2.19"
-semver = "1.0.26"
-triomphe = "0.1.14"
 derive-where = "1.5.0"
->>>>>>> 7a4a77de
 # Optional dependencies
 bytes = { version = "1.10.1", optional = true }
 io-uring = { version = "0.7.8", optional = true }
