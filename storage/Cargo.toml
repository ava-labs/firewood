[package]
name = "firewood-storage"
version.workspace = true
edition.workspace = true
authors = [
     "Aaron Buchwald <aaron.buchwald56@gmail.com>",
     "Ron Kuris <ron.kuris@avalabs.org>",
     "Suyan Qu <36519575+qusuyan@users.noreply.github.com>",
]
description = "Storage layer for Firewood, an embedded key-value store optimized for blockchain state."
license-file.workspace = true
homepage.workspace = true
repository.workspace = true
readme.workspace = true
rust-version.workspace = true

# See more keys and their definitions at https://doc.rust-lang.org/cargo/reference/manifest.html

[dependencies]
# Workspace dependencies
coarsetime.workspace = true
fastrace.workspace = true
hex.workspace = true
metrics.workspace = true
sha2.workspace = true
smallvec = { workspace = true, features = ["write", "union"] }
thiserror.workspace = true
# Regular dependencies
arc-swap = "1.7.1"
bitfield = "0.19.1"
bitflags = "2.9.1"
bytemuck = "1.23.1"
bytemuck_derive = "1.10.0"
enum-as-inner = "0.6.1"
integer-encoding = "4.0.2"
lru = "0.16.0"
nonzero_ext = "0.3.0"
semver = "1.0.26"
triomphe = "0.1.14"
# Optional dependencies
bytes = { version = "1.10.1", optional = true }
io-uring = { version = "0.7.8", optional = true }
log = { version = "0.4.27", optional = true }
rlp = { version = "0.6.1", optional = true }
sha3 = { version = "0.10.8", optional = true }
<<<<<<< HEAD
bytes = { version = "1.10.1", optional = true }
thiserror = { workspace = true }
semver = "1.0.26"
nonzero_ext = "0.3.0"
num-traits = "0.2.19"
=======
>>>>>>> 5c7aa6ec

[dev-dependencies]
# Workspace dependencies
criterion = { workspace = true, features = ["async_tokio", "html_reports"] }
pprof = { workspace = true, features = ["flamegraph"] }
rand.workspace = true
tempfile.workspace = true
test-case.workspace = true

[features]
logger = ["log"]
branch_factor_256 = []
io-uring = ["dep:io-uring"]
ethhash = [ "dep:rlp", "dep:sha3", "dep:bytes" ]

[[bench]]
name = "serializer"
harness = false

[lints]
workspace = true<|MERGE_RESOLUTION|>--- conflicted
+++ resolved
@@ -35,6 +35,7 @@
 integer-encoding = "4.0.2"
 lru = "0.16.0"
 nonzero_ext = "0.3.0"
+num-traits = "0.2.19"
 semver = "1.0.26"
 triomphe = "0.1.14"
 # Optional dependencies
@@ -43,14 +44,6 @@
 log = { version = "0.4.27", optional = true }
 rlp = { version = "0.6.1", optional = true }
 sha3 = { version = "0.10.8", optional = true }
-<<<<<<< HEAD
-bytes = { version = "1.10.1", optional = true }
-thiserror = { workspace = true }
-semver = "1.0.26"
-nonzero_ext = "0.3.0"
-num-traits = "0.2.19"
-=======
->>>>>>> 5c7aa6ec
 
 [dev-dependencies]
 # Workspace dependencies
