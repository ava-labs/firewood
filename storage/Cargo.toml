--- conflicted
+++ resolved
@@ -25,13 +25,8 @@
 sha2 = { workspace = true }
 integer-encoding = { workspace = true }
 arc-swap = "1.7.1"
-<<<<<<< HEAD
-lru = "0.14.0"
+lru = "0.15.0"
 metrics = { workspace = true }
-=======
-lru = "0.15.0"
-metrics = "0.24.0"
->>>>>>> 5a4b85ac
 log = { version = "0.4.20", optional = true }
 bytemuck = "1.7.0"
 bytemuck_derive = "1.7.0"
