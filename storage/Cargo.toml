[package]
name = "storage"
version = "0.0.4"
edition = "2021"

# See more keys and their definitions at https://doc.rust-lang.org/cargo/reference/manifest.html

[dependencies]
bincode = "1.3.3"
bitflags = "2.5.0"
enum-as-inner = "0.6.0"
hex = "0.4.3"
serde = { version = "1.0.199", features = ["derive"] }
smallvec = { version = "1.13.2", features = ["serde", "write", "union"] }
sha2 = "0.10.8"
integer-encoding = "4.0.0"
arc-swap = "1.7.1"
lru = "0.13.0"
metrics = "0.24.0"
log = { version = "0.4.20", optional = true }
bytemuck = "1.7.0"
bytemuck_derive = "1.7.0"
bitfield = "0.18.1"
fastrace = { version = "0.7.4" }
<<<<<<< HEAD
io-uring = { version = "0.7.4", optional = true }
=======
strum = "0.27.0"
strum_macros = "0.27.0"
>>>>>>> a18b8ae8

[dev-dependencies]
rand = "0.9.0"
test-case = "3.3.1"
criterion = { version = "0.5.1", features = ["async_tokio", "html_reports"] }
pprof = { version = "0.14.0", features = ["flamegraph"] }
tempfile = "3.12.0"

[features]
logger = ["log"]
branch_factor_256 = []
io-uring = ["dep:io-uring"]

[[bench]]
name = "serializer"
harness = false<|MERGE_RESOLUTION|>--- conflicted
+++ resolved
@@ -22,12 +22,9 @@
 bytemuck_derive = "1.7.0"
 bitfield = "0.18.1"
 fastrace = { version = "0.7.4" }
-<<<<<<< HEAD
 io-uring = { version = "0.7.4", optional = true }
-=======
 strum = "0.27.0"
 strum_macros = "0.27.0"
->>>>>>> a18b8ae8
 
 [dev-dependencies]
 rand = "0.9.0"
