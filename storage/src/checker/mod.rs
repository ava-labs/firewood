--- conflicted
+++ resolved
@@ -212,6 +212,7 @@
             root_address: subtrie_root_address,
             root_hash: subtrie_root_hash,
             parent,
+            depth,
             mut path_prefix,
             num_peers,
         } = subtrie;
@@ -279,25 +280,6 @@
                 parent,
             });
         }
-<<<<<<< HEAD
-        if let Node::Branch(branch) = node.as_ref() {
-            // this is an internal node, traverse the children
-            #[cfg(feature = "ethhash")]
-            let num_children = branch.children_iter().count();
-            for (nibble, (address, hash)) in branch.children_iter() {
-                let parent = TrieNodeParent::Parent(subtrie_root_address, nibble);
-                let mut child_path_prefix = current_node_path.clone();
-                child_path_prefix.0.push(nibble as u8);
-                let child_subtrie = SubTrieMetadata {
-                    root_address: address,
-                    root_hash: hash.clone(),
-                    parent,
-                    path_prefix: child_path_prefix,
-                    #[cfg(feature = "ethhash")]
-                    num_peers: num_children,
-                };
-                self.visit_trie_helper(child_subtrie, visited, progress_bar, hash_check)?;
-=======
 
         match node.as_ref() {
             Node::Branch(branch) => {
@@ -323,7 +305,7 @@
                         depth: depth.saturating_add(1),
                         path_prefix: child_path_prefix,
                         #[cfg(feature = "ethhash")]
-                        has_peers: num_children != 1,
+                        num_peers: num_children,
                     };
                     self.visit_trie_helper(
                         child_subtrie,
@@ -347,7 +329,6 @@
                     .kv_bytes
                     .saturating_add(key_bytes as u64)
                     .saturating_add(value_bytes as u64);
->>>>>>> db19077e
             }
         }
 
