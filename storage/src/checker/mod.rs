--- conflicted
+++ resolved
@@ -51,26 +51,10 @@
         let mut visited = LinearAddressRangeSet::new(db_size)?;
 
         // 2. traverse the trie and check the nodes
-<<<<<<< HEAD
         if let Some(progress_bar) = &opt.progress_bar {
             progress_bar.set_length(db_size);
             progress_bar.set_message("Traversing the trie...");
         }
-        if let (Some(root_address), Some(root_hash)) = (self.root_address(), self.root_hash()) {
-            // the database is not empty, traverse the trie
-            self.check_area_aligned(
-                root_address,
-                StoredAreaParent::TrieNode(TrieNodeParent::Root),
-            )?;
-            self.visit_trie(
-                root_address,
-                HashType::from(root_hash),
-                Path::new(),
-                &mut visited,
-                opt.progress_bar.as_ref(),
-                opt.hash_check,
-            )?;
-=======
         if let (Some(root), Some(root_hash)) =
             (self.root_as_maybe_persisted_node(), self.root_hash())
         {
@@ -85,12 +69,12 @@
                     root_hash.into_hash_type(),
                     Path::new(),
                     &mut visited,
+                    opt.progress_bar.as_ref(),
                     opt.hash_check,
                 )?;
             } else {
                 return Err(CheckerError::UnpersistedRoot);
             }
->>>>>>> 7a4a77de
         }
 
         // 3. check the free list - this can happen in parallel with the trie traversal
@@ -418,17 +402,14 @@
         // verify that all of the space is accounted for - since there is no free area
         let mut visited = LinearAddressRangeSet::new(test_trie.high_watermark).unwrap();
         nodestore
-<<<<<<< HEAD
-            .visit_trie(root_addr, root_hash, Path::new(), &mut visited, None, true)
-=======
             .visit_trie(
                 test_trie.root_address,
                 test_trie.root_hash,
                 Path::new(),
                 &mut visited,
+                None,
                 true,
             )
->>>>>>> 7a4a77de
             .unwrap();
         let complement = visited.complement();
         assert_eq!(complement.into_iter().collect::<Vec<_>>(), vec![]);
@@ -474,17 +455,14 @@
         // run the checker and verify that it returns the HashMismatch error
         let mut visited = LinearAddressRangeSet::new(test_trie.high_watermark).unwrap();
         let err = nodestore
-<<<<<<< HEAD
-            .visit_trie(root_addr, root_hash, Path::new(), &mut visited, None, true)
-=======
             .visit_trie(
                 test_trie.root_address,
                 test_trie.root_hash,
                 Path::new(),
                 &mut visited,
+                None,
                 true,
             )
->>>>>>> 7a4a77de
             .unwrap_err();
 
         let expected_error = CheckerError::HashMismatch {
