--- conflicted
+++ resolved
@@ -231,8 +231,7 @@
         trie_stats: &mut TrieStats,
         progress_bar: Option<&ProgressBar>,
         hash_check: bool,
-<<<<<<< HEAD
-    ) -> Result<(), CheckerError> {
+    ) -> Result<(), Vec<CheckerError>> {
         #[cfg(feature = "ethhash")]
         let SubTrieMetadata {
             root_address: subtrie_root_address,
@@ -244,9 +243,6 @@
         } = subtrie;
 
         #[cfg(not(feature = "ethhash"))]
-=======
-    ) -> Result<(), Vec<CheckerError>> {
->>>>>>> 7e021b68
         let SubTrieMetadata {
             root_address: subtrie_root_address,
             root_hash: subtrie_root_hash,
@@ -276,10 +272,12 @@
         // compute the hash of the node and check it against the stored hash
         if hash_check {
             #[cfg(feature = "ethhash")]
-            let hash = Self::compute_node_ethhash(&node, &path_prefix, has_peers);
+            let hash = Self::compute_node_ethhash(&node, &mut path_prefix, num_siblings);
             #[cfg(not(feature = "ethhash"))]
             let hash = hash_node(&node, &path_prefix);
             if hash != subtrie_root_hash {
+                let mut path = path_prefix.clone();
+                path.0.extend_from_slice(node.partial_path());
                 return Err(vec![CheckerError::HashMismatch {
                     path: current_path_prefix,
                     address: subtrie_root_address,
@@ -387,30 +385,10 @@
             }
         }
 
-<<<<<<< HEAD
-        // hash check - at this point all children hashes have been verified
-        if hash_check {
-            #[cfg(feature = "ethhash")]
-            let hash = Self::compute_node_ethhash(&node, &mut path_prefix, num_siblings);
-            #[cfg(not(feature = "ethhash"))]
-            let hash = hash_node(&node, &path_prefix);
-            if hash != subtrie_root_hash {
-                let mut path = path_prefix.clone();
-                path.0.extend_from_slice(node.partial_path());
-                return Err(CheckerError::HashMismatch {
-                    path,
-                    address: subtrie_root_address,
-                    parent,
-                    parent_stored_hash: subtrie_root_hash,
-                    computed_hash: hash,
-                });
-            }
-=======
         if errors.is_empty() {
             Ok(())
         } else {
             Err(errors)
->>>>>>> 7e021b68
         }
     }
 
@@ -775,8 +753,8 @@
         #[cfg(feature = "ethhash")]
         let computed_hash = NodeStore::<Committed, MemStore>::compute_node_ethhash(
             branch_node,
-            &Path::from([2, 0]),
-            false,
+            &mut Path::from([2, 0]),
+            1, // 1 being the node itself
         );
         #[cfg(not(feature = "ethhash"))]
         let computed_hash = hash_node(branch_node, &Path::from([2, 0]));
