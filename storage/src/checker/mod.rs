--- conflicted
+++ resolved
@@ -283,14 +283,9 @@
         let leaf_area = test_write_new_node(nodestore, &leaf, high_watermark);
         high_watermark += leaf_area;
 
-<<<<<<< HEAD
         // TODO (Bernard): Will later need to distinguish this from the root
         let mut branch_children: [Option<Child>; BranchNode::<BranchArray>::MAX_CHILDREN] = Default::default();
-        branch_children[1] = Some(Child::AddressWithHash(leaf_addr, HashType::default()));
-=======
-        let mut branch_children: [Option<Child>; BranchNode::MAX_CHILDREN] = Default::default();
         branch_children[1] = Some(Child::AddressWithHash(leaf_addr, leaf_hash));
->>>>>>> f1d43524
         let branch = Node::Branch(Box::new(BranchNode {
             partial_path: Path::from([0]),
             value: None,
@@ -303,14 +298,9 @@
         let branch_area = test_write_new_node(nodestore, &branch, high_watermark);
         high_watermark += branch_area;
 
-<<<<<<< HEAD
         // TODO (Bernard): Will later need to distinguish this from the root
         let mut root_children: [Option<Child>; BranchNode::<BranchArray>::MAX_CHILDREN] = Default::default();
-        root_children[0] = Some(Child::AddressWithHash(branch_addr, HashType::default()));
-=======
-        let mut root_children: [Option<Child>; BranchNode::MAX_CHILDREN] = Default::default();
         root_children[0] = Some(Child::AddressWithHash(branch_addr, branch_hash));
->>>>>>> f1d43524
         let root = Node::Branch(Box::new(BranchNode {
             partial_path: Path::from([]),
             value: None,
@@ -373,7 +363,7 @@
         };
         let wrong_hash = HashType::default();
         let branch_path = &branch_node.as_branch().unwrap().partial_path;
-        let Some(Child::AddressWithHash(_, hash)) = root_node.as_branch_mut().unwrap().children
+        let Some(Child::AddressWithHash(_, hash)) = root_node.as_branch_mut().unwrap().children.children
             [branch_path[0] as usize]
             .replace(Child::AddressWithHash(*branch_addr, wrong_hash.clone()))
         else {
