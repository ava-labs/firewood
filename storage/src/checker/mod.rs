// Copyright (C) 2023, Ava Labs, Inc. All rights reserved.
// See the file LICENSE.md for licensing terms.

mod range_set;
pub(crate) use range_set::LinearAddressRangeSet;

use crate::logger::warn;
use crate::nodestore::alloc::{
    AREA_SIZES, AreaIndex, FreeAreaWithMetadata, area_size_to_index, size_from_area_index,
};
use crate::{
    CheckerError, Committed, HashType, HashedNodeReader, IntoHashType, LinearAddress, Node,
    NodeStore, Path, RootReader, StoredAreaParent, TrieNodeParent, WritableStorage,
};

#[cfg(not(feature = "ethhash"))]
use crate::hashednode::hash_node;

use std::cmp::Ordering;
use std::collections::HashMap;
use std::ops::Range;

use indicatif::ProgressBar;

<<<<<<< HEAD
const OS_PAGE_SIZE: u64 = 4096;

#[inline]
// return u64 since the start address may be 0
const fn page_start(addr: LinearAddress) -> u64 {
    addr.get() & !(OS_PAGE_SIZE - 1)
=======
#[cfg(feature = "ethhash")]
fn is_valid_key(key: &Path) -> bool {
    const VALID_ETH_KEY_SIZES: [usize; 2] = [64, 128]; // in number of nibbles - two nibbles make a byte
    VALID_ETH_KEY_SIZES.contains(&key.0.len())
}

#[cfg(not(feature = "ethhash"))]
fn is_valid_key(key: &Path) -> bool {
    key.0.len() % 2 == 0
>>>>>>> 97679838
}

/// Options for the checker
#[derive(Debug)]
pub struct CheckOpt {
    /// Whether to check the hash of the nodes
    pub hash_check: bool,
    /// Optional progress bar to show the checker progress
    pub progress_bar: Option<ProgressBar>,
}

#[derive(Debug)]
/// Report of the checker results.
pub struct CheckerReport {
    /// The high watermark of the database
    pub high_watermark: u64,
    /// The physical number of bytes in the database returned through `stat`
    pub physical_bytes: u64,
    /// Statistics about the trie
    pub trie_stats: TrieStats,
    /// Statistics about the free list
    pub free_list_stats: FreeListsStats,
}

#[derive(Debug, Default, PartialEq)]
/// Statistics about the trie
pub struct TrieStats {
    /// The total number of bytes of compressed trie nodes
    pub trie_bytes: u64,
    /// The number of key-value pairs stored in the trie
    pub kv_count: u64,
    /// The total number of bytes of for key-value pairs stored in the trie
    pub kv_bytes: u64,
    /// Branching factor distribution of each branch node
    pub branching_factors: HashMap<usize, u64>,
    /// Depth distribution of each leaf node
    pub depths: HashMap<usize, u64>,
    /// The distribution of area sizes in the trie
    pub area_counts: HashMap<u64, u64>,
    /// The stored areas whose content can fit into a smaller area
    pub low_occupancy_area_count: u64,
    /// The number of stored areas that span multiple pages
    pub multi_page_area_count: u64,
}

#[derive(Debug, Default, PartialEq)]
/// Statistics about the free list
pub struct FreeListsStats {
    /// The distribution of area sizes in the free lists
    pub area_counts: HashMap<u64, u64>,
    /// The number of stored areas that span multiple pages
    pub multi_page_area_count: u64,
}

struct SubTrieMetadata {
    root_address: LinearAddress,
    root_hash: HashType,
    parent: TrieNodeParent,
    depth: usize,
    path_prefix: Path,
    #[cfg(feature = "ethhash")]
    has_peers: bool,
}

/// [`NodeStore`] checker
// TODO: S needs to be writeable if we ask checker to fix the issues
#[expect(clippy::result_large_err)]
impl<S: WritableStorage> NodeStore<Committed, S> {
    /// Go through the filebacked storage and check for any inconsistencies. It proceeds in the following steps:
    /// 1. Check the header
    /// 2. traverse the trie and check the nodes
    /// 3. check the free list
    /// 4. check leaked areas - what are the spaces between trie nodes and free lists we have traversed?
    /// # Errors
    /// Returns a [`CheckerError`] if the database is inconsistent.
    // TODO: report all errors, not just the first one
    pub fn check(&self, opt: CheckOpt) -> Result<CheckerReport, CheckerError> {
        // 1. Check the header
        let db_size = self.size();
        let physical_bytes = self.physical_size()?;

        let mut visited = LinearAddressRangeSet::new(db_size)?;

        // 2. traverse the trie and check the nodes
        if let Some(progress_bar) = &opt.progress_bar {
            progress_bar.set_length(db_size);
            progress_bar.set_message("Traversing the trie...");
        }
        let trie_stats = if let (Some(root), Some(root_hash)) =
            (self.root_as_maybe_persisted_node(), self.root_hash())
        {
            // the database is not empty, and has a physical address, so traverse the trie
            if let Some(root_address) = root.as_linear_address() {
                self.check_area_aligned(
                    root_address,
                    StoredAreaParent::TrieNode(TrieNodeParent::Root),
                )?;
                self.visit_trie(
                    root_address,
                    root_hash.into_hash_type(),
                    &mut visited,
                    opt.progress_bar.as_ref(),
                    opt.hash_check,
                )?
            } else {
                return Err(CheckerError::UnpersistedRoot);
            }
        } else {
            TrieStats::default()
        };

        // 3. check the free list - this can happen in parallel with the trie traversal
        if let Some(progress_bar) = &opt.progress_bar {
            progress_bar.set_message("Traversing free lists...");
        }
        let free_list_stats = self.visit_freelist(&mut visited, opt.progress_bar.as_ref())?;

        // 4. check leaked areas - what are the spaces between trie nodes and free lists we have traversed?
        if let Some(progress_bar) = &opt.progress_bar {
            progress_bar.set_message("Checking leaked areas...");
        }
        let leaked_ranges = visited.complement();
        if !leaked_ranges.is_empty() {
            warn!("Found leaked ranges: {leaked_ranges}");
        }
        let _leaked_areas = self.split_all_leaked_ranges(leaked_ranges, opt.progress_bar.as_ref());
        // TODO: add leaked areas to the free list

        Ok(CheckerReport {
            high_watermark: db_size,
            physical_bytes,
            trie_stats,
            free_list_stats,
        })
    }

    fn visit_trie(
        &self,
        root_address: LinearAddress,
        root_hash: HashType,
        visited: &mut LinearAddressRangeSet,
        progress_bar: Option<&ProgressBar>,
        hash_check: bool,
    ) -> Result<TrieStats, CheckerError> {
        let trie = SubTrieMetadata {
            root_address,
            root_hash,
            parent: TrieNodeParent::Root,
            depth: 0,
            path_prefix: Path::new(),
            #[cfg(feature = "ethhash")]
            has_peers: false,
        };
        let mut trie_stats = TrieStats::default();
        self.visit_trie_helper(trie, visited, &mut trie_stats, progress_bar, hash_check)?;
        Ok(trie_stats)
    }

    /// Recursively traverse the trie from the given root node.
    #[expect(clippy::too_many_lines)]
    fn visit_trie_helper(
        &self,
        subtrie: SubTrieMetadata,
        visited: &mut LinearAddressRangeSet,
        trie_stats: &mut TrieStats,
        progress_bar: Option<&ProgressBar>,
        hash_check: bool,
    ) -> Result<(), CheckerError> {
        let SubTrieMetadata {
            root_address: subtrie_root_address,
            root_hash: subtrie_root_hash,
            parent,
            depth,
            path_prefix,
            #[cfg(feature = "ethhash")]
            has_peers,
        } = subtrie;

        // check that address is aligned
        self.check_area_aligned(subtrie_root_address, StoredAreaParent::TrieNode(parent))?;

        // check that the area is within bounds and does not intersect with other areas
        let (area_index, area_size) = self.area_index_and_size(subtrie_root_address)?;
        visited.insert_area(
            subtrie_root_address,
            area_size,
            StoredAreaParent::TrieNode(parent),
        )?;

<<<<<<< HEAD
        // update the area count
        let area_count = trie_stats.area_counts.entry(area_size).or_insert(0);
        *area_count = area_count.saturating_add(1);

        // read the node from the disk - we avoid cache since we will never visit the same node twice
        let (node, node_bytes) = self.read_node_with_num_bytes_from_disk(subtrie_root_address)?;
        {
            // collect the trie bytes
            trie_stats.trie_bytes = trie_stats.trie_bytes.saturating_add(node_bytes);
            // collect low occupancy area count
            let smallest_area_index = area_size_to_index(node_bytes).map_err(|e| {
                self.file_io_error(
                    e,
                    subtrie_root_address.get(),
                    Some("area_size_to_index".to_string()),
                )
            })?;
            if smallest_area_index < area_index {
                trie_stats.low_occupancy_area_count =
                    trie_stats.low_occupancy_area_count.saturating_add(1);
            }
            // collect the multi-page area count
            if page_start(subtrie_root_address)
                != page_start(
                    subtrie_root_address
                        .advance(area_size)
                        .expect("impossible since we checked in visited.insert_area()"),
                )
            {
                trie_stats.multi_page_area_count =
                    trie_stats.multi_page_area_count.saturating_add(1);
            }
        }

        let mut current_path_prefix = path_prefix.clone();
        current_path_prefix.0.extend_from_slice(node.partial_path());

        match node.as_ref() {
            Node::Branch(branch) => {
                let num_children = branch.children_iter().count();
                {
                    // collect the branching factor distribution
                    let branching_factor_count = trie_stats
                        .branching_factors
                        .entry(num_children)
                        .or_insert(0);
                    *branching_factor_count = branching_factor_count.saturating_add(1);
                }

                // this is an internal node, traverse the children
                for (nibble, (address, hash)) in branch.children_iter() {
                    let parent = TrieNodeParent::Parent(subtrie_root_address, nibble);
                    let mut child_path_prefix = current_path_prefix.clone();
                    child_path_prefix.0.push(nibble as u8);
                    let child_subtrie = SubTrieMetadata {
                        root_address: address,
                        root_hash: hash.clone(),
                        parent,
                        depth: depth.saturating_add(1),
                        path_prefix: child_path_prefix,
                        #[cfg(feature = "ethhash")]
                        has_peers: num_children != 1,
                    };
                    self.visit_trie_helper(
                        child_subtrie,
                        visited,
                        trie_stats,
                        progress_bar,
                        hash_check,
                    )?;
                }
            }
            Node::Leaf(leaf) => {
                // collect the depth distribution
                let depth_count = trie_stats.depths.entry(depth).or_insert(0);
                *depth_count = depth_count.saturating_add(1);
                // collect kv count
                trie_stats.kv_count = trie_stats.kv_count.saturating_add(1);
                // collect kv pair bytes - this is the minimum number of bytes needed to store the data
                let key_bytes = current_path_prefix.0.len().div_ceil(2);
                let value_bytes = leaf.value.len();
                trie_stats.kv_bytes = trie_stats
                    .kv_bytes
                    .saturating_add(key_bytes as u64)
                    .saturating_add(value_bytes as u64);
=======
        // read the node and iterate over the children if branch node
        let node = self.read_node(subtrie_root_address)?;
        let mut current_node_path = path_prefix.clone();
        current_node_path.0.extend_from_slice(node.partial_path());
        if node.value().is_some() && !is_valid_key(&current_node_path) {
            return Err(CheckerError::InvalidKey {
                key: current_node_path,
                address: subtrie_root_address,
                parent,
            });
        }
        if let Node::Branch(branch) = node.as_ref() {
            // this is an internal node, traverse the children
            #[cfg(feature = "ethhash")]
            let num_children = branch.children_iter().count();
            for (nibble, (address, hash)) in branch.children_iter() {
                let parent = TrieNodeParent::Parent(subtrie_root_address, nibble);
                let mut child_path_prefix = current_node_path.clone();
                child_path_prefix.0.push(nibble as u8);
                let child_subtrie = SubTrieMetadata {
                    root_address: address,
                    root_hash: hash.clone(),
                    parent,
                    path_prefix: child_path_prefix,
                    #[cfg(feature = "ethhash")]
                    has_peers: num_children != 1,
                };
                self.visit_trie_helper(child_subtrie, visited, progress_bar, hash_check)?;
>>>>>>> 97679838
            }
        }

        // hash check - at this point all children hashes have been verified
        if hash_check {
            #[cfg(feature = "ethhash")]
            let hash = Self::compute_node_ethhash(&node, &path_prefix, has_peers);
            #[cfg(not(feature = "ethhash"))]
            let hash = hash_node(&node, &path_prefix);
            if hash != subtrie_root_hash {
                let mut path = path_prefix.clone();
                path.0.extend_from_slice(node.partial_path());
                return Err(CheckerError::HashMismatch {
                    path,
                    address: subtrie_root_address,
                    parent,
                    parent_stored_hash: subtrie_root_hash,
                    computed_hash: hash,
                });
            }
        }

        update_progress_bar(progress_bar, visited);

        Ok(())
    }

    /// Traverse all the free areas in the freelist
    fn visit_freelist(
        &self,
        visited: &mut LinearAddressRangeSet,
        progress_bar: Option<&ProgressBar>,
    ) -> Result<FreeListsStats, CheckerError> {
        let mut area_counts: HashMap<u64, u64> = HashMap::new();
        let mut multi_page_area_count = 0u64;

        let mut free_list_iter = self.free_list_iter(0);
        while let Some(free_area) = free_list_iter.next_with_metadata() {
            let FreeAreaWithMetadata {
                addr,
                area_index,
                free_list_id,
                parent,
            } = free_area?;
            self.check_area_aligned(addr, StoredAreaParent::FreeList(parent))?;
            let area_size = size_from_area_index(area_index);
            if free_list_id != area_index {
                return Err(CheckerError::FreelistAreaSizeMismatch {
                    address: addr,
                    size: area_size,
                    actual_free_list: free_list_id,
                    expected_free_list: area_index,
                    parent,
                });
            }
            visited.insert_area(addr, area_size, StoredAreaParent::FreeList(parent))?;
            {
                // collect the free lists area distribution
                let area_count = area_counts.entry(area_size).or_insert(0);
                *area_count = area_count.saturating_add(1);
                // collect the multi-page area count
                if page_start(addr)
                    != page_start(
                        addr.advance(area_size)
                            .expect("impossible since we checked in visited.insert_area()"),
                    )
                {
                    multi_page_area_count = multi_page_area_count.saturating_add(1);
                }
            }
            update_progress_bar(progress_bar, visited);
        }
        Ok(FreeListsStats {
            area_counts,
            multi_page_area_count,
        })
    }

    const fn check_area_aligned(
        &self,
        address: LinearAddress,
        parent: StoredAreaParent,
    ) -> Result<(), CheckerError> {
        if !address.is_aligned() {
            return Err(CheckerError::AreaMisaligned { address, parent });
        }
        Ok(())
    }

    /// Wrapper around `split_into_leaked_areas` that iterates over a collection of ranges.
    fn split_all_leaked_ranges(
        &self,
        leaked_ranges: impl IntoIterator<Item = Range<LinearAddress>>,
        progress_bar: Option<&ProgressBar>,
    ) -> impl Iterator<Item = (LinearAddress, AreaIndex)> {
        leaked_ranges
            .into_iter()
            .flat_map(move |range| self.split_range_into_leaked_areas(range, progress_bar))
    }

    /// Split a range of addresses into leaked areas that can be stored in the free list.
    /// We assume that all space within `leaked_range` are leaked and the stored areas are contiguous.
    /// Returns error if the last leaked area extends beyond the end of the range.
    fn split_range_into_leaked_areas(
        &self,
        leaked_range: Range<LinearAddress>,
        progress_bar: Option<&ProgressBar>,
    ) -> Vec<(LinearAddress, AreaIndex)> {
        let mut leaked = Vec::new();
        let mut current_addr = leaked_range.start;

        // First attempt to read the valid stored areas from the leaked range
        loop {
            let (area_index, area_size) = match self.read_leaked_area(current_addr) {
                Ok(area_index_and_size) => area_index_and_size,
                Err(e) => {
                    warn!("Error reading stored area at {current_addr}: {e}");
                    break;
                }
            };

            let next_addr = current_addr
                .advance(area_size)
                .expect("address overflow is impossible");
            match next_addr.cmp(&leaked_range.end) {
                Ordering::Equal => {
                    // we have reached the end of the leaked area, done
                    leaked.push((current_addr, area_index));
                    if let Some(progress_bar) = progress_bar {
                        progress_bar.inc(area_size);
                    }
                    return leaked;
                }
                Ordering::Greater => {
                    // the last area extends beyond the leaked area - this means the leaked area overlaps with an area we have visited
                    warn!(
                        "Leaked area extends beyond {leaked_range:?}: {current_addr} -> {next_addr}"
                    );
                    break;
                }
                Ordering::Less => {
                    // continue to the next area
                    leaked.push((current_addr, area_index));
                    if let Some(progress_bar) = progress_bar {
                        progress_bar.inc(area_size);
                    }
                    current_addr = next_addr;
                }
            }
        }

        // We encountered an error, split the rest of the leaked range into areas using heuristics
        // The heuristic is to split the leaked range into areas of the largest size possible - we assume `AREA_SIZE` is in ascending order
        for (area_index, area_size) in AREA_SIZES.iter().enumerate().rev() {
            loop {
                let next_addr = current_addr
                    .advance(*area_size)
                    .expect("address overflow is impossible");
                if next_addr <= leaked_range.end {
                    leaked.push((current_addr, area_index as AreaIndex));
                    if let Some(progress_bar) = progress_bar {
                        progress_bar.inc(*area_size);
                    }
                    current_addr = next_addr;
                } else {
                    break;
                }
            }
        }

        // we assume that all areas are aligned to `MIN_AREA_SIZE`, in which case leaked ranges can always be split into free areas perfectly
        debug_assert!(current_addr == leaked_range.end);
        leaked
    }
}

fn update_progress_bar(progress_bar: Option<&ProgressBar>, range_set: &LinearAddressRangeSet) {
    if let Some(progress_bar) = progress_bar {
        progress_bar.set_position(
            range_set
                .bytes_in_set()
                .checked_add(crate::nodestore::NodeStoreHeader::SIZE)
                .expect("overflow can only happen if max_addr >= U64_MAX + NODE_STORE_START_ADDR"),
        );
    }
}

#[cfg(test)]
mod test {
    #![expect(clippy::unwrap_used)]
    #![expect(clippy::indexing_slicing)]

    use nonzero_ext::nonzero;

    use super::*;
    use crate::linear::memory::MemStore;
    use crate::nodestore::NodeStoreHeader;
    use crate::nodestore::alloc::test_utils::{
        test_write_free_area, test_write_header, test_write_new_node, test_write_zeroed_area,
    };
    use crate::nodestore::alloc::{AREA_SIZES, FreeLists};
    use crate::{BranchNode, Child, LeafNode, NodeStore, Path, hash_node};

    #[derive(Debug)]
    struct TestTrie {
        nodes: Vec<(Node, LinearAddress)>,
        high_watermark: u64,
        root_address: LinearAddress,
        root_hash: HashType,
        stats: TrieStats,
    }

    /// Generate a test trie with the following structure:
    ///
    #[cfg_attr(doc, aquamarine)]
    /// ```mermaid
    /// graph TD
    ///     Root["Root Node<br/>partial_path: [2]<br/>children: [0] -> Branch"]
    ///     Branch["Branch Node<br/>partial_path: [3]<br/>path: 0x203<br/>children: [1] -> Leaf"]
    ///     Leaf["Leaf Node<br/>partial_path: [4, 5]<br/>path: 0x2031454545...45 (32 bytes)<br/>value: [6, 7, 8]"]
    ///
    ///     Root -->|"nibble 0"| Branch
    ///     Branch -->|"nibble 1"| Leaf
    /// ```
    #[expect(clippy::arithmetic_side_effects)]
    fn gen_test_trie(nodestore: &mut NodeStore<Committed, MemStore>) -> TestTrie {
        let mut high_watermark = NodeStoreHeader::SIZE;
        let mut total_bytes_written = 0;
        let mut area_counts: HashMap<u64, u64> = HashMap::new();
        let leaf = Node::Leaf(LeafNode {
            partial_path: Path::from_nibbles_iterator(std::iter::repeat_n([4, 5], 30).flatten()),
            value: Box::new([6, 7, 8]),
        });
        let leaf_addr = LinearAddress::new(high_watermark).unwrap();
        let leaf_hash = hash_node(&leaf, &Path::from([2, 0, 3, 1]));
        let (bytes_written, stored_area_size) =
            test_write_new_node(nodestore, &leaf, high_watermark);
        high_watermark += stored_area_size;
        total_bytes_written += bytes_written;
        let area_count = area_counts.entry(stored_area_size).or_insert(0);
        *area_count = area_count.saturating_add(1);

        let mut branch_children = BranchNode::empty_children();
        branch_children[1] = Some(Child::AddressWithHash(leaf_addr, leaf_hash));
        let branch = Node::Branch(Box::new(BranchNode {
            partial_path: Path::from([3]),
            value: None,
            children: branch_children,
        }));
        let branch_addr = LinearAddress::new(high_watermark).unwrap();
        let branch_hash = hash_node(&branch, &Path::from([2, 0]));
        let (bytes_written, stored_area_size) =
            test_write_new_node(nodestore, &branch, high_watermark);
        high_watermark += stored_area_size;
        total_bytes_written += bytes_written;
        let area_count = area_counts.entry(stored_area_size).or_insert(0);
        *area_count = area_count.saturating_add(1);

        let mut root_children = BranchNode::empty_children();
        root_children[0] = Some(Child::AddressWithHash(branch_addr, branch_hash));
        let root = Node::Branch(Box::new(BranchNode {
            partial_path: Path::from([2]),
            value: None,
            children: root_children,
        }));
        let root_addr = LinearAddress::new(high_watermark).unwrap();
        let root_hash = hash_node(&root, &Path::new());
        let (bytes_written, stored_area_size) =
            test_write_new_node(nodestore, &root, high_watermark);
        high_watermark += stored_area_size;
        total_bytes_written += bytes_written;
        let area_count = area_counts.entry(stored_area_size).or_insert(0);
        *area_count = area_count.saturating_add(1);

        // write the header
        test_write_header(
            nodestore,
            high_watermark,
            Some(root_addr),
            FreeLists::default(),
        );

        let trie_stats = TrieStats {
            trie_bytes: total_bytes_written,
            kv_count: 1,
            kv_bytes: 3 + 3,
            area_counts,
            branching_factors: HashMap::from([(1, 2)]),
            depths: HashMap::from([(2, 1)]),
            low_occupancy_area_count: 0,
            multi_page_area_count: 0,
        };

        TestTrie {
            nodes: vec![(leaf, leaf_addr), (branch, branch_addr), (root, root_addr)],
            high_watermark,
            root_address: root_addr,
            root_hash,
            stats: trie_stats,
        }
    }

    use std::collections::HashMap;

    #[test]
    // This test creates a simple trie and checks that the checker traverses it correctly.
    // We use primitive calls here to do a low-level check.
    fn checker_traverse_correct_trie() {
        let memstore = MemStore::new(vec![]);
        let mut nodestore = NodeStore::new_empty_committed(memstore.into()).unwrap();

        let test_trie = gen_test_trie(&mut nodestore);
        // let (_, high_watermark, (root_addr, root_hash)) = gen_test_trie(&mut nodestore);

        // verify that all of the space is accounted for - since there is no free area
        let mut visited = LinearAddressRangeSet::new(test_trie.high_watermark).unwrap();
        let stats = nodestore
            .visit_trie(
                test_trie.root_address,
                test_trie.root_hash,
                &mut visited,
                None,
                true,
            )
            .unwrap();
        let complement = visited.complement();
        assert_eq!(complement.into_iter().collect::<Vec<_>>(), vec![]);
        assert_eq!(stats, test_trie.stats);
    }

    #[test]
    // This test permutes the simple trie with a wrong hash and checks that the checker detects it.
    fn checker_traverse_trie_with_wrong_hash() {
        let memstore = MemStore::new(vec![]);
        let mut nodestore = NodeStore::new_empty_committed(memstore.into()).unwrap();

        let mut test_trie = gen_test_trie(&mut nodestore);

        // find the root node and replace the branch hash with an incorrect (default) hash
        let (root_node, root_addr) = test_trie
            .nodes
            .iter_mut()
            .find(|(node, _)| matches!(node, Node::Branch(b) if *b.partial_path.0 == [2]))
            .unwrap();

        let root_branch = root_node.as_branch_mut().unwrap();

        // Get the branch address and original hash from the root's first child
        let (branch_addr, computed_hash) = root_branch.children[0]
            .as_ref()
            .unwrap()
            .persist_info()
            .unwrap();
        let computed_hash = computed_hash.clone();
        root_branch.children[0] = Some(Child::AddressWithHash(branch_addr, HashType::default()));

        // Replace the branch hash in the root node with a wrong hash
        if let Node::Branch(root_branch) = root_node {
            root_branch.children[0] =
                Some(Child::AddressWithHash(branch_addr, HashType::default()));
        }
        test_write_new_node(&nodestore, root_node, root_addr.get());

        // run the checker and verify that it returns the HashMismatch error
        let mut visited = LinearAddressRangeSet::new(test_trie.high_watermark).unwrap();
        let err = nodestore
            .visit_trie(
                test_trie.root_address,
                test_trie.root_hash,
                &mut visited,
                None,
                true,
            )
            .unwrap_err();

        let expected_error = CheckerError::HashMismatch {
            address: branch_addr,
            path: Path::from([2, 0, 3]),
            parent: TrieNodeParent::Parent(*root_addr, 0),
            parent_stored_hash: HashType::default(),
            computed_hash,
        };
        assert_eq!(err, expected_error);
    }

    #[test]
    fn traverse_correct_freelist() {
        use rand::Rng;

        let mut rng = crate::test_utils::seeded_rng();

        let memstore = MemStore::new(vec![]);
        let mut nodestore = NodeStore::new_empty_committed(memstore.into()).unwrap();

        // write free areas
        let mut high_watermark = NodeStoreHeader::SIZE;
        let mut free_area_counts: HashMap<u64, u64> = HashMap::new();
        let mut multi_page_area_count = 0u64;
        let mut freelist = FreeLists::default();
        for (area_index, area_size) in AREA_SIZES.iter().enumerate() {
            let mut next_free_block = None;
            let num_free_areas = rng.random_range(0..4);
            for _ in 0..num_free_areas {
                test_write_free_area(
                    &nodestore,
                    next_free_block,
                    area_index as u8,
                    high_watermark,
                );
                next_free_block = Some(LinearAddress::new(high_watermark).unwrap());
                let start_addr = LinearAddress::new(high_watermark).unwrap();
                let end_addr = start_addr.advance(*area_size).unwrap();
                if page_start(start_addr) != page_start(end_addr) {
                    multi_page_area_count = multi_page_area_count.saturating_add(1);
                }
                high_watermark += area_size;
            }
            freelist[area_index] = next_free_block;
            if num_free_areas > 0 {
                free_area_counts.insert(*area_size, num_free_areas);
            }
        }
        let expected_free_lists_stats = FreeListsStats {
            area_counts: free_area_counts,
            multi_page_area_count,
        };

        // write header
        test_write_header(&mut nodestore, high_watermark, None, freelist);

        // test that the we traversed all the free areas
        let mut visited = LinearAddressRangeSet::new(high_watermark).unwrap();
        let actual_free_lists_stats = nodestore.visit_freelist(&mut visited, None).unwrap();
        let complement = visited.complement();
        assert_eq!(complement.into_iter().collect::<Vec<_>>(), vec![]);
        assert_eq!(actual_free_lists_stats, expected_free_lists_stats);
    }

    #[test]
    // This test creates a linear set of free areas and free them.
    // When traversing it should break consecutive areas.
    fn split_correct_range_into_leaked_areas() {
        use rand::Rng;
        use rand::seq::IteratorRandom;

        let mut rng = crate::test_utils::seeded_rng();

        let memstore = MemStore::new(vec![]);
        let mut nodestore = NodeStore::new_empty_committed(memstore.into()).unwrap();

        let num_areas = 10;

        // randomly insert areas into the nodestore
        let mut high_watermark = NodeStoreHeader::SIZE;
        let mut stored_areas = Vec::new();
        for _ in 0..num_areas {
            let (area_size_index, area_size) =
                AREA_SIZES.iter().enumerate().choose(&mut rng).unwrap();
            let area_addr = LinearAddress::new(high_watermark).unwrap();
            test_write_free_area(
                &nodestore,
                None,
                area_size_index as AreaIndex,
                high_watermark,
            );
            stored_areas.push((area_addr, area_size_index as AreaIndex, *area_size));
            high_watermark += *area_size;
        }
        test_write_header(&mut nodestore, high_watermark, None, FreeLists::default());

        // randomly pick some areas as leaked
        let mut leaked = Vec::new();
        let mut expected_free_areas = HashMap::new();
        let mut area_to_free = None;
        for (area_start, area_size_index, area_size) in &stored_areas {
            if rng.random::<f64>() < 0.5 {
                // we free this area
                expected_free_areas.insert(*area_start, *area_size_index);
                let area_to_free_start = area_to_free.map_or(*area_start, |(start, _)| start);
                let area_to_free_end = area_start.checked_add(*area_size).unwrap();
                area_to_free = Some((area_to_free_start, area_to_free_end));
            } else {
                // we are not freeing this area, free the aggregated areas before this one
                if let Some((start, end)) = area_to_free {
                    leaked.push(start..end.into());
                    area_to_free = None;
                }
            }
        }
        if let Some((start, end)) = area_to_free {
            leaked.push(start..end.into());
        }

        // check the leaked areas
        let leaked_areas: HashMap<_, _> = nodestore.split_all_leaked_ranges(leaked, None).collect();

        // assert that all leaked areas end up on the free list
        assert_eq!(leaked_areas, expected_free_areas);
    }

    #[test]
    // This test creates a linear set of free areas and free them.
    // When traversing it should break consecutive areas.
    fn split_range_of_zeros_into_leaked_areas() {
        let memstore = MemStore::new(vec![]);
        let nodestore = NodeStore::new_empty_committed(memstore.into()).unwrap();

        let expected_leaked_area_indices = vec![8u8, 7, 4, 2, 0];
        let expected_leaked_area_sizes = expected_leaked_area_indices
            .iter()
            .map(|i| AREA_SIZES[*i as usize])
            .collect::<Vec<_>>();
        assert_eq!(expected_leaked_area_sizes, vec![1024, 768, 128, 64, 16]);
        let expected_offsets = expected_leaked_area_sizes
            .iter()
            .scan(0, |acc, i| {
                let offset = *acc;
                *acc += i;
                LinearAddress::new(NodeStoreHeader::SIZE + offset)
            })
            .collect::<Vec<_>>();

        // write an zeroed area
        let leaked_range_size = expected_leaked_area_sizes.iter().sum();
        test_write_zeroed_area(&nodestore, leaked_range_size, NodeStoreHeader::SIZE);

        // check the leaked areas
        let leaked_range = nonzero!(NodeStoreHeader::SIZE).into()
            ..LinearAddress::new(
                NodeStoreHeader::SIZE
                    .checked_add(leaked_range_size)
                    .unwrap(),
            )
            .unwrap();
        let (leaked_areas_offsets, leaked_area_size_indices): (Vec<LinearAddress>, Vec<AreaIndex>) =
            nodestore
                .split_range_into_leaked_areas(leaked_range, None)
                .into_iter()
                .unzip();

        // assert that all leaked areas end up on the free list
        assert_eq!(leaked_areas_offsets, expected_offsets);
        assert_eq!(leaked_area_size_indices, expected_leaked_area_indices);
    }

    #[test]
    // With both valid and invalid areas in the range, return the valid areas until reaching one invalid area, then use heuristics to split the rest of the range.
    fn split_range_into_leaked_areas_test() {
        let memstore = MemStore::new(vec![]);
        let nodestore = NodeStore::new_empty_committed(memstore.into()).unwrap();

        // write two free areas
        let mut high_watermark = NodeStoreHeader::SIZE;
        test_write_free_area(&nodestore, None, 8, high_watermark); // 1024
        high_watermark += AREA_SIZES[8];
        test_write_free_area(&nodestore, None, 7, high_watermark); // 768
        high_watermark += AREA_SIZES[7];
        // write an zeroed area
        test_write_zeroed_area(&nodestore, 768, high_watermark);
        high_watermark += 768;
        // write another free area
        test_write_free_area(&nodestore, None, 8, high_watermark); // 1024
        high_watermark += AREA_SIZES[8];

        let expected_indices = vec![8, 7, 8, 7];
        let expected_sizes = expected_indices
            .iter()
            .map(|i| AREA_SIZES[*i as usize])
            .collect::<Vec<_>>();
        let expected_offsets = expected_sizes
            .iter()
            .scan(0, |acc, i| {
                let offset = *acc;
                *acc += i;
                LinearAddress::new(NodeStoreHeader::SIZE + offset)
            })
            .collect::<Vec<_>>();

        // check the leaked areas
        let leaked_range =
            nonzero!(NodeStoreHeader::SIZE).into()..LinearAddress::new(high_watermark).unwrap();
        let (leaked_areas_offsets, leaked_area_size_indices): (Vec<LinearAddress>, Vec<AreaIndex>) =
            nodestore
                .split_range_into_leaked_areas(leaked_range, None)
                .into_iter()
                .unzip();

        assert_eq!(leaked_areas_offsets, expected_offsets);
        assert_eq!(leaked_area_size_indices, expected_indices);
    }
}<|MERGE_RESOLUTION|>--- conflicted
+++ resolved
@@ -22,14 +22,14 @@
 
 use indicatif::ProgressBar;
 
-<<<<<<< HEAD
 const OS_PAGE_SIZE: u64 = 4096;
 
 #[inline]
 // return u64 since the start address may be 0
 const fn page_start(addr: LinearAddress) -> u64 {
     addr.get() & !(OS_PAGE_SIZE - 1)
-=======
+}
+
 #[cfg(feature = "ethhash")]
 fn is_valid_key(key: &Path) -> bool {
     const VALID_ETH_KEY_SIZES: [usize; 2] = [64, 128]; // in number of nibbles - two nibbles make a byte
@@ -39,7 +39,6 @@
 #[cfg(not(feature = "ethhash"))]
 fn is_valid_key(key: &Path) -> bool {
     key.0.len() % 2 == 0
->>>>>>> 97679838
 }
 
 /// Options for the checker
@@ -229,7 +228,6 @@
             StoredAreaParent::TrieNode(parent),
         )?;
 
-<<<<<<< HEAD
         // update the area count
         let area_count = trie_stats.area_counts.entry(area_size).or_insert(0);
         *area_count = area_count.saturating_add(1);
@@ -266,6 +264,13 @@
 
         let mut current_path_prefix = path_prefix.clone();
         current_path_prefix.0.extend_from_slice(node.partial_path());
+        if node.value().is_some() && !is_valid_key(&current_path_prefix) {
+            return Err(CheckerError::InvalidKey {
+                key: current_path_prefix,
+                address: subtrie_root_address,
+                parent,
+            });
+        }
 
         match node.as_ref() {
             Node::Branch(branch) => {
@@ -315,36 +320,6 @@
                     .kv_bytes
                     .saturating_add(key_bytes as u64)
                     .saturating_add(value_bytes as u64);
-=======
-        // read the node and iterate over the children if branch node
-        let node = self.read_node(subtrie_root_address)?;
-        let mut current_node_path = path_prefix.clone();
-        current_node_path.0.extend_from_slice(node.partial_path());
-        if node.value().is_some() && !is_valid_key(&current_node_path) {
-            return Err(CheckerError::InvalidKey {
-                key: current_node_path,
-                address: subtrie_root_address,
-                parent,
-            });
-        }
-        if let Node::Branch(branch) = node.as_ref() {
-            // this is an internal node, traverse the children
-            #[cfg(feature = "ethhash")]
-            let num_children = branch.children_iter().count();
-            for (nibble, (address, hash)) in branch.children_iter() {
-                let parent = TrieNodeParent::Parent(subtrie_root_address, nibble);
-                let mut child_path_prefix = current_node_path.clone();
-                child_path_prefix.0.push(nibble as u8);
-                let child_subtrie = SubTrieMetadata {
-                    root_address: address,
-                    root_hash: hash.clone(),
-                    parent,
-                    path_prefix: child_path_prefix,
-                    #[cfg(feature = "ethhash")]
-                    has_peers: num_children != 1,
-                };
-                self.visit_trie_helper(child_subtrie, visited, progress_bar, hash_check)?;
->>>>>>> 97679838
             }
         }
 
@@ -630,7 +605,7 @@
         let trie_stats = TrieStats {
             trie_bytes: total_bytes_written,
             kv_count: 1,
-            kv_bytes: 3 + 3,
+            kv_bytes: 32 + 3, // 32 bytes for the key, 3 bytes for the value
             area_counts,
             branching_factors: HashMap::from([(1, 2)]),
             depths: HashMap::from([(2, 1)]),
