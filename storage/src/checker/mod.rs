// Copyright (C) 2023, Ava Labs, Inc. All rights reserved.
// See the file LICENSE.md for licensing terms.

mod range_set;
pub(crate) use range_set::LinearAddressRangeSet;

use crate::logger::warn;
use crate::nodestore::alloc::{AREA_SIZES, AreaIndex, FreeAreaWithMetadata};
use crate::{
    CheckerError, Committed, HashType, HashedNodeReader, LinearAddress, Node, NodeReader,
    NodeStore, Path, StoredAreaParent, TrieNodeParent, WritableStorage, hash_node,
};

use std::cmp::Ordering;
use std::ops::Range;

/// Options for the checker
#[derive(Debug)]
pub struct CheckOpt {
    /// Whether to check the hash of the nodes
    pub hash_check: bool,
}

/// [`NodeStore`] checker
// TODO: S needs to be writeable if we ask checker to fix the issues
#[expect(clippy::result_large_err)]
impl<S: WritableStorage> NodeStore<Committed, S> {
    /// Go through the filebacked storage and check for any inconsistencies. It proceeds in the following steps:
    /// 1. Check the header
    /// 2. traverse the trie and check the nodes
    /// 3. check the free list
    /// 4. check missed areas - what are the spaces between trie nodes and free lists we have traversed?
    /// # Errors
    /// Returns a [`CheckerError`] if the database is inconsistent.
    // TODO: report all errors, not just the first one
    pub fn check(&self, opt: CheckOpt) -> Result<(), CheckerError> {
        // 1. Check the header
        let db_size = self.size();

        let mut visited = LinearAddressRangeSet::new(db_size)?;

        // 2. traverse the trie and check the nodes
        if let (Some(root_address), Some(root_hash)) = (self.root_address(), self.root_hash()) {
            // the database is not empty, traverse the trie
            self.visit_trie(
                root_address,
                HashType::from(root_hash),
                TrieNodeParent::Root,
                Path::new(),
                &mut visited,
                opt.hash_check,
            )?;
        }

        // 3. check the free list - this can happen in parallel with the trie traversal
        self.visit_freelist(&mut visited)?;

        // 4. check missed areas - what are the spaces between trie nodes and free lists we have traversed?
        let leaked_ranges = visited.complement();
        if !leaked_ranges.is_empty() {
            warn!("Found leaked ranges: {leaked_ranges}");
        }
        let _leaked_areas = self.split_all_leaked_ranges(leaked_ranges);
        // TODO: add leaked areas to the free list

        Ok(())
    }

    /// Recursively traverse the trie from the given root address.
    fn visit_trie(
        &self,
        subtree_root_address: LinearAddress,
        subtree_root_hash: HashType,
        parent: TrieNodeParent,
        path_prefix: Path,
        visited: &mut LinearAddressRangeSet,
        hash_check: bool,
    ) -> Result<(), CheckerError> {
        // check that address is aligned
        self.check_area_aligned(subtree_root_address, StoredAreaParent::TrieNode(parent))?;

        // check that the area is within bounds and does not intersect with other areas
        let (_, area_size) = self.area_index_and_size(subtree_root_address)?;
        visited.insert_area(
            subtree_root_address,
            area_size,
            StoredAreaParent::TrieNode(parent),
        )?;

        // read the node and iterate over the children if branch node
        let node = self.read_node(subtree_root_address)?;
        if let Node::Branch(branch) = node.as_ref() {
            // this is an internal node, traverse the children
            for (nibble, (address, hash)) in branch.children_iter() {
                let parent = TrieNodeParent::Parent(subtree_root_address, nibble);
                let mut child_path_prefix = path_prefix.clone();
                child_path_prefix.0.push(nibble as u8);
                self.visit_trie(
                    address,
                    hash.clone(),
                    parent,
                    child_path_prefix,
                    visited,
                    hash_check,
                )?;
            }
        }

        // hash check - at this point all children hashes have been verified
        if hash_check {
            let hash = hash_node(&node, &path_prefix);
            if hash != subtree_root_hash {
                return Err(CheckerError::HashMismatch {
                    path_prefix,
                    address: subtree_root_address,
                    parent,
                    parent_stored_hash: subtree_root_hash,
                    computed_hash: hash,
                });
            }
        }

        Ok(())
    }

    /// Traverse all the free areas in the freelist
    fn visit_freelist(&self, visited: &mut LinearAddressRangeSet) -> Result<(), CheckerError> {
        let mut free_list_iter = self.free_list_iter(0);
        while let Some(free_area) = free_list_iter.next_with_metadata() {
            let FreeAreaWithMetadata {
                addr,
                area_index,
                free_list_id,
                parent,
            } = free_area?;
            self.check_area_aligned(addr, StoredAreaParent::FreeList(parent))?;
            let area_size = Self::size_from_area_index(area_index);
            if free_list_id != area_index {
                return Err(CheckerError::FreelistAreaSizeMismatch {
                    address: addr,
                    size: area_size,
                    actual_free_list: free_list_id,
                    expected_free_list: area_index,
                    parent,
                });
            }
            visited.insert_area(addr, area_size, StoredAreaParent::FreeList(parent))?;
        }
        Ok(())
    }

    const fn check_area_aligned(
        &self,
        address: LinearAddress,
        parent: StoredAreaParent,
    ) -> Result<(), CheckerError> {
<<<<<<< HEAD
        if !is_aligned(address) {
            return Err(CheckerError::AreaMisaligned { address, parent });
=======
        if !address.is_aligned() {
            return Err(CheckerError::AreaMisaligned {
                address,
                parent_ptr,
            });
>>>>>>> f1d43524
        }
        Ok(())
    }

    /// Wrapper around `split_into_leaked_areas` that iterates over a collection of ranges.
    fn split_all_leaked_ranges(
        &self,
        leaked_ranges: impl IntoIterator<Item = Range<LinearAddress>>,
    ) -> impl Iterator<Item = (LinearAddress, AreaIndex)> {
        leaked_ranges
            .into_iter()
            .flat_map(|range| self.split_range_into_leaked_areas(range))
    }

    /// Split a range of addresses into leaked areas that can be stored in the free list.
    /// We assume that all space within `leaked_range` are leaked and the stored areas are contiguous.
    /// Returns error if the last leaked area extends beyond the end of the range.
    fn split_range_into_leaked_areas(
        &self,
        leaked_range: Range<LinearAddress>,
    ) -> Vec<(LinearAddress, AreaIndex)> {
        let mut leaked = Vec::new();
        let mut current_addr = leaked_range.start;

        // First attempt to read the valid stored areas from the leaked range
        loop {
            let (area_index, area_size) = match self.read_leaked_area(current_addr) {
                Ok(area_index_and_size) => area_index_and_size,
                Err(e) => {
                    warn!("Error reading stored area at {current_addr}: {e}");
                    break;
                }
            };

            let next_addr = current_addr
                .advance(area_size)
                .expect("address overflow is impossible");
            match next_addr.cmp(&leaked_range.end) {
                Ordering::Equal => {
                    // we have reached the end of the leaked area, done
                    leaked.push((current_addr, area_index));
                    return leaked;
                }
                Ordering::Greater => {
                    // the last area extends beyond the leaked area - this means the leaked area overlaps with an area we have visited
                    warn!(
                        "Leaked area extends beyond {leaked_range:?}: {current_addr} -> {next_addr}"
                    );
                    break;
                }
                Ordering::Less => {
                    // continue to the next area
                    leaked.push((current_addr, area_index));
                    current_addr = next_addr;
                }
            }
        }

        // We encountered an error, split the rest of the leaked range into areas using heuristics
        // The heuristic is to split the leaked range into areas of the largest size possible - we assume `AREA_SIZE` is in ascending order
        for (area_index, area_size) in AREA_SIZES.iter().enumerate().rev() {
            loop {
                let next_addr = current_addr
                    .advance(*area_size)
                    .expect("address overflow is impossible");
                if next_addr <= leaked_range.end {
                    leaked.push((current_addr, area_index as AreaIndex));
                    current_addr = next_addr;
                } else {
                    break;
                }
            }
        }

        // we assume that all areas are aligned to `MIN_AREA_SIZE`, in which case leaked ranges can always be split into free areas perfectly
        debug_assert!(current_addr == leaked_range.end);
        leaked
    }
}

#[cfg(test)]
mod test {
    #![expect(clippy::unwrap_used)]
    #![expect(clippy::indexing_slicing)]

    use nonzero_ext::nonzero;

    use super::*;
    use crate::linear::memory::MemStore;
    use crate::nodestore::NodeStoreHeader;
    use crate::nodestore::alloc::test_utils::{
        test_write_free_area, test_write_header, test_write_new_node, test_write_zeroed_area,
    };
    use crate::nodestore::alloc::{AREA_SIZES, FreeLists};
    use crate::{BranchNode, Child, LeafNode, NodeStore, Path, hash_node};

    // set up a basic trie:
    // -------------------------
    // |     |  X  |  X  | ... |    Root node
    // -------------------------
    //    |
    //    V
    // -------------------------
    // |  X  |     |  X  | ... |    Branch node
    // -------------------------
    //          |
    //          V
    // -------------------------
    // |   [0,1] -> [3,4,5]    |    Leaf node
    // -------------------------
    #[expect(clippy::arithmetic_side_effects)]
    fn gen_test_trie(
        nodestore: &mut NodeStore<Committed, MemStore>,
    ) -> (Vec<(Node, LinearAddress)>, u64, (LinearAddress, HashType)) {
        let mut high_watermark = NodeStoreHeader::SIZE;
        let leaf = Node::Leaf(LeafNode {
            partial_path: Path::from([0, 1]),
            value: Box::new([3, 4, 5]),
        });
        let leaf_addr = LinearAddress::new(high_watermark).unwrap();
        let leaf_hash = hash_node(&leaf, &Path::from_nibbles_iterator([0u8, 1].into_iter()));
        let leaf_area = test_write_new_node(nodestore, &leaf, high_watermark);
        high_watermark += leaf_area;

        let mut branch_children: [Option<Child>; BranchNode::MAX_CHILDREN] = Default::default();
        branch_children[1] = Some(Child::AddressWithHash(leaf_addr, leaf_hash));
        let branch = Node::Branch(Box::new(BranchNode {
            partial_path: Path::from([0]),
            value: None,
            children: branch_children,
        }));
        let branch_addr = LinearAddress::new(high_watermark).unwrap();
        let branch_hash = hash_node(&branch, &Path::from_nibbles_iterator([0u8].into_iter()));
        let branch_area = test_write_new_node(nodestore, &branch, high_watermark);
        high_watermark += branch_area;

        let mut root_children: [Option<Child>; BranchNode::MAX_CHILDREN] = Default::default();
        root_children[0] = Some(Child::AddressWithHash(branch_addr, branch_hash));
        let root = Node::Branch(Box::new(BranchNode {
            partial_path: Path::from([]),
            value: None,
            children: root_children,
        }));
        let root_addr = LinearAddress::new(high_watermark).unwrap();
        let root_hash = hash_node(&root, &Path::new());
        let root_area = test_write_new_node(nodestore, &root, high_watermark);
        high_watermark += root_area;

        // write the header
        test_write_header(
            nodestore,
            high_watermark,
            Some(root_addr),
            FreeLists::default(),
        );

        (
            vec![(leaf, leaf_addr), (branch, branch_addr), (root, root_addr)],
            high_watermark,
            (root_addr, root_hash),
        )
    }

    use std::collections::HashMap;

    #[test]
    // This test creates a simple trie and checks that the checker traverses it correctly.
    // We use primitive calls here to do a low-level check.
    // TODO: add a high-level test in the firewood crate
    fn checker_traverse_correct_trie() {
        let memstore = MemStore::new(vec![]);
        let mut nodestore = NodeStore::new_empty_committed(memstore.into()).unwrap();

        let (_, high_watermark, (root_addr, root_hash)) = gen_test_trie(&mut nodestore);

        // verify that all of the space is accounted for - since there is no free area
        let mut visited = LinearAddressRangeSet::new(high_watermark).unwrap();
        nodestore
            .visit_trie(
                root_addr,
                root_hash,
                TrieNodeParent::Root,
                Path::new(),
                &mut visited,
                true,
            )
            .unwrap();
        let complement = visited.complement();
        assert_eq!(complement.into_iter().collect::<Vec<_>>(), vec![]);
    }

    #[test]
    // This test permutes the simple trie with a wrong hash and checks that the checker detects it.
    fn checker_traverse_trie_with_wrong_hash() {
        let memstore = MemStore::new(vec![]);
        let mut nodestore = NodeStore::new_empty_committed(memstore.into()).unwrap();

        let (mut nodes, high_watermark, (root_addr, root_hash)) = gen_test_trie(&mut nodestore);

        // replace the branch hash in the root node with a wrong hash
        let [_, (branch_node, branch_addr), (root_node, _)] = nodes.as_mut_slice() else {
            panic!("test trie content changed, the test should be updated");
        };
        let wrong_hash = HashType::default();
        let branch_path = &branch_node.as_branch().unwrap().partial_path;
        let Some(Child::AddressWithHash(_, hash)) = root_node.as_branch_mut().unwrap().children
            [branch_path[0] as usize]
            .replace(Child::AddressWithHash(*branch_addr, wrong_hash.clone()))
        else {
            panic!("test trie content changed, the test should be updated");
        };
        let branch_hash = hash;
        test_write_new_node(&nodestore, root_node, root_addr.get());

        // verify that all of the space is accounted for - since there is no free area
        let mut visited = LinearAddressRangeSet::new(high_watermark).unwrap();
        let err = nodestore
            .visit_trie(
                root_addr,
                root_hash,
                TrieNodeParent::Root,
                Path::new(),
                &mut visited,
                true,
            )
            .unwrap_err();
        assert!(matches!(
        err,
        CheckerError::HashMismatch {
            address,
            path_prefix,
            parent,
            parent_stored_hash,
            computed_hash
        }
        if address == *branch_addr
            && path_prefix == *branch_path
            && parent == TrieNodeParent::Parent(root_addr, 0)
            && parent_stored_hash == wrong_hash
            && computed_hash == branch_hash
        ));
    }

    #[test]
    fn traverse_correct_freelist() {
        use rand::Rng;

        let mut rng = crate::test_utils::seeded_rng();

        let memstore = MemStore::new(vec![]);
        let mut nodestore = NodeStore::new_empty_committed(memstore.into()).unwrap();

        // write free areas
        let mut high_watermark = NodeStoreHeader::SIZE;
        let mut freelist = FreeLists::default();
        for (area_index, area_size) in AREA_SIZES.iter().enumerate() {
            let mut next_free_block = None;
            let num_free_areas = rng.random_range(0..4);
            for _ in 0..num_free_areas {
                test_write_free_area(
                    &nodestore,
                    next_free_block,
                    area_index as u8,
                    high_watermark,
                );
                next_free_block = Some(LinearAddress::new(high_watermark).unwrap());
                high_watermark += area_size;
            }

            freelist[area_index] = next_free_block;
        }

        // write header
        test_write_header(&mut nodestore, high_watermark, None, freelist);

        // test that the we traversed all the free areas
        let mut visited = LinearAddressRangeSet::new(high_watermark).unwrap();
        nodestore.visit_freelist(&mut visited).unwrap();
        let complement = visited.complement();
        assert_eq!(complement.into_iter().collect::<Vec<_>>(), vec![]);
    }

    #[test]
    // This test creates a linear set of free areas and free them.
    // When traversing it should break consecutive areas.
    fn split_correct_range_into_leaked_areas() {
        use rand::Rng;
        use rand::seq::IteratorRandom;

        let mut rng = crate::test_utils::seeded_rng();

        let memstore = MemStore::new(vec![]);
        let mut nodestore = NodeStore::new_empty_committed(memstore.into()).unwrap();

        let num_areas = 10;

        // randomly insert areas into the nodestore
        let mut high_watermark = NodeStoreHeader::SIZE;
        let mut stored_areas = Vec::new();
        for _ in 0..num_areas {
            let (area_size_index, area_size) =
                AREA_SIZES.iter().enumerate().choose(&mut rng).unwrap();
            let area_addr = LinearAddress::new(high_watermark).unwrap();
            test_write_free_area(
                &nodestore,
                None,
                area_size_index as AreaIndex,
                high_watermark,
            );
            stored_areas.push((area_addr, area_size_index as AreaIndex, *area_size));
            high_watermark += *area_size;
        }
        test_write_header(&mut nodestore, high_watermark, None, FreeLists::default());

        // randomly pick some areas as leaked
        let mut leaked = Vec::new();
        let mut expected_free_areas = HashMap::new();
        let mut area_to_free = None;
        for (area_start, area_size_index, area_size) in &stored_areas {
            if rng.random::<f64>() < 0.5 {
                // we free this area
                expected_free_areas.insert(*area_start, *area_size_index);
                let area_to_free_start = area_to_free.map_or(*area_start, |(start, _)| start);
                let area_to_free_end = area_start.checked_add(*area_size).unwrap();
                area_to_free = Some((area_to_free_start, area_to_free_end));
            } else {
                // we are not freeing this area, free the aggregated areas before this one
                if let Some((start, end)) = area_to_free {
                    leaked.push(start..end.into());
                    area_to_free = None;
                }
            }
        }
        if let Some((start, end)) = area_to_free {
            leaked.push(start..end.into());
        }

        // check the leaked areas
        let leaked_areas: HashMap<_, _> = nodestore.split_all_leaked_ranges(leaked).collect();

        // assert that all leaked areas end up on the free list
        assert_eq!(leaked_areas, expected_free_areas);
    }

    #[test]
    // This test creates a linear set of free areas and free them.
    // When traversing it should break consecutive areas.
    fn split_range_of_zeros_into_leaked_areas() {
        let memstore = MemStore::new(vec![]);
        let nodestore = NodeStore::new_empty_committed(memstore.into()).unwrap();

        let expected_leaked_area_indices = vec![8u8, 7, 4, 2, 0];
        let expected_leaked_area_sizes = expected_leaked_area_indices
            .iter()
            .map(|i| AREA_SIZES[*i as usize])
            .collect::<Vec<_>>();
        assert_eq!(expected_leaked_area_sizes, vec![1024, 768, 128, 64, 16]);
        let expected_offsets = expected_leaked_area_sizes
            .iter()
            .scan(0, |acc, i| {
                let offset = *acc;
                *acc += i;
                LinearAddress::new(NodeStoreHeader::SIZE + offset)
            })
            .collect::<Vec<_>>();

        // write an zeroed area
        let leaked_range_size = expected_leaked_area_sizes.iter().sum();
        test_write_zeroed_area(&nodestore, leaked_range_size, NodeStoreHeader::SIZE);

        // check the leaked areas
        let leaked_range = nonzero!(NodeStoreHeader::SIZE).into()
            ..LinearAddress::new(
                NodeStoreHeader::SIZE
                    .checked_add(leaked_range_size)
                    .unwrap(),
            )
            .unwrap();
        let (leaked_areas_offsets, leaked_area_size_indices): (Vec<LinearAddress>, Vec<AreaIndex>) =
            nodestore
                .split_range_into_leaked_areas(leaked_range)
                .into_iter()
                .unzip();

        // assert that all leaked areas end up on the free list
        assert_eq!(leaked_areas_offsets, expected_offsets);
        assert_eq!(leaked_area_size_indices, expected_leaked_area_indices);
    }

    #[test]
    // With both valid and invalid areas in the range, return the valid areas until reaching one invalid area, then use heuristics to split the rest of the range.
    fn split_range_into_leaked_areas_test() {
        let memstore = MemStore::new(vec![]);
        let nodestore = NodeStore::new_empty_committed(memstore.into()).unwrap();

        // write two free areas
        let mut high_watermark = NodeStoreHeader::SIZE;
        test_write_free_area(&nodestore, None, 8, high_watermark); // 1024
        high_watermark += AREA_SIZES[8];
        test_write_free_area(&nodestore, None, 7, high_watermark); // 768
        high_watermark += AREA_SIZES[7];
        // write an zeroed area
        test_write_zeroed_area(&nodestore, 768, high_watermark);
        high_watermark += 768;
        // write another free area
        test_write_free_area(&nodestore, None, 8, high_watermark); // 1024
        high_watermark += AREA_SIZES[8];

        let expected_indices = vec![8, 7, 8, 7];
        let expected_sizes = expected_indices
            .iter()
            .map(|i| AREA_SIZES[*i as usize])
            .collect::<Vec<_>>();
        let expected_offsets = expected_sizes
            .iter()
            .scan(0, |acc, i| {
                let offset = *acc;
                *acc += i;
                LinearAddress::new(NodeStoreHeader::SIZE + offset)
            })
            .collect::<Vec<_>>();

        // check the leaked areas
        let leaked_range =
            nonzero!(NodeStoreHeader::SIZE).into()..LinearAddress::new(high_watermark).unwrap();
        let (leaked_areas_offsets, leaked_area_size_indices): (Vec<LinearAddress>, Vec<AreaIndex>) =
            nodestore
                .split_range_into_leaked_areas(leaked_range)
                .into_iter()
                .unzip();

        assert_eq!(leaked_areas_offsets, expected_offsets);
        assert_eq!(leaked_area_size_indices, expected_indices);
    }
}<|MERGE_RESOLUTION|>--- conflicted
+++ resolved
@@ -154,16 +154,8 @@
         address: LinearAddress,
         parent: StoredAreaParent,
     ) -> Result<(), CheckerError> {
-<<<<<<< HEAD
-        if !is_aligned(address) {
+        if !address.is_aligned() {
             return Err(CheckerError::AreaMisaligned { address, parent });
-=======
-        if !address.is_aligned() {
-            return Err(CheckerError::AreaMisaligned {
-                address,
-                parent_ptr,
-            });
->>>>>>> f1d43524
         }
         Ok(())
     }
