--- conflicted
+++ resolved
@@ -41,18 +41,6 @@
         let mut visited = LinearAddressRangeSet::new(db_size)?;
 
         // 2. traverse the trie and check the nodes
-<<<<<<< HEAD
-        if let (Some(root_address), Some(root_hash)) = (self.root_address(), self.root_hash()) {
-            // the database is not empty, traverse the trie
-            self.visit_trie(
-                root_address,
-                HashType::from(root_hash),
-                TrieNodeParent::Root,
-                Path::new(),
-                &mut visited,
-                opt.hash_check,
-            )?;
-=======
         if let (Some(root), Some(root_hash)) =
             (self.root_as_maybe_persisted_node(), self.root_hash())
         {
@@ -65,6 +53,7 @@
                 self.visit_trie(
                     root_address,
                     root_hash.into_hash_type(),
+                    TrieNodeParent::Root,
                     Path::new(),
                     &mut visited,
                     opt.hash_check,
@@ -72,7 +61,6 @@
             } else {
                 return Err(CheckerError::UnpersistedRoot);
             }
->>>>>>> 03e57641
         }
 
         // 3. check the free list - this can happen in parallel with the trie traversal
@@ -137,11 +125,7 @@
                 let mut path = path_prefix.clone();
                 path.0.extend_from_slice(node.partial_path());
                 return Err(CheckerError::HashMismatch {
-<<<<<<< HEAD
-                    path_prefix,
-=======
                     path,
->>>>>>> 03e57641
                     address: subtree_root_address,
                     parent,
                     parent_stored_hash: subtree_root_hash,
@@ -416,22 +400,14 @@
         err,
         CheckerError::HashMismatch {
             address,
-<<<<<<< HEAD
-            path_prefix,
+            path,
             parent,
-=======
-            path,
->>>>>>> 03e57641
             parent_stored_hash,
             computed_hash
         }
         if address == *branch_addr
-<<<<<<< HEAD
-            && path_prefix == *branch_path
+            && path == branch_path
             && parent == TrieNodeParent::Parent(root_addr, 0)
-=======
-            && path == branch_path
->>>>>>> 03e57641
             && parent_stored_hash == wrong_hash
             && computed_hash == branch_hash
         ));
