// Copyright (C) 2023, Ava Labs, Inc. All rights reserved.
// See the file LICENSE.md for licensing terms.

#![warn(clippy::pedantic)]

use std::collections::BTreeMap;
use std::fmt::{Debug, Display};
use std::ops::Range;

use crate::iter::write_limited_with_sep;
use crate::nodestore::NodeStoreHeader;
use crate::{CheckerError, LinearAddress, StoredAreaParent};

const MAX_AREAS_TO_DISPLAY: usize = 10;

#[derive(Debug, Default)]
// BTreeMap: range end --> range start
// To check if a value is in the range set, we will find the range with the smallest end that is greater than or equal to the given value
pub struct RangeSet<T>(BTreeMap<T, T>);

struct CoalescingRanges<'a, T> {
    prev_adjacent_range: Option<Range<&'a T>>,
    intersecting_ranges: Vec<Range<&'a T>>,
    next_adjacent_range: Option<Range<&'a T>>,
}

impl<T: Clone + Ord + Debug> RangeSet<T> {
    pub const fn new() -> Self {
        Self(BTreeMap::new())
    }

    // returns disjoint ranges that will coalesce with the given range in ascending order
    // We look at all ranges whose end is greater than or equal to the given range's start
    // For each range, there are 5 cases:
    // Case 1: The range is before the given range
    //      Range x in RangeSet: |----|
    //      Given Range:                  |--------|
    //      Result: this will not happen since the end of x is less than the start of the given range
    // Case 2: The end of the range is equal to the start of the given range
    //      Range x in RangeSet: |--------|
    //      Given Range:                  |--------|
    //      Result: prev_adjacent_range = Some(x)
    // Case 3: The range intersects with the given range
    //      Range x in RangeSet: |----------|
    //      Given Range:               |-----------|
    //      Result: intersecting_ranges = [x, ...]
    //     or:
    //      Range x in RangeSet: |----------------|
    //      Given Range:             |--------|
    //     or:
    //      Range x in RangeSet:     |--------|
    //      Given Range:         |-----------------|
    //     or:
    //      Range x in RangeSet:      |------------|
    //      Given Range:         |--------|
    //      Result: intersecting_ranges = [.., x, ..]
    // Case 4: The start of the range is equal to the end of the given range
    //      Range x in RangeSet:          |--------|
    //      Given Range:         |--------|
    //      Result: next_adjacent_range = Some(x), and we are done iterating through the ranges
    // Case 5: The range is after the given range
    //      Range x in RangeSet:              |--------|
    //      Given Range:         |--------|
    //      Result: We are done iterating through the ranges
    fn get_coalescing_ranges(&self, range: &Range<T>) -> CoalescingRanges<'_, T> {
        let mut prev_adjacent_range = None;
        let mut intersecting_ranges = Vec::new();
        let mut next_adjacent_range = None;

        let next_items = self.0.range(range.start.clone()..);
        // all ranges will have next_range_end >= range.start and next_range_end >= next_range_start
        for (next_range_end, next_range_start) in next_items {
            if next_range_end == &range.start {
                // Case 2: The end of the range is equal to the start of the given range - this can only happen to the first item
                prev_adjacent_range = Some(next_range_start..next_range_end);
            } else if next_range_start < &range.end {
                // Case 3: The range intersects with the given range
                intersecting_ranges.push(next_range_start..next_range_end);
            } else if next_range_start == &range.end {
                // Case 4: The start of the range is equal to the end of the given range
                next_adjacent_range = Some(next_range_start..next_range_end);
                break;
            } else {
                // Case 5: the range is after the given range
                break;
            }
        }

        CoalescingRanges {
            prev_adjacent_range,
            intersecting_ranges,
            next_adjacent_range,
        }
    }

    // Try inserting the range
    // if allow_intersecting is false and the range intersects with existing ranges, return error with the intersection
    fn insert_range_helper(
        &mut self,
        range: Range<T>,
        allow_intersecting: bool,
    ) -> Result<(), Vec<Range<T>>> {
        // if the range is empty, do nothing
        if range.is_empty() {
            return Ok(());
        }

        let CoalescingRanges {
            prev_adjacent_range: prev_consecutive_range,
            intersecting_ranges,
            next_adjacent_range: next_consecutive_range,
        } = self.get_coalescing_ranges(&range);

        // if the insert needs to be disjoint but we found intersecting ranges, return error with the intersection
        if !allow_intersecting && !intersecting_ranges.is_empty() {
            let intersections = intersecting_ranges
                .into_iter()
                .map(|intersecting_range| {
                    let start =
                        std::cmp::max(range.start.clone(), intersecting_range.start.clone());
                    let end = std::cmp::min(range.end.clone(), intersecting_range.end.clone());
                    start..end
                })
                .collect();
            return Err(intersections);
        }

        // find the new start and end after the coalescing
        let coalesced_start = match (&prev_consecutive_range, intersecting_ranges.first()) {
            (Some(prev_range), _) => prev_range.start.clone(),
            (None, Some(first_intersecting_range)) => {
                std::cmp::min(range.start, first_intersecting_range.start.clone())
            }
            (None, None) => range.start,
        };
        let coalesced_end = match (&next_consecutive_range, intersecting_ranges.last()) {
            (Some(next_range), _) => next_range.end.clone(),
            (None, Some(last_intersecting_range)) => {
                std::cmp::max(range.end, last_intersecting_range.end.clone())
            }
            (None, None) => range.end,
        };

        // remove the coalescing ranges
        let remove_ranges_iter = prev_consecutive_range
            .into_iter()
            .chain(intersecting_ranges)
            .chain(next_consecutive_range);
        let remove_keys = remove_ranges_iter
            .map(|range| range.end.clone())
            .collect::<Vec<_>>();
        for key in remove_keys {
            self.0.remove(&key);
        }

        // insert the new range after coalescing
        self.0.insert(coalesced_end, coalesced_start);
        Ok(())
    }

    /// Insert the range into the range set.
    #[cfg(test)]
    pub fn insert_range(&mut self, range: Range<T>) {
        self.insert_range_helper(range, true)
            .expect("insert range should always success if we allow intersecting area insert");
    }

    /// Insert the given range into the range set if the range does not intersect with existing ranges, otherwise return the error with the intersection
    pub fn insert_disjoint_range(&mut self, range: Range<T>) -> Result<(), Vec<Range<T>>> {
        self.insert_range_helper(range, false)
    }

    /// Returns the complement of the range set in the given range.
    pub fn complement(&self, min: &T, max: &T) -> Self {
        let mut complement_tree = BTreeMap::new();
        // first range will start from min
        let mut start = min;
        for (next_range_end, next_range_start) in &self.0 {
            // insert the range from the previous end to the current start
            if next_range_start > start {
                if next_range_start >= max {
                    // we have reached the max - we are done
                    break;
                }
                complement_tree.insert(next_range_start.clone(), start.clone());
            }
            start = std::cmp::max(start, next_range_end); // in case the entire range is smaller than min
        }

        // insert the last range before the max
        if start < max {
            complement_tree.insert(max.clone(), start.clone());
        }

        Self(complement_tree)
    }

    pub fn iter(&self) -> impl Iterator<Item = Range<&T>> {
        self.0.iter().map(|(end, start)| Range { start, end })
    }

    pub fn is_empty(&self) -> bool {
        self.0.is_empty()
    }
}

impl<T: Debug> IntoIterator for RangeSet<T> {
    type Item = Range<T>;
    type IntoIter =
        std::iter::Map<<BTreeMap<T, T> as IntoIterator>::IntoIter, fn((T, T)) -> Self::Item>;

    fn into_iter(self) -> Self::IntoIter {
        self.0.into_iter().map(|(end, start)| Range { start, end })
    }
}

/// A set of disjoint ranges of linear addresses in ascending order.
#[derive(Debug)]
pub struct LinearAddressRangeSet {
    range_set: RangeSet<LinearAddress>,
    max_addr: LinearAddress,
}

#[expect(clippy::result_large_err)]
impl LinearAddressRangeSet {
    const NODE_STORE_START_ADDR: LinearAddress = LinearAddress::new(NodeStoreHeader::SIZE).unwrap();

    pub(super) fn new(db_size: u64) -> Result<Self, CheckerError> {
        if db_size < NodeStoreHeader::SIZE {
            return Err(CheckerError::InvalidDBSize {
                db_size,
                description: format!(
                    "db size should not be smaller than the header size ({})",
                    NodeStoreHeader::SIZE
                ),
            });
        }

        let max_addr =
            LinearAddress::new(db_size).expect("db size will be valid due to previous check");

        Ok(Self {
            range_set: RangeSet::new(),
            max_addr,
        })
    }

    pub(super) fn insert_area(
        &mut self,
        addr: LinearAddress,
        size: u64,
        parent: StoredAreaParent,
    ) -> Result<(), CheckerError> {
        let start = addr;
<<<<<<< HEAD
        let end = start
            .checked_add(size)
            .ok_or(CheckerError::AreaOutOfBounds {
                start,
                size,
                bounds: Self::NODE_STORE_ADDR_START..self.max_addr,
                parent,
            })?; // This can only happen due to overflow
        if addr < Self::NODE_STORE_ADDR_START || end > self.max_addr {
            return Err(CheckerError::AreaOutOfBounds {
                start: addr,
                size,
                bounds: Self::NODE_STORE_ADDR_START..self.max_addr,
                parent,
=======
        let end = start.advance(size).ok_or(CheckerError::AreaOutOfBounds {
            start,
            size,
            bounds: Self::NODE_STORE_START_ADDR..self.max_addr,
        })?; // This can only happen due to overflow
        if addr < Self::NODE_STORE_START_ADDR || end > self.max_addr {
            return Err(CheckerError::AreaOutOfBounds {
                start: addr,
                size,
                bounds: Self::NODE_STORE_START_ADDR..self.max_addr,
>>>>>>> f1d43524
            });
        }

        if let Err(intersection) = self.range_set.insert_disjoint_range(start..end) {
            return Err(CheckerError::AreaIntersects {
                start: addr,
                size,
                intersection,
                parent,
            });
        }
        Ok(())
    }

    pub(super) fn complement(&self) -> Self {
        let complement_set = self
            .range_set
            .complement(&Self::NODE_STORE_START_ADDR, &self.max_addr);

        Self {
            range_set: complement_set,
            max_addr: self.max_addr,
        }
    }

    pub(super) fn is_empty(&self) -> bool {
        self.range_set.is_empty()
    }
}

impl IntoIterator for LinearAddressRangeSet {
    type Item = Range<LinearAddress>;
    type IntoIter = <RangeSet<LinearAddress> as IntoIterator>::IntoIter;

    fn into_iter(self) -> Self::IntoIter {
        self.range_set.into_iter()
    }
}

impl Display for LinearAddressRangeSet {
    fn fmt(&self, f: &mut std::fmt::Formatter<'_>) -> std::fmt::Result {
        struct DisplayRange<'a>(Range<&'a LinearAddress>);
        impl std::fmt::Display for DisplayRange<'_> {
            fn fmt(&self, f: &mut std::fmt::Formatter<'_>) -> std::fmt::Result {
                let (start, end) = (self.0.start, self.0.end);
                write!(f, "Address Range: [{start:#x}, {end:#x})")
            }
        }

        if self.range_set.is_empty() {
            write!(f, "Linear Address Range Set: <empty>")
        } else {
            write!(f, "Linear Address Range Set:\n\t")?;
            write_limited_with_sep(
                f,
                self.range_set.iter().map(DisplayRange),
                "\n\t",
                Some(MAX_AREAS_TO_DISPLAY),
            )
        }
    }
}

#[cfg(test)]
mod test_range_set {
    use super::*;

    #[test]
    fn test_create() {
        let range_set: RangeSet<u64> = RangeSet::new();
        assert_eq!(range_set.into_iter().collect::<Vec<_>>(), vec![]);
    }

    #[test]
    fn test_insert_range() {
        let mut range_set = RangeSet::new();
        range_set.insert_range(0..10);
        range_set.insert_range(20..30);
        assert_eq!(
            range_set.into_iter().collect::<Vec<_>>(),
            vec![0..10, 20..30]
        );
    }

    #[test]
    fn test_insert_empty_range() {
        let mut range_set = RangeSet::new();
        range_set.insert_range(0..0);
        range_set.insert_range(10..10);
        #[expect(clippy::reversed_empty_ranges)]
        range_set.insert_range(20..10);
        #[expect(clippy::reversed_empty_ranges)]
        range_set.insert_range(30..0);
        assert_eq!(range_set.into_iter().collect::<Vec<_>>(), vec![]);
    }

    #[test]
    fn test_insert_range_coalescing() {
        // coalesce ranges that are disjoint
        let mut range_set = RangeSet::new();
        range_set.insert_range(0..10);
        range_set.insert_range(20..30);
        range_set.insert_range(10..20);
        assert_eq!(range_set.into_iter().collect::<Vec<_>>(), vec![0..30]);

        // coalesce ranges that are partially overlapping
        let mut range_set = RangeSet::new();
        range_set.insert_range(0..10);
        range_set.insert_range(20..30);
        range_set.insert_range(5..25);
        assert_eq!(range_set.into_iter().collect::<Vec<_>>(), vec![0..30]);

        // coalesce multiple ranges
        let mut range_set = RangeSet::new();
        range_set.insert_range(5..10);
        range_set.insert_range(15..20);
        range_set.insert_range(25..30);
        range_set.insert_range(0..25);
        assert_eq!(range_set.into_iter().collect::<Vec<_>>(), vec![0..30]);
    }

    #[test]
    fn test_insert_disjoint_range() {
        // insert disjoint ranges
        let mut range_set = RangeSet::new();
        assert!(range_set.insert_disjoint_range(0..10).is_ok());
        assert!(range_set.insert_disjoint_range(20..30).is_ok());
        assert!(range_set.insert_disjoint_range(12..18).is_ok());
        assert_eq!(
            range_set.into_iter().collect::<Vec<_>>(),
            vec![0..10, 12..18, 20..30]
        );

        // insert consecutive ranges
        let mut range_set = RangeSet::new();
        assert!(range_set.insert_disjoint_range(0..10).is_ok());
        assert!(range_set.insert_disjoint_range(20..30).is_ok());
        assert!(range_set.insert_disjoint_range(10..20).is_ok());
        assert_eq!(range_set.into_iter().collect::<Vec<_>>(), vec![0..30]);

        // insert intersecting ranges
        let mut range_set = RangeSet::new();
        assert!(range_set.insert_disjoint_range(0..10).is_ok());
        assert!(range_set.insert_disjoint_range(20..30).is_ok());
        assert!(matches!(
            range_set.insert_disjoint_range(5..25),
            Err(intersections) if intersections == vec![5..10, 20..25]
        ));
        assert_eq!(
            range_set.into_iter().collect::<Vec<_>>(),
            vec![0..10, 20..30]
        );

        // insert with completely overlapping range
        let mut range_set = RangeSet::new();
        assert!(range_set.insert_disjoint_range(0..10).is_ok());
        assert!(range_set.insert_disjoint_range(20..30).is_ok());
        assert!(range_set.insert_disjoint_range(40..50).is_ok());
        assert!(matches!(
            range_set.insert_disjoint_range(5..45),
            Err(intersections) if intersections == vec![5..10, 20..30, 40..45]
        ));
        assert_eq!(
            range_set.into_iter().collect::<Vec<_>>(),
            vec![0..10, 20..30, 40..50]
        );
    }

    #[test]
    fn test_complement_with_empty() {
        let range_set = RangeSet::new();
        assert_eq!(
            range_set
                .complement(&0, &40)
                .into_iter()
                .collect::<Vec<_>>(),
            vec![0..40]
        );
    }

    #[test]
    fn test_complement_with_different_bounds() {
        let mut range_set = RangeSet::new();
        range_set.insert_range(0..10);
        range_set.insert_range(20..30);
        range_set.insert_range(40..50);

        // all ranges within bound
        assert_eq!(
            range_set
                .complement(&0, &60)
                .into_iter()
                .collect::<Vec<_>>(),
            vec![10..20, 30..40, 50..60]
        );

        // some ranges entirely out of bound
        assert_eq!(
            range_set
                .complement(&15, &35)
                .into_iter()
                .collect::<Vec<_>>(),
            vec![15..20, 30..35]
        );

        // some ranges are partially out of bound
        assert_eq!(
            range_set
                .complement(&5, &45)
                .into_iter()
                .collect::<Vec<_>>(),
            vec![10..20, 30..40]
        );

        // test all ranges out of bound
        assert_eq!(
            range_set
                .complement(&12, &18)
                .into_iter()
                .collect::<Vec<_>>(),
            vec![12..18]
        );

        // test complement empty
        assert_eq!(
            range_set
                .complement(&20, &30)
                .into_iter()
                .collect::<Vec<_>>(),
            vec![]
        );

        // test boundaries at range start and end
        assert_eq!(
            range_set
                .complement(&0, &30)
                .into_iter()
                .collect::<Vec<_>>(),
            vec![10..20]
        );

        // test with equal bounds
        assert_eq!(
            range_set
                .complement(&35, &35)
                .into_iter()
                .collect::<Vec<_>>(),
            vec![]
        );

        // test with reversed bounds
        assert_eq!(
            range_set
                .complement(&30, &0)
                .into_iter()
                .collect::<Vec<_>>(),
            vec![]
        );
    }

    #[test]
    fn test_many_small_ranges() {
        let mut range_set = RangeSet::new();
        // Insert many small ranges that will coalesce
        for i in 0..1000 {
            range_set.insert_range(i * 10..(i * 10 + 5));
        }
        // Should result in 1000 separate single-element ranges
        assert_eq!(range_set.into_iter().count(), 1000);
    }

    #[test]
    fn test_large_range_coalescing() {
        let mut range_set = RangeSet::new();
        // Insert ranges that will eventually all coalesce into one
        for i in 0..1000 {
            range_set.insert_range(i * 10..(i * 10 + 5));
        }
        // Fill the gaps
        range_set.insert_range(0..10000);
        assert_eq!(range_set.into_iter().collect::<Vec<_>>(), vec![0..10000]);
    }
}

#[cfg(test)]
#[expect(clippy::unwrap_used)]
mod test_linear_address_range_set {

    use crate::{FreeListParent, TrieNodeParent};

    use super::*;
    use test_case::test_case;

    const TEST_PARENT: StoredAreaParent = StoredAreaParent::TrieNode(TrieNodeParent::Root);

    #[test]
    fn test_empty() {
        let visited = LinearAddressRangeSet::new(0x1000).unwrap();
        let visited_ranges = visited
            .into_iter()
            .map(|range| (range.start, range.end))
            .collect::<Vec<_>>();
        assert_eq!(visited_ranges, vec![]);
    }

    #[test]
    fn test_insert_area() {
        let start = 2048;
        let size = 1024;

        let start_addr = LinearAddress::new(start).unwrap();
        let end_addr = LinearAddress::new(start + size).unwrap();

        let mut visited = LinearAddressRangeSet::new(0x1000).unwrap();
        visited
            .insert_area(start_addr, size, TEST_PARENT)
            .expect("the given area should be within bounds");

        let visited_ranges = visited
            .into_iter()
            .map(|range| (range.start, range.end))
            .collect::<Vec<_>>();
        assert_eq!(visited_ranges, vec![(start_addr, end_addr)]);
    }

    #[test]
    fn test_consecutive_areas_merge() {
        let start1 = 2048;
        let size1 = 1024;
        let start2 = start1 + size1;
        let size2 = 1024;

        let start1_addr = LinearAddress::new(start1).unwrap();
        let start2_addr = LinearAddress::new(start2).unwrap();
        let end2_addr = LinearAddress::new(start2 + size2).unwrap();

        let mut visited = LinearAddressRangeSet::new(0x1000).unwrap();
        visited
            .insert_area(start1_addr, size1, TEST_PARENT)
            .expect("the given area should be within bounds");

        visited
            .insert_area(start2_addr, size2, TEST_PARENT)
            .expect("the given area should be within bounds");

        let visited_ranges = visited
            .into_iter()
            .map(|range| (range.start, range.end))
            .collect::<Vec<_>>();
        assert_eq!(visited_ranges, vec![(start1_addr, end2_addr),]);
    }

    #[test]
    fn test_intersecting_areas_will_fail() {
        let start1 = 2048;
        let size1 = 1024;
        let start2 = start1 + size1 - 1;
        let size2 = 1024;

        let start1_addr = LinearAddress::new(start1).unwrap();
        let end1_addr = LinearAddress::new(start1 + size1).unwrap();
        let start2_addr = LinearAddress::new(start2).unwrap();

        let parent1 = StoredAreaParent::TrieNode(TrieNodeParent::Parent(start1_addr, 5));
        let parent2 = StoredAreaParent::FreeList(FreeListParent::FreeListHead(3));

        let mut visited = LinearAddressRangeSet::new(0x1000).unwrap();
        visited
            .insert_area(start1_addr, size1, parent1)
            .expect("the given area should be within bounds");

        let error = visited
            .insert_area(start2_addr, size2, parent2)
            .expect_err("the given area should intersect with the first area");

        assert!(
            matches!(error, CheckerError::AreaIntersects { start, size, intersection, parent } if start == start2_addr && size == size2 && intersection == vec![start2_addr..end1_addr] && parent == parent2)
        );

        // try inserting in opposite order
        let mut visited2 = LinearAddressRangeSet::new(0x1000).unwrap();
        visited2
            .insert_area(start2_addr, size2, parent2)
            .expect("the given area should be within bounds");

        let error = visited2
            .insert_area(start1_addr, size1, parent1)
            .expect_err("the given area should intersect with the first area");

        assert!(
            matches!(error, CheckerError::AreaIntersects { start, size, intersection, parent } if start == start1_addr && size == size1 && intersection == vec![start2_addr..end1_addr] && parent == parent1)
        );
    }

    #[test]
    fn test_complement() {
        let start1 = 3000;
        let size1 = 1024;
        let start2 = 4096;
        let size2 = 1024;
        let db_size = 0x2000;

        let db_begin = LinearAddressRangeSet::NODE_STORE_START_ADDR;
        let start1_addr = LinearAddress::new(start1).unwrap();
        let end1_addr = LinearAddress::new(start1 + size1).unwrap();
        let start2_addr = LinearAddress::new(start2).unwrap();
        let end2_addr = LinearAddress::new(start2 + size2).unwrap();
        let db_end = LinearAddress::new(db_size).unwrap();

        let mut visited = LinearAddressRangeSet::new(db_size).unwrap();
        visited
            .insert_area(start1_addr, size1, TEST_PARENT)
            .unwrap();
        visited
            .insert_area(start2_addr, size2, TEST_PARENT)
            .unwrap();

        let complement = visited.complement().into_iter().collect::<Vec<_>>();
        assert_eq!(
            complement,
            vec![
                db_begin..start1_addr,
                end1_addr..start2_addr,
                end2_addr..db_end,
            ]
        );
    }

    #[test]
    fn test_complement_with_full_range() {
        let db_size = 0x1000;
        let start = 2048;
        let size = db_size - start;

        let mut visited = LinearAddressRangeSet::new(db_size).unwrap();
        visited
            .insert_area(LinearAddress::new(start).unwrap(), size, TEST_PARENT)
            .unwrap();
        let complement = visited.complement().into_iter().collect::<Vec<_>>();
        assert_eq!(complement, vec![]);
    }

    #[test]
    fn test_complement_with_empty() {
        let db_size = LinearAddressRangeSet::NODE_STORE_START_ADDR;
        let visited = LinearAddressRangeSet::new(db_size.get()).unwrap();
        let complement = visited.complement().into_iter().collect::<Vec<_>>();
        assert_eq!(complement, vec![]);
    }

    #[test_case(0, "Linear Address Range Set: <empty>"; "empty")]
    #[test_case(1, "Linear Address Range Set:\n\
                    \tAddress Range: [0x1000, 0x1010)"; "1 range")]
    #[test_case(3, "Linear Address Range Set:\n\
                    \tAddress Range: [0x1000, 0x1010)\n\
                    \tAddress Range: [0x1020, 0x1030)\n\
                    \tAddress Range: [0x1040, 0x1050)"; "3 ranges")]
    #[test_case(10, "Linear Address Range Set:\n\
                    \tAddress Range: [0x1000, 0x1010)\n\
                    \tAddress Range: [0x1020, 0x1030)\n\
                    \tAddress Range: [0x1040, 0x1050)\n\
                    \tAddress Range: [0x1060, 0x1070)\n\
                    \tAddress Range: [0x1080, 0x1090)\n\
                    \tAddress Range: [0x10a0, 0x10b0)\n\
                    \tAddress Range: [0x10c0, 0x10d0)\n\
                    \tAddress Range: [0x10e0, 0x10f0)\n\
                    \tAddress Range: [0x1100, 0x1110)\n\
                    \tAddress Range: [0x1120, 0x1130)"; "10 ranges")]
    #[test_case(11, "Linear Address Range Set:\n\
                    \tAddress Range: [0x1000, 0x1010)\n\
                    \tAddress Range: [0x1020, 0x1030)\n\
                    \tAddress Range: [0x1040, 0x1050)\n\
                    \tAddress Range: [0x1060, 0x1070)\n\
                    \tAddress Range: [0x1080, 0x1090)\n\
                    \tAddress Range: [0x10a0, 0x10b0)\n\
                    \tAddress Range: [0x10c0, 0x10d0)\n\
                    \tAddress Range: [0x10e0, 0x10f0)\n\
                    \tAddress Range: [0x1100, 0x1110)\n\
                    \tAddress Range: [0x1120, 0x1130)\n\
                    \t... (1 more hidden)"; "11 ranges")]
    #[test_case(20, "Linear Address Range Set:\n\
                    \tAddress Range: [0x1000, 0x1010)\n\
                    \tAddress Range: [0x1020, 0x1030)\n\
                    \tAddress Range: [0x1040, 0x1050)\n\
                    \tAddress Range: [0x1060, 0x1070)\n\
                    \tAddress Range: [0x1080, 0x1090)\n\
                    \tAddress Range: [0x10a0, 0x10b0)\n\
                    \tAddress Range: [0x10c0, 0x10d0)\n\
                    \tAddress Range: [0x10e0, 0x10f0)\n\
                    \tAddress Range: [0x1100, 0x1110)\n\
                    \tAddress Range: [0x1120, 0x1130)\n\
                    \t... (10 more hidden)"; "20 ranges")]
    fn test_display(items: usize, expected: &str) {
        let mut range_set = LinearAddressRangeSet::new(0x2000).unwrap();
        for i in 0..items {
            #[allow(clippy::arithmetic_side_effects)]
            let offset = i as u64 * 0x20 + 0x1000;
            range_set
                .insert_area(LinearAddress::new(offset).unwrap(), 0x10, TEST_PARENT)
                .unwrap();
        }
        assert_eq!(format!("{range_set}"), expected);
    }
}<|MERGE_RESOLUTION|>--- conflicted
+++ resolved
@@ -252,33 +252,18 @@
         parent: StoredAreaParent,
     ) -> Result<(), CheckerError> {
         let start = addr;
-<<<<<<< HEAD
-        let end = start
-            .checked_add(size)
-            .ok_or(CheckerError::AreaOutOfBounds {
-                start,
-                size,
-                bounds: Self::NODE_STORE_ADDR_START..self.max_addr,
-                parent,
-            })?; // This can only happen due to overflow
-        if addr < Self::NODE_STORE_ADDR_START || end > self.max_addr {
-            return Err(CheckerError::AreaOutOfBounds {
-                start: addr,
-                size,
-                bounds: Self::NODE_STORE_ADDR_START..self.max_addr,
-                parent,
-=======
         let end = start.advance(size).ok_or(CheckerError::AreaOutOfBounds {
             start,
             size,
             bounds: Self::NODE_STORE_START_ADDR..self.max_addr,
+            parent,
         })?; // This can only happen due to overflow
         if addr < Self::NODE_STORE_START_ADDR || end > self.max_addr {
             return Err(CheckerError::AreaOutOfBounds {
                 start: addr,
                 size,
                 bounds: Self::NODE_STORE_START_ADDR..self.max_addr,
->>>>>>> f1d43524
+                parent,
             });
         }
 
