--- conflicted
+++ resolved
@@ -39,17 +39,11 @@
 // re-export these so callers don't need to know where they are
 pub use hashednode::{Hashable, Preimage, ValueDigest, hash_node, hash_preimage};
 pub use linear::{FileIoError, ReadableStorage, WritableStorage};
-pub use node::branch::HashType;
 pub use node::path::{NibblesIterator, Path};
-<<<<<<< HEAD
-pub use node::persist::MaybePersistedNode;
-pub use node::{BranchNode, Child, LeafNode, Node, PathIterItem};
-=======
 pub use node::{
     BranchNode, Child, LeafNode, Node, PathIterItem,
     branch::{HashType, IntoHashType},
 };
->>>>>>> b9ff9daa
 pub use nodestore::{
     Committed, HashedNodeReader, ImmutableProposal, LinearAddress, MutableProposal, NodeReader,
     NodeStore, Parentable, ReadInMemoryNode, RootReader, TrieReader, UpdateError,
