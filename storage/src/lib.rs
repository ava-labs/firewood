--- conflicted
+++ resolved
@@ -126,7 +126,6 @@
     PrevFreeArea(LinearAddress),
 }
 
-<<<<<<< HEAD
 impl LowerHex for StoredAreaParent {
     fn fmt(&self, f: &mut Formatter<'_>) -> Result {
         match self {
@@ -160,13 +159,12 @@
         }
     }
 }
-=======
+
 use derive_where::derive_where;
->>>>>>> 7a4a77de
 
 /// Errors returned by the checker
 #[derive(thiserror::Error, Debug)]
-#[derive_where(PartialEq)]
+#[derive_where(PartialEq, Eq)]
 #[non_exhaustive]
 pub enum CheckerError {
     /// The file size is not valid
@@ -256,6 +254,7 @@
 
     /// Found leaked areas
     #[error("Found leaked areas: {0}")]
+    #[derive_where(skip_inner)]
     AreaLeaks(checker::LinearAddressRangeSet),
 
     /// The root is not persisted
