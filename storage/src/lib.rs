--- conflicted
+++ resolved
@@ -55,13 +55,9 @@
     NodeReader, NodeStore, Parentable, RootReader, TrieReader,
 };
 pub use path::{
-<<<<<<< HEAD
-    IntoSplitPath, JoinedPath, PartialPath, PathBuf, PathCommonPrefix, PathComponent,
-=======
-    ComponentIter, IntoSplitPath, JoinedPath, PathCommonPrefix, PathComponent,
->>>>>>> a5ead803
-    PathComponentSliceExt, SplitPath, TriePath, TriePathAsPackedBytes, TriePathFromPackedBytes,
-    TriePathFromUnpackedBytes,
+    ComponentIter, IntoSplitPath, JoinedPath, PartialPath, PathBuf, PathCommonPrefix,
+    PathComponent, PathComponentSliceExt, SplitPath, TriePath, TriePathAsPackedBytes,
+    TriePathFromPackedBytes, TriePathFromUnpackedBytes,
 };
 #[cfg(not(feature = "branch_factor_256"))]
 pub use path::{PackedBytes, PackedPathComponents, PackedPathRef};
