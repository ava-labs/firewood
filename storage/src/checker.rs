// Copyright (C) 2023, Ava Labs, Inc. All rights reserved.
// See the file LICENSE.md for licensing terms.

use crate::range_set::LinearAddressRangeSet;
use crate::{
    CheckerError, Committed, HashedNodeReader, LinearAddress, Node, NodeReader, NodeStore,
    WritableStorage,
};

/// [`NodeStore`] checker
// TODO: S needs to be writeable if we ask checker to fix the issues
impl<S: WritableStorage> NodeStore<Committed, S> {
    /// Go through the filebacked storage and check for any inconsistencies. It proceeds in the following steps:
    /// 1. Check the header
    /// 2. traverse the trie and check the nodes
    /// 3. check the free list
    /// 4. check missed areas - what are the spaces between trie nodes and free lists we have traversed?
    /// # Errors
    /// Returns a [`CheckerError`] if the database is inconsistent.
    /// # Panics
    /// Panics if the header has too many free lists, which can never happen since freelists have a fixed size.
    // TODO: report all errors, not just the first one
    // TODO: add merkle hash checks as well
    pub fn check(&self) -> Result<(), CheckerError> {
        // 1. Check the header
        let db_size = self.size();
        let file_size = self.physical_size()?;
        if db_size < file_size {
            return Err(CheckerError::InvalidDBSize {
                db_size,
                description: format!(
                    "db size should not be smaller than the file size ({file_size})"
                ),
            });
        }

        let mut visited = LinearAddressRangeSet::new(db_size)?;

        // 2. traverse the trie and check the nodes
        if let Some(root_address) = self.root_address() {
            // the database is not empty, traverse the trie
            self.visit_trie(root_address, &mut visited)?;
        }

        // 3. check the free list - this can happen in parallel with the trie traversal
        self.visit_freelist(&mut visited)?;

        // 4. check missed areas - what are the spaces between trie nodes and free lists we have traversed?
        let _ = visited.complement(); // TODO

        Ok(())
    }

    /// Recursively traverse the trie from the given root address.
    fn visit_trie(
        &self,
        subtree_root_address: LinearAddress,
        visited: &mut LinearAddressRangeSet,
    ) -> Result<(), CheckerError> {
        let (_, area_size) = self.area_index_and_size(subtree_root_address)?;
        visited.insert_area(subtree_root_address, area_size)?;

        if let Node::Branch(branch) = self.read_node(subtree_root_address)?.as_ref() {
            // this is an internal node, traverse the children
            for (_, address) in branch.children_addresses() {
                self.visit_trie(*address, visited)?;
            }
        }

        Ok(())
    }

    /// Traverse all the free areas in the freelist
    fn visit_freelist(&self, visited: &mut LinearAddressRangeSet) -> Result<(), CheckerError> {
        for free_area in self.freelists_iter() {
            let (addr, area_index) = free_area?;
            let area_size = Self::size_from_area_index(area_index);
            visited.insert_area(addr, area_size)?;
        }
        Ok(())
    }
}

#[cfg(test)]
mod test {
    #![expect(clippy::unwrap_used)]
    #![expect(clippy::indexing_slicing)]
    #![expect(clippy::cast_possible_truncation)]

    use super::*;
    use crate::linear::memory::MemStore;
<<<<<<< HEAD
    use crate::nodestore::nodestore_test_utils::*;
    use crate::nodestore::{FreeLists, NodeStoreHeader};
=======
    use crate::nodestore::NodeStoreHeader;
    use crate::nodestore::nodestore_test_utils::{test_write_header, test_write_new_node};
>>>>>>> 02a913b0
    use crate::{BranchNode, Child, HashType, LeafNode, NodeStore, Path};

    #[test]
    // This test creates a simple trie and checks that the checker traverses it correctly.
    // We use primitive calls here to do a low-level check.
    // TODO: add a high-level test in the firewood crate
    fn checker_traverse_correct_trie() {
        let memstore = MemStore::new(vec![]);
        let mut nodestore = NodeStore::new_empty_committed(memstore.into()).unwrap();

        // set up a basic trie:
        // -------------------------
        // |     |  X  |  X  | ... |    Root node
        // -------------------------
        //    |
        //    V
        // -------------------------
        // |  X  |     |  X  | ... |    Branch node
        // -------------------------
        //          |
        //          V
        // -------------------------
        // |   [0,1] -> [3,4,5]    |    Leaf node
        // -------------------------
        let mut high_watermark = NodeStoreHeader::SIZE;
        let leaf = Node::Leaf(LeafNode {
            partial_path: Path::from([0, 1]),
            value: Box::new([3, 4, 5]),
        });
        let leaf_addr = LinearAddress::new(high_watermark).unwrap();
        let leaf_area = test_write_new_node(&nodestore, &leaf, high_watermark);
        high_watermark += leaf_area;

        let mut branch_children: [Option<Child>; BranchNode::MAX_CHILDREN] = Default::default();
        branch_children[1] = Some(Child::AddressWithHash(leaf_addr, HashType::default()));
        let branch = Node::Branch(Box::new(BranchNode {
            partial_path: Path::from([0]),
            value: None,
            children: branch_children,
        }));
        let branch_addr = LinearAddress::new(high_watermark).unwrap();
        let branch_area = test_write_new_node(&nodestore, &branch, high_watermark);
        high_watermark += branch_area;

        let mut root_children: [Option<Child>; BranchNode::MAX_CHILDREN] = Default::default();
        root_children[0] = Some(Child::AddressWithHash(branch_addr, HashType::default()));
        let root = Node::Branch(Box::new(BranchNode {
            partial_path: Path::from([]),
            value: None,
            children: root_children,
        }));
        let root_addr = LinearAddress::new(high_watermark).unwrap();
        let root_area = test_write_new_node(&nodestore, &root, high_watermark);
        high_watermark += root_area;

        // write the header
<<<<<<< HEAD
        test_write_header(
            &mut nodestore,
            high_watermark,
            Some(root_addr),
            FreeLists::default(),
        );
=======
        test_write_header(&nodestore, root_addr, high_watermark);
>>>>>>> 02a913b0

        // verify that all of the space is accounted for - since there is no free area
        let mut visited = LinearAddressRangeSet::new(high_watermark).unwrap();
        nodestore.visit_trie(root_addr, &mut visited).unwrap();
        let complement = visited.complement();
        assert_eq!(complement.into_iter().collect::<Vec<_>>(), vec![]);
    }

    #[test]
    fn traverse_correct_freelist() {
        use rand::Rng;

        let mut rng = crate::test_utils::seeded_rng();

        let memstore = MemStore::new(vec![]);
        let mut nodestore = NodeStore::new_empty_committed(memstore.into()).unwrap();

        // write free areas
        let mut high_watermark = NodeStoreHeader::SIZE;
        let mut freelist = FreeLists::default();
        for (area_index, area_size) in area_sizes().iter().enumerate() {
            let mut next_free_block = None;
            let num_free_areas = rng.random_range(0..4);
            for _ in 0..num_free_areas {
                test_write_free_area(
                    &nodestore,
                    next_free_block,
                    area_index as u8,
                    high_watermark,
                );
                next_free_block = Some(LinearAddress::new(high_watermark).unwrap());
                high_watermark += area_size;
            }

            freelist[area_index] = next_free_block;
        }

        // write header
        test_write_header(&mut nodestore, high_watermark, None, freelist);

        // test that the we traversed all the free areas
        let mut visited = LinearAddressRangeSet::new(high_watermark).unwrap();
        nodestore.visit_freelist(&mut visited).unwrap();
        let complement = visited.complement();
        assert_eq!(complement.into_iter().collect::<Vec<_>>(), vec![]);
    }
}<|MERGE_RESOLUTION|>--- conflicted
+++ resolved
@@ -1,6 +1,7 @@
 // Copyright (C) 2023, Ava Labs, Inc. All rights reserved.
 // See the file LICENSE.md for licensing terms.
 
+use crate::nodestore::AreaIndex;
 use crate::range_set::LinearAddressRangeSet;
 use crate::{
     CheckerError, Committed, HashedNodeReader, LinearAddress, Node, NodeReader, NodeStore,
@@ -72,8 +73,19 @@
 
     /// Traverse all the free areas in the freelist
     fn visit_freelist(&self, visited: &mut LinearAddressRangeSet) -> Result<(), CheckerError> {
-        for free_area in self.freelists_iter() {
-            let (addr, area_index) = free_area?;
+        for free_area in self.free_list_iter_inner(0) {
+            let (addr, area_index, free_list_id) = free_area?;
+            let free_list_id =
+                AreaIndex::try_from(free_list_id).expect("area index will not exceed u8");
+            let area_size = Self::size_from_area_index(area_index);
+            if free_list_id != area_index {
+                return Err(CheckerError::FreelistAreaSizeMismatch {
+                    address: addr,
+                    size: area_size,
+                    free_list: free_list_id,
+                    expected_free_list: area_index,
+                });
+            }
             let area_size = Self::size_from_area_index(area_index);
             visited.insert_area(addr, area_size)?;
         }
@@ -89,13 +101,10 @@
 
     use super::*;
     use crate::linear::memory::MemStore;
-<<<<<<< HEAD
-    use crate::nodestore::nodestore_test_utils::*;
-    use crate::nodestore::{FreeLists, NodeStoreHeader};
-=======
-    use crate::nodestore::NodeStoreHeader;
-    use crate::nodestore::nodestore_test_utils::{test_write_header, test_write_new_node};
->>>>>>> 02a913b0
+    use crate::nodestore::nodestore_test_utils::{
+        test_write_free_area, test_write_header, test_write_new_node,
+    };
+    use crate::nodestore::{AREA_SIZES, FreeLists, NodeStoreHeader};
     use crate::{BranchNode, Child, HashType, LeafNode, NodeStore, Path};
 
     #[test]
@@ -152,16 +161,12 @@
         high_watermark += root_area;
 
         // write the header
-<<<<<<< HEAD
         test_write_header(
             &mut nodestore,
             high_watermark,
             Some(root_addr),
             FreeLists::default(),
         );
-=======
-        test_write_header(&nodestore, root_addr, high_watermark);
->>>>>>> 02a913b0
 
         // verify that all of the space is accounted for - since there is no free area
         let mut visited = LinearAddressRangeSet::new(high_watermark).unwrap();
@@ -182,7 +187,7 @@
         // write free areas
         let mut high_watermark = NodeStoreHeader::SIZE;
         let mut freelist = FreeLists::default();
-        for (area_index, area_size) in area_sizes().iter().enumerate() {
+        for (area_index, area_size) in AREA_SIZES.iter().enumerate() {
             let mut next_free_block = None;
             let num_free_areas = rng.random_range(0..4);
             for _ in 0..num_free_areas {
