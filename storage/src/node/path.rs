--- conflicted
+++ resolved
@@ -27,11 +27,7 @@
 
 /// Path is part or all of a node's path in the trie.
 /// Each element is a nibble.
-<<<<<<< HEAD
-#[derive(PartialEq, Eq, Clone, Serialize, Deserialize, PartialOrd, Ord)]
-=======
 #[derive(PartialEq, Eq, PartialOrd, Ord, Clone, Default)]
->>>>>>> cae9899e
 pub struct Path(pub SmallVec<[u8; 64]>);
 
 impl Debug for Path {
@@ -153,15 +149,7 @@
     }
 }
 
-impl std::ops::Add<Path> for Path {
-    type Output = Path;
-
-    fn add(self, other: Path) -> Self::Output {
-        let mut new_path = self;
-        new_path.extend(other.iter().copied());
-        new_path
-    }
-}
+// (impl Add<Path> for Path) is defined below
 
 /// Returns the nibbles in `nibbles_iter` as compressed bytes.
 /// That is, each two nibbles are combined into a single byte.
