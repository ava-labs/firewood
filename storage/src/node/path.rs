--- conflicted
+++ resolved
@@ -140,11 +140,7 @@
     type Output = Path;
     fn add(self, other: Path) -> Self::Output {
         let mut new = self.clone();
-<<<<<<< HEAD
-        new.extend(other);
-=======
         new.extend(other.iter().copied());
->>>>>>> f35149db
         new
     }
 }
