// Copyright (C) 2023, Ava Labs, Inc. All rights reserved.
// See the file LICENSE.md for licensing terms.

#![expect(
    clippy::match_same_arms,
    reason = "Found 1 occurrences after enabling the lint."
)]

use crate::node::ExtendableBytes;
use crate::node::children::Children;
use crate::{LeafNode, LinearAddress, MaybePersistedNode, Node, Path, PathComponent, SharedNode};
use std::fmt::{Debug, Formatter};
use std::io::Read;

/// The type of a hash. For ethereum compatible hashes, this might be a RLP encoded
/// value if it's small enough to fit in less than 32 bytes. For merkledb compatible
/// hashes, it's always a `TrieHash`.
#[cfg(feature = "ethhash")]
pub type HashType = ethhash::HashOrRlp;

#[cfg(not(feature = "ethhash"))]
/// The type of a hash. For non-ethereum compatible hashes, this is always a `TrieHash`.
pub type HashType = crate::TrieHash;

/// A trait to convert a value into a [`HashType`].
///
/// This is used to allow different hash types to be conditionally used, e.g., when the
/// `ethhash` feature is enabled. When not enabled, this suppresses the clippy warnings
/// about useless `.into()` calls.
pub trait IntoHashType {
    /// Converts the value into a `HashType`.
    #[must_use]
    fn into_hash_type(self) -> HashType;
}

#[cfg(feature = "ethhash")]
impl IntoHashType for crate::TrieHash {
    #[inline]
    fn into_hash_type(self) -> HashType {
        self.into()
    }
}

#[cfg(not(feature = "ethhash"))]
impl IntoHashType for crate::TrieHash {
    #[inline]
    fn into_hash_type(self) -> HashType {
        self
    }
}

pub(crate) trait Serializable {
    fn write_to<W: ExtendableBytes>(&self, vec: &mut W);

    fn from_reader<R: Read>(reader: R) -> Result<Self, std::io::Error>
    where
        Self: Sized;
}

/// An extension trait for [`Read`] for convenience methods when
/// reading serialized data.
pub(crate) trait ReadSerializable: Read {
    /// Read a single byte from the reader.
    fn read_byte(&mut self) -> Result<u8, std::io::Error> {
        let mut this = 0;
        self.read_exact(std::slice::from_mut(&mut this))?;
        Ok(this)
    }

    /// Reads a fixed amount of bytes from the reader into a vector
    fn read_fixed_len(&mut self, len: usize) -> Result<Vec<u8>, std::io::Error> {
        let mut buf = Vec::with_capacity(len);
        self.take(len as u64).read_to_end(&mut buf)?;
        if buf.len() != len {
            return Err(std::io::Error::new(
                std::io::ErrorKind::UnexpectedEof,
                "not enough bytes read",
            ));
        }
        Ok(buf)
    }

    /// Read a value of type `T` from the reader.
    fn next_value<T: Serializable>(&mut self) -> Result<T, std::io::Error> {
        T::from_reader(self)
    }
}

impl<T: Read> ReadSerializable for T {}

#[derive(PartialEq, Eq, Clone, Debug)]
/// A child of a branch node.
pub enum Child {
    /// There is a child at this index, but we haven't hashed it
    /// or allocated space in storage for it yet.
    Node(Node),

    /// We know the child's persisted address and hash.
    AddressWithHash(LinearAddress, HashType),

    /// A `MaybePersisted` child
    MaybePersisted(MaybePersistedNode, HashType),
}

impl Child {
    /// Return a mutable reference to the underlying Node if the child
    /// is a [`Child::Node`] variant, otherwise None.
    #[must_use]
    pub const fn as_mut_node(&mut self) -> Option<&mut Node> {
        match self {
            Child::Node(node) => Some(node),
            _ => None,
        }
    }

    /// Return the persisted address of the child if it is a [`Child::AddressWithHash`] or [`Child::MaybePersisted`] variant, otherwise None.
    #[must_use]
    pub fn persisted_address(&self) -> Option<LinearAddress> {
        match self {
            Child::AddressWithHash(addr, _) => Some(*addr),
            Child::MaybePersisted(maybe_persisted, _) => maybe_persisted.as_linear_address(),
            Child::Node(_) => None,
        }
    }

    /// Return the unpersisted node if the child is an unpersisted [`Child::MaybePersisted`]
    /// variant, otherwise None.
    #[must_use]
    pub fn unpersisted(&self) -> Option<&MaybePersistedNode> {
        if let Child::MaybePersisted(maybe_persisted, _) = self {
            maybe_persisted.unpersisted()
        } else {
            None
        }
    }

    /// Return the hash of the child if it is a [`Child::AddressWithHash`] or [`Child::MaybePersisted`] variant, otherwise None.
    #[must_use]
    pub const fn hash(&self) -> Option<&HashType> {
        match self {
            Child::AddressWithHash(_, hash) => Some(hash),
            Child::MaybePersisted(_, hash) => Some(hash),
            Child::Node(_) => None,
        }
    }

    /// Return the persistence information (address and hash) of the child if it is persisted.
    ///
    /// This method returns `Some((address, hash))` for:
    /// - [`Child::AddressWithHash`] variants (already persisted)
    /// - [`Child::MaybePersisted`] variants that have been persisted
    ///
    /// Returns `None` for:
    /// - [`Child::Node`] variants (unpersisted nodes)
    /// - [`Child::MaybePersisted`] variants that are not yet persisted
    #[must_use]
    pub fn persist_info(&self) -> Option<(LinearAddress, &HashType)> {
        match self {
            Child::AddressWithHash(addr, hash) => Some((*addr, hash)),
            Child::MaybePersisted(maybe_persisted, hash) => {
                maybe_persisted.as_linear_address().map(|addr| (addr, hash))
            }
            Child::Node(_) => None,
        }
    }

    /// Return a `MaybePersistedNode` from a child
    ///
    /// This is used in the dump utility, but otherwise should be avoided,
    /// as it may create an unnecessary `MaybePersistedNode`
    #[must_use]
    pub fn as_maybe_persisted_node(&self) -> MaybePersistedNode {
        match self {
            Child::Node(node) => MaybePersistedNode::from(SharedNode::from(node.clone())),
            Child::AddressWithHash(addr, _) => MaybePersistedNode::from(*addr),
            Child::MaybePersisted(maybe_persisted, _) => maybe_persisted.clone(),
        }
    }
}

#[cfg(feature = "ethhash")]
mod ethhash {
    use sha2::Digest as _;
    use sha3::Keccak256;
    use smallvec::SmallVec;
    use std::{
        fmt::{Display, Formatter},
        io::Read,
    };

    use crate::TrieHash;
    use crate::node::ExtendableBytes;

    use super::Serializable;

    #[derive(Clone, Debug)]
    pub enum HashOrRlp {
        Hash(TrieHash),
        // TODO: this slice is never larger than 32 bytes so smallvec is probably not our best container
        // the length is stored in a `usize` but it could be in a `u8` and it will never overflow
        Rlp(SmallVec<[u8; 32]>),
    }

    impl HashOrRlp {
        /// Creates a new `TrieHash` from the default value, which is the all zeros.
        ///
        /// ```
        /// assert_eq!(
        ///     firewood_storage::HashType::empty(),
        ///     firewood_storage::HashType::from([0; 32]),
        /// )
        /// ```
        #[must_use]
        pub fn empty() -> Self {
            TrieHash::empty().into()
        }

        pub fn as_slice(&self) -> &[u8] {
            self
        }

        pub fn into_triehash(self) -> TrieHash {
            self.into()
        }
    }

    impl PartialEq<TrieHash> for HashOrRlp {
        fn eq(&self, other: &TrieHash) -> bool {
            match self {
                HashOrRlp::Hash(h) => h == other,
                #[expect(deprecated, reason = "transitive dependency on generic-array")]
                HashOrRlp::Rlp(r) => Keccak256::digest(r.as_ref()).as_slice() == other.as_ref(),
            }
        }
    }

    impl PartialEq<HashOrRlp> for TrieHash {
        fn eq(&self, other: &HashOrRlp) -> bool {
            match other {
                HashOrRlp::Hash(h) => h == self,
                #[expect(deprecated, reason = "transitive dependency on generic-array")]
                HashOrRlp::Rlp(r) => Keccak256::digest(r.as_ref()).as_slice() == self.as_ref(),
            }
        }
    }

    impl PartialEq for HashOrRlp {
        fn eq(&self, other: &Self) -> bool {
            match (self, other) {
                (HashOrRlp::Hash(h1), HashOrRlp::Hash(h2)) => h1 == h2,
                (HashOrRlp::Rlp(r1), HashOrRlp::Rlp(r2)) => r1 == r2,
                #[expect(deprecated, reason = "transitive dependency on generic-array")]
                (HashOrRlp::Hash(h), HashOrRlp::Rlp(r))
                | (HashOrRlp::Rlp(r), HashOrRlp::Hash(h)) => {
                    Keccak256::digest(r.as_ref()).as_slice() == h.as_ref()
                }
            }
        }
    }

    impl Eq for HashOrRlp {}

    impl Serializable for HashOrRlp {
        fn write_to<W: ExtendableBytes>(&self, vec: &mut W) {
            match self {
                HashOrRlp::Hash(h) => {
                    vec.push(0);
                    vec.extend_from_slice(h.as_ref());
                }
                HashOrRlp::Rlp(r) => {
                    debug_assert!(!r.is_empty());
                    debug_assert!(r.len() < 32);
                    vec.push(r.len() as u8);
                    vec.extend_from_slice(r.as_ref());
                }
            }
        }

        fn from_reader<R: Read>(mut reader: R) -> Result<Self, std::io::Error> {
            let mut bytes = [0; 32];
            reader.read_exact(&mut bytes[0..1])?;
            match bytes[0] {
                0 => {
                    reader.read_exact(&mut bytes)?;
                    Ok(HashOrRlp::Hash(TrieHash::from(bytes)))
                }
                len if len < 32 => {
                    #[expect(clippy::indexing_slicing)]
                    {
                        reader.read_exact(&mut bytes[0..len as usize])?;
                    }
                    Ok(HashOrRlp::Rlp(SmallVec::from_buf_and_len(
                        bytes,
                        len as usize,
                    )))
                }
                _ => Err(std::io::Error::new(
                    std::io::ErrorKind::InvalidData,
                    "invalid RLP length",
                )),
            }
        }
    }

    impl From<HashOrRlp> for TrieHash {
        fn from(val: HashOrRlp) -> Self {
            match val {
                HashOrRlp::Hash(h) => h,
                HashOrRlp::Rlp(r) => Keccak256::digest(&r).into(),
            }
        }
    }

    impl From<TrieHash> for HashOrRlp {
        fn from(val: TrieHash) -> Self {
            HashOrRlp::Hash(val)
        }
    }

    impl From<[u8; 32]> for HashOrRlp {
        fn from(value: [u8; 32]) -> Self {
            HashOrRlp::Hash(TrieHash::into(value.into()))
        }
    }

    impl TryFrom<&[u8]> for HashOrRlp {
        type Error = crate::InvalidTrieHashLength;

        fn try_from(value: &[u8]) -> Result<Self, Self::Error> {
            value.try_into().map(HashOrRlp::Hash)
        }
    }

    impl AsRef<[u8]> for HashOrRlp {
        fn as_ref(&self) -> &[u8] {
            match self {
                HashOrRlp::Hash(h) => h.as_ref(),
                HashOrRlp::Rlp(r) => r.as_ref(),
            }
        }
    }

    impl std::ops::Deref for HashOrRlp {
        type Target = [u8];
        fn deref(&self) -> &Self::Target {
            match self {
                HashOrRlp::Hash(h) => h.as_slice(),
                HashOrRlp::Rlp(r) => r,
            }
        }
    }

    impl Display for HashOrRlp {
        fn fmt(&self, f: &mut Formatter<'_>) -> std::fmt::Result {
            match self {
                HashOrRlp::Hash(h) => write!(f, "{h}"),
                HashOrRlp::Rlp(r) => {
                    let width = f.precision().unwrap_or(32);
                    write!(f, "{:.*}", width, hex::encode(r))
                }
            }
        }
    }
}

#[derive(PartialEq, Eq, Clone)]
/// A branch node
pub struct BranchNode {
    /// The partial path for this branch
    pub partial_path: Path,

    /// The value of the data for this branch, if any
    pub value: Option<Box<[u8]>>,

    /// The children of this branch.
    /// Element i is the child at index i, or None if there is no child at that index.
    /// Each element is (`child_hash`, `child_address`).
    /// `child_address` is None if we don't know the child's hash.
    pub children: Children<Option<Child>>,
}

impl Debug for BranchNode {
    fn fmt(&self, f: &mut Formatter<'_>) -> std::fmt::Result {
        write!(f, "[BranchNode")?;
        write!(f, r#" path="{:?}""#, self.partial_path)?;

        for (i, c) in &self.children {
            match c {
                None => {}
                Some(Child::Node(_)) => {} //TODO
                Some(Child::AddressWithHash(addr, hash)) => {
                    write!(f, "({i:?}: address={addr:?} hash={hash})")?;
                }
                Some(Child::MaybePersisted(maybe_persisted, hash)) => {
                    // For MaybePersisted, show the address if persisted, otherwise show as unpersisted
                    match maybe_persisted.as_linear_address() {
                        Some(addr) => write!(f, "({i:?}: address={addr:?} hash={hash})")?,
                        None => write!(f, "({i:?}: unpersisted hash={hash})")?,
                    }
                }
            }
        }

        write!(
            f,
            " v={}]",
            match &self.value {
                Some(v) => hex::encode(&**v),
                None => "nil".to_string(),
            }
        )
    }
}

impl BranchNode {
    /// The maximum number of children a branch node can have.
    pub const MAX_CHILDREN: usize = PathComponent::LEN;

    /// Returns a set of persistence information (address and hash) for each child that
    /// is persisted.
    ///
    /// This will skip any child that is a [`Child::Node`] variant (not yet hashed)
    /// or a [`Child::MaybePersisted`] variant that does not have an address (not
    /// yet persisted).
    #[must_use]
    pub fn persist_info(&self) -> Children<Option<(LinearAddress, &HashType)>> {
        self.children
<<<<<<< HEAD
            .get(child_index as usize)
            .expect("child_index is in bounds")
    }

    /// Takes the child at the given index.
    /// Panics if `child_index` >= [`BranchNode::MAX_CHILDREN`].
    pub fn take_child(&mut self, child_index: u8) -> Option<Child> {
        self.children
            .get_mut(child_index as usize)
            .expect("index error")
            .take()
    }

    /// Update the child at `child_index` to be `new_child_addr`.
    /// If `new_child_addr` is None, the child is removed.
    pub fn update_child(&mut self, child_index: u8, new_child: Option<Child>) {
        let child = self
            .children
            .get_mut(child_index as usize)
            .expect("child_index is in bounds");

        *child = new_child;
    }

    /// Helper to iterate over only valid children
    ///
    /// ## Panics
    ///
    /// Note: This function will panic if any child is a [`Child::Node`] variant
    /// as it is still mutable and has not been hashed yet. Unlike
    /// [`BranchNode::children_addresses`], this will _not_ panic if the child
    /// is an unpersisted [`Child::MaybePersisted`].
    #[track_caller]
    pub(crate) fn children_iter(
        &self,
    ) -> impl Iterator<Item = (usize, (LinearAddress, &HashType))> + Clone {
        self.children
            .iter()
            .enumerate()
            .filter_map(|(i, child)| match child {
                None => None,
                Some(Child::Node(_)) => {
                    panic!("attempted to iterate over an in-memory mutable node")
                }
                Some(Child::AddressWithHash(address, hash)) => Some((i, (*address, hash))),
                Some(Child::MaybePersisted(maybe_persisted, hash)) => {
                    // For MaybePersisted, we need the address if it's persisted
                    maybe_persisted
                        .as_linear_address()
                        .map(|addr| (i, (addr, hash)))
                }
            })
=======
            .each_ref()
            .map(|_, c| c.as_ref().and_then(Child::persist_info))
>>>>>>> 3db72fe3
    }

    /// Returns a set of hashes for each child that has a hash set.
    ///
    /// The index of the hash in the returned array corresponds to the index of the child
    /// in the branch node.
    ///
    /// Note: This function will skip any child is a [`Child::Node`] variant
    /// as it is still mutable and has not been hashed yet.
    ///
    /// This is an unintentional side effect of the current implementation. Future
    /// changes will have this check implemented structurally to prevent such cases.
    #[must_use]
    pub fn children_hashes(&self) -> Children<Option<HashType>> {
        self.children
            .each_ref()
            .map(|_, c| c.as_ref().and_then(Child::hash).cloned())
    }

    /// Returns a set of addresses for each child that has an address set.
    ///
    /// The index of the address in the returned array corresponds to the index of the child
    /// in the branch node.
    ///
    /// Note: This function will skip:
    ///   - Any child is a [`Child::Node`] variant as it does not have an address.
    ///   - Any child is a [`Child::MaybePersisted`] variant that is not yet
    ///     persisted, as we do not yet know its address.
    ///
    /// This is an unintentional side effect of the current implementation. Future
    /// changes will have this check implemented structurally to prevent such cases.
    #[must_use]
    pub fn children_addresses(&self) -> Children<Option<LinearAddress>> {
        self.children
            .each_ref()
            .map(|_, c| c.as_ref().and_then(Child::persisted_address))
    }
}

impl From<&LeafNode> for BranchNode {
    fn from(leaf: &LeafNode) -> Self {
        BranchNode {
            partial_path: leaf.partial_path.clone(),
            value: Some(Box::from(&leaf.value[..])),
            children: Children::new(),
        }
    }
}<|MERGE_RESOLUTION|>--- conflicted
+++ resolved
@@ -425,63 +425,8 @@
     #[must_use]
     pub fn persist_info(&self) -> Children<Option<(LinearAddress, &HashType)>> {
         self.children
-<<<<<<< HEAD
-            .get(child_index as usize)
-            .expect("child_index is in bounds")
-    }
-
-    /// Takes the child at the given index.
-    /// Panics if `child_index` >= [`BranchNode::MAX_CHILDREN`].
-    pub fn take_child(&mut self, child_index: u8) -> Option<Child> {
-        self.children
-            .get_mut(child_index as usize)
-            .expect("index error")
-            .take()
-    }
-
-    /// Update the child at `child_index` to be `new_child_addr`.
-    /// If `new_child_addr` is None, the child is removed.
-    pub fn update_child(&mut self, child_index: u8, new_child: Option<Child>) {
-        let child = self
-            .children
-            .get_mut(child_index as usize)
-            .expect("child_index is in bounds");
-
-        *child = new_child;
-    }
-
-    /// Helper to iterate over only valid children
-    ///
-    /// ## Panics
-    ///
-    /// Note: This function will panic if any child is a [`Child::Node`] variant
-    /// as it is still mutable and has not been hashed yet. Unlike
-    /// [`BranchNode::children_addresses`], this will _not_ panic if the child
-    /// is an unpersisted [`Child::MaybePersisted`].
-    #[track_caller]
-    pub(crate) fn children_iter(
-        &self,
-    ) -> impl Iterator<Item = (usize, (LinearAddress, &HashType))> + Clone {
-        self.children
-            .iter()
-            .enumerate()
-            .filter_map(|(i, child)| match child {
-                None => None,
-                Some(Child::Node(_)) => {
-                    panic!("attempted to iterate over an in-memory mutable node")
-                }
-                Some(Child::AddressWithHash(address, hash)) => Some((i, (*address, hash))),
-                Some(Child::MaybePersisted(maybe_persisted, hash)) => {
-                    // For MaybePersisted, we need the address if it's persisted
-                    maybe_persisted
-                        .as_linear_address()
-                        .map(|addr| (i, (addr, hash)))
-                }
-            })
-=======
             .each_ref()
             .map(|_, c| c.as_ref().and_then(Child::persist_info))
->>>>>>> 3db72fe3
     }
 
     /// Returns a set of hashes for each child that has a hash set.
