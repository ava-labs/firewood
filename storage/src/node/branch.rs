// Copyright (C) 2023, Ava Labs, Inc. All rights reserved.
// See the file LICENSE.md for licensing terms.

#![expect(
    clippy::match_same_arms,
    reason = "Found 1 occurrences after enabling the lint."
)]

use crate::node::ExtendableBytes;
use crate::node::children::Children;
use crate::{LeafNode, LinearAddress, MaybePersistedNode, Node, Path, PathComponent, SharedNode};
use std::fmt::{Debug, Formatter};
use std::io::Read;

/// The type of a hash. For ethereum compatible hashes, this might be a RLP encoded
/// value if it's small enough to fit in less than 32 bytes. For merkledb compatible
/// hashes, it's always a `TrieHash`.
#[cfg(feature = "ethhash")]
pub type HashType = ethhash::HashOrRlp;

#[cfg(not(feature = "ethhash"))]
/// The type of a hash. For non-ethereum compatible hashes, this is always a `TrieHash`.
pub type HashType = crate::TrieHash;

/// A trait to convert a value into a [`HashType`].
///
/// This is used to allow different hash types to be conditionally used, e.g., when the
/// `ethhash` feature is enabled. When not enabled, this suppresses the clippy warnings
/// about useless `.into()` calls.
pub trait IntoHashType {
    /// Converts the value into a `HashType`.
    #[must_use]
    fn into_hash_type(self) -> HashType;
}

#[cfg(feature = "ethhash")]
impl IntoHashType for crate::TrieHash {
    #[inline]
    fn into_hash_type(self) -> HashType {
        self.into()
    }
}

#[cfg(not(feature = "ethhash"))]
impl IntoHashType for crate::TrieHash {
    #[inline]
    fn into_hash_type(self) -> HashType {
        self
    }
}

pub(crate) trait Serializable {
    fn write_to<W: ExtendableBytes>(&self, vec: &mut W);

    fn from_reader<R: Read>(reader: R) -> Result<Self, std::io::Error>
    where
        Self: Sized;
}

/// An extension trait for [`Read`] for convenience methods when
/// reading serialized data.
pub(crate) trait ReadSerializable: Read {
    /// Read a single byte from the reader.
    fn read_byte(&mut self) -> Result<u8, std::io::Error> {
        let mut this = 0;
        self.read_exact(std::slice::from_mut(&mut this))?;
        Ok(this)
    }

    /// Reads a fixed amount of bytes from the reader into a vector
    fn read_fixed_len(&mut self, len: usize) -> Result<Vec<u8>, std::io::Error> {
        let mut buf = Vec::with_capacity(len);
        self.take(len as u64).read_to_end(&mut buf)?;
        if buf.len() != len {
            return Err(std::io::Error::new(
                std::io::ErrorKind::UnexpectedEof,
                "not enough bytes read",
            ));
        }
        Ok(buf)
    }

    /// Read a value of type `T` from the reader.
    fn next_value<T: Serializable>(&mut self) -> Result<T, std::io::Error> {
        T::from_reader(self)
    }
}

impl<T: Read> ReadSerializable for T {}

#[derive(PartialEq, Eq, Clone, Debug)]
/// A child of a branch node.
pub enum Child {
    /// There is a child at this index, but we haven't hashed it
    /// or allocated space in storage for it yet.
    Node(Node),

    /// We know the child's persisted address and hash.
    AddressWithHash(LinearAddress, HashType),

    /// A `MaybePersisted` child
    MaybePersisted(MaybePersistedNode, HashType),
}

impl Child {
    /// Return a mutable reference to the underlying Node if the child
    /// is a [`Child::Node`] variant, otherwise None.
    #[must_use]
    pub const fn as_mut_node(&mut self) -> Option<&mut Node> {
        match self {
            Child::Node(node) => Some(node),
            _ => None,
        }
    }

    /// Return the persisted address of the child if it is a [`Child::AddressWithHash`] or [`Child::MaybePersisted`] variant, otherwise None.
    #[must_use]
    pub fn persisted_address(&self) -> Option<LinearAddress> {
        match self {
            Child::AddressWithHash(addr, _) => Some(*addr),
            Child::MaybePersisted(maybe_persisted, _) => maybe_persisted.as_linear_address(),
            Child::Node(_) => None,
        }
    }

    /// Return the unpersisted node if the child is an unpersisted [`Child::MaybePersisted`]
    /// variant, otherwise None.
    #[must_use]
    pub fn unpersisted(&self) -> Option<&MaybePersistedNode> {
        if let Child::MaybePersisted(maybe_persisted, _) = self {
            maybe_persisted.unpersisted()
        } else {
            None
        }
    }

    /// Return the hash of the child if it is a [`Child::AddressWithHash`] or [`Child::MaybePersisted`] variant, otherwise None.
    #[must_use]
    pub const fn hash(&self) -> Option<&HashType> {
        match self {
            Child::AddressWithHash(_, hash) => Some(hash),
            Child::MaybePersisted(_, hash) => Some(hash),
            Child::Node(_) => None,
        }
    }

    /// Return the persistence information (address and hash) of the child if it is persisted.
    ///
    /// This method returns `Some((address, hash))` for:
    /// - [`Child::AddressWithHash`] variants (already persisted)
    /// - [`Child::MaybePersisted`] variants that have been persisted
    ///
    /// Returns `None` for:
    /// - [`Child::Node`] variants (unpersisted nodes)
    /// - [`Child::MaybePersisted`] variants that are not yet persisted
    #[must_use]
    pub fn persist_info(&self) -> Option<(LinearAddress, &HashType)> {
        match self {
            Child::AddressWithHash(addr, hash) => Some((*addr, hash)),
            Child::MaybePersisted(maybe_persisted, hash) => {
                maybe_persisted.as_linear_address().map(|addr| (addr, hash))
            }
            Child::Node(_) => None,
        }
    }

    /// Return a `MaybePersistedNode` from a child
    ///
    /// This is used in the dump utility, but otherwise should be avoided,
    /// as it may create an unnecessary `MaybePersistedNode`
    #[must_use]
    pub fn as_maybe_persisted_node(&self) -> MaybePersistedNode {
        match self {
            Child::Node(node) => MaybePersistedNode::from(SharedNode::from(node.clone())),
            Child::AddressWithHash(addr, _) => MaybePersistedNode::from(*addr),
            Child::MaybePersisted(maybe_persisted, _) => maybe_persisted.clone(),
        }
    }
}

#[cfg(feature = "ethhash")]
mod ethhash {
    use sha2::Digest as _;
    use sha3::Keccak256;
    use smallvec::SmallVec;
    use std::{
        fmt::{Display, Formatter},
        io::Read,
    };

    use crate::TrieHash;
    use crate::node::ExtendableBytes;

    use super::Serializable;

    #[derive(Clone, Debug)]
    pub enum HashOrRlp {
        Hash(TrieHash),
        // TODO: this slice is never larger than 32 bytes so smallvec is probably not our best container
        // the length is stored in a `usize` but it could be in a `u8` and it will never overflow
        Rlp(SmallVec<[u8; 32]>),
    }

    impl HashOrRlp {
        /// Creates a new `TrieHash` from the default value, which is the all zeros.
        ///
        /// ```
        /// assert_eq!(
        ///     firewood_storage::HashType::empty(),
        ///     firewood_storage::HashType::from([0; 32]),
        /// )
        /// ```
        #[must_use]
        pub fn empty() -> Self {
            TrieHash::empty().into()
        }

        pub fn as_slice(&self) -> &[u8] {
            self
        }

        pub fn into_triehash(self) -> TrieHash {
            self.into()
        }
    }

    impl PartialEq<TrieHash> for HashOrRlp {
        fn eq(&self, other: &TrieHash) -> bool {
            match self {
                HashOrRlp::Hash(h) => h == other,
                #[expect(deprecated, reason = "transitive dependency on generic-array")]
                HashOrRlp::Rlp(r) => Keccak256::digest(r.as_ref()).as_slice() == other.as_ref(),
            }
        }
    }

    impl PartialEq<HashOrRlp> for TrieHash {
        fn eq(&self, other: &HashOrRlp) -> bool {
            match other {
                HashOrRlp::Hash(h) => h == self,
                #[expect(deprecated, reason = "transitive dependency on generic-array")]
                HashOrRlp::Rlp(r) => Keccak256::digest(r.as_ref()).as_slice() == self.as_ref(),
            }
        }
    }

    impl PartialEq for HashOrRlp {
        fn eq(&self, other: &Self) -> bool {
            match (self, other) {
                (HashOrRlp::Hash(h1), HashOrRlp::Hash(h2)) => h1 == h2,
                (HashOrRlp::Rlp(r1), HashOrRlp::Rlp(r2)) => r1 == r2,
                #[expect(deprecated, reason = "transitive dependency on generic-array")]
                (HashOrRlp::Hash(h), HashOrRlp::Rlp(r))
                | (HashOrRlp::Rlp(r), HashOrRlp::Hash(h)) => {
                    Keccak256::digest(r.as_ref()).as_slice() == h.as_ref()
                }
            }
        }
    }

    impl Eq for HashOrRlp {}

    impl Serializable for HashOrRlp {
        fn write_to<W: ExtendableBytes>(&self, vec: &mut W) {
            match self {
                HashOrRlp::Hash(h) => {
                    vec.push(0);
                    vec.extend_from_slice(h.as_ref());
                }
                HashOrRlp::Rlp(r) => {
                    debug_assert!(!r.is_empty());
                    debug_assert!(r.len() < 32);
                    vec.push(r.len() as u8);
                    vec.extend_from_slice(r.as_ref());
                }
            }
        }

        fn from_reader<R: Read>(mut reader: R) -> Result<Self, std::io::Error> {
            let mut bytes = [0; 32];
            reader.read_exact(&mut bytes[0..1])?;
            match bytes[0] {
                0 => {
                    reader.read_exact(&mut bytes)?;
                    Ok(HashOrRlp::Hash(TrieHash::from(bytes)))
                }
                len if len < 32 => {
                    #[expect(clippy::indexing_slicing)]
                    {
                        reader.read_exact(&mut bytes[0..len as usize])?;
                    }
                    Ok(HashOrRlp::Rlp(SmallVec::from_buf_and_len(
                        bytes,
                        len as usize,
                    )))
                }
                _ => Err(std::io::Error::new(
                    std::io::ErrorKind::InvalidData,
                    "invalid RLP length",
                )),
            }
        }
    }

    impl From<HashOrRlp> for TrieHash {
        fn from(val: HashOrRlp) -> Self {
            match val {
                HashOrRlp::Hash(h) => h,
                HashOrRlp::Rlp(r) => Keccak256::digest(&r).into(),
            }
        }
    }

    impl From<TrieHash> for HashOrRlp {
        fn from(val: TrieHash) -> Self {
            HashOrRlp::Hash(val)
        }
    }

    impl From<[u8; 32]> for HashOrRlp {
        fn from(value: [u8; 32]) -> Self {
            HashOrRlp::Hash(TrieHash::into(value.into()))
        }
    }

    impl TryFrom<&[u8]> for HashOrRlp {
        type Error = crate::InvalidTrieHashLength;

        fn try_from(value: &[u8]) -> Result<Self, Self::Error> {
            value.try_into().map(HashOrRlp::Hash)
        }
    }

    impl AsRef<[u8]> for HashOrRlp {
        fn as_ref(&self) -> &[u8] {
            match self {
                HashOrRlp::Hash(h) => h.as_ref(),
                HashOrRlp::Rlp(r) => r.as_ref(),
            }
        }
    }

    impl std::ops::Deref for HashOrRlp {
        type Target = [u8];
        fn deref(&self) -> &Self::Target {
            match self {
                HashOrRlp::Hash(h) => h.as_slice(),
                HashOrRlp::Rlp(r) => r,
            }
        }
    }

    impl Display for HashOrRlp {
        fn fmt(&self, f: &mut Formatter<'_>) -> std::fmt::Result {
            match self {
                HashOrRlp::Hash(h) => write!(f, "{h}"),
                HashOrRlp::Rlp(r) => {
                    let width = f.precision().unwrap_or(32);
                    write!(f, "{:.*}", width, hex::encode(r))
                }
            }
        }
    }
}

#[derive(PartialEq, Eq, Clone)]
/// A branch node
pub struct BranchNode {
    /// The partial path for this branch
    pub partial_path: Path,

    /// The value of the data for this branch, if any
    pub value: Option<Box<[u8]>>,

    /// The children of this branch.
    /// Element i is the child at index i, or None if there is no child at that index.
    /// Each element is (`child_hash`, `child_address`).
    /// `child_address` is None if we don't know the child's hash.
    pub children: Children<Option<Child>>,
}

impl Debug for BranchNode {
    fn fmt(&self, f: &mut Formatter<'_>) -> std::fmt::Result {
        write!(f, "[BranchNode")?;
        write!(f, r#" path="{:?}""#, self.partial_path)?;

        for (i, c) in &self.children {
            match c {
                None => {}
                Some(Child::Node(_)) => {} //TODO
                Some(Child::AddressWithHash(addr, hash)) => {
                    write!(f, "({i:?}: address={addr:?} hash={hash})")?;
                }
                Some(Child::MaybePersisted(maybe_persisted, hash)) => {
                    // For MaybePersisted, show the address if persisted, otherwise show as unpersisted
                    match maybe_persisted.as_linear_address() {
                        Some(addr) => write!(f, "({i:?}: address={addr:?} hash={hash})")?,
                        None => write!(f, "({i:?}: unpersisted hash={hash})")?,
                    }
                }
            }
        }

        write!(
            f,
            " v={}]",
            match &self.value {
                Some(v) => hex::encode(&**v),
                None => "nil".to_string(),
            }
        )
    }
}

impl BranchNode {
    /// The maximum number of children a branch node can have.
    pub const MAX_CHILDREN: usize = PathComponent::LEN;

<<<<<<< HEAD
    /// Convenience function to create a new array of empty children.
    #[must_use]
    pub const fn empty_children<T>() -> Children<T> {
        [const { None }; Self::MAX_CHILDREN]
    }

    /// Returns the address of the child at the given index.
    /// Panics if `child_index` >= [`BranchNode::MAX_CHILDREN`].
    #[must_use]
    pub fn child(&self, child_index: u8) -> &Option<Child> {
        self.children
            .get(child_index as usize)
            .expect("child_index is in bounds")
    }

    /// Takes the child at the given index.
    /// Panics if `child_index` >= [`BranchNode::MAX_CHILDREN`].
    pub fn take_child(&mut self, child_index: u8) -> Option<Child> {
        // Note: Should update to use u4 index to avoid expect when it is available.
        self.children
            .get_mut(child_index as usize)
            .expect("index error")
            .take()
    }

    /// Update the child at `child_index` to be `new_child_addr`.
    /// If `new_child_addr` is None, the child is removed.
    pub fn update_child(&mut self, child_index: u8, new_child: Option<Child>) {
        let child = self
            .children
            .get_mut(child_index as usize)
            .expect("child_index is in bounds");

        *child = new_child;
    }

    /// Helper to iterate over only valid children
=======
    /// Returns a set of persistence information (address and hash) for each child that
    /// is persisted.
>>>>>>> aa34da3e
    ///
    /// This will skip any child that is a [`Child::Node`] variant (not yet hashed)
    /// or a [`Child::MaybePersisted`] variant that does not have an address (not
    /// yet persisted).
    #[must_use]
    pub fn persist_info(&self) -> Children<Option<(LinearAddress, &HashType)>> {
        self.children
            .each_ref()
            .map(|_, c| c.as_ref().and_then(Child::persist_info))
    }

    /// Returns a set of hashes for each child that has a hash set.
    ///
    /// The index of the hash in the returned array corresponds to the index of the child
    /// in the branch node.
    ///
    /// Note: This function will skip any child is a [`Child::Node`] variant
    /// as it is still mutable and has not been hashed yet.
    ///
    /// This is an unintentional side effect of the current implementation. Future
    /// changes will have this check implemented structurally to prevent such cases.
    #[must_use]
    pub fn children_hashes(&self) -> Children<Option<HashType>> {
        self.children
            .each_ref()
            .map(|_, c| c.as_ref().and_then(Child::hash).cloned())
    }

    /// Returns a set of addresses for each child that has an address set.
    ///
    /// The index of the address in the returned array corresponds to the index of the child
    /// in the branch node.
    ///
    /// Note: This function will skip:
    ///   - Any child is a [`Child::Node`] variant as it does not have an address.
    ///   - Any child is a [`Child::MaybePersisted`] variant that is not yet
    ///     persisted, as we do not yet know its address.
    ///
    /// This is an unintentional side effect of the current implementation. Future
    /// changes will have this check implemented structurally to prevent such cases.
    #[must_use]
    pub fn children_addresses(&self) -> Children<Option<LinearAddress>> {
        self.children
            .each_ref()
            .map(|_, c| c.as_ref().and_then(Child::persisted_address))
    }
}

impl From<&LeafNode> for BranchNode {
    fn from(leaf: &LeafNode) -> Self {
        BranchNode {
            partial_path: leaf.partial_path.clone(),
            value: Some(Box::from(&leaf.value[..])),
            children: Children::new(),
        }
    }
}<|MERGE_RESOLUTION|>--- conflicted
+++ resolved
@@ -416,48 +416,8 @@
     /// The maximum number of children a branch node can have.
     pub const MAX_CHILDREN: usize = PathComponent::LEN;
 
-<<<<<<< HEAD
-    /// Convenience function to create a new array of empty children.
-    #[must_use]
-    pub const fn empty_children<T>() -> Children<T> {
-        [const { None }; Self::MAX_CHILDREN]
-    }
-
-    /// Returns the address of the child at the given index.
-    /// Panics if `child_index` >= [`BranchNode::MAX_CHILDREN`].
-    #[must_use]
-    pub fn child(&self, child_index: u8) -> &Option<Child> {
-        self.children
-            .get(child_index as usize)
-            .expect("child_index is in bounds")
-    }
-
-    /// Takes the child at the given index.
-    /// Panics if `child_index` >= [`BranchNode::MAX_CHILDREN`].
-    pub fn take_child(&mut self, child_index: u8) -> Option<Child> {
-        // Note: Should update to use u4 index to avoid expect when it is available.
-        self.children
-            .get_mut(child_index as usize)
-            .expect("index error")
-            .take()
-    }
-
-    /// Update the child at `child_index` to be `new_child_addr`.
-    /// If `new_child_addr` is None, the child is removed.
-    pub fn update_child(&mut self, child_index: u8, new_child: Option<Child>) {
-        let child = self
-            .children
-            .get_mut(child_index as usize)
-            .expect("child_index is in bounds");
-
-        *child = new_child;
-    }
-
-    /// Helper to iterate over only valid children
-=======
     /// Returns a set of persistence information (address and hash) for each child that
     /// is persisted.
->>>>>>> aa34da3e
     ///
     /// This will skip any child that is a [`Child::Node`] variant (not yet hashed)
     /// or a [`Child::MaybePersisted`] variant that does not have an address (not
