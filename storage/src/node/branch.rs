--- conflicted
+++ resolved
@@ -294,18 +294,11 @@
     }
 
     /// Returns (index, hash) for each child that has a hash set.
-<<<<<<< HEAD
-    pub fn children_iter(&self) -> impl Iterator<Item = (usize, &TrieHash)> + Clone {
+    pub fn children_iter(&self) -> impl Iterator<Item = (usize, &HashType)> + Clone {
         self.children
             .iter()
             .enumerate()
             .filter_map(|(i, child)| match child {
-=======
-    pub fn children_iter(&self) -> impl Iterator<Item = (usize, &HashType)> + Clone {
-        self.children.iter().enumerate().filter_map(
-            #[allow(clippy::indexing_slicing)]
-            |(i, child)| match child {
->>>>>>> 1ff4a784
                 None => None,
                 Some(Child::Node(_)) => unreachable!("TODO make unreachable"),
                 Some(Child::AddressWithHash(_, hash)) => Some((i, hash)),
