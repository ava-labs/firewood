--- conflicted
+++ resolved
@@ -22,13 +22,8 @@
     reason = "Found 1 occurrences after enabling the lint."
 )]
 
-<<<<<<< HEAD
 use crate::node::branch::{BranchArray, BranchArrayTrait, ReadSerializable};
-use crate::{HashType, Path, SharedNode};
-=======
-use crate::node::branch::ReadSerializable;
 use crate::{HashType, LinearAddress, Path, SharedNode};
->>>>>>> f1d43524
 use bitfield::bitfield;
 use branch::Serializable as _;
 pub use branch::{BranchNode, Child};
