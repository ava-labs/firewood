--- conflicted
+++ resolved
@@ -415,11 +415,7 @@
     ///
     /// # Errors
     ///
-<<<<<<< HEAD
-    /// Returns an `Error` if it cannot create a `PathComponent` from a child index.
-=======
     /// Returns an `Error` if it cannot create a `PathComponent` from a u8 index.
->>>>>>> 54b9828b
     pub fn force_branch_for_insert(mut self) -> Result<Box<BranchNode>, Error> {
         // If the `partial_path` is non-empty, then create a branch that will be the new
         // root with the previous root as the child at the index returned from split_first.
@@ -440,19 +436,11 @@
             Ok(branch.into())
         } else {
             Ok(match self {
-<<<<<<< HEAD
-                Node::Leaf(mut leaf) => {
-                    // Root is a leaf with an empty partial path. Replace it with a branch.
-                    BranchNode {
-                        partial_path: Path::new(),
-                        value: Some(std::mem::take(&mut leaf.value)),
-=======
                 Node::Leaf(leaf) => {
                     // Root is a leaf with an empty partial path. Replace it with a branch.
                     BranchNode {
                         partial_path: Path::new(),
                         value: Some(leaf.value),
->>>>>>> 54b9828b
                         children: Children::default(),
                     }
                     .into()
