// Copyright (C) 2023, Ava Labs, Inc. All rights reserved.
// See the file LICENSE.md for licensing terms.

#![expect(
    clippy::items_after_statements,
    reason = "Found 2 occurrences after enabling the lint."
)]
#![expect(
    clippy::missing_errors_doc,
    reason = "Found 1 occurrences after enabling the lint."
)]
#![expect(
    clippy::missing_panics_doc,
    reason = "Found 1 occurrences after enabling the lint."
)]

use crate::node::branch::ReadSerializable;
use crate::nodestore::AreaIndex;
use crate::{HashType, LinearAddress, Path, PathBuf, PathComponent, SharedNode};
use bitfield::bitfield;
use branch::Serializable as _;
pub use branch::{BranchNode, Child};
pub use children::{Children, ChildrenSlots};
use enum_as_inner::EnumAsInner;
use integer_encoding::{VarInt, VarIntReader as _};
pub use leaf::LeafNode;
use std::fmt::Debug;
use std::io::{Error, Read, Write};

pub mod branch;
pub mod children;
mod leaf;
pub mod path;
pub mod persist;
/// A node, either a Branch or Leaf

// TODO: explain why Branch is boxed but Leaf is not
#[derive(PartialEq, Eq, Clone, Debug, EnumAsInner)]
#[repr(C)]
pub enum Node {
    /// This node is a [`BranchNode`]
    Branch(Box<BranchNode>),
    /// This node is a [`LeafNode`]
    Leaf(LeafNode),
}

impl Default for Node {
    fn default() -> Self {
        Node::Leaf(LeafNode {
            partial_path: Path::new(),
            value: Box::default(),
        })
    }
}

impl From<BranchNode> for Node {
    fn from(branch: BranchNode) -> Self {
        Node::Branch(Box::new(branch))
    }
}

impl From<LeafNode> for Node {
    fn from(leaf: LeafNode) -> Self {
        Node::Leaf(leaf)
    }
}

#[cfg(not(feature = "branch_factor_256"))]
bitfield! {
    struct BranchFirstByte(u8);
    impl Debug;
    impl new;
    u8;
    has_value, set_has_value: 1, 1;
    number_children, set_number_children: 5, 2;
    partial_path_length, set_partial_path_length: 7, 6;
}
#[cfg(not(feature = "branch_factor_256"))]
const BRANCH_PARTIAL_PATH_LEN_OVERFLOW: u8 = (1 << 2) - 1; // 3 nibbles

#[cfg(feature = "branch_factor_256")]
bitfield! {
    struct BranchFirstByte(u8);
    impl Debug;
    impl new;
    u8;
    has_value, set_has_value: 1, 1;
    partial_path_length, set_partial_path_length: 7, 2;
}
#[cfg(feature = "branch_factor_256")]
const BRANCH_PARTIAL_PATH_LEN_OVERFLOW: u8 = (1 << 6) - 1; // 63 nibbles

bitfield! {
    struct LeafFirstByte(u8);
    impl Debug;
    impl new;
    u8;
    is_leaf, set_is_leaf: 0, 0;
    partial_path_length, set_partial_path_length: 7, 1;
}

const LEAF_PARTIAL_PATH_LEN_OVERFLOW: u8 = (1 << 7) - 2; // 126 nibbles (-1 for indicating Free Area (0xff))

impl Default for LeafFirstByte {
    fn default() -> Self {
        LeafFirstByte(1)
    }
}

// TODO: Unstable extend_reserve re-implemented here
// Extend<A>::extend_reserve is unstable so we implement it here
// see https://github.com/rust-lang/rust/issues/72631
pub trait ExtendableBytes: Write {
    fn extend<T: IntoIterator<Item = u8>>(&mut self, other: T);
    fn reserve(&mut self, reserve: usize) {
        let _ = reserve;
    }
    fn push(&mut self, value: u8);

    fn extend_from_slice(&mut self, other: &[u8]) {
        self.extend(other.iter().copied());
    }

    /// Write a variable-length integer to the buffer without allocating an
    /// intermediate buffer on the heap.
    ///
    /// This uses a stack buffer for holding the encoded integer and copies it
    /// into the buffer.
    #[expect(clippy::indexing_slicing)]
    fn extend_var_int<VI: VarInt>(&mut self, int: VI) {
        let mut buf = [0u8; 10];
        let len = VarInt::encode_var(int, &mut buf);
        self.extend_from_slice(&buf[..len]);
    }
}

impl ExtendableBytes for Vec<u8> {
    fn extend<T: IntoIterator<Item = u8>>(&mut self, other: T) {
        std::iter::Extend::extend(self, other);
    }
    fn reserve(&mut self, reserve: usize) {
        self.reserve(reserve);
    }
    fn push(&mut self, value: u8) {
        Vec::push(self, value);
    }
    fn extend_from_slice(&mut self, other: &[u8]) {
        Vec::extend_from_slice(self, other);
    }
}

impl Node {
    /// Returns the partial path of the node.
    #[must_use]
    pub fn partial_path(&self) -> &Path {
        match self {
            Node::Branch(b) => &b.partial_path,
            Node::Leaf(l) => &l.partial_path,
        }
    }

    /// Updates the partial path of the node to `partial_path`.
    pub fn update_partial_path(&mut self, partial_path: Path) {
        match self {
            Node::Branch(b) => b.partial_path = partial_path,
            Node::Leaf(l) => l.partial_path = partial_path,
        }
    }

    /// Updates the value of the node to `value`.
    pub fn update_value(&mut self, value: Box<[u8]>) {
        match self {
            Node::Branch(b) => b.value = Some(value),
            Node::Leaf(l) => l.value = value,
        }
    }

    /// Returns Some(value) inside the node, or None if the node is a branch
    /// with no value.
    #[must_use]
    pub fn value(&self) -> Option<&[u8]> {
        match self {
            Node::Branch(b) => b.value.as_deref(),
            Node::Leaf(l) => Some(&l.value),
        }
    }

    /// Given a [Node], returns a set of bytes to write to storage
    /// The format is as follows:
    ///
    /// For a branch:
    ///  - Byte 0:
    ///   - Bit 0: always 0
    ///   - Bit 1: indicates if the branch has a value
    ///   - Bits 2-5: the number of children (unless `branch_factor_256`, which stores it in the next byte)
    ///   - Bits 6-7: 0: empty `partial_path`, 1: 1 nibble, 2: 2 nibbles, 3: length is encoded in the next byte
    ///     (for `branch_factor_256`, bits 2-7 are used for `partial_path` length, up to 63 nibbles)
    ///
    /// The remaining bytes are in the following order:
    ///   - The partial path, possibly preceeded by the length if it is longer than 3 nibbles (varint encoded)
    ///   - The number of children, if the branch factor is 256
    ///   - The children. If the number of children == [`BranchNode::MAX_CHILDREN`], then the children are just
    ///     addresses with hashes. Otherwise, they are offset, address, hash tuples.
    ///
    /// For a leaf:
    ///  - Byte 0:
    ///    - Bit 0: always 1
    ///    - Bits 1-7: the length of the partial path. If the partial path is longer than 126 nibbles, this is set to
    ///      126 and the length is encoded in the next byte.
    ///
    /// The remaining bytes are in the following order:
    ///    - The partial path, possibly preceeded by the length if it is longer than 126 nibbles (varint encoded)
    ///    - The value, always preceeded by the length, varint encoded
    ///
    /// Note that this means the first byte cannot be 255, which would be a leaf with 127 nibbles. We save this extra
    /// value to mark this as a freed area.
    ///
    /// Note that there is a "prefix" byte which is the size of the area when serializing this object. Since
    /// we always have one of those, we include it as a parameter for serialization.
    ///
    /// TODO: We could pack two bytes of the partial path into one and handle the odd byte length
    pub fn as_bytes<T: ExtendableBytes>(&self, prefix: AreaIndex, encoded: &mut T) {
        match self {
            Node::Branch(b) => {
                let child_iter = b.children.iter_present();
                let childcount = child_iter.clone().count();

                // encode the first byte
                let pp_len = match b.partial_path.len() {
                    // less than 3 or 62 nibbles
                    len if len < BRANCH_PARTIAL_PATH_LEN_OVERFLOW as usize => len as u8,
                    _ => BRANCH_PARTIAL_PATH_LEN_OVERFLOW,
                };

                #[cfg(not(feature = "branch_factor_256"))]
                let first_byte: BranchFirstByte = BranchFirstByte::new(
                    u8::from(b.value.is_some()),
                    (childcount % BranchNode::MAX_CHILDREN) as u8,
                    pp_len,
                );
                #[cfg(feature = "branch_factor_256")]
                let first_byte: BranchFirstByte =
                    BranchFirstByte::new(u8::from(b.value.is_some()), pp_len);

                // create an output stack item, which can overflow to memory for very large branch nodes
                const OPTIMIZE_BRANCHES_FOR_SIZE: usize = 1024;
                encoded.reserve(OPTIMIZE_BRANCHES_FOR_SIZE);
                encoded.push(prefix.get());
                encoded.push(first_byte.0);
                #[cfg(feature = "branch_factor_256")]
                encoded.push((childcount % BranchNode::MAX_CHILDREN) as u8);

                // encode the partial path, including the length if it didn't fit above
                if pp_len == BRANCH_PARTIAL_PATH_LEN_OVERFLOW {
                    encoded.extend_var_int(b.partial_path.len());
                }
                encoded.extend_from_slice(&b.partial_path);

                // encode the value. For tries that have the same length keys, this is always empty
                if let Some(v) = &b.value {
                    encoded.extend_var_int(v.len());
                    encoded.extend_from_slice(v);
                }

                // encode the children
                if childcount == BranchNode::MAX_CHILDREN {
                    for (_, child) in child_iter {
                        let (address, hash) = child
                            .persist_info()
                            .expect("child must be hashed when serializing");
                        encoded.extend_from_slice(&address.get().to_ne_bytes());
                        hash.write_to(encoded);
                    }
                } else {
                    for (position, child) in child_iter {
                        encoded.extend_var_int(position.as_u8());
                        let (address, hash) = child
                            .persist_info()
                            .expect("child must be hashed when serializing");
                        encoded.extend_from_slice(&address.get().to_ne_bytes());
                        hash.write_to(encoded);
                    }
                }
            }
            Node::Leaf(l) => {
                let pp_len = match l.partial_path.len() {
                    // less than 126 nibbles
                    len if len < LEAF_PARTIAL_PATH_LEN_OVERFLOW as usize => len as u8,
                    _ => LEAF_PARTIAL_PATH_LEN_OVERFLOW,
                };
                let first_byte: LeafFirstByte = LeafFirstByte::new(1, pp_len);

                const OPTIMIZE_LEAVES_FOR_SIZE: usize = 128;
                encoded.reserve(OPTIMIZE_LEAVES_FOR_SIZE);
                encoded.push(prefix.get());
                encoded.push(first_byte.0);

                // encode the partial path, including the length if it didn't fit above
                if pp_len == LEAF_PARTIAL_PATH_LEN_OVERFLOW {
                    encoded.extend_var_int(l.partial_path.len());
                }
                encoded.extend_from_slice(&l.partial_path);

                // encode the value
                encoded.extend_var_int(l.value.len());
                encoded.extend_from_slice(&l.value);
            }
        }
    }

    /// Given a reader, return a [Node] from those bytes
    pub fn from_reader(mut serialized: &mut impl Read) -> Result<Self, Error> {
        match serialized.read_byte()? {
            255 => {
                // this is a freed area
                Err(Error::other("attempt to read freed area"))
            }
            first_byte if first_byte & 1 == 1 => {
                let partial_path = read_path_with_overflow_length(
                    &mut serialized,
                    first_byte >> 1,
                    LEAF_PARTIAL_PATH_LEN_OVERFLOW,
                )?;
                let value_len = serialized.read_varint()?;
                let value = serialized.read_fixed_len(value_len)?;
                Ok(Node::Leaf(LeafNode {
                    partial_path,
                    value: value.into(),
                }))
            }
            branch_first_byte => {
                let branch_first_byte = BranchFirstByte(branch_first_byte);

                let has_value = branch_first_byte.has_value() == 1;
                #[cfg(not(feature = "branch_factor_256"))]
                let childcount = branch_first_byte.number_children() as usize;
                #[cfg(feature = "branch_factor_256")]
                let childcount = serialized.read_byte()? as usize;

                let partial_path = read_path_with_overflow_length(
                    &mut serialized,
                    branch_first_byte.partial_path_length(),
                    BRANCH_PARTIAL_PATH_LEN_OVERFLOW,
                )?;

                let value = if has_value {
                    let value_len = serialized.read_varint()?;
                    let value = serialized.read_fixed_len(value_len)?;
                    Some(value.into())
                } else {
                    None
                };

                let mut children = Children::new();
                if childcount == 0 {
                    // branch is full of all children
                    for (_, child) in &mut children {
                        // TODO: we can read them all at once
                        let mut address_buf = [0u8; 8];
                        serialized.read_exact(&mut address_buf)?;
                        let address = u64::from_ne_bytes(address_buf);

                        let hash = HashType::from_reader(&mut serialized)?;

                        *child = Some(Child::AddressWithHash(
                            LinearAddress::new(address)
                                .ok_or(Error::other("zero address in child"))?,
                            hash,
                        ));
                    }
                } else {
                    for _ in 0..childcount {
                        let mut position_buf = [0u8; 1];
                        serialized.read_exact(&mut position_buf)?;
                        let position =
                            PathComponent::try_new(position_buf[0]).ok_or_else(|| {
                                Error::other(format!(
                                    "invalid child position {:02x}",
                                    position_buf[0]
                                ))
                            })?;

                        let mut address_buf = [0u8; 8];
                        serialized.read_exact(&mut address_buf)?;
                        let address = u64::from_ne_bytes(address_buf);

                        let hash = HashType::from_reader(&mut serialized)?;

                        children[position] = Some(Child::AddressWithHash(
                            LinearAddress::new(address)
                                .ok_or(Error::other("zero address in child"))?,
                            hash,
                        ));
                    }
                }

                Ok(Node::Branch(Box::new(BranchNode {
                    partial_path,
                    value,
                    children,
                })))
            }
        }
    }

<<<<<<< HEAD
    /// Normalizes the node (which should be a root for a trie) in preparation for a parallel
    /// insert. In its normalized form, a node will always be a branch with no partial path.
    /// There are two cases to handle depending on whether the node has a partial path.
=======
    /// Force the node (which should be a root of a trie) into a branch with no partial path
    /// in preparation for a parallel insert. There are two cases to handle depending on whether
    /// the node has a partial path.
>>>>>>> 3db72fe3
    ///
    /// 1.  If the node has a partial path, then create a new node with an empty partial path
    ///     and a None for a value. Push down the previous node as a child and return the
    ///     branch.
    /// 2.  If the existing node does not have a partial path, then there is nothing we need
    ///     to do if it is a branch. If it is a leaf, then convert it into a branch.
<<<<<<< HEAD
    #[must_use]
    pub fn normalize_for_insert(mut self) -> Self {
=======
    ///
    /// # Errors
    ///
    /// Returns an `Error` if it cannot create a `PathComponent` from a u8 index.
    pub fn force_branch_for_insert(mut self) -> Result<Box<BranchNode>, Error> {
>>>>>>> 3db72fe3
        // If the `partial_path` is non-empty, then create a branch that will be the new
        // root with the previous root as the child at the index returned from split_first.
        if let Some((child_index, child_path)) = self
            .partial_path()
            .split_first()
            .map(|(index, path)| (*index, path.into()))
        {
            let mut branch = BranchNode {
                partial_path: Path::new(),
                value: None,
<<<<<<< HEAD
                children: BranchNode::empty_children(),
            };
            self.update_partial_path(child_path);
            branch.update_child(child_index, Some(Child::Node(self)));
            branch.into()
        } else if let Node::Leaf(mut leaf) = self {
            // Root is a leaf with an empty partial path. Replace it with a branch.
            BranchNode {
                partial_path: Path::new(),
                value: Some(std::mem::take(&mut leaf.value)),
                children: BranchNode::empty_children(),
            }
            .into()
        } else {
            self
=======
                children: Children::default(),
            };
            self.update_partial_path(child_path);
            let child_path_component = PathComponent::try_new(child_index)
                .ok_or_else(|| Error::other("invalid child index"))?;
            *branch.children.get_mut(child_path_component) = Some(Child::Node(self));
            Ok(branch.into())
        } else {
            Ok(match self {
                Node::Leaf(leaf) => {
                    // Root is a leaf with an empty partial path. Replace it with a branch.
                    BranchNode {
                        partial_path: Path::new(),
                        value: Some(leaf.value),
                        children: Children::default(),
                    }
                    .into()
                }
                Node::Branch(branch) => branch,
            })
>>>>>>> 3db72fe3
        }
    }
}

/// A path iterator item, which has the key nibbles up to this point,
/// a node, the address of the node, and the nibble that points to the
/// next child down the list
#[derive(Debug)]
pub struct PathIterItem {
    /// The key of the node at `address` as nibbles.
    pub key_nibbles: PathBuf,
    /// A reference to the node
    pub node: SharedNode,
    /// The next item returned by the iterator is a child of `node`.
    /// Specifically, it's the child at index `next_nibble` in `node`'s
    /// children array.
    /// None if `node` is the last node in the path.
    pub next_nibble: Option<PathComponent>,
}

fn read_path_with_overflow_length(
    reader: &mut impl Read,
    value: u8,
    overflow: u8,
) -> std::io::Result<Path> {
    if value < overflow {
        // the value is less than the overflow, so we can read it directly
        read_path_with_provided_length(reader, value as usize)
    } else {
        read_path_with_prefix_length(reader)
    }
}

#[cold]
#[inline(never)]
fn read_path_with_prefix_length(reader: &mut impl Read) -> std::io::Result<Path> {
    let len = reader.read_varint()?;
    read_path_with_provided_length(reader, len)
}

#[inline]
fn read_path_with_provided_length(reader: &mut impl Read, len: usize) -> std::io::Result<Path> {
    reader.read_fixed_len(len).map(Path::from)
}

#[cfg(test)]
mod test {
    #![expect(clippy::unwrap_used)]

    use crate::node::{BranchNode, LeafNode, Node};
    use crate::nodestore::AreaIndex;
    use crate::{Child, Children, LinearAddress, NibblesIterator, Path};
    use test_case::test_case;

    #[test_case(
        Node::Leaf(LeafNode {
            partial_path: Path::from(vec![0, 1, 2, 3]),
            value: vec![4, 5, 6, 7].into()
        }), 11; "leaf node with value")]
    #[test_case(
        Node::Leaf(LeafNode {
            partial_path: Path::from_nibbles_iterator(NibblesIterator::new(b"this is a really long partial path, like so long it's more than 63 nibbles long which triggers #1056.")),
            value: vec![4, 5, 6, 7].into()
        }), 211; "leaf node obnoxiously long partial path")]
    #[test_case(Node::Branch(Box::new(BranchNode {
        partial_path: Path::from(vec![0, 1]),
        value: None,
        children: Children::from_fn(|i| {
            if i.as_u8() == 15 {
                Some(Child::AddressWithHash(LinearAddress::new(1).unwrap(), std::array::from_fn::<u8, 32, _>(|i| i as u8).into()))
            } else {
                None
            }
        })})), 45; "one child branch node with short partial path and no value"
    )]
    #[test_case(Node::Branch(Box::new(BranchNode {
        partial_path: Path::from(vec![0, 1, 2, 3]),
        value: Some(vec![4, 5, 6, 7].into()),
        children: Children::from_fn(|_|
                Some(Child::AddressWithHash(LinearAddress::new(1).unwrap(), std::array::from_fn::<u8, 32, _>(|i| i as u8).into()))
        )})), 652; "full branch node with long partial path and value"
    )]
    #[test_case(Node::Branch(Box::new(BranchNode {
        partial_path: Path::from_nibbles_iterator(NibblesIterator::new(b"this is a really long partial path, like so long it's more than 63 nibbles long which triggers #1056.")),
        value: Some(vec![4, 5, 6, 7].into()),
        children: Children::from_fn(|_|
                Some(Child::AddressWithHash(LinearAddress::new(1).unwrap(), std::array::from_fn::<u8, 32, _>(|i| i as u8).into()))
        )})), 851; "full branch node with obnoxiously long partial path"
    )]
    #[test_case(Node::Branch(Box::new(BranchNode {
        partial_path: Path::from_nibbles_iterator(NibblesIterator::new(b"this is a really long partial path, like so long it's more than 63 nibbles long which triggers #1056.")),
        value: Some((*br"
We also need to test values that have a length longer than 255 bytes so that we
verify that we decode the entire value every time. previously, we would only read
the first byte for the value length, which is incorrect if the length is greater
than 126 bytes as the length would be encoded in multiple bytes.
        ").into()),
        children: Children::from_fn(|_|
                Some(Child::AddressWithHash(LinearAddress::new(1).unwrap(), std::array::from_fn::<u8, 32, _>(|i| i as u8).into()))
        )})), 1165; "full branch node with obnoxiously long partial path and long value"
    )]
    // When ethhash is enabled, we don't actually check the `expected_length`
    fn test_serialize_deserialize(
        node: Node,
        #[cfg_attr(
            any(feature = "branch_factor_256", feature = "ethhash"),
            expect(unused_variables)
        )]
        expected_length: usize,
    ) {
        use crate::node::Node;
        use std::io::Cursor;

        let mut serialized = Vec::new();
        node.as_bytes(AreaIndex::MIN, &mut serialized);
        #[cfg(not(any(feature = "branch_factor_256", feature = "ethhash")))]
        assert_eq!(serialized.len(), expected_length);
        let mut cursor = Cursor::new(&serialized);
        cursor.set_position(1);
        let deserialized = Node::from_reader(&mut cursor).unwrap();

        assert_eq!(node, deserialized);
    }
}<|MERGE_RESOLUTION|>--- conflicted
+++ resolved
@@ -403,31 +403,20 @@
         }
     }
 
-<<<<<<< HEAD
-    /// Normalizes the node (which should be a root for a trie) in preparation for a parallel
-    /// insert. In its normalized form, a node will always be a branch with no partial path.
-    /// There are two cases to handle depending on whether the node has a partial path.
-=======
     /// Force the node (which should be a root of a trie) into a branch with no partial path
     /// in preparation for a parallel insert. There are two cases to handle depending on whether
     /// the node has a partial path.
->>>>>>> 3db72fe3
     ///
     /// 1.  If the node has a partial path, then create a new node with an empty partial path
     ///     and a None for a value. Push down the previous node as a child and return the
     ///     branch.
     /// 2.  If the existing node does not have a partial path, then there is nothing we need
     ///     to do if it is a branch. If it is a leaf, then convert it into a branch.
-<<<<<<< HEAD
-    #[must_use]
-    pub fn normalize_for_insert(mut self) -> Self {
-=======
     ///
     /// # Errors
     ///
     /// Returns an `Error` if it cannot create a `PathComponent` from a u8 index.
     pub fn force_branch_for_insert(mut self) -> Result<Box<BranchNode>, Error> {
->>>>>>> 3db72fe3
         // If the `partial_path` is non-empty, then create a branch that will be the new
         // root with the previous root as the child at the index returned from split_first.
         if let Some((child_index, child_path)) = self
@@ -438,23 +427,6 @@
             let mut branch = BranchNode {
                 partial_path: Path::new(),
                 value: None,
-<<<<<<< HEAD
-                children: BranchNode::empty_children(),
-            };
-            self.update_partial_path(child_path);
-            branch.update_child(child_index, Some(Child::Node(self)));
-            branch.into()
-        } else if let Node::Leaf(mut leaf) = self {
-            // Root is a leaf with an empty partial path. Replace it with a branch.
-            BranchNode {
-                partial_path: Path::new(),
-                value: Some(std::mem::take(&mut leaf.value)),
-                children: BranchNode::empty_children(),
-            }
-            .into()
-        } else {
-            self
-=======
                 children: Children::default(),
             };
             self.update_partial_path(child_path);
@@ -475,7 +447,6 @@
                 }
                 Node::Branch(branch) => branch,
             })
->>>>>>> 3db72fe3
         }
     }
 }
