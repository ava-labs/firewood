--- conflicted
+++ resolved
@@ -1,42 +1,5 @@
 // Copyright (C) 2023, Ava Labs, Inc. All rights reserved.
 // See the file LICENSE.md for licensing terms.
-
-<<<<<<< HEAD
-#![allow(clippy::cast_possible_truncation)]
-=======
-#![expect(
-    clippy::arithmetic_side_effects,
-    reason = "Found 5 occurrences after enabling the lint."
-)]
-#![expect(
-    clippy::default_trait_access,
-    reason = "Found 6 occurrences after enabling the lint."
-)]
-#![expect(
-    clippy::indexing_slicing,
-    reason = "Found 10 occurrences after enabling the lint."
-)]
-#![expect(
-    clippy::match_wildcard_for_single_variants,
-    reason = "Found 1 occurrences after enabling the lint."
-)]
-#![expect(
-    clippy::missing_errors_doc,
-    reason = "Found 15 occurrences after enabling the lint."
-)]
-#![expect(
-    clippy::missing_panics_doc,
-    reason = "Found 1 occurrences after enabling the lint."
-)]
-#![expect(
-    clippy::needless_pass_by_value,
-    reason = "Found 3 occurrences after enabling the lint."
-)]
-#![expect(
-    clippy::unwrap_used,
-    reason = "Found 2 occurrences after enabling the lint."
-)]
->>>>>>> e259fbdf
 
 use crate::linear::FileIoError;
 use crate::logger::{debug, trace};
