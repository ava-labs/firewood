// Copyright (C) 2023, Ava Labs, Inc. All rights reserved.
// See the file LICENSE.md for licensing terms.

<<<<<<< HEAD
use crate::logger::trace;
use arc_swap::ArcSwap;
use arc_swap::access::DynAccess;
use bincode::{DefaultOptions, Options as _};
use bytemuck_derive::{AnyBitPattern, NoUninit};
use fastrace::local::LocalSpan;
use metrics::counter;
use serde::{Deserialize, Serialize};
use std::collections::HashMap;
use std::fmt::Debug;

=======
>>>>>>> 884e05f7
/// The [NodeStore] handles the serialization of nodes and
/// free space management of nodes in the page store. It lays out the format
/// of the [PageStore]. More specifically, it places a [FileIdentifyingMagic]
/// and a [FreeSpaceHeader] at the beginning
///
/// Nodestores represent a revision of the trie. There are three types of nodestores:
/// - Committed: A committed revision of the trie. It has no in-memory changes.
/// - MutableProposal: A proposal that is still being modified. It has some nodes in memory.
/// - ImmutableProposal: A proposal that has been hashed and assigned addresses. It has no in-memory changes.
///
/// The general lifecycle of nodestores is as follows:
/// ```mermaid
/// flowchart TD
/// subgraph subgraph["Committed Revisions"]
/// L("Latest Nodestore&lt;Committed, S&gt;") --- |...|O("Oldest NodeStore&lt;Committed, S&gt;")
/// end
/// O --> E("Expire")
/// L --> |start propose|M("NodeStore&lt;ProposedMutable, S&gt;")
/// M --> |finish propose + hash|I("NodeStore&lt;ProposedImmutable, S&gt;")
/// I --> |commit|N("New commit NodeStore&lt;Committed, S&gt;")
/// style E color:#FFFFFF, fill:#AA00FF, stroke:#AA00FF
/// ```
///
/// Nodestores represent a revision of the trie. There are three types of nodestores:
/// - Committed: A committed revision of the trie. It has no in-memory changes.
/// - MutableProposal: A proposal that is still being modified. It has some nodes in memory.
/// - ImmutableProposal: A proposal that has been hashed and assigned addresses. It has no in-memory changes.
///
/// The general lifecycle of nodestores is as follows:
/// ```mermaid
/// flowchart TD
/// subgraph subgraph["Committed Revisions"]
/// L("Latest Nodestore&lt;Committed, S&gt;") --- |...|O("Oldest NodeStore&lt;Committed, S&gt;")
/// end
/// O --> E("Expire")
/// L --> |start propose|M("NodeStore&lt;ProposedMutable, S&gt;")
/// M --> |finish propose + hash|I("NodeStore&lt;ProposedImmutable, S&gt;")
/// I --> |commit|N("New commit NodeStore&lt;Committed, S&gt;")
/// style E color:#FFFFFF, fill:#AA00FF, stroke:#AA00FF
/// ```
use crate::logger::trace;
use arc_swap::access::DynAccess;
use arc_swap::ArcSwap;
use bincode::{DefaultOptions, Options as _};
use bytemuck_derive::{AnyBitPattern, NoUninit};
use coarsetime::Instant;
use fastrace::local::LocalSpan;
use metrics::counter;
use serde::{Deserialize, Serialize};
use std::collections::HashMap;
use std::fmt::Debug;
use std::io::{Error, ErrorKind, Write};
use std::iter::once;
use std::mem::{offset_of, take};
use std::num::NonZeroU64;
use std::ops::Deref;
use std::sync::Arc;

use crate::hashednode::hash_node;
use crate::node::{ByteCounter, Node};
use crate::{CacheReadStrategy, Child, FileBacked, Path, ReadableStorage, SharedNode, TrieHash};

use super::linear::WritableStorage;

/// [NodeStore] divides the linear store into blocks of different sizes.
/// [AREA_SIZES] is every valid block size.
const AREA_SIZES: [u64; 23] = [
    16, // Min block size
    32,
    64,
    96,
    128,
    256,
    512,
    768,
    1024,
    1024 << 1,
    1024 << 2,
    1024 << 3,
    1024 << 4,
    1024 << 5,
    1024 << 6,
    1024 << 7,
    1024 << 8,
    1024 << 9,
    1024 << 10,
    1024 << 11,
    1024 << 12,
    1024 << 13,
    1024 << 14,
];

fn serializer() -> impl bincode::Options {
    DefaultOptions::new().with_varint_encoding()
}

// TODO: automate this, must stay in sync with above
fn index_name(index: AreaIndex) -> &'static str {
    match index {
        0 => "16",
        1 => "32",
        2 => "64",
        3 => "96",
        4 => "128",
        5 => "256",
        6 => "512",
        7 => "768",
        8 => "1024",
        9 => "2048",
        10 => "4096",
        11 => "8192",
        12 => "16384",
        13 => "32768",
        14 => "65536",
        15 => "131072",
        16 => "262144",
        17 => "524288",
        18 => "1048576",
        19 => "2097152",
        20 => "4194304",
        21 => "8388608",
        22 => "16777216",
        _ => "unknown",
    }
}

/// The type of an index into the [AREA_SIZES] array
/// This is not usize because we can store this as a single byte
pub type AreaIndex = u8;

// TODO danlaine: have type for index in AREA_SIZES
// Implement try_into() for it.
const NUM_AREA_SIZES: usize = AREA_SIZES.len();
const MIN_AREA_SIZE: u64 = AREA_SIZES[0];
const MAX_AREA_SIZE: u64 = AREA_SIZES[NUM_AREA_SIZES - 1];

/// Returns the index in `BLOCK_SIZES` of the smallest block size >= `n`.
fn area_size_to_index(n: u64) -> Result<AreaIndex, Error> {
    if n > MAX_AREA_SIZE {
        return Err(Error::new(
            ErrorKind::InvalidData,
            format!("Node size {} is too large", n),
        ));
    }

    if n <= MIN_AREA_SIZE {
        return Ok(0);
    }

    AREA_SIZES
        .iter()
        .position(|&size| size >= n)
        .map(|index| index as AreaIndex)
        .ok_or_else(|| {
            Error::new(
                ErrorKind::InvalidData,
                format!("Node size {} is too large", n),
            )
        })
}

/// Objects cannot be stored at the zero address, so a [LinearAddress] is guaranteed not
/// to be zero. This reserved zero can be used as a [None] value for some use cases. In particular,
/// branches can use `Option<LinearAddress>` which is the same size as a [LinearAddress]
pub type LinearAddress = NonZeroU64;

/// Each [StoredArea] contains an [Area] which is either a [Node] or a [FreeArea].
#[repr(u8)]
#[derive(PartialEq, Eq, Clone, Debug, Deserialize, Serialize)]
enum Area<T, U> {
    Node(T),
    Free(U) = 255, // this is magic: no node starts with a byte of 255
}

/// Every item stored in the [NodeStore]'s ReadableStorage  after the
/// [NodeStoreHeader] is a [StoredArea].
///
/// As an overview of what this looks like stored, we get something like this:
///  - Byte 0: The index of the area size
///  - Byte 1: 0x255 if free, otherwise the low-order bit indicates Branch or Leaf
///  - Bytes 2..n: The actual data
#[derive(PartialEq, Eq, Clone, Debug, Deserialize, Serialize)]
struct StoredArea<T> {
    /// Index in [AREA_SIZES] of this area's size
    area_size_index: AreaIndex,
    area: T,
}

impl<T: ReadInMemoryNode, S: ReadableStorage> NodeStore<T, S> {
    /// Returns (index, area_size) for the [StoredArea] at `addr`.
    /// `index` is the index of `area_size` in [AREA_SIZES].
    fn area_index_and_size(&self, addr: LinearAddress) -> Result<(AreaIndex, u64), Error> {
        let mut area_stream = self.storage.stream_from(addr.get())?;

        let index: AreaIndex = serializer()
            .deserialize_from(&mut area_stream)
            .map_err(|e| Error::new(ErrorKind::InvalidData, e))?;

        let size = *AREA_SIZES.get(index as usize).ok_or(Error::new(
            ErrorKind::InvalidData,
            format!("Invalid area size index {}", index),
        ))?;

        Ok((index, size))
    }

    /// Read a [Node] from the provided [LinearAddress].
    /// `addr` is the address of a StoredArea in the ReadableStorage.
    pub fn read_node_from_disk(
        &self,
        addr: LinearAddress,
        mode: &'static str,
    ) -> Result<SharedNode, Error> {
        if let Some(node) = self.storage.read_cached_node(addr, mode) {
            return Ok(node);
        }

        debug_assert!(addr.get() % 8 == 0);

        let actual_addr = addr.get() + 1; // skip the length byte

        let _span = LocalSpan::enter_with_local_parent("read_and_deserialize");

        let area_stream = self.storage.stream_from(actual_addr)?;
        let node: SharedNode = Node::from_reader(area_stream)?.into();
        match self.storage.cache_read_strategy() {
            CacheReadStrategy::All => {
                self.storage.cache_node(addr, node.clone());
            }
            CacheReadStrategy::BranchReads => {
                if !node.is_leaf() {
                    self.storage.cache_node(addr, node.clone());
                }
            }
            CacheReadStrategy::WritesOnly => {}
        }
        Ok(node)
    }
}

impl<S: ReadableStorage> NodeStore<Committed, S> {
    /// Open an existing [NodeStore]
    /// Assumes the header is written in the [ReadableStorage].
    pub fn open(storage: Arc<S>) -> Result<Self, Error> {
        let mut stream = storage.stream_from(0)?;
        let mut header = NodeStoreHeader::new();
        let header_bytes = bytemuck::bytes_of_mut(&mut header);
        stream.read_exact(header_bytes)?;

        drop(stream);

        if header.version != Version::new() {
            return Err(Error::new(
                ErrorKind::InvalidData,
                "Incompatible firewood version",
            ));
        }
        if header.endian_test != 1 {
            return Err(Error::new(
                ErrorKind::InvalidData,
                "Database cannot be opened due to difference in endianness",
            ));
        }

        let mut nodestore = Self {
            header,
            kind: Committed {
                deleted: Default::default(),
                root_hash: None,
            },
            storage,
        };

        if let Some(root_address) = nodestore.header.root_address {
            let node = nodestore.read_node_from_disk(root_address, "open");
            let root_hash = node.map(|n| hash_node(&n, &Path(Default::default())))?;
            nodestore.kind.root_hash = Some(root_hash);
        }

        Ok(nodestore)
    }

    /// Create a new, empty, Committed [NodeStore] and clobber
    /// the underlying store with an empty freelist and no root node
    pub fn new_empty_committed(storage: Arc<S>) -> Result<Self, Error> {
        let header = NodeStoreHeader::new();

        Ok(Self {
            header,
            storage,
            kind: Committed {
                deleted: Default::default(),
                root_hash: None,
            },
        })
    }
}

/// Some nodestore kinds implement Parentable.
///
/// This means that the nodestore can have children.
/// Only [ImmutableProposal] and [Committed] implement this trait.
/// [MutableProposal] does not implement this trait because it is not a valid parent.
/// TODO: Maybe this can be renamed to ImmutableNodestore
pub trait Parentable {
    /// Returns the parent of this nodestore.
    fn as_nodestore_parent(&self) -> NodeStoreParent;
    /// Returns the root hash of this nodestore. This works because all parentable nodestores have a hash
    fn root_hash(&self) -> Option<TrieHash>;
}

impl Parentable for Arc<ImmutableProposal> {
    fn as_nodestore_parent(&self) -> NodeStoreParent {
        NodeStoreParent::Proposed(Arc::clone(self))
    }
    fn root_hash(&self) -> Option<TrieHash> {
        self.root_hash.clone()
    }
}

impl<S> NodeStore<Arc<ImmutableProposal>, S> {
    /// When an immutable proposal commits, we need to reparent any proposal that
    /// has the committed proposal as it's parent
    pub fn commit_reparent(&self, other: &Arc<NodeStore<Arc<ImmutableProposal>, S>>) -> bool {
        match *other.kind.parent.load() {
            NodeStoreParent::Proposed(ref parent) => {
                if Arc::ptr_eq(&self.kind, parent) {
                    other
                        .kind
                        .parent
                        .store(NodeStoreParent::Committed(self.kind.root_hash()).into());
                    true
                } else {
                    false
                }
            }
            NodeStoreParent::Committed(_) => false,
        }
    }
}

impl Parentable for Committed {
    fn as_nodestore_parent(&self) -> NodeStoreParent {
        NodeStoreParent::Committed(self.root_hash.clone())
    }
    fn root_hash(&self) -> Option<TrieHash> {
        self.root_hash.clone()
    }
}

impl<S: ReadableStorage> NodeStore<MutableProposal, S> {
    /// Create a new MutableProposal [NodeStore] from a parent [NodeStore]
    pub fn new<F: Parentable + ReadInMemoryNode>(
        parent: Arc<NodeStore<F, S>>,
    ) -> Result<Self, Error> {
        let mut deleted: Vec<_> = Default::default();
        let root = if let Some(root_addr) = parent.header.root_address {
            deleted.push(root_addr);
            let root = parent.read_node(root_addr)?;
            Some((*root).clone())
        } else {
            None
        };
        let kind = MutableProposal {
            root,
            deleted,
            parent: parent.kind.as_nodestore_parent(),
        };
        Ok(NodeStore {
            header: parent.header,
            kind,
            storage: parent.storage.clone(),
        })
    }

    /// Marks the node at `addr` as deleted in this proposal.
    pub fn delete_node(&mut self, addr: LinearAddress) {
        trace!("Pending delete at {addr:?}");
        self.kind.deleted.push(addr);
    }

    /// Reads a node for update, marking it as deleted in this proposal.
    /// We get an arc from cache (reading it from disk if necessary) then
    /// copy/clone the node and return it.
    pub fn read_for_update(&mut self, addr: LinearAddress) -> Result<Node, Error> {
        self.delete_node(addr);
        let arc_wrapped_node = self.read_node(addr)?;
        Ok((*arc_wrapped_node).clone())
    }

    /// Returns the root of this proposal.
    pub fn mut_root(&mut self) -> &mut Option<Node> {
        &mut self.kind.root
    }
}

impl<S: WritableStorage> NodeStore<MutableProposal, S> {
    /// Creates a new, empty, [NodeStore] and clobbers the underlying `storage` with an empty header.
    /// This is used during testing and during the creation of an in-memory merkle for proofs
    pub fn new_empty_proposal(storage: Arc<S>) -> Self {
        let header = NodeStoreHeader::new();
        let header_bytes = bytemuck::bytes_of(&header);
        storage
            .write(0, header_bytes)
            .expect("failed to write header");
        NodeStore {
            header,
            kind: MutableProposal {
                root: None,
                deleted: Default::default(),
                parent: NodeStoreParent::Committed(None),
            },
            storage,
        }
    }
}

impl<S: ReadableStorage> NodeStore<Arc<ImmutableProposal>, S> {
    /// Attempts to allocate `n` bytes from the free lists.
    /// If successful returns the address of the newly allocated area
    /// and the index of the free list that was used.
    /// If there are no free areas big enough for `n` bytes, returns None.
    /// TODO danlaine: If we return a larger area than requested, we should split it.
    fn allocate_from_freed(&mut self, n: u64) -> Result<Option<(LinearAddress, AreaIndex)>, Error> {
        // Find the smallest free list that can fit this size.
        let index_wanted = area_size_to_index(n)?;

        if let Some((index, free_stored_area_addr)) = self
            .header
            .free_lists
            .iter_mut()
            .enumerate()
            .skip(index_wanted as usize)
            .find(|item| item.1.is_some())
        {
            let address = free_stored_area_addr
                .take()
                .expect("impossible due to find earlier");
            // Get the first free block of sufficient size.
            if let Some(free_head) = self.storage.free_list_cache(address) {
                trace!("free_head@{address}(cached): {free_head:?} size:{index}");
                *free_stored_area_addr = free_head;
            } else {
                let free_area_addr = address.get();
                let free_head_stream = self.storage.stream_from(free_area_addr)?;
                let free_head: StoredArea<Area<Node, FreeArea>> = serializer()
                    .deserialize_from(free_head_stream)
                    .map_err(|e| Error::new(ErrorKind::InvalidData, e))?;
                let StoredArea {
                    area: Area::Free(free_head),
                    area_size_index: read_index,
                } = free_head
                else {
                    return Err(Error::new(
                        ErrorKind::InvalidData,
                        "Attempted to read a non-free area",
                    ));
                };
                debug_assert_eq!(read_index as usize, index);

                // Update the free list to point to the next free block.
                *free_stored_area_addr = free_head.next_free_block;
            }

            counter!("firewood.space.reused", "index" => index_name(index as u8))
                .increment(AREA_SIZES[index]);
            counter!("firewood.space.wasted", "index" => index_name(index as u8))
                .increment(AREA_SIZES[index] - n);

            // Return the address of the newly allocated block.
            trace!(
                "Allocating from free list: addr: {address:?}, size: {}",
                index
            );
            return Ok(Some((address, index as AreaIndex)));
        }

        trace!("No free blocks of sufficient size {index_wanted} found");
        counter!("firewood.space.from_end", "index" => index_name(index_wanted as u8))
            .increment(AREA_SIZES[index_wanted as usize]);
        Ok(None)
    }

    fn allocate_from_end(&mut self, n: u64) -> Result<(LinearAddress, AreaIndex), Error> {
        let index = area_size_to_index(n)?;
        let area_size = AREA_SIZES[index as usize];
        let addr = LinearAddress::new(self.header.size).expect("node store size can't be 0");
        self.header.size += area_size;
        debug_assert!(addr.get() % 8 == 0);
        trace!("Allocating from end: addr: {:?}, size: {}", addr, index);
        Ok((addr, index))
    }

    /// Returns the length of the serialized area for a node.
    fn stored_len(node: &Node) -> u64 {
        let mut bytecounter = ByteCounter::new();
        node.as_bytes(0, &mut bytecounter);
        bytecounter.count()
    }

    /// Returns an address that can be used to store the given `node` and updates
    /// `self.header` to reflect the allocation. Doesn't actually write the node to storage.
    /// Also returns the index of the free list the node was allocated from.
    pub fn allocate_node(&mut self, node: &Node) -> Result<(LinearAddress, AreaIndex), Error> {
        let stored_area_size = Self::stored_len(node);

        // Attempt to allocate from a free list.
        // If we can't allocate from a free list, allocate past the existing
        // of the ReadableStorage.
        let (addr, index) = match self.allocate_from_freed(stored_area_size)? {
            Some((addr, index)) => (addr, index),
            None => self.allocate_from_end(stored_area_size)?,
        };

        Ok((addr, index))
    }
}

impl<S: WritableStorage> NodeStore<Committed, S> {
    /// Deletes the [Node] at the given address, updating the next pointer at
    /// the given addr, and changing the header of this committed nodestore to
    /// have the address on the freelist
    pub fn delete_node(&mut self, addr: LinearAddress) -> Result<(), Error> {
        debug_assert!(addr.get() % 8 == 0);

        let (area_size_index, _) = self.area_index_and_size(addr)?;
        trace!("Deleting node at {addr:?} of size {}", area_size_index);
        counter!("firewood.delete_node", "index" => index_name(area_size_index)).increment(1);
        counter!("firewood.space.freed", "index" => index_name(area_size_index))
            .increment(AREA_SIZES[area_size_index as usize]);

        // The area that contained the node is now free.
        let area: Area<Node, FreeArea> = Area::Free(FreeArea {
            next_free_block: self.header.free_lists[area_size_index as usize],
        });

        let stored_area = StoredArea {
            area_size_index,
            area,
        };

        let stored_area_bytes = serializer()
            .serialize(&stored_area)
            .map_err(|e| Error::new(ErrorKind::InvalidData, e))?;

        self.storage.write(addr.into(), &stored_area_bytes)?;

        self.storage
            .add_to_free_list_cache(addr, self.header.free_lists[area_size_index as usize]);

        // The newly freed block is now the head of the free list.
        self.header.free_lists[area_size_index as usize] = Some(addr);

        Ok(())
    }
}

/// An error from doing an update
#[derive(Debug)]
pub enum UpdateError {
    /// An IO error occurred during the update
    Io(Error),
}

impl From<Error> for UpdateError {
    fn from(value: Error) -> Self {
        UpdateError::Io(value)
    }
}

/// Can be used by filesystem tooling such as "file" to identify
/// the version of firewood used to create this [NodeStore] file.
#[derive(Debug, Clone, Copy, PartialEq, Eq, Deserialize, Serialize, NoUninit, AnyBitPattern)]
#[repr(transparent)]
struct Version {
    bytes: [u8; 16],
}

impl Version {
    const SIZE: u64 = std::mem::size_of::<Self>() as u64;

    /// construct a [Version] header from the firewood version
    fn new() -> Self {
        let mut version_bytes: [u8; Self::SIZE as usize] = Default::default();
        let version = env!("CARGO_PKG_VERSION");
        let _ = version_bytes
            .as_mut_slice()
            .write_all(format!("firewood {}", version).as_bytes());
        Self {
            bytes: version_bytes,
        }
    }
}

pub type FreeLists = [Option<LinearAddress>; NUM_AREA_SIZES];

/// Persisted metadata for a [NodeStore].
/// The [NodeStoreHeader] is at the start of the ReadableStorage.
#[derive(Copy, Debug, PartialEq, Eq, Serialize, Deserialize, Clone, NoUninit, AnyBitPattern)]
#[repr(C)]
struct NodeStoreHeader {
    /// Identifies the version of firewood used to create this [NodeStore].
    version: Version,
    /// always "1"; verifies endianness
    endian_test: u64,
    size: u64,
    /// Element i is the pointer to the first free block of size `BLOCK_SIZES[i]`.
    free_lists: FreeLists,
    root_address: Option<LinearAddress>,
}

impl NodeStoreHeader {
    /// The first SIZE bytes of the ReadableStorage are reserved for the
    /// [NodeStoreHeader].
    /// We also want it aligned to a disk block
    const SIZE: u64 = 2048;

    /// Number of extra bytes to write on the first creation of the NodeStoreHeader
    /// (zero-padded)
    /// also a compile time check to prevent setting SIZE too small
    const EXTRA_BYTES: usize = Self::SIZE as usize - std::mem::size_of::<NodeStoreHeader>();

    fn new() -> Self {
        Self {
            // The store just contains the header at this point
            size: Self::SIZE,
            endian_test: 1,
            root_address: None,
            version: Version::new(),
            free_lists: Default::default(),
        }
    }
}

/// A [FreeArea] is stored at the start of the area that contained a node that
/// has been freed.
#[derive(Debug, PartialEq, Eq, Clone, Copy, Serialize, Deserialize)]
struct FreeArea {
    next_free_block: Option<LinearAddress>,
}

/// Reads from an immutable (i.e. already hashed) merkle trie.
pub trait HashedNodeReader: TrieReader {
    /// Gets the address and hash of the root node of an immutable merkle trie.
    fn root_address_and_hash(&self) -> Result<Option<(LinearAddress, TrieHash)>, Error>;

    /// Gets the hash of the root node of an immutable merkle trie.
    fn root_hash(&self) -> Result<Option<TrieHash>, Error> {
        Ok(self.root_address_and_hash()?.map(|(_, hash)| hash))
    }
}

/// Reads nodes and the root address from a merkle trie.
pub trait TrieReader: NodeReader + RootReader {}
impl<T> TrieReader for T where T: NodeReader + RootReader {}

/// Reads nodes from a merkle trie.
pub trait NodeReader {
    /// Returns the node at `addr`.
    fn read_node(&self, addr: LinearAddress) -> Result<SharedNode, Error>;
}

impl<T> NodeReader for T
where
    T: Deref,
    T::Target: NodeReader,
{
    fn read_node(&self, addr: LinearAddress) -> Result<SharedNode, Error> {
        self.deref().read_node(addr)
    }
}

impl<T> RootReader for T
where
    T: Deref,
    T::Target: RootReader,
{
    fn root_node(&self) -> Option<SharedNode> {
        self.deref().root_node()
    }
}

/// Reads the root of a merkle trie.
pub trait RootReader {
    /// Returns the root of the trie.
    fn root_node(&self) -> Option<SharedNode>;
}

/// A committed revision of a merkle trie.
#[derive(Clone, Debug)]
pub struct Committed {
    deleted: Box<[LinearAddress]>,
    root_hash: Option<TrieHash>,
}

impl ReadInMemoryNode for Committed {
    // A committed revision has no in-memory changes. All its nodes are in storage.
    fn read_in_memory_node(&self, _addr: LinearAddress) -> Option<SharedNode> {
        None
    }
}

#[derive(Clone, Debug)]
pub enum NodeStoreParent {
    Proposed(Arc<ImmutableProposal>),
    Committed(Option<TrieHash>),
}

impl PartialEq for NodeStoreParent {
    fn eq(&self, other: &Self) -> bool {
        match (self, other) {
            (NodeStoreParent::Proposed(a), NodeStoreParent::Proposed(b)) => Arc::ptr_eq(a, b),
            (NodeStoreParent::Committed(a), NodeStoreParent::Committed(b)) => a == b,
            _ => false,
        }
    }
}

impl Eq for NodeStoreParent {}

#[derive(Debug)]
/// Contains state for a proposed revision of the trie.
pub struct ImmutableProposal {
    /// Address --> Node for nodes created in this proposal.
    new: HashMap<LinearAddress, (u8, SharedNode)>,
    /// Nodes that have been deleted in this proposal.
    deleted: Box<[LinearAddress]>,
    /// The parent of this proposal.
    parent: Arc<ArcSwap<NodeStoreParent>>,
    /// The hash of the root node for this proposal
    root_hash: Option<TrieHash>,
}

impl ImmutableProposal {
    /// Returns true if the parent of this proposal is committed and has the given hash.
    pub fn parent_hash_is(&self, hash: Option<TrieHash>) -> bool {
        match <Arc<ArcSwap<NodeStoreParent>> as arc_swap::access::DynAccess<Arc<_>>>::load(
            &self.parent,
        )
        .as_ref()
        {
            NodeStoreParent::Committed(root_hash) => *root_hash == hash,
            _ => false,
        }
    }
}

impl ReadInMemoryNode for ImmutableProposal {
    fn read_in_memory_node(&self, addr: LinearAddress) -> Option<SharedNode> {
        // Check if the node being requested was created in this proposal.
        if let Some((_, node)) = self.new.get(&addr) {
            return Some(node.clone());
        }

        // It wasn't. Try our parent, and its parent, and so on until we find it or find
        // a committed revision.
        match *self.parent.load() {
            NodeStoreParent::Proposed(ref parent) => parent.read_in_memory_node(addr),
            NodeStoreParent::Committed(_) => None,
        }
    }
}

/// Proposed [NodeStore] types keep some nodes in memory. These nodes are new nodes that were allocated from
/// the free list, but are not yet on disk. This trait checks to see if a node is in memory and returns it if
/// it's there. If it's not there, it will be read from disk.
///
/// This trait does not know anything about the underlying storage, so it just returns None if the node isn't in memory.
pub trait ReadInMemoryNode {
    /// Returns the node at `addr` if it is in memory.
    /// Returns None if it isn't.
    fn read_in_memory_node(&self, addr: LinearAddress) -> Option<SharedNode>;
}

impl<T> ReadInMemoryNode for T
where
    T: Deref,
    T::Target: ReadInMemoryNode,
{
    fn read_in_memory_node(&self, addr: LinearAddress) -> Option<SharedNode> {
        self.deref().read_in_memory_node(addr)
    }
}

/// Contains the state of a revision of a merkle trie.
///
/// The first generic parameter is the type of the revision, which supports reading nodes from parent proposals.
/// The second generic parameter is the type of the storage used, either
/// in-memory or on-disk.
///
/// The lifecycle of a [NodeStore] is as follows:
/// 1. Create a new, empty, [Committed] [NodeStore] using [NodeStore::new_empty_committed].
/// 2. Create a [NodeStore] from disk using [NodeStore::open].
/// 3. Create a new mutable proposal from either a [Committed] or [ImmutableProposal] [NodeStore] using [NodeStore::new].
/// 4. Convert a mutable proposal to an immutable proposal using [std::convert::TryInto], which hashes the nodes and assigns addresses
/// 5. Convert an immutable proposal to a committed revision using [std::convert::TryInto], which writes the nodes to disk.

#[derive(Debug)]
pub struct NodeStore<T, S> {
    // Metadata for this revision.
    header: NodeStoreHeader,
    /// This is one of [Committed], [ImmutableProposal], or [MutableProposal].
    pub kind: T,
    /// Persisted storage to read nodes from.
    pub storage: Arc<S>,
}

/// Contains the state of a proposal that is still being modified.
#[derive(Debug)]
pub struct MutableProposal {
    /// The root of the trie in this proposal.
    root: Option<Node>,
    /// Nodes that have been deleted in this proposal.
    deleted: Vec<LinearAddress>,
    parent: NodeStoreParent,
}

impl ReadInMemoryNode for NodeStoreParent {
    /// Returns the node at `addr` if it is in memory from a parent proposal.
    /// If the base revision is committed, there are no in-memory nodes, so we return None
    fn read_in_memory_node(&self, addr: LinearAddress) -> Option<SharedNode> {
        match self {
            NodeStoreParent::Proposed(proposed) => proposed.read_in_memory_node(addr),
            NodeStoreParent::Committed(_) => None,
        }
    }
}

impl ReadInMemoryNode for MutableProposal {
    /// [MutableProposal] types do not have any nodes in memory, but their parent proposal might, so we check there.
    /// This might be recursive: a grandparent might also have that node in memory.
    fn read_in_memory_node(&self, addr: LinearAddress) -> Option<SharedNode> {
        self.parent.read_in_memory_node(addr)
    }
}

impl<T: ReadInMemoryNode + Into<NodeStoreParent>, S: ReadableStorage> From<NodeStore<T, S>>
    for NodeStore<MutableProposal, S>
{
    fn from(val: NodeStore<T, S>) -> Self {
        NodeStore {
            header: val.header,
            kind: MutableProposal {
                root: None,
                deleted: Default::default(),
                parent: val.kind.into(),
            },
            storage: val.storage,
        }
    }
}

/// Commit a proposal to a new revision of the trie
impl<S: WritableStorage> From<NodeStore<ImmutableProposal, S>> for NodeStore<Committed, S> {
    fn from(val: NodeStore<ImmutableProposal, S>) -> Self {
        NodeStore {
            header: val.header,
            kind: Committed {
                deleted: val.kind.deleted,
                root_hash: val.kind.root_hash,
            },
            storage: val.storage,
        }
    }
}

impl<S: ReadableStorage> NodeStore<Arc<ImmutableProposal>, S> {
    /// Hashes `node`, which is at the given `path_prefix`, and its children recursively.
    /// Returns the hashed node and its hash.
    fn hash_helper(
        &mut self,
        mut node: Node,
        path_prefix: &mut Path,
        new_nodes: &mut HashMap<LinearAddress, (u8, SharedNode)>,
    ) -> (LinearAddress, TrieHash) {
        // If this is a branch, find all unhashed children and recursively call hash_helper on them.
        if let Node::Branch(ref mut b) = node {
            for (nibble, child) in b.children.iter_mut().enumerate() {
                // if this is already hashed, we're done
                if matches!(child, Some(Child::AddressWithHash(_, _))) {
                    // We already know the hash of this child.
                    continue;
                }

                // If there was no child, we're done. Otherwise, remove the child from
                // the branch and hash it. This has the side effect of dropping the [Child::Node]
                // that was allocated. This is fine because we're about to replace it with a
                // [Child::AddressWithHash].
                let Some(Child::Node(child_node)) = std::mem::take(child) else {
                    continue;
                };

                // Hash this child and update
                // we extend and truncate path_prefix to reduce memory allocations
                let original_length = path_prefix.len();
                path_prefix
                    .0
                    .extend(b.partial_path.0.iter().copied().chain(once(nibble as u8)));

                let (child_addr, child_hash) = self.hash_helper(child_node, path_prefix, new_nodes);
                *child = Some(Child::AddressWithHash(child_addr, child_hash));
                path_prefix.0.truncate(original_length);
            }
        }
        // At this point, we either have a leaf or a branch with all children hashed.

        let hash = hash_node(&node, path_prefix);
        let (addr, size) = self.allocate_node(&node).expect("TODO handle error");

        new_nodes.insert(addr, (size, node.into()));

        (addr, hash)
    }
}

impl<T, S: WritableStorage> NodeStore<T, S> {
    /// Persist the header from this proposal to storage.
    pub fn flush_header(&self) -> Result<(), Error> {
        let header_bytes = bytemuck::bytes_of(&self.header);
        self.storage.write(0, header_bytes)?;
        Ok(())
    }

    /// Persist the header, including all the padding
    /// This is only done the first time we write the header
    pub fn flush_header_with_padding(&self) -> Result<(), Error> {
        let header_bytes = bytemuck::bytes_of(&self.header)
            .iter()
            .copied()
            .chain(std::iter::repeat(0u8).take(NodeStoreHeader::EXTRA_BYTES))
            .collect::<Box<[u8]>>();
        debug_assert_eq!(header_bytes.len(), NodeStoreHeader::SIZE as usize);

        self.storage.write(0, &header_bytes)?;
        Ok(())
    }
}

impl NodeStore<Arc<ImmutableProposal>, FileBacked> {
    /// Persist the freelist from this proposal to storage.
    #[fastrace::trace(short_name = true)]
    pub fn flush_freelist(&self) -> Result<(), Error> {
        // Write the free lists to storage
        let free_list_bytes = bytemuck::bytes_of(&self.header.free_lists);
        let free_list_offset = offset_of!(NodeStoreHeader, free_lists) as u64;
        self.storage.write(free_list_offset, free_list_bytes)?;
        Ok(())
    }

    /// Persist all the nodes of a proposal to storage.
    #[fastrace::trace(short_name = true)]
    #[cfg(not(feature = "io-uring"))]
    pub fn flush_nodes(&self) -> Result<(), Error> {
        let flush_start = Instant::now();

        for (addr, (area_size_index, node)) in self.kind.new.iter() {
            let mut stored_area_bytes = Vec::new();
            node.as_bytes(*area_size_index, &mut stored_area_bytes);
            self.storage
                .write(addr.get(), stored_area_bytes.as_slice())?;
        }

        self.storage
            .write_cached_nodes(self.kind.new.iter().map(|(addr, (_, node))| (addr, node)))?;

        let flush_time = flush_start.elapsed().as_millis();
        counter!("firewood.flush_nodes").increment(flush_time);

        Ok(())
    }

    /// Persist all the nodes of a proposal to storage.
    #[fastrace::trace(short_name = true)]
    #[cfg(feature = "io-uring")]
    pub fn flush_nodes(&self) -> Result<(), Error> {
        const RINGSIZE: usize = FileBacked::RINGSIZE as usize;

        let flush_start = Instant::now();

        let mut ring = self.storage.ring.lock().expect("poisoned lock");
        let mut saved_pinned_buffers = vec![(false, std::pin::Pin::new(Box::default())); RINGSIZE];
        for (&addr, &(area_size_index, ref node)) in self.kind.new.iter() {
            let mut serialized = Vec::with_capacity(100); // TODO: better size? we can guess branches are larger
            node.as_bytes(area_size_index, &mut serialized);
            let mut serialized = serialized.into_boxed_slice();
            loop {
                // Find the first available write buffer, enumerate to get the position for marking it completed
                if let Some((pos, (busy, found))) = saved_pinned_buffers
                    .iter_mut()
                    .enumerate()
                    .find(|(_, (busy, _))| !*busy)
                {
                    *found = std::pin::Pin::new(std::mem::take(&mut serialized));
                    let submission_queue_entry = self
                        .storage
                        .make_op(found)
                        .offset(addr.get())
                        .build()
                        .user_data(pos as u64);

                    *busy = true;
                    // SAFETY: the submission_queue_entry's found buffer must not move or go out of scope
                    // until the operation has been completed. This is ensured by marking the slot busy,
                    // and not marking it !busy until the kernel has said it's done below.
                    #[expect(unsafe_code)]
                    while unsafe { ring.submission().push(&submission_queue_entry) }.is_err() {
                        ring.submitter().squeue_wait()?;
                        trace!("submission queue is full");
                        counter!("ring.full").increment(1);
                    }
                    break;
                }
                // if we get here, that means we couldn't find a place to queue the request, so wait for at least one operation
                // to complete, then handle the completion queue
                counter!("ring.full").increment(1);
                ring.submit_and_wait(1)?;
                let completion_queue = ring.completion();
                trace!("competion queue length: {}", completion_queue.len());
                for entry in completion_queue {
                    let item = entry.user_data() as usize;
                    saved_pinned_buffers
                        .get_mut(item)
                        .expect("should be an index into the array")
                        .0 = false;
                }
            }
        }
        let pending = saved_pinned_buffers
            .iter()
            .filter(|(busy, _)| *busy)
            .count();
        ring.submit_and_wait(pending)?;

        for entry in ring.completion() {
            let item = entry.user_data() as usize;
            saved_pinned_buffers
                .get_mut(item)
                .expect("should be an index into the array")
                .0 = false;
        }

        debug_assert_eq!(saved_pinned_buffers.iter().find(|(busy, _)| *busy), None);

        self.storage
            .write_cached_nodes(self.kind.new.iter().map(|(addr, (_, node))| (addr, node)))?;
        debug_assert!(ring.completion().is_empty());

        let flush_time = flush_start.elapsed().as_millis();
        counter!("firewood.flush_nodes").increment(flush_time);

        Ok(())
    }
}

impl NodeStore<Arc<ImmutableProposal>, FileBacked> {
    /// Return a Committed version of this proposal, which doesn't have any modified nodes.
    /// This function is used during commit.
    pub fn as_committed(&self) -> NodeStore<Committed, FileBacked> {
        NodeStore {
            header: self.header,
            kind: Committed {
                deleted: self.kind.deleted.clone(),
                root_hash: self.kind.root_hash.clone(),
            },
            storage: self.storage.clone(),
        }
    }
}

impl<S: ReadableStorage> From<NodeStore<MutableProposal, S>>
    for NodeStore<Arc<ImmutableProposal>, S>
{
    fn from(val: NodeStore<MutableProposal, S>) -> Self {
        let NodeStore {
            header,
            kind,
            storage,
        } = val;

        let mut nodestore = NodeStore {
            header,
            kind: Arc::new(ImmutableProposal {
                new: HashMap::new(),
                deleted: kind.deleted.into(),
                parent: Arc::new(ArcSwap::new(Arc::new(kind.parent))),
                root_hash: None,
            }),
            storage,
        };

        let Some(root) = kind.root else {
            // This trie is now empty.
            nodestore.header.root_address = None;
            return nodestore;
        };

        // Hashes the trie and returns the address of the new root.
        let mut new_nodes = HashMap::new();
        let (root_addr, root_hash) = nodestore.hash_helper(root, &mut Path::new(), &mut new_nodes);

        nodestore.header.root_address = Some(root_addr);
        let immutable_proposal =
            Arc::into_inner(nodestore.kind).expect("no other references to the proposal");
        nodestore.kind = Arc::new(ImmutableProposal {
            new: new_nodes,
            deleted: immutable_proposal.deleted,
            parent: immutable_proposal.parent,
            root_hash: Some(root_hash),
        });

        nodestore
    }
}

impl<S: ReadableStorage> NodeReader for NodeStore<MutableProposal, S> {
    fn read_node(&self, addr: LinearAddress) -> Result<SharedNode, Error> {
        if let Some(node) = self.kind.read_in_memory_node(addr) {
            return Ok(node);
        }

        self.read_node_from_disk(addr, "write")
    }
}

impl<T: Parentable + ReadInMemoryNode, S: ReadableStorage> NodeReader for NodeStore<T, S> {
    fn read_node(&self, addr: LinearAddress) -> Result<SharedNode, Error> {
        if let Some(node) = self.kind.read_in_memory_node(addr) {
            return Ok(node);
        }
        self.read_node_from_disk(addr, "read")
    }
}

impl<S: ReadableStorage> RootReader for NodeStore<MutableProposal, S> {
    fn root_node(&self) -> Option<SharedNode> {
        self.kind.root.as_ref().map(|node| node.clone().into())
    }
}

impl<T: ReadInMemoryNode + Parentable, S: ReadableStorage> RootReader for NodeStore<T, S> {
    fn root_node(&self) -> Option<SharedNode> {
        // TODO: If the read_node fails, we just say there is no root; this is incorrect
        self.header
            .root_address
            .and_then(|addr| self.read_node(addr).ok())
    }
}

impl<T, S> HashedNodeReader for NodeStore<T, S>
where
    NodeStore<T, S>: TrieReader,
    T: ReadInMemoryNode,
    S: ReadableStorage,
{
    fn root_address_and_hash(&self) -> Result<Option<(LinearAddress, TrieHash)>, Error> {
        if let Some(root_addr) = self.header.root_address {
            let root_node = self.read_node(root_addr)?;
            let root_hash = hash_node(&root_node, &Path::new());
            Ok(Some((root_addr, root_hash)))
        } else {
            Ok(None)
        }
    }
}

impl<T, S> HashedNodeReader for Arc<NodeStore<T, S>>
where
    NodeStore<T, S>: TrieReader,
    T: ReadInMemoryNode,
    S: ReadableStorage,
{
    fn root_address_and_hash(&self) -> Result<Option<(LinearAddress, TrieHash)>, Error> {
        if let Some(root_addr) = self.header.root_address {
            let root_node = self.read_node(root_addr)?;
            let root_hash = hash_node(&root_node, &Path::new());
            Ok(Some((root_addr, root_hash)))
        } else {
            Ok(None)
        }
    }
}

impl<S: WritableStorage> NodeStore<Committed, S> {
    /// adjust the freelist of this proposal to reflect the freed nodes in the oldest proposal
    pub fn reap_deleted(mut self, proposal: &mut NodeStore<Committed, S>) -> Result<(), Error> {
        self.storage
            .invalidate_cached_nodes(self.kind.deleted.iter());
        trace!("There are {} nodes to reap", self.kind.deleted.len());
        for addr in take(&mut self.kind.deleted) {
            proposal.delete_node(addr)?;
        }
        Ok(())
    }
}

#[cfg(test)]
#[expect(clippy::unwrap_used)]
mod tests {
    use std::array::from_fn;

    use crate::linear::memory::MemStore;
    use crate::{BranchNode, LeafNode};
    use arc_swap::access::DynGuard;
    use test_case::test_case;

    use super::*;

    #[test]
    fn test_area_size_to_index() {
        // TODO: rustify using: for size in AREA_SIZES
        for (i, &area_size) in AREA_SIZES.iter().enumerate() {
            // area size is at top of range
            assert_eq!(area_size_to_index(area_size).unwrap(), i as AreaIndex);

            if i > 0 {
                // 1 less than top of range stays in range
                assert_eq!(area_size_to_index(area_size - 1).unwrap(), i as AreaIndex);
            }

            if i < NUM_AREA_SIZES - 1 {
                // 1 more than top of range goes to next range
                assert_eq!(
                    area_size_to_index(area_size + 1).unwrap(),
                    (i + 1) as AreaIndex
                );
            }
        }

        for i in 0..=MIN_AREA_SIZE {
            assert_eq!(area_size_to_index(i).unwrap(), 0);
        }

        assert!(area_size_to_index(MAX_AREA_SIZE + 1).is_err());
    }

    #[test]
    fn test_reparent() {
        // create an empty base revision
        let memstore = MemStore::new(vec![]);
        let base = NodeStore::new_empty_committed(memstore.into())
            .unwrap()
            .into();

        // create an empty r1, check that it's parent is the empty committed version
        let r1 = NodeStore::new(base).unwrap();
        let r1: Arc<NodeStore<Arc<ImmutableProposal>, _>> = Arc::new(r1.into());
        let parent: DynGuard<Arc<NodeStoreParent>> = r1.kind.parent.load();
        assert!(matches!(**parent, NodeStoreParent::Committed(None)));

        // create an empty r2, check that it's parent is the proposed version r1
        let r2: NodeStore<MutableProposal, _> = NodeStore::new(r1.clone()).unwrap();
        let r2: Arc<NodeStore<Arc<ImmutableProposal>, _>> = Arc::new(r2.into());
        let parent: DynGuard<Arc<NodeStoreParent>> = r2.kind.parent.load();
        assert!(matches!(**parent, NodeStoreParent::Proposed(_)));

        // reparent r2
        r1.commit_reparent(&r2);

        // now check r2's parent, should match the hash of r1 (which is still None)
        let parent: DynGuard<Arc<NodeStoreParent>> = r2.kind.parent.load();
        if let NodeStoreParent::Committed(hash) = &**parent {
            assert_eq!(*hash, r1.root_hash().unwrap());
            assert_eq!(*hash, None);
        } else {
            panic!("expected committed parent");
        }
    }

    #[test]
    fn test_node_store_new() {
        let memstore = MemStore::new(vec![]);
        let node_store = NodeStore::new_empty_proposal(memstore.into());

        // Check the empty header is written at the start of the ReadableStorage.
        let mut header = NodeStoreHeader::new();
        let mut header_stream = node_store.storage.stream_from(0).unwrap();
        let header_bytes = bytemuck::bytes_of_mut(&mut header);
        header_stream.read_exact(header_bytes).unwrap();
        assert_eq!(header.version, Version::new());
        let empty_free_list: FreeLists = Default::default();
        assert_eq!(header.free_lists, empty_free_list);
    }

    #[test_case(BranchNode {
        partial_path: Path::from([6, 7, 8]),
        value: Some(vec![9, 10, 11].into_boxed_slice()),
        children: from_fn(|i| {
            if i == 15 {
                Some(Child::AddressWithHash(LinearAddress::new(1).unwrap(), std::array::from_fn::<u8, 32, _>(|i| i as u8).into()))
            } else {
                None
            }
        }),
    }; "branch node with 1 child")]
    #[test_case(BranchNode {
        partial_path: Path::from([6, 7, 8]),
        value: Some(vec![9, 10, 11].into_boxed_slice()),
        children: from_fn(|_|
            Some(Child::AddressWithHash(LinearAddress::new(1).unwrap(), std::array::from_fn::<u8, 32, _>(|i| i as u8).into()))
        ),
    }; "branch node with all child")]
    #[test_case(
    Node::Leaf(LeafNode {
        partial_path: Path::from([0, 1, 2]),
        value: Box::new([3, 4, 5]),
    }); "leaf node")]

    fn test_serialized_len<N: Into<Node>>(node: N) {
        let node = node.into();

        let computed_length =
            NodeStore::<std::sync::Arc<ImmutableProposal>, MemStore>::stored_len(&node);

        let mut serialized = Vec::new();
        node.as_bytes(0, &mut serialized);
        assert_eq!(serialized.len() as u64, computed_length);
    }
    #[test]
    #[should_panic(expected = "Node size 16777225 is too large")]
    fn giant_node() {
        let memstore = MemStore::new(vec![]);
        let mut node_store = NodeStore::new_empty_proposal(memstore.into());

        let huge_value = vec![0u8; *AREA_SIZES.last().unwrap() as usize];

        let giant_leaf = Node::Leaf(LeafNode {
            partial_path: Path::from([0, 1, 2]),
            value: huge_value.into_boxed_slice(),
        });

        node_store.mut_root().replace(giant_leaf);

        let immutable = NodeStore::<Arc<ImmutableProposal>, _>::from(node_store);
        println!("{:?}", immutable); // should not be reached, but need to consume immutable to avoid optimization removal
    }
}<|MERGE_RESOLUTION|>--- conflicted
+++ resolved
@@ -1,7 +1,6 @@
 // Copyright (C) 2023, Ava Labs, Inc. All rights reserved.
 // See the file LICENSE.md for licensing terms.
 
-<<<<<<< HEAD
 use crate::logger::trace;
 use arc_swap::ArcSwap;
 use arc_swap::access::DynAccess;
@@ -12,9 +11,8 @@
 use serde::{Deserialize, Serialize};
 use std::collections::HashMap;
 use std::fmt::Debug;
-
-=======
->>>>>>> 884e05f7
+use coarsetime::Instant;
+
 /// The [NodeStore] handles the serialization of nodes and
 /// free space management of nodes in the page store. It lays out the format
 /// of the [PageStore]. More specifically, it places a [FileIdentifyingMagic]
@@ -55,17 +53,6 @@
 /// I --> |commit|N("New commit NodeStore&lt;Committed, S&gt;")
 /// style E color:#FFFFFF, fill:#AA00FF, stroke:#AA00FF
 /// ```
-use crate::logger::trace;
-use arc_swap::access::DynAccess;
-use arc_swap::ArcSwap;
-use bincode::{DefaultOptions, Options as _};
-use bytemuck_derive::{AnyBitPattern, NoUninit};
-use coarsetime::Instant;
-use fastrace::local::LocalSpan;
-use metrics::counter;
-use serde::{Deserialize, Serialize};
-use std::collections::HashMap;
-use std::fmt::Debug;
 use std::io::{Error, ErrorKind, Write};
 use std::iter::once;
 use std::mem::{offset_of, take};
