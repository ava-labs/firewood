--- conflicted
+++ resolved
@@ -194,11 +194,7 @@
 impl<T: ReadInMemoryNode, S: ReadableStorage> NodeStore<T, S> {
     /// Returns (index, area_size) for the [StoredArea] at `addr`.
     /// `index` is the index of `area_size` in [AREA_SIZES].
-<<<<<<< HEAD
     pub fn area_index_and_size(&self, addr: LinearAddress) -> Result<(AreaIndex, u64), Error> {
-=======
-    fn area_index_and_size(&self, addr: LinearAddress) -> Result<(AreaIndex, u64), Error> {
->>>>>>> bb372e8d
         let mut area_stream = self.storage.stream_from(addr.get())?;
 
         let index: AreaIndex = serializer()
