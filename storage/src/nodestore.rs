// Copyright (C) 2023, Ava Labs, Inc. All rights reserved.
// See the file LICENSE.md for licensing terms.

#![allow(
    clippy::arithmetic_side_effects,
    reason = "Found 5 occurrences after enabling the lint."
)]
#![allow(
    clippy::cast_possible_truncation,
    reason = "Found 20 occurrences after enabling the lint."
)]
#![allow(
    clippy::default_trait_access,
    reason = "Found 6 occurrences after enabling the lint."
)]
#![allow(
    clippy::indexing_slicing,
    reason = "Found 9 occurrences after enabling the lint."
)]
#![allow(
    clippy::match_wildcard_for_single_variants,
    reason = "Found 1 occurrences after enabling the lint."
)]
#![allow(
    clippy::missing_errors_doc,
    reason = "Found 15 occurrences after enabling the lint."
)]
#![allow(
    clippy::missing_panics_doc,
    reason = "Found 1 occurrences after enabling the lint."
)]
#![allow(
    clippy::needless_pass_by_value,
    reason = "Found 3 occurrences after enabling the lint."
)]
#![allow(
    clippy::unwrap_used,
    reason = "Found 2 occurrences after enabling the lint."
)]

use crate::linear::FileIoError;
use crate::logger::{debug, trace};
use arc_swap::ArcSwap;
use arc_swap::access::DynAccess;
use bincode::{DefaultOptions, Options as _};
use bytemuck_derive::{AnyBitPattern, NoUninit};
use coarsetime::Instant;
use fastrace::local::LocalSpan;
use metrics::counter;
use serde::{Deserialize, Serialize};
use sha2::{Digest, Sha256};
use std::collections::HashMap;
use std::fmt::Debug;

/// The [`NodeStore`] handles the serialization of nodes and
/// free space management of nodes in the page store. It lays out the format
/// of the [`PageStore`]. More specifically, it places a [`FileIdentifyingMagic`]
/// and a [`FreeSpaceHeader`] at the beginning
///
/// Nodestores represent a revision of the trie. There are three types of nodestores:
/// - Committed: A committed revision of the trie. It has no in-memory changes.
/// - `MutableProposal`: A proposal that is still being modified. It has some nodes in memory.
/// - `ImmutableProposal`: A proposal that has been hashed and assigned addresses. It has no in-memory changes.
///
/// The general lifecycle of nodestores is as follows:
/// ```mermaid
/// flowchart TD
/// subgraph subgraph["Committed Revisions"]
/// L("Latest Nodestore&lt;Committed, S&gt;") --- |...|O("Oldest NodeStore&lt;Committed, S&gt;")
/// end
/// O --> E("Expire")
/// L --> |start propose|M("NodeStore&lt;ProposedMutable, S&gt;")
/// M --> |finish propose + hash|I("NodeStore&lt;ProposedImmutable, S&gt;")
/// I --> |commit|N("New commit NodeStore&lt;Committed, S&gt;")
/// style E color:#FFFFFF, fill:#AA00FF, stroke:#AA00FF
/// ```
use std::io::{Error, ErrorKind};
use std::mem::{offset_of, take};
use std::num::NonZeroU64;
use std::ops::Deref;
use std::sync::Arc;

use crate::hashednode::hash_node;
use crate::node::{ByteCounter, Node};
use crate::{
    CacheReadStrategy, Child, FileBacked, HashType, Path, ReadableStorage, SharedNode, TrieHash,
};

use super::linear::WritableStorage;

/// [`NodeStore`] divides the linear store into blocks of different sizes.
/// [`AREA_SIZES`] is every valid block size.
const AREA_SIZES: [u64; 23] = [
    16, // Min block size
    32,
    64,
    96,
    128,
    256,
    512,
    768,
    1024,
    1024 << 1,
    1024 << 2,
    1024 << 3,
    1024 << 4,
    1024 << 5,
    1024 << 6,
    1024 << 7,
    1024 << 8,
    1024 << 9,
    1024 << 10,
    1024 << 11,
    1024 << 12,
    1024 << 13,
    1024 << 14,
];

fn serializer() -> impl bincode::Options {
    DefaultOptions::new().with_varint_encoding()
}

fn area_size_hash() -> TrieHash {
    let mut hasher = Sha256::new();
    for size in AREA_SIZES {
        hasher.update(size.to_ne_bytes());
    }
    hasher.finalize().into()
}

// TODO: automate this, must stay in sync with above
const fn index_name(index: AreaIndex) -> &'static str {
    match index {
        0 => "16",
        1 => "32",
        2 => "64",
        3 => "96",
        4 => "128",
        5 => "256",
        6 => "512",
        7 => "768",
        8 => "1024",
        9 => "2048",
        10 => "4096",
        11 => "8192",
        12 => "16384",
        13 => "32768",
        14 => "65536",
        15 => "131072",
        16 => "262144",
        17 => "524288",
        18 => "1048576",
        19 => "2097152",
        20 => "4194304",
        21 => "8388608",
        22 => "16777216",
        _ => "unknown",
    }
}

/// The type of an index into the [`AREA_SIZES`] array
/// This is not usize because we can store this as a single byte
pub type AreaIndex = u8;

// TODO danlaine: have type for index in AREA_SIZES
// Implement try_into() for it.
const NUM_AREA_SIZES: usize = AREA_SIZES.len();
const MIN_AREA_SIZE: u64 = AREA_SIZES[0];
const MAX_AREA_SIZE: u64 = AREA_SIZES[NUM_AREA_SIZES - 1];

/// Returns the index in `BLOCK_SIZES` of the smallest block size >= `n`.
fn area_size_to_index(n: u64) -> Result<AreaIndex, Error> {
    if n > MAX_AREA_SIZE {
        return Err(Error::new(
            ErrorKind::InvalidData,
            format!("Node size {n} is too large"),
        ));
    }

    if n <= MIN_AREA_SIZE {
        return Ok(0);
    }

    AREA_SIZES
        .iter()
        .position(|&size| size >= n)
        .map(|index| index as AreaIndex)
        .ok_or_else(|| {
            Error::new(
                ErrorKind::InvalidData,
                format!("Node size {n} is too large"),
            )
        })
}

/// Objects cannot be stored at the zero address, so a [`LinearAddress`] is guaranteed not
/// to be zero. This reserved zero can be used as a [None] value for some use cases. In particular,
/// branches can use `Option<LinearAddress>` which is the same size as a [`LinearAddress`]
pub type LinearAddress = NonZeroU64;

/// Each [`StoredArea`] contains an [Area] which is either a [Node] or a [`FreeArea`].
#[repr(u8)]
#[derive(PartialEq, Eq, Clone, Debug, Deserialize, Serialize)]
enum Area<T, U> {
    Node(T),
    Free(U) = 255, // this is magic: no node starts with a byte of 255
}

/// Every item stored in the [`NodeStore`]'s `ReadableStorage`  after the
/// [`NodeStoreHeader`] is a [`StoredArea`].
///
/// As an overview of what this looks like stored, we get something like this:
///  - Byte 0: The index of the area size
///  - Byte 1: 0x255 if free, otherwise the low-order bit indicates Branch or Leaf
///  - Bytes 2..n: The actual data
#[derive(PartialEq, Eq, Clone, Debug, Deserialize, Serialize)]
struct StoredArea<T> {
    /// Index in [`AREA_SIZES`] of this area's size
    area_size_index: AreaIndex,
    area: T,
}

impl<T: ReadInMemoryNode, S: ReadableStorage> NodeStore<T, S> {
    /// Returns (index, `area_size`) for the stored area at `addr`.
    /// `index` is the index of `area_size` in the array of valid block sizes.
    pub fn area_index_and_size(
        &self,
        addr: LinearAddress,
    ) -> Result<(AreaIndex, u64), FileIoError> {
        let mut area_stream = self.storage.stream_from(addr.get())?;

        let index: AreaIndex = serializer()
            .deserialize_from(&mut area_stream)
            .map_err(|e| {
                self.storage.file_io_error(
                    Error::new(ErrorKind::InvalidData, e),
                    addr.get(),
                    Some("deserialize".to_string()),
                )
            })?;

        let size = *AREA_SIZES
            .get(index as usize)
            .ok_or(self.storage.file_io_error(
                Error::other(format!("Invalid area size index {index}")),
                addr.get(),
                None,
            ))?;

        Ok((index, size))
    }

    /// Read a [Node] from the provided [`LinearAddress`].
    /// `addr` is the address of a `StoredArea` in the `ReadableStorage`.
    pub fn read_node_from_disk(
        &self,
        addr: LinearAddress,
        mode: &'static str,
    ) -> Result<SharedNode, FileIoError> {
        if let Some(node) = self.storage.read_cached_node(addr, mode) {
            return Ok(node);
        }

        debug_assert!(addr.get() % 8 == 0);

        let actual_addr = addr.get() + 1; // skip the length byte

        let _span = LocalSpan::enter_with_local_parent("read_and_deserialize");

        let area_stream = self.storage.stream_from(actual_addr)?;
        let node: SharedNode = Node::from_reader(area_stream)
            .map_err(|e| {
                self.storage
                    .file_io_error(e, actual_addr, Some("read_node_from_disk".to_string()))
            })?
            .into();
        match self.storage.cache_read_strategy() {
            CacheReadStrategy::All => {
                self.storage.cache_node(addr, node.clone());
            }
            CacheReadStrategy::BranchReads => {
                if !node.is_leaf() {
                    self.storage.cache_node(addr, node.clone());
                }
            }
            CacheReadStrategy::WritesOnly => {}
        }
        Ok(node)
    }

    /// Read a [Node] from the provided [`LinearAddress`] and size.
    /// This is an uncached read, primarily used by check utilities
    pub fn uncached_read_node_and_size(
        &self,
        addr: LinearAddress,
    ) -> Result<(SharedNode, u8), FileIoError> {
        let mut area_stream = self.storage.stream_from(addr.get())?;
        let mut size = [0u8];
        area_stream.read_exact(&mut size).map_err(|e| {
            self.storage.file_io_error(
                e,
                addr.get(),
                Some("uncached_read_node_and_size".to_string()),
            )
        })?;
        self.storage.stream_from(addr.get() + 1)?;
        let node: SharedNode = Node::from_reader(area_stream)
            .map_err(|e| {
                self.storage.file_io_error(
                    e,
                    addr.get(),
                    Some("uncached_read_node_and_size".to_string()),
                )
            })?
            .into();
        Ok((node, size[0]))
    }

    /// Get a reference to the header of this nodestore
    pub const fn header(&self) -> &NodeStoreHeader {
        &self.header
    }

    /// Get the size of an area index (used by the checker)
    pub const fn size_from_area_index(&self, index: AreaIndex) -> u64 {
        AREA_SIZES[index as usize]
    }
}

impl<S: ReadableStorage> NodeStore<Committed, S> {
    /// Open an existing [`NodeStore`]
    /// Assumes the header is written in the [`ReadableStorage`].
    pub fn open(storage: Arc<S>) -> Result<Self, FileIoError> {
        let mut stream = storage.stream_from(0)?;
        let mut header = NodeStoreHeader::new();
        let header_bytes = bytemuck::bytes_of_mut(&mut header);
        stream
            .read_exact(header_bytes)
            .map_err(|e| storage.file_io_error(e, 0, Some("header read".to_string())))?;

        drop(stream);

        header
            .validate()
            .map_err(|e| storage.file_io_error(e, 0, Some("header read".to_string())))?;

        let mut nodestore = Self {
            header,
            kind: Committed {
                deleted: Default::default(),
                root_hash: None,
            },
            storage,
        };

        if let Some(root_address) = nodestore.header.root_address {
            let node = nodestore.read_node_from_disk(root_address, "open");
            let root_hash = node.map(|n| hash_node(&n, &Path(Default::default())))?;
            nodestore.kind.root_hash = Some(root_hash.into_triehash());
        }

        Ok(nodestore)
    }

    /// Create a new, empty, Committed [`NodeStore`] and clobber
    /// the underlying store with an empty freelist and no root node
    pub fn new_empty_committed(storage: Arc<S>) -> Result<Self, FileIoError> {
        let header = NodeStoreHeader::new();

        Ok(Self {
            header,
            storage,
            kind: Committed {
                deleted: Default::default(),
                root_hash: None,
            },
        })
    }
}

/// Some nodestore kinds implement Parentable.
///
/// This means that the nodestore can have children.
/// Only [`ImmutableProposal`] and [Committed] implement this trait.
/// [`MutableProposal`] does not implement this trait because it is not a valid parent.
/// TODO: Maybe this can be renamed to `ImmutableNodestore`
pub trait Parentable {
    /// Returns the parent of this nodestore.
    fn as_nodestore_parent(&self) -> NodeStoreParent;
    /// Returns the root hash of this nodestore. This works because all parentable nodestores have a hash
    fn root_hash(&self) -> Option<TrieHash>;
}

impl Parentable for Arc<ImmutableProposal> {
    fn as_nodestore_parent(&self) -> NodeStoreParent {
        NodeStoreParent::Proposed(Arc::clone(self))
    }
    fn root_hash(&self) -> Option<TrieHash> {
        self.root_hash.clone()
    }
}

impl<S> NodeStore<Arc<ImmutableProposal>, S> {
    /// When an immutable proposal commits, we need to reparent any proposal that
    /// has the committed proposal as it's parent
    pub fn commit_reparent(&self, other: &Arc<NodeStore<Arc<ImmutableProposal>, S>>) {
        match *other.kind.parent.load() {
            NodeStoreParent::Proposed(ref parent) => {
                if Arc::ptr_eq(&self.kind, parent) {
                    other
                        .kind
                        .parent
                        .store(NodeStoreParent::Committed(self.kind.root_hash()).into());
                }
            }
            NodeStoreParent::Committed(_) => {}
        }
    }
}

impl Parentable for Committed {
    fn as_nodestore_parent(&self) -> NodeStoreParent {
        NodeStoreParent::Committed(self.root_hash.clone())
    }
    fn root_hash(&self) -> Option<TrieHash> {
        self.root_hash.clone()
    }
}

impl<S: ReadableStorage> NodeStore<MutableProposal, S> {
    /// Create a new `MutableProposal` [`NodeStore`] from a parent [`NodeStore`]
    pub fn new<F: Parentable + ReadInMemoryNode>(
        parent: Arc<NodeStore<F, S>>,
    ) -> Result<Self, FileIoError> {
        let mut deleted: Vec<_> = Default::default();
        let root = if let Some(root_addr) = parent.header.root_address {
            deleted.push(root_addr);
            let root = parent.read_node(root_addr)?;
            Some((*root).clone())
        } else {
            None
        };
        let kind = MutableProposal {
            root,
            deleted,
            parent: parent.kind.as_nodestore_parent(),
        };
        Ok(NodeStore {
            header: parent.header,
            kind,
            storage: parent.storage.clone(),
        })
    }

    /// Marks the node at `addr` as deleted in this proposal.
    pub fn delete_node(&mut self, addr: LinearAddress) {
        trace!("Pending delete at {addr:?}");
        self.kind.deleted.push(addr);
    }

    /// Reads a node for update, marking it as deleted in this proposal.
    /// We get an arc from cache (reading it from disk if necessary) then
    /// copy/clone the node and return it.
    pub fn read_for_update(&mut self, addr: LinearAddress) -> Result<Node, FileIoError> {
        self.delete_node(addr);
        let arc_wrapped_node = self.read_node(addr)?;
        Ok((*arc_wrapped_node).clone())
    }

    /// Returns the root of this proposal.
    pub const fn mut_root(&mut self) -> &mut Option<Node> {
        &mut self.kind.root
    }
}

impl<S: WritableStorage> NodeStore<MutableProposal, S> {
    /// Creates a new, empty, [`NodeStore`] and clobbers the underlying `storage` with an empty header.
    /// This is used during testing and during the creation of an in-memory merkle for proofs
    pub fn new_empty_proposal(storage: Arc<S>) -> Self {
        let header = NodeStoreHeader::new();
        let header_bytes = bytemuck::bytes_of(&header);
        storage
            .write(0, header_bytes)
            .expect("failed to write header");
        NodeStore {
            header,
            kind: MutableProposal {
                root: None,
                deleted: Default::default(),
                parent: NodeStoreParent::Committed(None),
            },
            storage,
        }
    }
}

impl<S: ReadableStorage> NodeStore<Arc<ImmutableProposal>, S> {
    /// Attempts to allocate `n` bytes from the free lists.
    /// If successful returns the address of the newly allocated area
    /// and the index of the free list that was used.
    /// If there are no free areas big enough for `n` bytes, returns None.
    /// TODO danlaine: If we return a larger area than requested, we should split it.
    fn allocate_from_freed(
        &mut self,
        n: u64,
    ) -> Result<Option<(LinearAddress, AreaIndex)>, FileIoError> {
        // Find the smallest free list that can fit this size.
        let index_wanted = area_size_to_index(n).map_err(|e| {
            self.storage
                .file_io_error(e, 0, Some("allocate_from_freed".to_string()))
        })?;

        if let Some((index, free_stored_area_addr)) = self
            .header
            .free_lists
            .iter_mut()
            .enumerate()
            .skip(index_wanted as usize)
            .find(|item| item.1.is_some())
        {
            let address = free_stored_area_addr
                .take()
                .expect("impossible due to find earlier");
            // Get the first free block of sufficient size.
            if let Some(free_head) = self.storage.free_list_cache(address) {
                trace!("free_head@{address}(cached): {free_head:?} size:{index}");
                *free_stored_area_addr = free_head;
            } else {
                let free_area_addr = address.get();
                let free_head_stream = self.storage.stream_from(free_area_addr)?;
                let free_head: StoredArea<Area<Node, FreeArea>> = serializer()
                    .deserialize_from(free_head_stream)
                    .map_err(|e| {
                        self.storage.file_io_error(
                            Error::new(ErrorKind::InvalidData, e),
                            free_area_addr,
                            Some("allocate_from_freed".to_string()),
                        )
                    })?;
                let StoredArea {
                    area: Area::Free(free_head),
                    area_size_index: read_index,
                } = free_head
                else {
                    return Err(self.storage.file_io_error(
                        Error::new(ErrorKind::InvalidData, "Attempted to read a non-free area"),
                        free_area_addr,
                        Some("allocate_from_freed".to_string()),
                    ));
                };
                debug_assert_eq!(read_index as usize, index);

                // Update the free list to point to the next free block.
                *free_stored_area_addr = free_head.next_free_block;
            }

            counter!("firewood.space.reused", "index" => index_name(index as u8))
                .increment(AREA_SIZES[index]);
            counter!("firewood.space.wasted", "index" => index_name(index as u8))
                .increment(AREA_SIZES[index] - n);

            // Return the address of the newly allocated block.
            trace!("Allocating from free list: addr: {address:?}, size: {index}");
            return Ok(Some((address, index as AreaIndex)));
        }

        trace!("No free blocks of sufficient size {index_wanted} found");
        counter!("firewood.space.from_end", "index" => index_name(index_wanted as u8))
            .increment(AREA_SIZES[index_wanted as usize]);
        Ok(None)
    }

    fn allocate_from_end(&mut self, n: u64) -> Result<(LinearAddress, AreaIndex), FileIoError> {
        let index = area_size_to_index(n).map_err(|e| {
            self.storage
                .file_io_error(e, 0, Some("allocate_from_end".to_string()))
        })?;
        let area_size = AREA_SIZES[index as usize];
        let addr = LinearAddress::new(self.header.size).expect("node store size can't be 0");
        self.header.size += area_size;
        debug_assert!(addr.get() % 8 == 0);
        trace!("Allocating from end: addr: {addr:?}, size: {index}");
        Ok((addr, index))
    }

    /// Returns the length of the serialized area for a node.
    fn stored_len(node: &Node) -> u64 {
        let mut bytecounter = ByteCounter::new();
        node.as_bytes(0, &mut bytecounter);
        bytecounter.count()
    }

    /// Returns an address that can be used to store the given `node` and updates
    /// `self.header` to reflect the allocation. Doesn't actually write the node to storage.
    /// Also returns the index of the free list the node was allocated from.
    pub fn allocate_node(
        &mut self,
        node: &Node,
    ) -> Result<(LinearAddress, AreaIndex), FileIoError> {
        let stored_area_size = Self::stored_len(node);

        // Attempt to allocate from a free list.
        // If we can't allocate from a free list, allocate past the existing
        // of the ReadableStorage.
        let (addr, index) = match self.allocate_from_freed(stored_area_size)? {
            Some((addr, index)) => (addr, index),
            None => self.allocate_from_end(stored_area_size)?,
        };

        Ok((addr, index))
    }
}

impl<S: WritableStorage> NodeStore<Committed, S> {
    /// Deletes the [Node] at the given address, updating the next pointer at
    /// the given addr, and changing the header of this committed nodestore to
    /// have the address on the freelist
    pub fn delete_node(&mut self, addr: LinearAddress) -> Result<(), FileIoError> {
        debug_assert!(addr.get() % 8 == 0);

        let (area_size_index, _) = self.area_index_and_size(addr)?;
        trace!("Deleting node at {addr:?} of size {area_size_index}");
        counter!("firewood.delete_node", "index" => index_name(area_size_index)).increment(1);
        counter!("firewood.space.freed", "index" => index_name(area_size_index))
            .increment(AREA_SIZES[area_size_index as usize]);

        // The area that contained the node is now free.
        let area: Area<Node, FreeArea> = Area::Free(FreeArea {
            next_free_block: self.header.free_lists[area_size_index as usize],
        });

        let stored_area = StoredArea {
            area_size_index,
            area,
        };

        let stored_area_bytes = serializer().serialize(&stored_area).map_err(|e| {
            self.storage.file_io_error(
                Error::new(ErrorKind::InvalidData, e),
                addr.get(),
                Some("delete_node".to_string()),
            )
        })?;

        self.storage.write(addr.into(), &stored_area_bytes)?;

        self.storage
            .add_to_free_list_cache(addr, self.header.free_lists[area_size_index as usize]);

        // The newly freed block is now the head of the free list.
        self.header.free_lists[area_size_index as usize] = Some(addr);

        Ok(())
    }
}

/// An error from doing an update
#[derive(Debug)]
pub enum UpdateError {
    /// An IO error occurred during the update
    Io(Error),
}

impl From<Error> for UpdateError {
    fn from(value: Error) -> Self {
        UpdateError::Io(value)
    }
}

/// Can be used by filesystem tooling such as "file" to identify
/// the version of firewood used to create this [`NodeStore`] file.
#[derive(Debug, Clone, Copy, PartialEq, Eq, Deserialize, Serialize, NoUninit, AnyBitPattern)]
#[repr(transparent)]
struct Version {
    bytes: [u8; 16],
}

impl Version {
    const SIZE: usize = size_of::<Self>();

    /// Version >= 0.0.4
    ///
    /// Increase as needed to set the minimum required version of `firewood-storage` for
    /// compatibility checks.
    ///
    /// We may want to add migrations if we need to add a breaking change.
    const BASE_VERSION: semver::Comparator = semver::Comparator {
        op: semver::Op::GreaterEq,
        major: 0,
        minor: Some(0),
        patch: Some(4),
        pre: semver::Prerelease::EMPTY,
    };

    /// Validates that the version identifier is valid and compatible with the current
    /// build of firewood.
    ///
    /// # Errors
    ///
    /// - If the token contains invalid utf-8 bytes (nul is allowed).
    /// - If the token does not start with "firewood ".
    /// - If the version is not parsable by [`semver::Version`].
    /// - If the version is not compatible with the current build of firewood.
    ///   - Currently, the minimum required version is 0.0.4.
    fn validate(&self) -> Result<(), Error> {
        let version = std::str::from_utf8(&self.bytes).map_err(|e| {
            Error::new(
                ErrorKind::InvalidData,
                format!(
                    "Invalid database version: invalid utf-8: {e} (original: [{:032x}])",
                    u128::from_be_bytes(self.bytes)
                ),
            )
        })?;

        // strip trailling nuls as they're only for padding
        let version = version.trim_end_matches('\0');

        // strip magic prefix or error
        let version = version.strip_prefix("firewood ").ok_or_else(|| {
            Error::new(
                ErrorKind::InvalidData,
                format!(
                    "Invalid database version: does not start with magic 'firewood ': {version}",
                ),
            )
        })?;

        // Version strings from CARGO_PKG_VERSION are guaranteed to be parsable by
        // semver (cargo uses the same library).
        let version = semver::Version::parse(version).map_err(|e| {
            Error::new(
                ErrorKind::InvalidData,
                format!(
                    "Invalid version string: unable to parse `{version}` as a semver string: {e}"
                ),
            )
        })?;

        // verify base compatibility version
        if !Self::BASE_VERSION.matches(&version) {
            return Err(Error::new(
                ErrorKind::InvalidData,
                format!(
                    "Database was created with firewood version {version}; however, this build of firewood requires version {}",
                    Self::BASE_VERSION,
                ),
            ));
        }

        debug!(
            "Database version is valid: {version} {}",
            Self::BASE_VERSION
        );
        Ok(())
    }

    /// Construct a [`Version`] instance for the current build of firewood.
    fn new() -> Self {
<<<<<<< HEAD
        let mut version_bytes: [u8; Self::SIZE as usize] = Default::default();
        let version = env!("CARGO_PKG_VERSION");
        let _ = version_bytes
            .as_mut_slice()
            .write_all(format!("firewood {version}").as_bytes());
        Self {
            bytes: version_bytes,
=======
        // Note that with this magic token of 9 bytes, we can store a version string of
        // up to 7 bytes. If we always include the major, minor, and patch versions,
        // then no more than two of three can be 2 digits long.
        const VERSION_STR: &str = concat!("firewood ", env!("CARGO_PKG_VERSION"));
        const {
            assert!(
                VERSION_STR.len() <= Version::SIZE,
                concat!(
                    "Database version string `firewood ",
                    env!("CARGO_PKG_VERSION"),
                    "` is too long for the Version struct! Update Cargo.toml or modify this code.",
                ),
            );
>>>>>>> 0cf014db
        }

        // pad with nul bytes
        let mut bytes = [0u8; Version::SIZE];
        bytes[..VERSION_STR.len()].copy_from_slice(VERSION_STR.as_bytes());

        Self { bytes }
    }
}

pub type FreeLists = [Option<LinearAddress>; NUM_AREA_SIZES];

/// Persisted metadata for a [`NodeStore`].
/// The [`NodeStoreHeader`] is at the start of the `ReadableStorage`.
#[derive(Copy, Debug, PartialEq, Eq, Serialize, Deserialize, Clone, NoUninit, AnyBitPattern)]
#[repr(C)]
pub struct NodeStoreHeader {
    /// Identifies the version of firewood used to create this [`NodeStore`].
    version: Version,
    /// always "1"; verifies endianness
    endian_test: u64,
    size: u64,
    /// Element i is the pointer to the first free block of size `BLOCK_SIZES[i]`.
    free_lists: FreeLists,
    root_address: Option<LinearAddress>,
    /// The hash of the area sizes used in this database to prevent someone from changing the
    /// area sizes and trying to read old databases with the wrong area sizes.
    area_size_hash: [u8; 32],
    /// Whether ethhash was enabled when this database was created.
    ethhash: u64,
}

impl NodeStoreHeader {
    /// The first SIZE bytes of the `ReadableStorage` are reserved for the
    /// [`NodeStoreHeader`].
    /// We also want it aligned to a disk block
    const SIZE: u64 = 2048;

    /// Number of extra bytes to write on the first creation of the `NodeStoreHeader`
    /// (zero-padded)
    /// also a compile time check to prevent setting SIZE too small
    const EXTRA_BYTES: usize = Self::SIZE as usize - std::mem::size_of::<NodeStoreHeader>();

    fn new() -> Self {
        Self {
            // The store just contains the header at this point
            size: Self::SIZE,
            endian_test: 1,
            root_address: None,
            version: Version::new(),
            free_lists: Default::default(),
            area_size_hash: area_size_hash().as_slice().try_into().unwrap(),
            #[cfg(feature = "ethhash")]
            ethhash: 1,
            #[cfg(not(feature = "ethhash"))]
            ethhash: 0,
        }
    }

    fn validate(&self) -> Result<(), Error> {
        trace!("Checking version...");
        self.version.validate()?;

        trace!("Checking endianness...");
        self.validate_endian_test()?;

        trace!("Checking area size hash...");
        self.validate_area_size_hash()?;

        trace!("Checking if db ethhash flag matches build feature...");
        self.validate_ethhash()?;

        Ok(())
    }

    fn validate_endian_test(&self) -> Result<(), Error> {
        if self.endian_test == 1 {
            Ok(())
        } else {
            Err(Error::new(
                ErrorKind::InvalidData,
                "Database cannot be opened due to difference in endianness",
            ))
        }
    }

    fn validate_area_size_hash(&self) -> Result<(), Error> {
        if self.area_size_hash == area_size_hash().as_slice() {
            Ok(())
        } else {
            Err(Error::new(
                ErrorKind::InvalidData,
                "Database cannot be opened due to difference in area size hash",
            ))
        }
    }

    #[cfg(not(feature = "ethhash"))]
    fn validate_ethhash(&self) -> Result<(), Error> {
        if self.ethhash == 0 {
            Ok(())
        } else {
            Err(Error::new(
                ErrorKind::InvalidData,
                "Database cannot be opened as it was created with ethhash enabled",
            ))
        }
    }

    #[cfg(feature = "ethhash")]
    fn validate_ethhash(&self) -> Result<(), Error> {
        if self.ethhash == 1 {
            Ok(())
        } else {
            Err(Error::new(
                ErrorKind::InvalidData,
                "Database cannot be opened as it was created without ethhash enabled",
            ))
        }
    }

    // return the size of this nodestore
    pub const fn size(&self) -> u64 {
        self.size
    }
}

/// A [`FreeArea`] is stored at the start of the area that contained a node that
/// has been freed.
#[derive(Debug, PartialEq, Eq, Clone, Copy, Serialize, Deserialize)]
struct FreeArea {
    next_free_block: Option<LinearAddress>,
}

/// Reads from an immutable (i.e. already hashed) merkle trie.
pub trait HashedNodeReader: TrieReader {
    /// Gets the address and hash of the root node of an immutable merkle trie.
    fn root_address_and_hash(&self) -> Result<Option<(LinearAddress, TrieHash)>, FileIoError>;

    /// Gets the hash of the root node of an immutable merkle trie.
    fn root_hash(&self) -> Result<Option<TrieHash>, FileIoError> {
        Ok(self.root_address_and_hash()?.map(|(_, hash)| hash))
    }
}

/// Reads nodes and the root address from a merkle trie.
pub trait TrieReader: NodeReader + RootReader {}
impl<T> TrieReader for T where T: NodeReader + RootReader {}

/// Reads nodes from a merkle trie.
pub trait NodeReader {
    /// Returns the node at `addr`.
    fn read_node(&self, addr: LinearAddress) -> Result<SharedNode, FileIoError>;
}

impl<T> NodeReader for T
where
    T: Deref,
    T::Target: NodeReader,
{
    fn read_node(&self, addr: LinearAddress) -> Result<SharedNode, FileIoError> {
        self.deref().read_node(addr)
    }
}

impl<T> RootReader for T
where
    T: Deref,
    T::Target: RootReader,
{
    fn root_node(&self) -> Option<SharedNode> {
        self.deref().root_node()
    }
}

/// Reads the root of a merkle trie.
pub trait RootReader {
    /// Returns the root of the trie.
    fn root_node(&self) -> Option<SharedNode>;
}

/// A committed revision of a merkle trie.
#[derive(Clone, Debug)]
pub struct Committed {
    deleted: Box<[LinearAddress]>,
    root_hash: Option<TrieHash>,
}

impl ReadInMemoryNode for Committed {
    // A committed revision has no in-memory changes. All its nodes are in storage.
    fn read_in_memory_node(&self, _addr: LinearAddress) -> Option<SharedNode> {
        None
    }
}

#[derive(Clone, Debug)]
pub enum NodeStoreParent {
    Proposed(Arc<ImmutableProposal>),
    Committed(Option<TrieHash>),
}

impl PartialEq for NodeStoreParent {
    fn eq(&self, other: &Self) -> bool {
        match (self, other) {
            (NodeStoreParent::Proposed(a), NodeStoreParent::Proposed(b)) => Arc::ptr_eq(a, b),
            (NodeStoreParent::Committed(a), NodeStoreParent::Committed(b)) => a == b,
            _ => false,
        }
    }
}

impl Eq for NodeStoreParent {}

#[derive(Debug)]
/// Contains state for a proposed revision of the trie.
pub struct ImmutableProposal {
    /// Address --> Node for nodes created in this proposal.
    new: HashMap<LinearAddress, (u8, SharedNode)>,
    /// Nodes that have been deleted in this proposal.
    deleted: Box<[LinearAddress]>,
    /// The parent of this proposal.
    parent: Arc<ArcSwap<NodeStoreParent>>,
    /// The hash of the root node for this proposal
    root_hash: Option<TrieHash>,
}

impl ImmutableProposal {
    /// Returns true if the parent of this proposal is committed and has the given hash.
    #[must_use]
    pub fn parent_hash_is(&self, hash: Option<TrieHash>) -> bool {
        match <Arc<ArcSwap<NodeStoreParent>> as arc_swap::access::DynAccess<Arc<_>>>::load(
            &self.parent,
        )
        .as_ref()
        {
            NodeStoreParent::Committed(root_hash) => *root_hash == hash,
            _ => false,
        }
    }
}

impl ReadInMemoryNode for ImmutableProposal {
    fn read_in_memory_node(&self, addr: LinearAddress) -> Option<SharedNode> {
        // Check if the node being requested was created in this proposal.
        if let Some((_, node)) = self.new.get(&addr) {
            return Some(node.clone());
        }

        // It wasn't. Try our parent, and its parent, and so on until we find it or find
        // a committed revision.
        match *self.parent.load() {
            NodeStoreParent::Proposed(ref parent) => parent.read_in_memory_node(addr),
            NodeStoreParent::Committed(_) => None,
        }
    }
}

/// Proposed [`NodeStore`] types keep some nodes in memory. These nodes are new nodes that were allocated from
/// the free list, but are not yet on disk. This trait checks to see if a node is in memory and returns it if
/// it's there. If it's not there, it will be read from disk.
///
/// This trait does not know anything about the underlying storage, so it just returns None if the node isn't in memory.
pub trait ReadInMemoryNode {
    /// Returns the node at `addr` if it is in memory.
    /// Returns None if it isn't.
    fn read_in_memory_node(&self, addr: LinearAddress) -> Option<SharedNode>;
}

impl<T> ReadInMemoryNode for T
where
    T: Deref,
    T::Target: ReadInMemoryNode,
{
    fn read_in_memory_node(&self, addr: LinearAddress) -> Option<SharedNode> {
        self.deref().read_in_memory_node(addr)
    }
}

/// Contains the state of a revision of a merkle trie.
///
/// The first generic parameter is the type of the revision, which supports reading nodes from parent proposals.
/// The second generic parameter is the type of the storage used, either
/// in-memory or on-disk.
///
/// The lifecycle of a [`NodeStore`] is as follows:
/// 1. Create a new, empty, [Committed] [`NodeStore`] using [`NodeStore::new_empty_committed`].
/// 2. Create a [`NodeStore`] from disk using [`NodeStore::open`].
/// 3. Create a new mutable proposal from either a [Committed] or [`ImmutableProposal`] [`NodeStore`] using [`NodeStore::new`].
/// 4. Convert a mutable proposal to an immutable proposal using [`std::convert::TryInto`], which hashes the nodes and assigns addresses
/// 5. Convert an immutable proposal to a committed revision using [`std::convert::TryInto`], which writes the nodes to disk.

#[derive(Debug)]
pub struct NodeStore<T, S> {
    // Metadata for this revision.
    header: NodeStoreHeader,
    /// This is one of [Committed], [`ImmutableProposal`], or [`MutableProposal`].
    pub kind: T,
    /// Persisted storage to read nodes from.
    pub storage: Arc<S>,
}

/// Contains the state of a proposal that is still being modified.
#[derive(Debug)]
pub struct MutableProposal {
    /// The root of the trie in this proposal.
    root: Option<Node>,
    /// Nodes that have been deleted in this proposal.
    deleted: Vec<LinearAddress>,
    parent: NodeStoreParent,
}

impl ReadInMemoryNode for NodeStoreParent {
    /// Returns the node at `addr` if it is in memory from a parent proposal.
    /// If the base revision is committed, there are no in-memory nodes, so we return None
    fn read_in_memory_node(&self, addr: LinearAddress) -> Option<SharedNode> {
        match self {
            NodeStoreParent::Proposed(proposed) => proposed.read_in_memory_node(addr),
            NodeStoreParent::Committed(_) => None,
        }
    }
}

impl ReadInMemoryNode for MutableProposal {
    /// [`MutableProposal`] types do not have any nodes in memory, but their parent proposal might, so we check there.
    /// This might be recursive: a grandparent might also have that node in memory.
    fn read_in_memory_node(&self, addr: LinearAddress) -> Option<SharedNode> {
        self.parent.read_in_memory_node(addr)
    }
}

impl<T: ReadInMemoryNode + Into<NodeStoreParent>, S: ReadableStorage> From<NodeStore<T, S>>
    for NodeStore<MutableProposal, S>
{
    fn from(val: NodeStore<T, S>) -> Self {
        NodeStore {
            header: val.header,
            kind: MutableProposal {
                root: None,
                deleted: Default::default(),
                parent: val.kind.into(),
            },
            storage: val.storage,
        }
    }
}

/// Commit a proposal to a new revision of the trie
impl<S: WritableStorage> From<NodeStore<ImmutableProposal, S>> for NodeStore<Committed, S> {
    fn from(val: NodeStore<ImmutableProposal, S>) -> Self {
        NodeStore {
            header: val.header,
            kind: Committed {
                deleted: val.kind.deleted,
                root_hash: val.kind.root_hash,
            },
            storage: val.storage,
        }
    }
}

impl<S: ReadableStorage> NodeStore<Arc<ImmutableProposal>, S> {
    /// Hashes `node`, which is at the given `path_prefix`, and its children recursively.
    /// Returns the hashed node and its hash.
    fn hash_helper(
        &mut self,
        mut node: Node,
        path_prefix: &mut Path,
        new_nodes: &mut HashMap<LinearAddress, (u8, SharedNode)>,
        #[cfg(feature = "ethhash")] fake_root_extra_nibble: Option<u8>,
    ) -> Result<(LinearAddress, HashType), FileIoError> {
        // If this is a branch, find all unhashed children and recursively call hash_helper on them.
        trace!("hashing {node:?} at {path_prefix:?}");
        if let Node::Branch(ref mut b) = node {
            // special case code for ethereum hashes at the account level
            #[cfg(feature = "ethhash")]
            let make_fake_root = if path_prefix.0.len() + b.partial_path.0.len() == 64 {
                // looks like we're at an account branch
                // tally up how many hashes we need to deal with
                let (unhashed, mut hashed) = b.children.iter_mut().enumerate().fold(
                    (Vec::new(), Vec::new()),
                    |(mut unhashed, mut hashed), (idx, child)| {
                        match child {
                            None => {}
                            Some(Child::AddressWithHash(a, h)) => hashed.push((idx, (a, h))),
                            Some(Child::Node(node)) => unhashed.push((idx, node)),
                        }
                        (unhashed, hashed)
                    },
                );
                trace!("hashed {hashed:?} unhashed {unhashed:?}");
                if hashed.len() == 1 {
                    // we were left with one hashed node that must be rehashed
                    let invalidated_node = hashed.first_mut().expect("hashed is not empty");
                    let mut hashable_node = self.read_node(*invalidated_node.1.0)?.deref().clone();
                    let original_length = path_prefix.len();
                    path_prefix.0.extend(b.partial_path.0.iter().copied());
                    if unhashed.is_empty() {
                        hashable_node.update_partial_path(Path::from_nibbles_iterator(
                            std::iter::once(invalidated_node.0 as u8)
                                .chain(hashable_node.partial_path().0.iter().copied()),
                        ));
                    } else {
                        path_prefix.0.push(invalidated_node.0 as u8);
                    }
                    let hash = hash_node(&hashable_node, path_prefix);
                    path_prefix.0.truncate(original_length);
                    *invalidated_node.1.1 = hash;
                }
                // handle the single-child case for an account special below
                if hashed.is_empty() && unhashed.len() == 1 {
                    Some(unhashed.last().expect("only one").0 as u8)
                } else {
                    None
                }
            } else {
                // not a single child
                None
            };

            // branch children -- 1. 1 child, already hashed, 2. >1 child, already hashed,
            // 3. 1 hashed child, 1 unhashed child
            // 4. 0 hashed, 1 unhashed <-- handle child special
            // 5. 1 hashed, >0 unhashed <-- rehash case
            // everything already hashed

            for (nibble, child) in b.children.iter_mut().enumerate() {
                // if this is already hashed, we're done
                if matches!(child, Some(Child::AddressWithHash(_, _))) {
                    // We already know the hash of this child.
                    continue;
                }

                // If there was no child, we're done. Otherwise, remove the child from
                // the branch and hash it. This has the side effect of dropping the [Child::Node]
                // that was allocated. This is fine because we're about to replace it with a
                // [Child::AddressWithHash].
                let Some(Child::Node(child_node)) = std::mem::take(child) else {
                    continue;
                };

                // Hash this child and update
                // we extend and truncate path_prefix to reduce memory allocations
                let original_length = path_prefix.len();
                path_prefix.0.extend(b.partial_path.0.iter().copied());
                #[cfg(feature = "ethhash")]
                if make_fake_root.is_none() {
                    // we don't push the nibble there is only one unhashed child and
                    // we're on an account
                    path_prefix.0.push(nibble as u8);
                }
                #[cfg(not(feature = "ethhash"))]
                path_prefix.0.push(nibble as u8);

                #[cfg(feature = "ethhash")]
                let (child_addr, child_hash) =
                    self.hash_helper(child_node, path_prefix, new_nodes, make_fake_root)?;
                #[cfg(not(feature = "ethhash"))]
                let (child_addr, child_hash) =
                    self.hash_helper(child_node, path_prefix, new_nodes)?;

                *child = Some(Child::AddressWithHash(child_addr, child_hash));
                path_prefix.0.truncate(original_length);
            }
        }
        // At this point, we either have a leaf or a branch with all children hashed.
        // if the encoded child hash <32 bytes then we use that RLP

        #[cfg(feature = "ethhash")]
        // if we have a child that is the only child of an account branch, we will hash this child as if it
        // is a root node. This means we have to take the nibble from the parent and prefix it to the partial path
        let hash = if let Some(nibble) = fake_root_extra_nibble {
            let mut fake_root = node.clone();
            trace!("old node: {fake_root:?}");
            fake_root.update_partial_path(Path::from_nibbles_iterator(
                std::iter::once(nibble).chain(fake_root.partial_path().0.iter().copied()),
            ));
            trace!("new node: {fake_root:?}");
            hash_node(&fake_root, path_prefix)
        } else {
            hash_node(&node, path_prefix)
        };

        #[cfg(not(feature = "ethhash"))]
        let hash = hash_node(&node, path_prefix);

        let (addr, size) = self.allocate_node(&node)?;

        new_nodes.insert(addr, (size, node.into()));

        Ok((addr, hash))
    }
}

impl<T, S: WritableStorage> NodeStore<T, S> {
    /// Persist the header from this proposal to storage.
    pub fn flush_header(&self) -> Result<(), FileIoError> {
        let header_bytes = bytemuck::bytes_of(&self.header);
        self.storage.write(0, header_bytes)?;
        Ok(())
    }

    /// Persist the header, including all the padding
    /// This is only done the first time we write the header
    pub fn flush_header_with_padding(&self) -> Result<(), FileIoError> {
        let header_bytes = bytemuck::bytes_of(&self.header)
            .iter()
            .copied()
            .chain(std::iter::repeat_n(0u8, NodeStoreHeader::EXTRA_BYTES))
            .collect::<Box<[u8]>>();
        debug_assert_eq!(header_bytes.len(), NodeStoreHeader::SIZE as usize);

        self.storage.write(0, &header_bytes)?;
        Ok(())
    }
}

impl NodeStore<Arc<ImmutableProposal>, FileBacked> {
    /// Persist the freelist from this proposal to storage.
    #[fastrace::trace(short_name = true)]
    pub fn flush_freelist(&self) -> Result<(), FileIoError> {
        // Write the free lists to storage
        let free_list_bytes = bytemuck::bytes_of(&self.header.free_lists);
        let free_list_offset = offset_of!(NodeStoreHeader, free_lists) as u64;
        self.storage.write(free_list_offset, free_list_bytes)?;
        Ok(())
    }

    /// Persist all the nodes of a proposal to storage.
    #[fastrace::trace(short_name = true)]
    #[cfg(not(feature = "io-uring"))]
    pub fn flush_nodes(&self) -> Result<(), FileIoError> {
        let flush_start = Instant::now();

        for (addr, (area_size_index, node)) in &self.kind.new {
            let mut stored_area_bytes = Vec::new();
            node.as_bytes(*area_size_index, &mut stored_area_bytes);
            self.storage
                .write(addr.get(), stored_area_bytes.as_slice())?;
        }

        self.storage
            .write_cached_nodes(self.kind.new.iter().map(|(addr, (_, node))| (addr, node)))?;

        let flush_time = flush_start.elapsed().as_millis();
        counter!("firewood.flush_nodes").increment(flush_time);

        Ok(())
    }

    /// Persist all the nodes of a proposal to storage.
    #[fastrace::trace(short_name = true)]
    #[cfg(feature = "io-uring")]
    pub fn flush_nodes(&self) -> Result<(), FileIoError> {
        const RINGSIZE: usize = FileBacked::RINGSIZE as usize;

        let flush_start = Instant::now();

        let mut ring = self.storage.ring.lock().expect("poisoned lock");
        let mut saved_pinned_buffers = vec![(false, std::pin::Pin::new(Box::default())); RINGSIZE];
        for (&addr, &(area_size_index, ref node)) in &self.kind.new {
            let mut serialized = Vec::with_capacity(100); // TODO: better size? we can guess branches are larger
            node.as_bytes(area_size_index, &mut serialized);
            let mut serialized = serialized.into_boxed_slice();
            loop {
                // Find the first available write buffer, enumerate to get the position for marking it completed
                if let Some((pos, (busy, found))) = saved_pinned_buffers
                    .iter_mut()
                    .enumerate()
                    .find(|(_, (busy, _))| !*busy)
                {
                    *found = std::pin::Pin::new(std::mem::take(&mut serialized));
                    let submission_queue_entry = self
                        .storage
                        .make_op(found)
                        .offset(addr.get())
                        .build()
                        .user_data(pos as u64);

                    *busy = true;
                    // SAFETY: the submission_queue_entry's found buffer must not move or go out of scope
                    // until the operation has been completed. This is ensured by marking the slot busy,
                    // and not marking it !busy until the kernel has said it's done below.
                    #[expect(unsafe_code)]
                    while unsafe { ring.submission().push(&submission_queue_entry) }.is_err() {
                        ring.submitter().squeue_wait().map_err(|e| {
                            self.storage.file_io_error(
                                e,
                                addr.get(),
                                Some("io-uring squeue_wait".to_string()),
                            )
                        })?;
                        trace!("submission queue is full");
                        counter!("ring.full").increment(1);
                    }
                    break;
                }
                // if we get here, that means we couldn't find a place to queue the request, so wait for at least one operation
                // to complete, then handle the completion queue
                counter!("ring.full").increment(1);
                ring.submit_and_wait(1).map_err(|e| {
                    self.storage
                        .file_io_error(e, 0, Some("io-uring submit_and_wait".to_string()))
                })?;
                let completion_queue = ring.completion();
                trace!("competion queue length: {}", completion_queue.len());
                for entry in completion_queue {
                    let item = entry.user_data() as usize;
                    saved_pinned_buffers
                        .get_mut(item)
                        .expect("should be an index into the array")
                        .0 = false;
                }
            }
        }
        let pending = saved_pinned_buffers
            .iter()
            .filter(|(busy, _)| *busy)
            .count();
        ring.submit_and_wait(pending).map_err(|e| {
            self.storage
                .file_io_error(e, 0, Some("io-uring final submit_and_wait".to_string()))
        })?;

        for entry in ring.completion() {
            let item = entry.user_data() as usize;
            saved_pinned_buffers
                .get_mut(item)
                .expect("should be an index into the array")
                .0 = false;
        }

        debug_assert_eq!(saved_pinned_buffers.iter().find(|(busy, _)| *busy), None);

        self.storage
            .write_cached_nodes(self.kind.new.iter().map(|(addr, (_, node))| (addr, node)))?;
        debug_assert!(ring.completion().is_empty());

        let flush_time = flush_start.elapsed().as_millis();
        counter!("firewood.flush_nodes").increment(flush_time);

        Ok(())
    }
}

impl NodeStore<Arc<ImmutableProposal>, FileBacked> {
    /// Return a Committed version of this proposal, which doesn't have any modified nodes.
    /// This function is used during commit.
    #[must_use]
    pub fn as_committed(&self) -> NodeStore<Committed, FileBacked> {
        NodeStore {
            header: self.header,
            kind: Committed {
                deleted: self.kind.deleted.clone(),
                root_hash: self.kind.root_hash.clone(),
            },
            storage: self.storage.clone(),
        }
    }
}

impl<S: ReadableStorage> TryFrom<NodeStore<MutableProposal, S>>
    for NodeStore<Arc<ImmutableProposal>, S>
{
    type Error = FileIoError;

    fn try_from(val: NodeStore<MutableProposal, S>) -> Result<Self, Self::Error> {
        let NodeStore {
            header,
            kind,
            storage,
        } = val;

        let mut nodestore = NodeStore {
            header,
            kind: Arc::new(ImmutableProposal {
                new: HashMap::new(),
                deleted: kind.deleted.into(),
                parent: Arc::new(ArcSwap::new(Arc::new(kind.parent))),
                root_hash: None,
            }),
            storage,
        };

        let Some(root) = kind.root else {
            // This trie is now empty.
            nodestore.header.root_address = None;
            return Ok(nodestore);
        };

        // Hashes the trie and returns the address of the new root.
        let mut new_nodes = HashMap::new();
        #[cfg(feature = "ethhash")]
        let (root_addr, root_hash) =
            nodestore.hash_helper(root, &mut Path::new(), &mut new_nodes, None)?;
        #[cfg(not(feature = "ethhash"))]
        let (root_addr, root_hash) =
            nodestore.hash_helper(root, &mut Path::new(), &mut new_nodes)?;

        nodestore.header.root_address = Some(root_addr);
        let immutable_proposal =
            Arc::into_inner(nodestore.kind).expect("no other references to the proposal");
        nodestore.kind = Arc::new(ImmutableProposal {
            new: new_nodes,
            deleted: immutable_proposal.deleted,
            parent: immutable_proposal.parent,
            root_hash: Some(root_hash.into_triehash()),
        });

        Ok(nodestore)
    }
}

impl<S: ReadableStorage> NodeReader for NodeStore<MutableProposal, S> {
    fn read_node(&self, addr: LinearAddress) -> Result<SharedNode, FileIoError> {
        if let Some(node) = self.kind.read_in_memory_node(addr) {
            return Ok(node);
        }

        self.read_node_from_disk(addr, "write")
    }
}

impl<T: Parentable + ReadInMemoryNode, S: ReadableStorage> NodeReader for NodeStore<T, S> {
    fn read_node(&self, addr: LinearAddress) -> Result<SharedNode, FileIoError> {
        if let Some(node) = self.kind.read_in_memory_node(addr) {
            return Ok(node);
        }
        self.read_node_from_disk(addr, "read")
    }
}

impl<S: ReadableStorage> RootReader for NodeStore<MutableProposal, S> {
    fn root_node(&self) -> Option<SharedNode> {
        self.kind.root.as_ref().map(|node| node.clone().into())
    }
}

impl<T: ReadInMemoryNode + Parentable, S: ReadableStorage> RootReader for NodeStore<T, S> {
    fn root_node(&self) -> Option<SharedNode> {
        // TODO: If the read_node fails, we just say there is no root; this is incorrect
        self.header
            .root_address
            .and_then(|addr| self.read_node(addr).ok())
    }
}

impl<T, S> HashedNodeReader for NodeStore<T, S>
where
    NodeStore<T, S>: TrieReader,
    T: ReadInMemoryNode,
    S: ReadableStorage,
{
    fn root_address_and_hash(&self) -> Result<Option<(LinearAddress, TrieHash)>, FileIoError> {
        if let Some(root_addr) = self.header.root_address {
            let root_node = self.read_node(root_addr)?;
            let root_hash = hash_node(&root_node, &Path::new());
            Ok(Some((root_addr, root_hash.into_triehash())))
        } else {
            Ok(None)
        }
    }
}

impl<T, S> HashedNodeReader for Arc<NodeStore<T, S>>
where
    NodeStore<T, S>: TrieReader,
    T: ReadInMemoryNode,
    S: ReadableStorage,
{
    fn root_address_and_hash(&self) -> Result<Option<(LinearAddress, TrieHash)>, FileIoError> {
        if let Some(root_addr) = self.header.root_address {
            let root_node = self.read_node(root_addr)?;
            let root_hash = hash_node(&root_node, &Path::new());
            Ok(Some((root_addr, root_hash.into_triehash())))
        } else {
            Ok(None)
        }
    }
}

impl<S: WritableStorage> NodeStore<Committed, S> {
    /// adjust the freelist of this proposal to reflect the freed nodes in the oldest proposal
    pub fn reap_deleted(
        mut self,
        proposal: &mut NodeStore<Committed, S>,
    ) -> Result<(), FileIoError> {
        self.storage
            .invalidate_cached_nodes(self.kind.deleted.iter());
        trace!("There are {} nodes to reap", self.kind.deleted.len());
        for addr in take(&mut self.kind.deleted) {
            proposal.delete_node(addr)?;
        }
        Ok(())
    }
}

#[cfg(test)]
#[expect(clippy::unwrap_used)]
mod tests {
    use std::array::from_fn;

    use crate::linear::memory::MemStore;
    use crate::{BranchNode, LeafNode};
    use arc_swap::access::DynGuard;
    use test_case::test_case;

    use super::*;

    #[test]
    fn test_area_size_to_index() {
        // TODO: rustify using: for size in AREA_SIZES
        for (i, &area_size) in AREA_SIZES.iter().enumerate() {
            // area size is at top of range
            assert_eq!(area_size_to_index(area_size).unwrap(), i as AreaIndex);

            if i > 0 {
                // 1 less than top of range stays in range
                assert_eq!(area_size_to_index(area_size - 1).unwrap(), i as AreaIndex);
            }

            if i < NUM_AREA_SIZES - 1 {
                // 1 more than top of range goes to next range
                assert_eq!(
                    area_size_to_index(area_size + 1).unwrap(),
                    (i + 1) as AreaIndex
                );
            }
        }

        for i in 0..=MIN_AREA_SIZE {
            assert_eq!(area_size_to_index(i).unwrap(), 0);
        }

        assert!(area_size_to_index(MAX_AREA_SIZE + 1).is_err());
    }

    #[test]
    fn test_reparent() {
        // create an empty base revision
        let memstore = MemStore::new(vec![]);
        let base = NodeStore::new_empty_committed(memstore.into())
            .unwrap()
            .into();

        // create an empty r1, check that it's parent is the empty committed version
        let r1 = NodeStore::new(base).unwrap();
        let r1: Arc<NodeStore<Arc<ImmutableProposal>, _>> = Arc::new(r1.try_into().unwrap());
        let parent: DynGuard<Arc<NodeStoreParent>> = r1.kind.parent.load();
        assert!(matches!(**parent, NodeStoreParent::Committed(None)));

        // create an empty r2, check that it's parent is the proposed version r1
        let r2: NodeStore<MutableProposal, _> = NodeStore::new(r1.clone()).unwrap();
        let r2: Arc<NodeStore<Arc<ImmutableProposal>, _>> = Arc::new(r2.try_into().unwrap());
        let parent: DynGuard<Arc<NodeStoreParent>> = r2.kind.parent.load();
        assert!(matches!(**parent, NodeStoreParent::Proposed(_)));

        // reparent r2
        r1.commit_reparent(&r2);

        // now check r2's parent, should match the hash of r1 (which is still None)
        let parent: DynGuard<Arc<NodeStoreParent>> = r2.kind.parent.load();
        if let NodeStoreParent::Committed(hash) = &**parent {
            assert_eq!(*hash, r1.root_hash().unwrap());
            assert_eq!(*hash, None);
        } else {
            panic!("expected committed parent");
        }
    }

    #[test]
    fn test_node_store_new() {
        let memstore = MemStore::new(vec![]);
        let node_store = NodeStore::new_empty_proposal(memstore.into());

        // Check the empty header is written at the start of the ReadableStorage.
        let mut header = NodeStoreHeader::new();
        let mut header_stream = node_store.storage.stream_from(0).unwrap();
        let header_bytes = bytemuck::bytes_of_mut(&mut header);
        header_stream.read_exact(header_bytes).unwrap();
        assert_eq!(header.version, Version::new());
        let empty_free_list: FreeLists = Default::default();
        assert_eq!(header.free_lists, empty_free_list);
    }

    #[test]
    fn test_version_new_is_valid() {
        Version::new()
            .validate()
            .expect("Version::new() should always be valid");
    }

    #[test_case(*b"invalid\0\0\0\0\0\0\0\0\0")]
    #[test_case(*b"avalanche 0.1.0\0")]
    #[test_case(*b"firewood 0.0.1\0\0")]
    fn test_invalid_version_strings(bytes: [u8; 16]) {
        assert!(Version { bytes }.validate().is_err());
    }

    #[test_case(BranchNode {
        partial_path: Path::from([6, 7, 8]),
        value: Some(vec![9, 10, 11].into_boxed_slice()),
        children: from_fn(|i| {
            if i == 15 {
                Some(Child::AddressWithHash(LinearAddress::new(1).unwrap(), std::array::from_fn::<u8, 32, _>(|i| i as u8).into()))
            } else {
                None
            }
        }),
    }; "branch node with 1 child")]
    #[test_case(BranchNode {
        partial_path: Path::from([6, 7, 8]),
        value: Some(vec![9, 10, 11].into_boxed_slice()),
        children: from_fn(|_|
            Some(Child::AddressWithHash(LinearAddress::new(1).unwrap(), std::array::from_fn::<u8, 32, _>(|i| i as u8).into()))
        ),
    }; "branch node with all child")]
    #[test_case(
    Node::Leaf(LeafNode {
        partial_path: Path::from([0, 1, 2]),
        value: Box::new([3, 4, 5]),
    }); "leaf node")]

    fn test_serialized_len<N: Into<Node>>(node: N) {
        let node = node.into();

        let computed_length =
            NodeStore::<std::sync::Arc<ImmutableProposal>, MemStore>::stored_len(&node);

        let mut serialized = Vec::new();
        node.as_bytes(0, &mut serialized);
        assert_eq!(serialized.len() as u64, computed_length);
    }
    #[test]
    #[should_panic(expected = "Node size 16777225 is too large")]
    fn giant_node() {
        let memstore = MemStore::new(vec![]);
        let mut node_store = NodeStore::new_empty_proposal(memstore.into());

        let huge_value = vec![0u8; *AREA_SIZES.last().unwrap() as usize];

        let giant_leaf = Node::Leaf(LeafNode {
            partial_path: Path::from([0, 1, 2]),
            value: huge_value.into_boxed_slice(),
        });

        node_store.mut_root().replace(giant_leaf);

        let immutable = NodeStore::<Arc<ImmutableProposal>, _>::try_from(node_store).unwrap();
        println!("{immutable:?}"); // should not be reached, but need to consume immutable to avoid optimization removal
    }
}<|MERGE_RESOLUTION|>--- conflicted
+++ resolved
@@ -757,15 +757,6 @@
 
     /// Construct a [`Version`] instance for the current build of firewood.
     fn new() -> Self {
-<<<<<<< HEAD
-        let mut version_bytes: [u8; Self::SIZE as usize] = Default::default();
-        let version = env!("CARGO_PKG_VERSION");
-        let _ = version_bytes
-            .as_mut_slice()
-            .write_all(format!("firewood {version}").as_bytes());
-        Self {
-            bytes: version_bytes,
-=======
         // Note that with this magic token of 9 bytes, we can store a version string of
         // up to 7 bytes. If we always include the major, minor, and patch versions,
         // then no more than two of three can be 2 digits long.
@@ -779,7 +770,6 @@
                     "` is too long for the Version struct! Update Cargo.toml or modify this code.",
                 ),
             );
->>>>>>> 0cf014db
         }
 
         // pad with nul bytes
