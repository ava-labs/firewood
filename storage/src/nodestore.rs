// Copyright (C) 2023, Ava Labs, Inc. All rights reserved.
// See the file LICENSE.md for licensing terms.

<<<<<<< HEAD
use arc_swap::access::DynAccess;
use arc_swap::ArcSwap;
=======
>>>>>>> c06ab387
use serde::{Deserialize, Serialize};
use std::collections::HashMap;
use std::fmt::Debug;
/// The [NodeStore] handles the serialization of nodes and
/// free space management of nodes in the page store. It lays out the format
/// of the [PageStore]. More specifically, it places a [FileIdentifyingMagic]
/// and a [FreeSpaceHeader] at the beginning
///
/// Nodestores represent a revision of the trie. There are three types of nodestores:
/// - Committed: A committed revision of the trie. It has no in-memory changes.
/// - MutableProposal: A proposal that is still being modified. It has some nodes in memory.
/// - ImmutableProposal: A proposal that has been hashed and assigned addresses. It has no in-memory changes.
///
/// The general lifecycle of nodestores is as follows:
/// ```mermaid
/// flowchart TD
/// subgraph subgraph["Committed Revisions"]
/// L("Latest Nodestore&lt;Committed, S&gt;") --- |...|O("Oldest NodeStore&lt;Committed, S&gt;")
/// end
/// O --> E("Expire")
/// L --> |start propose|M("NodeStore&lt;ProposedMutable, S&gt;")
/// M --> |finish propose + hash|I("NodeStore&lt;ProposedImmutable, S&gt;")
/// I --> |commit|N("New commit NodeStore&lt;Committed, S&gt;")
/// style E color:#FFFFFF, fill:#AA00FF, stroke:#AA00FF
/// ```
use std::io::{Error, ErrorKind, Write};
use std::iter::once;
use std::mem::offset_of;
use std::num::NonZeroU64;
use std::sync::Arc;

use crate::hashednode::hash_node;
use crate::node::Node;
use crate::{Child, FileBacked, Path, ReadableStorage, TrieHash};

use super::linear::WritableStorage;

/// [NodeStore] divides the linear store into blocks of different sizes.
/// [AREA_SIZES] is every valid block size.
const AREA_SIZES: [u64; 21] = [
    1 << MIN_AREA_SIZE_LOG, // Min block size is 8
    1 << 4,
    1 << 5,
    1 << 6,
    1 << 7,
    1 << 8,
    1 << 9,
    1 << 10,
    1 << 11,
    1 << 12,
    1 << 13,
    1 << 14,
    1 << 15,
    1 << 16,
    1 << 17,
    1 << 18,
    1 << 19,
    1 << 20,
    1 << 21,
    1 << 22,
    1 << 23, // 16 MiB
];

/// The type of an index into the [AREA_SIZES] array
/// This is not usize because we can store this as a single byte
pub type AreaIndex = u8;

// TODO danlaine: have type for index in AREA_SIZES
// Implement try_into() for it.
const MIN_AREA_SIZE_LOG: AreaIndex = 3;
const NUM_AREA_SIZES: usize = AREA_SIZES.len();
const MIN_AREA_SIZE: u64 = AREA_SIZES[0];
const MAX_AREA_SIZE: u64 = AREA_SIZES[NUM_AREA_SIZES - 1];

const SOME_FREE_LIST_ELT_SIZE: u64 = 1 + std::mem::size_of::<LinearAddress>() as u64;
const FREE_LIST_MAX_SIZE: u64 = NUM_AREA_SIZES as u64 * SOME_FREE_LIST_ELT_SIZE;

/// Returns the index in `BLOCK_SIZES` of the smallest block size >= `n`.
fn area_size_to_index(n: u64) -> Result<AreaIndex, Error> {
    if n > MAX_AREA_SIZE {
        return Err(Error::new(
            ErrorKind::InvalidData,
            format!("Node size {} is too large", n),
        ));
    }

    if n <= MIN_AREA_SIZE {
        return Ok(0);
    }

    let mut log = n.ilog2();
    // If n is not a power of 2, we need to round up to the next power of 2.
    if n != 1 << log {
        log += 1;
    }

    Ok(log as AreaIndex - MIN_AREA_SIZE_LOG)
}

/// Objects cannot be stored at the zero address, so a [LinearAddress] is guaranteed not
/// to be zero. This reserved zero can be used as a [None] value for some use cases. In particular,
/// branches can use `Option<LinearAddress>` which is the same size as a [LinearAddress]
pub type LinearAddress = NonZeroU64;

/// Each [StoredArea] contains an [Area] which is either a [Node] or a [FreeArea].
#[derive(PartialEq, Eq, Clone, Debug, Deserialize, Serialize)]
enum Area<T, U> {
    Node(T),
    Free(U),
}

/// Every item stored in the [NodeStore]'s ReadableStorage  after the
/// [NodeStoreHeader] is a [StoredArea].
#[derive(PartialEq, Eq, Clone, Debug, Deserialize, Serialize)]
struct StoredArea<T> {
    /// Index in [AREA_SIZES] of this area's size
    area_size_index: AreaIndex,
    area: T,
}

impl<T: ReadInMemoryNode, S: ReadableStorage> NodeStore<T, S> {
    /// Returns (index, area_size) for the [StoredArea] at `addr`.
    /// `index` is the index of `area_size` in [AREA_SIZES].
    #[allow(dead_code)]
    fn area_index_and_size(&self, addr: LinearAddress) -> Result<(AreaIndex, u64), Error> {
        let mut area_stream = self.storage.stream_from(addr.get())?;

        let index: AreaIndex = bincode::deserialize_from(&mut area_stream)
            .map_err(|e| Error::new(ErrorKind::InvalidData, e))?;

        let size = *AREA_SIZES.get(index as usize).ok_or(Error::new(
            ErrorKind::InvalidData,
            format!("Invalid area size index {}", index),
        ))?;

        Ok((index, size))
    }

    /// Read a [Node] from the provided [LinearAddress].
    /// `addr` is the address of a StoredArea in the ReadableStorage.
    pub fn read_node_from_disk(&self, addr: LinearAddress) -> Result<Arc<Node>, Error> {
        if let Some(node) = self.storage.read_cached_node(addr) {
            return Ok(node);
        }

        debug_assert!(addr.get() % 8 == 0);

        let addr = addr.get() + 1; // Skip the index byte

        let area_stream = self.storage.stream_from(addr)?;
        let area: Area<Node, FreeArea> = bincode::deserialize_from(area_stream)
            .map_err(|e| Error::new(ErrorKind::InvalidData, e))?;

        match area {
            Area::Node(node) => Ok(node.into()),
            Area::Free(_) => Err(Error::new(
                ErrorKind::InvalidData,
                "Attempted to read a freed area",
            )),
        }
    }
}

impl<S: ReadableStorage> NodeStore<Committed, S> {
    /// Open an existing [NodeStore]
    /// Assumes the header is written in the [ReadableStorage].
    pub fn open(storage: Arc<S>) -> Result<Self, Error> {
        let mut stream = storage.stream_from(0)?;

        let header: NodeStoreHeader = bincode::deserialize_from(&mut stream)
            .map_err(|e| Error::new(ErrorKind::InvalidData, e))?;

        drop(stream);

        Ok(Self {
            header,
            kind: Committed {
                deleted: Default::default(),
                root_hash: None, // TODO: get the root hash
            },
            storage,
        })
    }

    /// Create a new, empty, Committed [NodeStore] and clobber
    /// the underlying store with an empty freelist and no root node
    pub fn new_empty_committed(storage: Arc<S>) -> Result<Self, Error> {
        let header = NodeStoreHeader::new();

        // let header_bytes = bincode::serialize(&header).map_err(|e| {
        //     Error::new(
        //         ErrorKind::InvalidData,
        //         format!("Failed to serialize header: {}", e),
        //     )
        // })?;

        // storage.write(0, header_bytes.as_slice())?;

        Ok(Self {
            header,
            storage,
            kind: Committed {
                deleted: Default::default(),
                root_hash: None,
            },
        })
    }
}

/// Some nodestore kinds implement Parentable.
/// This means that the nodestore can have children.
/// Only [ImmutableProposal] and [Committed] implement this trait.
/// [MutableProposal] does not implement this trait because it is not a valid parent.
/// TODO: Maybe this can be renamed to ImmutableNodestore
pub trait Parentable {
    /// Returns the parent of this nodestore.
    fn as_nodestore_parent(&self) -> NodeStoreParent;
    /// Returns the root hash of this nodestore. This works because all parentable nodestores have a hash
    fn root_hash(&self) -> Option<TrieHash>;
}

<<<<<<< HEAD
impl Parentable for Arc<ImmutableProposal> {
    fn as_nodestore_parent(&self) -> NodeStoreParent {
        NodeStoreParent::Proposed(self.clone())
=======
impl Parentable for ImmutableProposal {
    fn as_nodestore_parent(&self) -> NodeStoreParent {
        NodeStoreParent::Proposed(Arc::new(self.clone()))
>>>>>>> c06ab387
    }
    fn root_hash(&self) -> Option<TrieHash> {
        self.root_hash.clone()
    }
}

<<<<<<< HEAD

impl<S> NodeStore<Arc<ImmutableProposal>, S> {
    /// When an immutable proposal commits, we need to reparent any proposal that
    /// has the committed proposal as it's parent
    pub fn commit_reparent(&self, other: &Arc<NodeStore<Arc<ImmutableProposal>, S>>) -> bool {
        match *other.kind.parent.load() {
            NodeStoreParent::Proposed(ref parent) => {
                if Arc::ptr_eq(&self.kind, parent) {
                    other
                        .kind
                        .parent
                        .store(NodeStoreParent::Committed(self.kind.root_hash()).into());
                    true
                } else {
                    false
                }
            }
            NodeStoreParent::Committed(_) => false,
        }
    }
}

=======
>>>>>>> c06ab387
impl Parentable for Committed {
    fn as_nodestore_parent(&self) -> NodeStoreParent {
        NodeStoreParent::Committed(self.root_hash.clone())
    }
    fn root_hash(&self) -> Option<TrieHash> {
        self.root_hash.clone()
    }
}

impl<S: ReadableStorage> NodeStore<MutableProposal, S> {
    /// Create a new MutableProposal [NodeStore] from a parent [NodeStore]
    pub fn new<F: Parentable + ReadInMemoryNode>(
        parent: Arc<NodeStore<F, S>>,
    ) -> Result<Self, Error> {
        let mut deleted: Vec<_> = Default::default();
        let root = if let Some(root_addr) = parent.header.root_address {
            deleted.push(root_addr);
            let root = parent.read_node(root_addr)?;
            Some((*root).clone())
        } else {
            None
        };
        let kind = MutableProposal {
            root,
            deleted,
            parent: parent.kind.as_nodestore_parent(),
        };
        Ok(NodeStore {
            header: parent.header.clone(),
            kind,
            storage: parent.storage.clone(),
        })
    }

    /// Marks the node at `addr` as deleted in this proposal.
    pub fn delete_node(&mut self, addr: LinearAddress) {
        self.kind.deleted.push(addr);
    }

    /// Returns the root of this proposal.
    pub fn mut_root(&mut self) -> &mut Option<Node> {
        &mut self.kind.root
    }
}

impl<S: WritableStorage> NodeStore<ImmutableProposal, S> {
    // TODO danlaine: Use this code in the revision management code.
    // TODO danlaine: Write only the parts of the header that have changed instead of the whole thing
    // fn write_header(&mut self) -> Result<(), Error> {
    //     let header_bytes = bincode::serialize(&self.header).map_err(|e| {
    //         Error::new(
    //             ErrorKind::InvalidData,
    //             format!("Failed to serialize free lists: {}", e),
    //         )
    //     })?;

    //     self.storage.write(0, header_bytes.as_slice())?;

    //     Ok(())
    // }
}

impl<S: WritableStorage> NodeStore<MutableProposal, S> {
    /// Creates a new, empty, [NodeStore] and clobbers the underlying `storage` with an empty header.
    pub fn new_empty_proposal(storage: Arc<S>) -> Self {
        let header = NodeStoreHeader::new();
        let header_bytes = bincode::serialize(&header).expect("failed to serialize header");
        storage
            .write(0, header_bytes.as_slice())
            .expect("failed to write header");
        NodeStore {
            header,
            kind: MutableProposal {
                root: None,
                deleted: Default::default(),
                parent: NodeStoreParent::Committed(None),
            },
            storage,
        }
    }
}

impl<S: ReadableStorage> NodeStore<Arc<ImmutableProposal>, S> {
    /// Attempts to allocate `n` bytes from the free lists.
    /// If successful returns the address of the newly allocated area
    /// and the index of the free list that was used.
    /// If there are no free areas big enough for `n` bytes, returns None.
    /// TODO danlaine: If we return a larger area than requested, we should split it.
    fn allocate_from_freed(&mut self, n: u64) -> Result<Option<(LinearAddress, AreaIndex)>, Error> {
        // Find the smallest free list that can fit this size.
        let index = area_size_to_index(n)?;

        // rustify: rewrite using self.header.free_lists.iter_mut().find(...)
        for index in index as usize..NUM_AREA_SIZES {
            // Get the first free block of sufficient size.
            if let Some(free_stored_area_addr) = self.header.free_lists[index] {
                // Update the free list head.
                // Skip the index byte and Area discriminant byte
                let free_area_addr = free_stored_area_addr.get() + 2;
                let free_head_stream = self.storage.stream_from(free_area_addr)?;
                let free_head: FreeArea = bincode::deserialize_from(free_head_stream)
                    .map_err(|e| Error::new(ErrorKind::InvalidData, e))?;

                // Update the free list to point to the next free block.
                self.header.free_lists[index] = free_head.next_free_block;

                // Return the address of the newly allocated block.
                return Ok(Some((free_stored_area_addr, index as AreaIndex)));
            }
            // No free blocks in this list, try the next size up.
        }

        Ok(None)
    }

    fn allocate_from_end(&mut self, n: u64) -> Result<(LinearAddress, AreaIndex), Error> {
        let index = area_size_to_index(n)?;
        let area_size = AREA_SIZES[index as usize];
        let addr = LinearAddress::new(self.header.size).expect("node store size can't be 0");
        self.header.size += area_size;
        debug_assert!(addr.get() % 8 == 0);
        Ok((addr, index))
    }

    /// Returns the length of the serialized area for a node.
    fn stored_len(node: &Node) -> u64 {
        // TODO: calculate length without serializing!
        let area: Area<&Node, FreeArea> = Area::Node(node);
        let area_bytes = bincode::serialize(&area)
            .map_err(|e| Error::new(ErrorKind::InvalidData, e))
            .expect("fixme");

        // +1 for the size index byte
        // TODO: do a better job packing the boolean (freed) with the possible node sizes
        // A reasonable option is use a i8 and negative values indicate it's freed whereas positive values are non-free
        // This would still allow for 127 different sizes
        area_bytes.len() as u64 + 1
    }

    /// Returns an address that can be used to store the given `node` and updates
    /// `self.header` to reflect the allocation. Doesn't actually write the node to storage.
    /// Also returns the index of the free list the node was allocated from.
    pub fn allocate_node(&mut self, node: &Node) -> Result<(LinearAddress, AreaIndex), Error> {
        let stored_area_size = Self::stored_len(node);

        // Attempt to allocate from a free list.
        // If we can't allocate from a free list, allocate past the existing
        // of the ReadableStorage.
        let (addr, index) = match self.allocate_from_freed(stored_area_size)? {
            Some((addr, index)) => (addr, index),
            None => self.allocate_from_end(stored_area_size)?,
        };

        Ok((addr, index))
    }

    // TODO danlaine: Use this code inside the revision management code or delete it.
    // The inner implementation of `create_node` that doesn't update the free lists.
    // fn create_node_inner(&mut self, node: Node) -> Result<LinearAddress, Error> {
    //     let (addr, index) = self.allocate_node(&node)?;

    //     let stored_area = StoredArea {
    //         area_size_index: index,
    //         area: Area::<_, FreeArea>::Node(node),
    //     };

    //     let stored_area_bytes =
    //         bincode::serialize(&stored_area).map_err(|e| Error::new(ErrorKind::InvalidData, e))?;

    //     self.storage
    //         .write(addr.get(), stored_area_bytes.as_slice())?;

    //     Ok(addr)
    // }

    // TODO danlaine: use this code in the revision management code or delete it.
    // Update a node in-place. This should only be used when the node was allocated using
    // allocate_node.
    // TODO: We should enforce this by having a new type for allocated nodes, which could
    // carry the size information too
    // pub fn update_in_place(&mut self, addr: LinearAddress, node: &Node) -> Result<(), Error> {
    //     let new_area: Area<&Node, FreeArea> = Area::Node(node);
    //     let new_area_bytes =
    //         bincode::serialize(&new_area).map_err(|e| Error::new(ErrorKind::InvalidData, e))?;

    //     let addr = addr.get() + 1; // Skip the index byte
    //     self.storage.write(addr, new_area_bytes.as_slice())?;
    //     Ok(())
    // }

    // TODO danlaine: use this code in the revision management code.
    // Deletes the [Node] at the given address.
    // pub fn delete_node(&mut self, addr: LinearAddress) -> Result<(), Error> {
    //     debug_assert!(addr.get() % 8 == 0);

    //     let (area_size_index, _) = self.area_index_and_size(addr)?;

    //     // The area that contained the node is now free.
    //     let area: Area<Node, FreeArea> = Area::Free(FreeArea {
    //         next_free_block: self.header.free_lists[area_size_index as usize],
    //     });

    //     let stored_area = StoredArea {
    //         area_size_index,
    //         area,
    //     };

    //     let stored_area_bytes =
    //         bincode::serialize(&stored_area).map_err(|e| Error::new(ErrorKind::InvalidData, e))?;

    //     self.storage.write(addr.into(), &stored_area_bytes)?;

    //     // The newly freed block is now the head of the free list.
    //     self.header.free_lists[area_size_index as usize] = Some(addr);

    //     Ok(())
    // }
}

/// An error from doing an update
#[derive(Debug)]
pub enum UpdateError {
    /// An IO error occurred during the update
    Io(Error),
}

impl From<Error> for UpdateError {
    fn from(value: Error) -> Self {
        UpdateError::Io(value)
    }
}

/// Can be used by filesystem tooling such as "file" to identify
/// the version of firewood used to create this [NodeStore] file.
#[derive(Debug, Clone, Copy, PartialEq, Eq, Deserialize, Serialize)]
struct Version {
    bytes: [u8; 16],
}

impl Version {
    const SIZE: u64 = std::mem::size_of::<Self>() as u64;

    /// construct a [Version] header from the firewood version
    fn new() -> Self {
        let mut version_bytes: [u8; Self::SIZE as usize] = Default::default();
        let version = env!("CARGO_PKG_VERSION");
        let _ = version_bytes
            .as_mut_slice()
            .write_all(format!("firewood {}", version).as_bytes());
        Self {
            bytes: version_bytes,
        }
    }
}

pub type FreeLists = [Option<LinearAddress>; NUM_AREA_SIZES];

/// Persisted metadata for a [NodeStore].
/// The [NodeStoreHeader] is at the start of the ReadableStorage.
#[derive(Debug, PartialEq, Eq, Serialize, Deserialize, Clone)]
struct NodeStoreHeader {
    /// Identifies the version of firewood used to create this [NodeStore].
    version: Version,
    size: u64,
    /// Element i is the pointer to the first free block of size `BLOCK_SIZES[i]`.
    free_lists: FreeLists,
    root_address: Option<LinearAddress>,
}

impl NodeStoreHeader {
    /// The first SIZE bytes of the ReadableStorage are the [NodeStoreHeader].
    /// The serialized NodeStoreHeader may be less than SIZE bytes but we
    /// reserve this much space for it since it can grow and it must always be
    /// at the start of the ReadableStorage so it can't be moved in a resize.
    const SIZE: u64 = {
        // 8 and 9 for `size` and `root_address` respectively
        let max_size = Version::SIZE + 8 + 9 + FREE_LIST_MAX_SIZE;
        // Round up to the nearest multiple of MIN_AREA_SIZE
        let remainder = max_size % MIN_AREA_SIZE;
        if remainder == 0 {
            max_size
        } else {
            max_size + MIN_AREA_SIZE - remainder
        }
    };

    fn new() -> Self {
        Self {
            // The store just contains the header at this point
            size: Self::SIZE,
            root_address: None,
            version: Version::new(),
            free_lists: Default::default(),
        }
    }
}

/// A [FreeArea] is stored at the start of the area that contained a node that
/// has been freed.
#[derive(Debug, PartialEq, Eq, Clone, Copy, Serialize, Deserialize)]
struct FreeArea {
    next_free_block: Option<LinearAddress>,
}

/// Reads from an immutable (i.e. already hashed) merkle trie.
pub trait HashedNodeReader: TrieReader {
    /// Gets the address and hash of the root node of an immutable merkle trie.
    fn root_address_and_hash(&self) -> Result<Option<(LinearAddress, TrieHash)>, Error>;

    /// Gets the hash of the root node of an immutable merkle trie.
    fn root_hash(&self) -> Result<Option<TrieHash>, Error> {
        Ok(self.root_address_and_hash()?.map(|(_, hash)| hash))
    }
}

/// Reads nodes and the root address from a merkle trie.
pub trait TrieReader: NodeReader + RootReader {}

impl TrieReader for &NodeStore<Committed, FileBacked> {}
impl NodeReader for &NodeStore<Committed, FileBacked> {
    fn read_node(&self, addr: LinearAddress) -> Result<Arc<Node>, Error> {
        self.read_node_from_disk(addr)
    }
}
impl RootReader for &NodeStore<Committed, FileBacked> {
    fn root_node(&self) -> Option<Arc<Node>> {
        self.header
            .root_address
            .map(|addr| self.read_node_from_disk(addr).unwrap())
    }
}

/// Reads nodes from a merkle trie.
pub trait NodeReader {
    /// Returns the node at `addr`.
    fn read_node(&self, addr: LinearAddress) -> Result<Arc<Node>, Error>;
}

/// Reads the root of a merkle trie.
pub trait RootReader {
    /// Returns the root of the trie.
    fn root_node(&self) -> Option<Arc<Node>>;
}

/// A committed revision of a merkle trie.
#[derive(Clone, Debug)]
pub struct Committed {
    #[allow(dead_code)]
    deleted: Box<[LinearAddress]>,
    root_hash: Option<TrieHash>,
}

impl ReadInMemoryNode for Committed {
    // A committed revision has no in-memory changes. All its nodes are in storage.
    fn read_in_memory_node(&self, _addr: LinearAddress) -> Option<Arc<Node>> {
        None
    }
}

#[derive(Clone, Debug)]
pub enum NodeStoreParent {
    Proposed(Arc<ImmutableProposal>),
    Committed(Option<TrieHash>),
<<<<<<< HEAD
}

impl PartialEq for NodeStoreParent {
    fn eq(&self, other: &Self) -> bool {
        match (self, other) {
            (NodeStoreParent::Proposed(a), NodeStoreParent::Proposed(b)) => Arc::ptr_eq(a, b),
            (NodeStoreParent::Committed(a), NodeStoreParent::Committed(b)) => a == b,
            _ => false,
        }
    }
}
=======
}

impl PartialEq for NodeStoreParent {
    fn eq(&self, other: &Self) -> bool {
        match (self, other) {
            (NodeStoreParent::Proposed(a), NodeStoreParent::Proposed(b)) => Arc::ptr_eq(a, b),
            (NodeStoreParent::Committed(a), NodeStoreParent::Committed(b)) => a == b,
            _ => false,
        }
    }
}

impl Eq for NodeStoreParent {}
>>>>>>> c06ab387

#[derive(Clone, Debug)]
/// Contains state for a proposed revision of the trie.
pub struct ImmutableProposal {
    /// Address --> Node for nodes created in this proposal.
    new: HashMap<LinearAddress, (u8, Arc<Node>)>,
    /// Nodes that have been deleted in this proposal.
    deleted: Box<[LinearAddress]>,
    /// The parent of this proposal.
<<<<<<< HEAD
    parent: Arc<ArcSwap<NodeStoreParent>>,
=======
    parent: NodeStoreParent,
>>>>>>> c06ab387
    /// The hash of the root node for this proposal
    root_hash: Option<TrieHash>,
}

impl ImmutableProposal {
<<<<<<< HEAD
    /// Returns true if the parent of this proposal is committed and has the given hash.
    pub fn parent_hash_is(&self, hash: Option<TrieHash>) -> bool {
        match <Arc<ArcSwap<NodeStoreParent>> as arc_swap::access::DynAccess<Arc<_>>>::load(
            &self.parent,
        )
        .as_ref()
        {
            NodeStoreParent::Committed(root_hash) => *root_hash == hash,
            _ => false,
        }
=======
    /// Returns true if the parent of this proposal is `parent`.
    pub fn parent_is(&self, parent: &NodeStoreParent) -> bool {
        &self.parent == parent
>>>>>>> c06ab387
    }
}

impl ReadInMemoryNode for Arc<ImmutableProposal> {
    fn read_in_memory_node(&self, addr: LinearAddress) -> Option<Arc<Node>> {
        // Check if the node being requested was created in this proposal.
        if let Some((_, node)) = self.new.get(&addr) {
            return Some(node.clone());
        }

        // It wasn't. Try our parent, and its parent, and so on until we find it or find
        // a committed revision.
        match *self.parent.load() {
            NodeStoreParent::Proposed(ref parent) => parent.read_in_memory_node(addr),
            NodeStoreParent::Committed(_) => None,
        }
    }
}

/// Proposed [NodeStore] types keep some nodes in memory. These nodes are new nodes that were allocated from
/// the free list, but are not yet on disk. This trait checks to see if a node is in memory and returns it if
/// it's there. If it's not there, it will be read from disk.
///
/// This trait does not know anything about the underlying storage, so it just returns None if the node isn't in memory.
pub trait ReadInMemoryNode {
    /// Returns the node at `addr` if it is in memory.
    /// Returns None if it isn't.
    fn read_in_memory_node(&self, addr: LinearAddress) -> Option<Arc<Node>>;
}

/// Contains the state of a revision of a merkle trie.
/// The first generic parameter is the type of the revision, which supports reading nodes from parent proposals.
/// The second generic parameter is the type of the storage used, either
/// in-memory or on-disk.
///
/// The lifecycle of a [NodeStore] is as follows:
/// 1. Create a new, empty, [Committed] [NodeStore] using [NodeStore::new_empty_committed].
/// 2. Create a [NodeStore] from disk using [NodeStore::open].
/// 3. Create a new mutable proposal from either a [Committed] or [ImmutableProposal] [NodeStore] using [NodeStore::new].
/// 4. Convert a mutable proposal to an immutable proposal using [std::convert::TryInto], which hashes the nodes and assigns addresses
/// 5. Convert an immutable proposal to a committed revision using [std::convert::TryInto], which writes the nodes to disk.

#[derive(Debug)]
pub struct NodeStore<T, S> {
    // Metadata for this revision.
    header: NodeStoreHeader,
    /// This is one of [Committed], [ImmutableProposal], or [MutableProposal].
    pub kind: T,
    /// Persisted storage to read nodes from.
    pub storage: Arc<S>,
}

/// Contains the state of a proposal that is still being modified.
#[derive(Debug)]
pub struct MutableProposal {
    /// The root of the trie in this proposal.
    root: Option<Node>,
    /// Nodes that have been deleted in this proposal.
    deleted: Vec<LinearAddress>,
    parent: NodeStoreParent,
}

impl ReadInMemoryNode for NodeStoreParent {
    /// Returns the node at `addr` if it is in memory from a parent proposal.
    /// If the base revision is committed, there are no in-memory nodes, so we return None
    fn read_in_memory_node(&self, addr: LinearAddress) -> Option<Arc<Node>> {
        match self {
            NodeStoreParent::Proposed(proposed) => proposed.read_in_memory_node(addr),
            NodeStoreParent::Committed(_) => None,
        }
    }
}

impl ReadInMemoryNode for MutableProposal {
    /// [MutableProposal] types do not have any nodes in memory, but their parent proposal might, so we check there.
    /// This might be recursive: a grandparent might also have that node in memory.
    fn read_in_memory_node(&self, addr: LinearAddress) -> Option<Arc<Node>> {
        self.parent.read_in_memory_node(addr)
    }
}

impl<T: ReadInMemoryNode + Into<NodeStoreParent>, S: ReadableStorage> From<NodeStore<T, S>>
    for NodeStore<MutableProposal, S>
{
    fn from(val: NodeStore<T, S>) -> Self {
        NodeStore {
            header: val.header,
            kind: MutableProposal {
                root: None,
                deleted: Default::default(),
                parent: val.kind.into(),
            },
            storage: val.storage,
        }
    }
}

/// Commit a proposal to a new revision of the trie
impl<S: WritableStorage> From<NodeStore<ImmutableProposal, S>> for NodeStore<Committed, S> {
    fn from(val: NodeStore<ImmutableProposal, S>) -> Self {
        NodeStore {
            header: val.header,
            kind: Committed {
                deleted: val.kind.deleted,
                root_hash: val.kind.root_hash,
            },
            storage: val.storage,
        }
    }
}

<<<<<<< HEAD
impl<S: ReadableStorage> NodeStore<Arc<ImmutableProposal>, S> {
=======
impl<S: ReadableStorage> NodeStore<ImmutableProposal, S> {
>>>>>>> c06ab387
    /// Hashes `node`, which is at the given `path_prefix`, and its children recursively.
    /// Returns the hashed node and its hash.
    fn hash_helper(
        &mut self,
        mut node: Node,
        path_prefix: &mut Path,
        new_nodes: &mut HashMap<LinearAddress, (u8, Arc<Node>)>,
    ) -> (LinearAddress, TrieHash) {
        // Allocate addresses and calculate hashes for all new nodes
        match node {
            Node::Branch(ref mut b) => {
                for (nibble, child) in b.children.iter_mut().enumerate() {
                    // Take child from b.children
                    let Some(Child::Node(child_node)) = std::mem::take(child) else {
                        // There is no child or we already know its hash.
                        continue;
                    };

                    // Hash this child and update
                    // we extend and truncate path_prefix to reduce memory allocations
                    let original_length = path_prefix.len();
                    path_prefix
                        .0
                        .extend(b.partial_path.0.iter().copied().chain(once(nibble as u8)));

                    let (child_addr, child_hash) =
                        self.hash_helper(child_node, path_prefix, new_nodes);
                    *child = Some(Child::AddressWithHash(child_addr, child_hash));
                    path_prefix.0.truncate(original_length);
                }
            }
            Node::Leaf(_) => {}
        }

        let hash = hash_node(&node, path_prefix);
        let (addr, size) = self.allocate_node(&node).expect("TODO handle error");

<<<<<<< HEAD
        new_nodes.insert(addr, (size, Arc::new(node)));
=======
        self.kind.new.insert(addr, (size, Arc::new(node)));
>>>>>>> c06ab387

        (addr, hash)
    }
}

<<<<<<< HEAD
impl<S: WritableStorage> NodeStore<Arc<ImmutableProposal>, S> {
=======
impl<S: WritableStorage> NodeStore<ImmutableProposal, S> {
>>>>>>> c06ab387
    /// Persist the freelist from this proposal to storage.
    pub fn flush_freelist(&self) -> Result<(), Error> {
        // Write the free lists to storage
        let free_list_bytes = bincode::serialize(&self.header.free_lists)
            .map_err(|e| Error::new(ErrorKind::InvalidData, e))?;
        let free_list_offset = offset_of!(NodeStoreHeader, free_lists) as u64;
        self.storage
            .write(free_list_offset, free_list_bytes.as_slice())?;
        Ok(())
    }

    /// Persist the header from this proposal to storage.
    pub fn flush_header(&self) -> Result<(), Error> {
        let header_bytes = bincode::serialize(&self.header).map_err(|e| {
            Error::new(
                ErrorKind::InvalidData,
                format!("Failed to serialize header: {}", e),
            )
        })?;

        self.storage.write(0, header_bytes.as_slice())?;

        Ok(())
    }

    /// Persist all the nodes of a proposal to storage.
    pub fn flush_nodes(&self) -> Result<(), Error> {
        for (addr, (area_size_index, node)) in self.kind.new.iter() {
            let stored_area = StoredArea {
                area_size_index: *area_size_index,
                area: Area::<_, FreeArea>::Node(node.as_ref()),
            };

            let stored_area_bytes = bincode::serialize(&stored_area)
                .map_err(|e| Error::new(ErrorKind::InvalidData, e))?;

            self.storage
                .write(addr.get(), stored_area_bytes.as_slice())?;
        }
        self.storage
            .write_cached_nodes(self.kind.new.iter().map(|(addr, (_, node))| (addr, node)))?;

        Ok(())
    }
}

<<<<<<< HEAD
impl NodeStore<Arc<ImmutableProposal>, FileBacked> {
=======
impl NodeStore<ImmutableProposal, FileBacked> {
>>>>>>> c06ab387
    /// Return a Committed version of this proposal, which doesn't have any modified nodes.
    /// This function is used during commit.
    pub fn as_committed(&self) -> NodeStore<Committed, FileBacked> {
        NodeStore {
            header: self.header.clone(),
            kind: Committed {
                deleted: self.kind.deleted.clone(),
                root_hash: self.kind.root_hash.clone(),
            },
            storage: self.storage.clone(),
        }
    }
}

<<<<<<< HEAD
impl<S: ReadableStorage> From<NodeStore<MutableProposal, S>>
    for NodeStore<Arc<ImmutableProposal>, S>
{
=======
impl<S: ReadableStorage> From<NodeStore<MutableProposal, S>> for NodeStore<ImmutableProposal, S> {
>>>>>>> c06ab387
    fn from(val: NodeStore<MutableProposal, S>) -> Self {
        let NodeStore {
            header,
            kind,
            storage,
        } = val;

        let mut nodestore = NodeStore {
            header,
            kind: Arc::new(ImmutableProposal {
                new: HashMap::new(),
                deleted: kind.deleted.into(),
<<<<<<< HEAD
                parent: Arc::new(ArcSwap::new(Arc::new(kind.parent))),
                root_hash: None,
            }),
=======
                parent: kind.parent,
                root_hash: None,
            },
>>>>>>> c06ab387
            storage,
        };

        let Some(root) = kind.root else {
            // This trie is now empty.
            nodestore.header.root_address = None;
            return nodestore;
        };

        // Hashes the trie and returns the address of the new root.
<<<<<<< HEAD
        let mut new_nodes = HashMap::new();
        let (root_addr, root_hash) = nodestore.hash_helper(root, &mut Path::new(), &mut new_nodes);

        nodestore.header.root_address = Some(root_addr);
        let immutable_proposal =
            Arc::into_inner(nodestore.kind).expect("no other references to the proposal");
        nodestore.kind = Arc::new(ImmutableProposal {
            new: new_nodes,
            deleted: immutable_proposal.deleted,
            parent: immutable_proposal.parent,
            root_hash: Some(root_hash),
        });
=======
        let (root_addr, root_hash) = nodestore.hash_helper(root, &mut Path::new());

        nodestore.header.root_address = Some(root_addr);
        nodestore.kind.root_hash = Some(root_hash);
>>>>>>> c06ab387

        nodestore
    }
}

impl<T: ReadInMemoryNode, S: ReadableStorage> NodeReader for NodeStore<T, S> {
    fn read_node(&self, addr: LinearAddress) -> Result<Arc<Node>, Error> {
        if let Some(node) = self.kind.read_in_memory_node(addr) {
            return Ok(node);
        }

        self.read_node_from_disk(addr)
    }
}

impl<S: ReadableStorage> RootReader for NodeStore<MutableProposal, S> {
    fn root_node(&self) -> Option<Arc<Node>> {
        self.kind.root.as_ref().map(|node| Arc::new(node.clone()))
    }
}

trait Hashed {}
impl Hashed for Committed {}
impl Hashed for Arc<ImmutableProposal> {}

impl<T: ReadInMemoryNode + Hashed, S: ReadableStorage> RootReader for NodeStore<T, S> {
    fn root_node(&self) -> Option<Arc<Node>> {
        self.header
            .root_address
            .and_then(|addr| self.kind.read_in_memory_node(addr))
    }
}

impl<T: ReadInMemoryNode, S: ReadableStorage> TrieReader for NodeStore<T, S> where
    NodeStore<T, S>: RootReader
{
}

impl<T: ReadInMemoryNode + Hashed, S: ReadableStorage> HashedNodeReader for NodeStore<T, S>
where
    NodeStore<T, S>: TrieReader,
{
    fn root_address_and_hash(&self) -> Result<Option<(LinearAddress, TrieHash)>, Error> {
        if let Some(root_addr) = self.header.root_address {
            let root_node = self.read_node(root_addr)?;
            let root_hash = hash_node(&root_node, &Path::new());
            Ok(Some((root_addr, root_hash)))
        } else {
            Ok(None)
        }
    }
}

#[cfg(test)]
#[allow(clippy::unwrap_used)]
mod tests {
    use crate::linear::memory::MemStore;
    use arc_swap::access::DynGuard;

    use super::*;

    #[test]
    fn test_area_size_to_index() {
        // TODO: rustify using: for size in AREA_SIZES
        for (i, &area_size) in AREA_SIZES.iter().enumerate() {
            // area size is at top of range
            assert_eq!(area_size_to_index(area_size).unwrap(), i as AreaIndex);

            if i > 0 {
                // 1 less than top of range stays in range
                assert_eq!(area_size_to_index(area_size - 1).unwrap(), i as AreaIndex);
            }

            if i < NUM_AREA_SIZES - 1 {
                // 1 more than top of range goes to next range
                assert_eq!(
                    area_size_to_index(area_size + 1).unwrap(),
                    (i + 1) as AreaIndex
                );
            }
        }

        for i in 0..=MIN_AREA_SIZE {
            assert_eq!(area_size_to_index(i).unwrap(), 0);
        }

        assert!(area_size_to_index(MAX_AREA_SIZE + 1).is_err());
    }

    #[test]
    fn test_reparent() {
        // create an empty base revision
        let memstore = MemStore::new(vec![]);
        let base = NodeStore::new_empty_committed(memstore.into()).unwrap().into();
        
        // create an empty r1, check that it's parent is the empty committed version
        let r1 = NodeStore::new(base).unwrap();
        let r1: Arc<NodeStore<Arc<ImmutableProposal>, _>> = Arc::new(r1.into());
        let parent: DynGuard<Arc<NodeStoreParent>> = r1.kind.parent.load();
        assert!(matches!(**parent, NodeStoreParent::Committed(None)));

        // create an empty r2, check that it's parent is the proposed version r1
        let r2: NodeStore<MutableProposal, _> = NodeStore::new(r1.clone()).unwrap();
        let r2: Arc<NodeStore<Arc<ImmutableProposal>, _>> = Arc::new(r2.into());
        let parent: DynGuard<Arc<NodeStoreParent>> = r2.kind.parent.load();
        assert!(matches!(**parent, NodeStoreParent::Proposed(_)));

        // reparent r2
        r1.commit_reparent(&r2);

        // now check r2's parent, should match the hash of r1 (which is still None)
        let parent: DynGuard<Arc<NodeStoreParent>> = r2.kind.parent.load();
        if let NodeStoreParent::Committed(hash) = &**parent {
            assert_eq!(*hash, r1.root_hash().unwrap());
            assert_eq!(*hash, None);
        } else {
            panic!("expected committed parent");
        }
    }

    // TODO add new tests
    // #[test]
    // fn test_create() {
    //     let memstore = Arc::new(MemStore::new(vec![]));
    //     let mut node_store = NodeStore::new_empty_proposal(memstore);

    //     let leaf = Node::Leaf(LeafNode {
    //         partial_path: Path::from([0, 1, 2]),
    //         value: Box::new([3, 4, 5]),
    //     });

    //     let leaf_addr = node_store.create_node(leaf.clone()).unwrap();
    //     let got_leaf = node_store.kind.new.get(&leaf_addr).unwrap();
    //     assert_eq!(**got_leaf, leaf);
    //     let got_leaf = node_store.read_node(leaf_addr).unwrap();
    //     assert_eq!(*got_leaf, leaf);

    //     // The header should be unchanged in storage
    //     {
    //         let mut header_bytes = node_store.storage.stream_from(0).unwrap();
    //         let header: NodeStoreHeader = bincode::deserialize_from(&mut header_bytes).unwrap();
    //         assert_eq!(header.version, Version::new());
    //         let empty_free_lists: FreeLists = Default::default();
    //         assert_eq!(header.free_lists, empty_free_lists);
    //         assert_eq!(header.root_address, None);
    //     }

    //     // Leaf should go right after the header
    //     assert_eq!(leaf_addr.get(), NodeStoreHeader::SIZE);

    //     // Create another node
    //     let branch = Node::Branch(Box::new(BranchNode {
    //         partial_path: Path::from([6, 7, 8]),
    //         value: Some(vec![9, 10, 11].into_boxed_slice()),
    //         children: Default::default(),
    //     }));

    //     let old_size = node_store.header.size;
    //     let branch_addr = node_store.create_node(branch.clone()).unwrap();
    //     assert!(node_store.header.size > old_size);

    //     // branch should go after leaf
    //     assert!(branch_addr.get() > leaf_addr.get());

    //     // The header should be unchanged in storage
    //     {
    //         let mut header_bytes = node_store.storage.stream_from(0).unwrap();
    //         let header: NodeStoreHeader = bincode::deserialize_from(&mut header_bytes).unwrap();
    //         assert_eq!(header.version, Version::new());
    //         let empty_free_lists: FreeLists = Default::default();
    //         assert_eq!(header.free_lists, empty_free_lists);
    //         assert_eq!(header.root_address, None);
    //     }
    // }

    // #[test]
    // fn test_delete() {
    //     let memstore = Arc::new(MemStore::new(vec![]));
    //     let mut node_store = NodeStore::new_empty_proposal(memstore);

    //     // Create a leaf
    //     let leaf = Node::Leaf(LeafNode {
    //         partial_path: Path::new(),
    //         value: Box::new([1]),
    //     });
    //     let leaf_addr = node_store.create_node(leaf.clone()).unwrap();

    //     // Delete the node
    //     node_store.delete_node(leaf_addr).unwrap();
    //     assert!(node_store.kind.deleted.contains(&leaf_addr));

    //     // Create a new node with the same size
    //     let new_leaf_addr = node_store.create_node(leaf).unwrap();

    //     // The new node shouldn't be at the same address
    //     assert_ne!(new_leaf_addr, leaf_addr);
    // }

    #[test]
    fn test_node_store_new() {
        let memstore = MemStore::new(vec![]);
        let node_store = NodeStore::new_empty_proposal(memstore.into());

        // Check the empty header is written at the start of the ReadableStorage.
        let mut header_bytes = node_store.storage.stream_from(0).unwrap();
        let header: NodeStoreHeader = bincode::deserialize_from(&mut header_bytes).unwrap();
        assert_eq!(header.version, Version::new());
        let empty_free_list: FreeLists = Default::default();
        assert_eq!(header.free_lists, empty_free_list);
    }
}<|MERGE_RESOLUTION|>--- conflicted
+++ resolved
@@ -1,11 +1,8 @@
 // Copyright (C) 2023, Ava Labs, Inc. All rights reserved.
 // See the file LICENSE.md for licensing terms.
 
-<<<<<<< HEAD
 use arc_swap::access::DynAccess;
 use arc_swap::ArcSwap;
-=======
->>>>>>> c06ab387
 use serde::{Deserialize, Serialize};
 use std::collections::HashMap;
 use std::fmt::Debug;
@@ -31,6 +28,24 @@
 /// I --> |commit|N("New commit NodeStore&lt;Committed, S&gt;")
 /// style E color:#FFFFFF, fill:#AA00FF, stroke:#AA00FF
 /// ```
+///
+/// Nodestores represent a revision of the trie. There are three types of nodestores:
+/// - Committed: A committed revision of the trie. It has no in-memory changes.
+/// - MutableProposal: A proposal that is still being modified. It has some nodes in memory.
+/// - ImmutableProposal: A proposal that has been hashed and assigned addresses. It has no in-memory changes.
+///
+/// The general lifecycle of nodestores is as follows:
+/// ```mermaid
+/// flowchart TD
+/// subgraph subgraph["Committed Revisions"]
+/// L("Latest Nodestore&lt;Committed, S&gt;") --- |...|O("Oldest NodeStore&lt;Committed, S&gt;")
+/// end
+/// O --> E("Expire")
+/// L --> |start propose|M("NodeStore&lt;ProposedMutable, S&gt;")
+/// M --> |finish propose + hash|I("NodeStore&lt;ProposedImmutable, S&gt;")
+/// I --> |commit|N("New commit NodeStore&lt;Committed, S&gt;")
+/// style E color:#FFFFFF, fill:#AA00FF, stroke:#AA00FF
+/// ```
 use std::io::{Error, ErrorKind, Write};
 use std::iter::once;
 use std::mem::offset_of;
@@ -227,22 +242,15 @@
     fn root_hash(&self) -> Option<TrieHash>;
 }
 
-<<<<<<< HEAD
 impl Parentable for Arc<ImmutableProposal> {
     fn as_nodestore_parent(&self) -> NodeStoreParent {
         NodeStoreParent::Proposed(self.clone())
-=======
-impl Parentable for ImmutableProposal {
-    fn as_nodestore_parent(&self) -> NodeStoreParent {
-        NodeStoreParent::Proposed(Arc::new(self.clone()))
->>>>>>> c06ab387
     }
     fn root_hash(&self) -> Option<TrieHash> {
         self.root_hash.clone()
     }
 }
 
-<<<<<<< HEAD
 
 impl<S> NodeStore<Arc<ImmutableProposal>, S> {
     /// When an immutable proposal commits, we need to reparent any proposal that
@@ -265,8 +273,6 @@
     }
 }
 
-=======
->>>>>>> c06ab387
 impl Parentable for Committed {
     fn as_nodestore_parent(&self) -> NodeStoreParent {
         NodeStoreParent::Committed(self.root_hash.clone())
@@ -630,7 +636,6 @@
 pub enum NodeStoreParent {
     Proposed(Arc<ImmutableProposal>),
     Committed(Option<TrieHash>),
-<<<<<<< HEAD
 }
 
 impl PartialEq for NodeStoreParent {
@@ -642,21 +647,8 @@
         }
     }
 }
-=======
-}
-
-impl PartialEq for NodeStoreParent {
-    fn eq(&self, other: &Self) -> bool {
-        match (self, other) {
-            (NodeStoreParent::Proposed(a), NodeStoreParent::Proposed(b)) => Arc::ptr_eq(a, b),
-            (NodeStoreParent::Committed(a), NodeStoreParent::Committed(b)) => a == b,
-            _ => false,
-        }
-    }
-}
 
 impl Eq for NodeStoreParent {}
->>>>>>> c06ab387
 
 #[derive(Clone, Debug)]
 /// Contains state for a proposed revision of the trie.
@@ -666,17 +658,12 @@
     /// Nodes that have been deleted in this proposal.
     deleted: Box<[LinearAddress]>,
     /// The parent of this proposal.
-<<<<<<< HEAD
     parent: Arc<ArcSwap<NodeStoreParent>>,
-=======
-    parent: NodeStoreParent,
->>>>>>> c06ab387
     /// The hash of the root node for this proposal
     root_hash: Option<TrieHash>,
 }
 
 impl ImmutableProposal {
-<<<<<<< HEAD
     /// Returns true if the parent of this proposal is committed and has the given hash.
     pub fn parent_hash_is(&self, hash: Option<TrieHash>) -> bool {
         match <Arc<ArcSwap<NodeStoreParent>> as arc_swap::access::DynAccess<Arc<_>>>::load(
@@ -687,11 +674,6 @@
             NodeStoreParent::Committed(root_hash) => *root_hash == hash,
             _ => false,
         }
-=======
-    /// Returns true if the parent of this proposal is `parent`.
-    pub fn parent_is(&self, parent: &NodeStoreParent) -> bool {
-        &self.parent == parent
->>>>>>> c06ab387
     }
 }
 
@@ -803,11 +785,7 @@
     }
 }
 
-<<<<<<< HEAD
 impl<S: ReadableStorage> NodeStore<Arc<ImmutableProposal>, S> {
-=======
-impl<S: ReadableStorage> NodeStore<ImmutableProposal, S> {
->>>>>>> c06ab387
     /// Hashes `node`, which is at the given `path_prefix`, and its children recursively.
     /// Returns the hashed node and its hash.
     fn hash_helper(
@@ -845,21 +823,13 @@
         let hash = hash_node(&node, path_prefix);
         let (addr, size) = self.allocate_node(&node).expect("TODO handle error");
 
-<<<<<<< HEAD
         new_nodes.insert(addr, (size, Arc::new(node)));
-=======
-        self.kind.new.insert(addr, (size, Arc::new(node)));
->>>>>>> c06ab387
 
         (addr, hash)
     }
 }
 
-<<<<<<< HEAD
-impl<S: WritableStorage> NodeStore<Arc<ImmutableProposal>, S> {
-=======
 impl<S: WritableStorage> NodeStore<ImmutableProposal, S> {
->>>>>>> c06ab387
     /// Persist the freelist from this proposal to storage.
     pub fn flush_freelist(&self) -> Result<(), Error> {
         // Write the free lists to storage
@@ -906,11 +876,7 @@
     }
 }
 
-<<<<<<< HEAD
-impl NodeStore<Arc<ImmutableProposal>, FileBacked> {
-=======
 impl NodeStore<ImmutableProposal, FileBacked> {
->>>>>>> c06ab387
     /// Return a Committed version of this proposal, which doesn't have any modified nodes.
     /// This function is used during commit.
     pub fn as_committed(&self) -> NodeStore<Committed, FileBacked> {
@@ -925,13 +891,71 @@
     }
 }
 
-<<<<<<< HEAD
+impl<S: WritableStorage> NodeStore<Arc<ImmutableProposal>, S> {
+    /// Persist the freelist from this proposal to storage.
+    pub fn flush_freelist(&self) -> Result<(), Error> {
+        // Write the free lists to storage
+        let free_list_bytes = bincode::serialize(&self.header.free_lists)
+            .map_err(|e| Error::new(ErrorKind::InvalidData, e))?;
+        let free_list_offset = offset_of!(NodeStoreHeader, free_lists) as u64;
+        self.storage
+            .write(free_list_offset, free_list_bytes.as_slice())?;
+        Ok(())
+    }
+
+    /// Persist the header from this proposal to storage.
+    pub fn flush_header(&self) -> Result<(), Error> {
+        let header_bytes = bincode::serialize(&self.header).map_err(|e| {
+            Error::new(
+                ErrorKind::InvalidData,
+                format!("Failed to serialize header: {}", e),
+            )
+        })?;
+
+        self.storage.write(0, header_bytes.as_slice())?;
+
+        Ok(())
+    }
+
+    /// Persist all the nodes of a proposal to storage.
+    pub fn flush_nodes(&self) -> Result<(), Error> {
+        for (addr, (area_size_index, node)) in self.kind.new.iter() {
+            let stored_area = StoredArea {
+                area_size_index: *area_size_index,
+                area: Area::<_, FreeArea>::Node(node.as_ref()),
+            };
+
+            let stored_area_bytes = bincode::serialize(&stored_area)
+                .map_err(|e| Error::new(ErrorKind::InvalidData, e))?;
+
+            self.storage
+                .write(addr.get(), stored_area_bytes.as_slice())?;
+        }
+        self.storage
+            .write_cached_nodes(self.kind.new.iter().map(|(addr, (_, node))| (addr, node)))?;
+
+        Ok(())
+    }
+}
+
+impl NodeStore<Arc<ImmutableProposal>, FileBacked> {
+    /// Return a Committed version of this proposal, which doesn't have any modified nodes.
+    /// This function is used during commit.
+    pub fn as_committed(&self) -> NodeStore<Committed, FileBacked> {
+        NodeStore {
+            header: self.header.clone(),
+            kind: Committed {
+                deleted: self.kind.deleted.clone(),
+                root_hash: self.kind.root_hash.clone(),
+            },
+            storage: self.storage.clone(),
+        }
+    }
+}
+
 impl<S: ReadableStorage> From<NodeStore<MutableProposal, S>>
     for NodeStore<Arc<ImmutableProposal>, S>
 {
-=======
-impl<S: ReadableStorage> From<NodeStore<MutableProposal, S>> for NodeStore<ImmutableProposal, S> {
->>>>>>> c06ab387
     fn from(val: NodeStore<MutableProposal, S>) -> Self {
         let NodeStore {
             header,
@@ -944,15 +968,9 @@
             kind: Arc::new(ImmutableProposal {
                 new: HashMap::new(),
                 deleted: kind.deleted.into(),
-<<<<<<< HEAD
                 parent: Arc::new(ArcSwap::new(Arc::new(kind.parent))),
                 root_hash: None,
             }),
-=======
-                parent: kind.parent,
-                root_hash: None,
-            },
->>>>>>> c06ab387
             storage,
         };
 
@@ -963,7 +981,6 @@
         };
 
         // Hashes the trie and returns the address of the new root.
-<<<<<<< HEAD
         let mut new_nodes = HashMap::new();
         let (root_addr, root_hash) = nodestore.hash_helper(root, &mut Path::new(), &mut new_nodes);
 
@@ -976,12 +993,6 @@
             parent: immutable_proposal.parent,
             root_hash: Some(root_hash),
         });
-=======
-        let (root_addr, root_hash) = nodestore.hash_helper(root, &mut Path::new());
-
-        nodestore.header.root_address = Some(root_addr);
-        nodestore.kind.root_hash = Some(root_hash);
->>>>>>> c06ab387
 
         nodestore
     }
