// Copyright (C) 2023, Ava Labs, Inc. All rights reserved.
// See the file LICENSE.md for licensing terms.

use crate::linear::FileIoError;
use crate::logger::{debug, trace};
use arc_swap::ArcSwap;
use arc_swap::access::DynAccess;
use bincode::{DefaultOptions, Options as _};
use bytemuck_derive::{AnyBitPattern, NoUninit};
use coarsetime::Instant;
use fastrace::local::LocalSpan;
use metrics::counter;
use serde::{Deserialize, Serialize};
use sha2::{Digest, Sha256};
use smallvec::SmallVec;
use std::collections::HashMap;
use std::fmt::Debug;

/// The [`NodeStore`] handles the serialization of nodes and
/// free space management of nodes in the page store. It lays out the format
/// of the [`PageStore`]. More specifically, it places a [`FileIdentifyingMagic`]
/// and a [`FreeSpaceHeader`] at the beginning
///
/// Nodestores represent a revision of the trie. There are three types of nodestores:
/// - Committed: A committed revision of the trie. It has no in-memory changes.
/// - `MutableProposal`: A proposal that is still being modified. It has some nodes in memory.
/// - `ImmutableProposal`: A proposal that has been hashed and assigned addresses. It has no in-memory changes.
///
/// The general lifecycle of nodestores is as follows:
/// ```mermaid
/// flowchart TD
/// subgraph subgraph["Committed Revisions"]
/// L("Latest Nodestore&lt;Committed, S&gt;") --- |...|O("Oldest NodeStore&lt;Committed, S&gt;")
/// end
/// O --> E("Expire")
/// L --> |start propose|M("NodeStore&lt;ProposedMutable, S&gt;")
/// M --> |finish propose + hash|I("NodeStore&lt;ProposedImmutable, S&gt;")
/// I --> |commit|N("New commit NodeStore&lt;Committed, S&gt;")
/// style E color:#FFFFFF, fill:#AA00FF, stroke:#AA00FF
/// ```
use std::io::{Error, ErrorKind};
use std::mem::{offset_of, take};
use std::num::NonZeroU64;
use std::ops::Deref;
use std::sync::Arc;

use crate::hashednode::hash_node;
use crate::node::{ByteCounter, Node};
use crate::{
    CacheReadStrategy, Child, FileBacked, HashType, Path, ReadableStorage, SharedNode, TrieHash,
};

use super::linear::WritableStorage;

/// [`NodeStore`] divides the linear store into blocks of different sizes.
/// [`AREA_SIZES`] is every valid block size.
const AREA_SIZES: [u64; 23] = [
    16, // Min block size
    32,
    64,
    96,
    128,
    256,
    512,
    768,
    1024,
    1024 << 1,
    1024 << 2,
    1024 << 3,
    1024 << 4,
    1024 << 5,
    1024 << 6,
    1024 << 7,
    1024 << 8,
    1024 << 9,
    1024 << 10,
    1024 << 11,
    1024 << 12,
    1024 << 13,
    1024 << 14,
];

fn serializer() -> impl bincode::Options {
    DefaultOptions::new().with_varint_encoding()
}

fn area_size_hash() -> TrieHash {
    let mut hasher = Sha256::new();
    for size in AREA_SIZES {
        hasher.update(size.to_ne_bytes());
    }
    hasher.finalize().into()
}

// TODO: automate this, must stay in sync with above
const fn index_name(index: usize) -> &'static str {
    match index {
        0 => "16",
        1 => "32",
        2 => "64",
        3 => "96",
        4 => "128",
        5 => "256",
        6 => "512",
        7 => "768",
        8 => "1024",
        9 => "2048",
        10 => "4096",
        11 => "8192",
        12 => "16384",
        13 => "32768",
        14 => "65536",
        15 => "131072",
        16 => "262144",
        17 => "524288",
        18 => "1048576",
        19 => "2097152",
        20 => "4194304",
        21 => "8388608",
        22 => "16777216",
        _ => "unknown",
    }
}

/// The type of an index into the [`AREA_SIZES`] array
/// This is not usize because we can store this as a single byte
pub type AreaIndex = u8;

// TODO danlaine: have type for index in AREA_SIZES
// Implement try_into() for it.
const NUM_AREA_SIZES: usize = AREA_SIZES.len();
const MIN_AREA_SIZE: u64 = AREA_SIZES[0];
const MAX_AREA_SIZE: u64 = AREA_SIZES[NUM_AREA_SIZES - 1];

#[inline]
fn new_area_index(n: usize) -> AreaIndex {
    n.try_into().expect("Area index out of bounds")
}

/// Returns the index in `BLOCK_SIZES` of the smallest block size >= `n`.
fn area_size_to_index(n: u64) -> Result<AreaIndex, Error> {
    if n > MAX_AREA_SIZE {
        return Err(Error::new(
            ErrorKind::InvalidData,
            format!("Node size {n} is too large"),
        ));
    }

    if n <= MIN_AREA_SIZE {
        return Ok(0);
    }

    AREA_SIZES
        .iter()
        .position(|&size| size >= n)
        .map(new_area_index)
        .ok_or_else(|| {
            Error::new(
                ErrorKind::InvalidData,
                format!("Node size {n} is too large"),
            )
        })
}

/// Objects cannot be stored at the zero address, so a [`LinearAddress`] is guaranteed not
/// to be zero. This reserved zero can be used as a [None] value for some use cases. In particular,
/// branches can use `Option<LinearAddress>` which is the same size as a [`LinearAddress`]
pub type LinearAddress = NonZeroU64;

/// Each [`StoredArea`] contains an [Area] which is either a [Node] or a [`FreeArea`].
#[repr(u8)]
#[derive(PartialEq, Eq, Clone, Debug, Deserialize, Serialize)]
enum Area<T, U> {
    Node(T),
    Free(U) = 255, // this is magic: no node starts with a byte of 255
}

/// Every item stored in the [`NodeStore`]'s `ReadableStorage`  after the
/// [`NodeStoreHeader`] is a [`StoredArea`].
///
/// As an overview of what this looks like stored, we get something like this:
///  - Byte 0: The index of the area size
///  - Byte 1: 0x255 if free, otherwise the low-order bit indicates Branch or Leaf
///  - Bytes 2..n: The actual data
#[derive(PartialEq, Eq, Clone, Debug, Deserialize, Serialize)]
struct StoredArea<T> {
    /// Index in [`AREA_SIZES`] of this area's size
    area_size_index: AreaIndex,
    area: T,
}

impl<T: ReadInMemoryNode, S: ReadableStorage> NodeStore<T, S> {
    /// Returns (index, `area_size`) for the stored area at `addr`.
    /// `index` is the index of `area_size` in the array of valid block sizes.
    ///
    /// # Errors
    ///
    /// Returns a [`FileIoError`] if the area cannot be read.
    pub fn area_index_and_size(
        &self,
        addr: LinearAddress,
    ) -> Result<(AreaIndex, u64), FileIoError> {
        let mut area_stream = self.storage.stream_from(addr.get())?;

        let index: AreaIndex = serializer()
            .deserialize_from(&mut area_stream)
            .map_err(|e| {
                self.storage.file_io_error(
                    Error::new(ErrorKind::InvalidData, e),
                    addr.get(),
                    Some("deserialize".to_string()),
                )
            })?;

        let size = *AREA_SIZES
            .get(index as usize)
            .ok_or(self.storage.file_io_error(
                Error::other(format!("Invalid area size index {index}")),
                addr.get(),
                None,
            ))?;

        Ok((index, size))
    }

    /// Read a [Node] from the provided [`LinearAddress`].
    /// `addr` is the address of a `StoredArea` in the `ReadableStorage`.
    ///
    /// # Errors
    ///
    /// Returns a [`FileIoError`] if the node cannot be read.
    pub fn read_node_from_disk(
        &self,
        addr: LinearAddress,
        mode: &'static str,
    ) -> Result<SharedNode, FileIoError> {
        if let Some(node) = self.storage.read_cached_node(addr, mode) {
            return Ok(node);
        }

        debug_assert!(addr.get() % 8 == 0);

        // saturating because there is no way we can be reading at u64::MAX
        // and this will fail very soon afterwards
        let actual_addr = addr.get().saturating_add(1); // skip the length byte

        let _span = LocalSpan::enter_with_local_parent("read_and_deserialize");

        let area_stream = self.storage.stream_from(actual_addr)?;
        let node: SharedNode = Node::from_reader(area_stream)
            .map_err(|e| {
                self.storage
                    .file_io_error(e, actual_addr, Some("read_node_from_disk".to_string()))
            })?
            .into();
        match self.storage.cache_read_strategy() {
            CacheReadStrategy::All => {
                self.storage.cache_node(addr, node.clone());
            }
            CacheReadStrategy::BranchReads => {
                if !node.is_leaf() {
                    self.storage.cache_node(addr, node.clone());
                }
            }
            CacheReadStrategy::WritesOnly => {}
        }
        Ok(node)
    }

    /// Read a [Node] from the provided [`LinearAddress`] and size.
    /// This is an uncached read, primarily used by check utilities
    ///
    /// # Errors
    ///
    /// Returns a [`FileIoError`] if the node cannot be read.
    pub fn uncached_read_node_and_size(
        &self,
        addr: LinearAddress,
    ) -> Result<(SharedNode, u8), FileIoError> {
        let mut area_stream = self.storage.stream_from(addr.get())?;
        let mut size = [0u8];
        area_stream.read_exact(&mut size).map_err(|e| {
            self.storage.file_io_error(
                e,
                addr.get(),
                Some("uncached_read_node_and_size".to_string()),
            )
        })?;
        self.storage.stream_from(addr.get().saturating_add(1))?;
        let node: SharedNode = Node::from_reader(area_stream)
            .map_err(|e| {
                self.storage.file_io_error(
                    e,
                    addr.get(),
                    Some("uncached_read_node_and_size".to_string()),
                )
            })?
            .into();
        Ok((node, size[0]))
    }

    /// Get the size of an area index (used by the checker)
    ///
    /// # Panics
    ///
    /// Panics if `index` is out of bounds for the `AREA_SIZES` array.
    #[must_use]
    pub const fn size_from_area_index(index: AreaIndex) -> u64 {
        #[expect(clippy::indexing_slicing)]
        AREA_SIZES[index as usize]
    }
}

impl<S: ReadableStorage> NodeStore<Committed, S> {
    /// Open an existing [`NodeStore`]
    /// Assumes the header is written in the [`ReadableStorage`].
    ///
    /// # Errors
    ///
    /// Returns a [`FileIoError`] if the header cannot be read or validated.
    pub fn open(storage: Arc<S>) -> Result<Self, FileIoError> {
        let mut stream = storage.stream_from(0)?;
        let mut header = NodeStoreHeader::new();
        let header_bytes = bytemuck::bytes_of_mut(&mut header);
        stream
            .read_exact(header_bytes)
            .map_err(|e| storage.file_io_error(e, 0, Some("header read".to_string())))?;

        drop(stream);

        header
            .validate()
            .map_err(|e| storage.file_io_error(e, 0, Some("header read".to_string())))?;

        let mut nodestore = Self {
            header,
            kind: Committed {
                deleted: Box::default(),
                root_hash: None,
            },
            storage,
        };

        if let Some(root_address) = nodestore.header.root_address {
            let node = nodestore.read_node_from_disk(root_address, "open");
            let root_hash = node.map(|n| hash_node(&n, &Path(SmallVec::default())))?;
            nodestore.kind.root_hash = Some(root_hash.into_triehash());
        }

        Ok(nodestore)
    }

    /// Create a new, empty, Committed [`NodeStore`] and clobber
    /// the underlying store with an empty freelist and no root node
    ///
    /// # Errors
    ///
    /// Returns a [`FileIoError`] if the storage cannot be accessed.
    pub fn new_empty_committed(storage: Arc<S>) -> Result<Self, FileIoError> {
        let header = NodeStoreHeader::new();

        Ok(Self {
            header,
            storage,
            kind: Committed {
                deleted: Box::default(),
                root_hash: None,
            },
        })
    }
}

/// Some nodestore kinds implement Parentable.
///
/// This means that the nodestore can have children.
/// Only [`ImmutableProposal`] and [Committed] implement this trait.
/// [`MutableProposal`] does not implement this trait because it is not a valid parent.
/// TODO: Maybe this can be renamed to `ImmutableNodestore`
pub trait Parentable {
    /// Returns the parent of this nodestore.
    fn as_nodestore_parent(&self) -> NodeStoreParent;
    /// Returns the root hash of this nodestore. This works because all parentable nodestores have a hash
    fn root_hash(&self) -> Option<TrieHash>;
}

impl Parentable for Arc<ImmutableProposal> {
    fn as_nodestore_parent(&self) -> NodeStoreParent {
        NodeStoreParent::Proposed(Arc::clone(self))
    }
    fn root_hash(&self) -> Option<TrieHash> {
        self.root_hash.clone()
    }
}

impl<S> NodeStore<Arc<ImmutableProposal>, S> {
    /// When an immutable proposal commits, we need to reparent any proposal that
    /// has the committed proposal as it's parent
    pub fn commit_reparent(&self, other: &Arc<NodeStore<Arc<ImmutableProposal>, S>>) {
        match *other.kind.parent.load() {
            NodeStoreParent::Proposed(ref parent) => {
                if Arc::ptr_eq(&self.kind, parent) {
                    other
                        .kind
                        .parent
                        .store(NodeStoreParent::Committed(self.kind.root_hash()).into());
                }
            }
            NodeStoreParent::Committed(_) => {}
        }
    }
}

impl Parentable for Committed {
    fn as_nodestore_parent(&self) -> NodeStoreParent {
        NodeStoreParent::Committed(self.root_hash.clone())
    }
    fn root_hash(&self) -> Option<TrieHash> {
        self.root_hash.clone()
    }
}

impl<S: ReadableStorage> NodeStore<MutableProposal, S> {
    /// Create a new `MutableProposal` [`NodeStore`] from a parent [`NodeStore`]
    ///
    /// # Errors
    ///
    /// Returns a [`FileIoError`] if the parent root cannot be read.
    pub fn new<F: Parentable + ReadInMemoryNode>(
        parent: &Arc<NodeStore<F, S>>,
    ) -> Result<Self, FileIoError> {
        let mut deleted = Vec::default();
        let root = if let Some(root_addr) = parent.header.root_address {
            deleted.push(root_addr);
            let root = parent.read_node(root_addr)?;
            Some((*root).clone())
        } else {
            None
        };
        let kind = MutableProposal {
            root,
            deleted,
            parent: parent.kind.as_nodestore_parent(),
        };
        Ok(NodeStore {
            header: parent.header,
            kind,
            storage: parent.storage.clone(),
        })
    }

    /// Marks the node at `addr` as deleted in this proposal.
    pub fn delete_node(&mut self, addr: LinearAddress) {
        trace!("Pending delete at {addr:?}");
        self.kind.deleted.push(addr);
    }

    /// Reads a node for update, marking it as deleted in this proposal.
    /// We get an arc from cache (reading it from disk if necessary) then
    /// copy/clone the node and return it.
    ///
    /// # Errors
    ///
    /// Returns a [`FileIoError`] if the node cannot be read.
    pub fn read_for_update(&mut self, addr: LinearAddress) -> Result<Node, FileIoError> {
        self.delete_node(addr);
        let arc_wrapped_node = self.read_node(addr)?;
        Ok((*arc_wrapped_node).clone())
    }

    /// Returns the root of this proposal.
    pub const fn mut_root(&mut self) -> &mut Option<Node> {
        &mut self.kind.root
    }
}

impl<S: WritableStorage> NodeStore<MutableProposal, S> {
    /// Creates a new, empty, [`NodeStore`] and clobbers the underlying `storage` with an empty header.
    /// This is used during testing and during the creation of an in-memory merkle for proofs
    ///
    /// # Panics
    ///
    /// Panics if the header cannot be written.
    pub fn new_empty_proposal(storage: Arc<S>) -> Self {
        let header = NodeStoreHeader::new();
        let header_bytes = bytemuck::bytes_of(&header);
        storage
            .write(0, header_bytes)
            .expect("failed to write header");
        NodeStore {
            header,
            kind: MutableProposal {
                root: None,
                deleted: Vec::default(),
                parent: NodeStoreParent::Committed(None),
            },
            storage,
        }
    }
}

impl<S: ReadableStorage> NodeStore<Arc<ImmutableProposal>, S> {
    /// Attempts to allocate `n` bytes from the free lists.
    /// If successful returns the address of the newly allocated area
    /// and the index of the free list that was used.
    /// If there are no free areas big enough for `n` bytes, returns None.
    /// TODO danlaine: If we return a larger area than requested, we should split it.
    #[expect(clippy::indexing_slicing)]
    fn allocate_from_freed(
        &mut self,
        n: u64,
    ) -> Result<Option<(LinearAddress, AreaIndex)>, FileIoError> {
        // Find the smallest free list that can fit this size.
        let index_wanted = area_size_to_index(n).map_err(|e| {
            self.storage
                .file_io_error(e, 0, Some("allocate_from_freed".to_string()))
        })?;

        if let Some((index, free_stored_area_addr)) = self
            .header
            .free_lists
            .iter_mut()
            .enumerate()
            .skip(index_wanted as usize)
            .find(|item| item.1.is_some())
        {
            let address = free_stored_area_addr
                .take()
                .expect("impossible due to find earlier");
            // Get the first free block of sufficient size.
            if let Some(free_head) = self.storage.free_list_cache(address) {
                trace!("free_head@{address}(cached): {free_head:?} size:{index}");
                *free_stored_area_addr = free_head;
            } else {
                let (free_head, read_index) =
                    FreeArea::from_storage(self.storage.as_ref(), address)?;
                debug_assert_eq!(read_index as usize, index);

                // Update the free list to point to the next free block.
                *free_stored_area_addr = free_head.next_free_block;
            }

            counter!("firewood.space.reused", "index" => index_name(index))
                .increment(AREA_SIZES[index]);
            counter!("firewood.space.wasted", "index" => index_name(index))
                .increment(AREA_SIZES[index].saturating_sub(n));

            // Return the address of the newly allocated block.
            trace!("Allocating from free list: addr: {address:?}, size: {index}");
            return Ok(Some((address, index as AreaIndex)));
        }

        trace!("No free blocks of sufficient size {index_wanted} found");
        counter!("firewood.space.from_end", "index" => index_name(index_wanted as usize))
            .increment(AREA_SIZES[index_wanted as usize]);
        Ok(None)
    }

    #[expect(clippy::indexing_slicing)]
    fn allocate_from_end(&mut self, n: u64) -> Result<(LinearAddress, AreaIndex), FileIoError> {
        let index = area_size_to_index(n).map_err(|e| {
            self.storage
                .file_io_error(e, 0, Some("allocate_from_end".to_string()))
        })?;
        let area_size = AREA_SIZES[index as usize];
        let addr = LinearAddress::new(self.header.size).expect("node store size can't be 0");
        self.header.size = self.header.size.saturating_add(area_size);
        debug_assert!(addr.get() % 8 == 0);
        trace!("Allocating from end: addr: {addr:?}, size: {index}");
        Ok((addr, index))
    }

    /// Returns the length of the serialized area for a node.
    fn stored_len(node: &Node) -> u64 {
        let mut bytecounter = ByteCounter::new();
        node.as_bytes(0, &mut bytecounter);
        bytecounter.count()
    }

    /// Returns an address that can be used to store the given `node` and updates
    /// `self.header` to reflect the allocation. Doesn't actually write the node to storage.
    /// Also returns the index of the free list the node was allocated from.
    ///
    /// # Errors
    ///
    /// Returns a [`FileIoError`] if the node cannot be allocated.
    pub fn allocate_node(
        &mut self,
        node: &Node,
    ) -> Result<(LinearAddress, AreaIndex), FileIoError> {
        let stored_area_size = Self::stored_len(node);

        // Attempt to allocate from a free list.
        // If we can't allocate from a free list, allocate past the existing
        // of the ReadableStorage.
        let (addr, index) = match self.allocate_from_freed(stored_area_size)? {
            Some((addr, index)) => (addr, index),
            None => self.allocate_from_end(stored_area_size)?,
        };

        Ok((addr, index))
    }
}

impl<S: WritableStorage> NodeStore<Committed, S> {
    /// Deletes the [Node] at the given address, updating the next pointer at
    /// the given addr, and changing the header of this committed nodestore to
    /// have the address on the freelist
    ///
    /// # Errors
    ///
    /// Returns a [`FileIoError`] if the node cannot be deleted.
    #[expect(clippy::indexing_slicing)]
    pub fn delete_node(&mut self, addr: LinearAddress) -> Result<(), FileIoError> {
        debug_assert!(addr.get() % 8 == 0);

        let (area_size_index, _) = self.area_index_and_size(addr)?;
        trace!("Deleting node at {addr:?} of size {area_size_index}");
        counter!("firewood.delete_node", "index" => index_name(area_size_index as usize))
            .increment(1);
        counter!("firewood.space.freed", "index" => index_name(area_size_index as usize))
            .increment(AREA_SIZES[area_size_index as usize]);

        // The area that contained the node is now free.
        let area: Area<Node, FreeArea> = Area::Free(FreeArea {
            next_free_block: self.header.free_lists[area_size_index as usize],
        });

        let stored_area = StoredArea {
            area_size_index,
            area,
        };

        let stored_area_bytes = serializer().serialize(&stored_area).map_err(|e| {
            self.storage.file_io_error(
                Error::new(ErrorKind::InvalidData, e),
                addr.get(),
                Some("delete_node".to_string()),
            )
        })?;

        self.storage.write(addr.into(), &stored_area_bytes)?;

        self.storage
            .add_to_free_list_cache(addr, self.header.free_lists[area_size_index as usize]);

        // The newly freed block is now the head of the free list.
        self.header.free_lists[area_size_index as usize] = Some(addr);

        Ok(())
    }
}

/// An error from doing an update
#[derive(Debug)]
pub enum UpdateError {
    /// An IO error occurred during the update
    Io(Error),
}

impl From<Error> for UpdateError {
    fn from(value: Error) -> Self {
        UpdateError::Io(value)
    }
}

/// Can be used by filesystem tooling such as "file" to identify
/// the version of firewood used to create this [`NodeStore`] file.
#[derive(Debug, Clone, Copy, PartialEq, Eq, Deserialize, Serialize, NoUninit, AnyBitPattern)]
#[repr(transparent)]
struct Version {
    bytes: [u8; 16],
}

impl Version {
    const SIZE: usize = size_of::<Self>();

    /// Version >= 0.0.4
    ///
    /// Increase as needed to set the minimum required version of `firewood-storage` for
    /// compatibility checks.
    ///
    /// We may want to add migrations if we need to add a breaking change.
    const BASE_VERSION: semver::Comparator = semver::Comparator {
        op: semver::Op::GreaterEq,
        major: 0,
        minor: Some(0),
        patch: Some(4),
        pre: semver::Prerelease::EMPTY,
    };

    /// Validates that the version identifier is valid and compatible with the current
    /// build of firewood.
    ///
    /// # Errors
    ///
    /// - If the token contains invalid utf-8 bytes (nul is allowed).
    /// - If the token does not start with "firewood ".
    /// - If the version is not parsable by [`semver::Version`].
    /// - If the version is not compatible with the current build of firewood.
    ///   - Currently, the minimum required version is 0.0.4.
    fn validate(&self) -> Result<(), Error> {
        let version = std::str::from_utf8(&self.bytes).map_err(|e| {
            Error::new(
                ErrorKind::InvalidData,
                format!(
                    "Invalid database version: invalid utf-8: {e} (original: [{:032x}])",
                    u128::from_be_bytes(self.bytes)
                ),
            )
        })?;

        // strip trailling nuls as they're only for padding
        let version = version.trim_end_matches('\0');

        // strip magic prefix or error
        let version = version.strip_prefix("firewood ").ok_or_else(|| {
            Error::new(
                ErrorKind::InvalidData,
                format!(
                    "Invalid database version: does not start with magic 'firewood ': {version}",
                ),
            )
        })?;

        // Version strings from CARGO_PKG_VERSION are guaranteed to be parsable by
        // semver (cargo uses the same library).
        let version = semver::Version::parse(version).map_err(|e| {
            Error::new(
                ErrorKind::InvalidData,
                format!(
                    "Invalid version string: unable to parse `{version}` as a semver string: {e}"
                ),
            )
        })?;

        // verify base compatibility version
        if !Self::BASE_VERSION.matches(&version) {
            return Err(Error::new(
                ErrorKind::InvalidData,
                format!(
                    "Database was created with firewood version {version}; however, this build of firewood requires version {}",
                    Self::BASE_VERSION,
                ),
            ));
        }

        debug!(
            "Database version is valid: {version} {}",
            Self::BASE_VERSION
        );
        Ok(())
    }

    /// Construct a [`Version`] instance for the current build of firewood.
    fn new() -> Self {
        // Note that with this magic token of 9 bytes, we can store a version string of
        // up to 7 bytes. If we always include the major, minor, and patch versions,
        // then no more than two of three can be 2 digits long.
        const VERSION_STR: &str = concat!("firewood ", env!("CARGO_PKG_VERSION"));
        const {
            assert!(
                VERSION_STR.len() <= Version::SIZE,
                concat!(
                    "Database version string `firewood ",
                    env!("CARGO_PKG_VERSION"),
                    "` is too long for the Version struct! Update Cargo.toml or modify this code.",
                ),
            );
        }

        // pad with nul bytes
        let mut bytes = [0u8; Version::SIZE];
        bytes
            .get_mut(..VERSION_STR.len())
            .expect("must fit")
            .copy_from_slice(VERSION_STR.as_bytes());

        Self { bytes }
    }
}

pub type FreeLists = [Option<LinearAddress>; NUM_AREA_SIZES];

/// Persisted metadata for a [`NodeStore`].
/// The [`NodeStoreHeader`] is at the start of the `ReadableStorage`.
#[derive(Copy, Debug, PartialEq, Eq, Serialize, Deserialize, Clone, NoUninit, AnyBitPattern)]
#[repr(C)]
pub struct NodeStoreHeader {
    /// Identifies the version of firewood used to create this [`NodeStore`].
    version: Version,
    /// always "1"; verifies endianness
    endian_test: u64,
    size: u64,
    /// Element i is the pointer to the first free block of size `BLOCK_SIZES[i]`.
    free_lists: FreeLists,
    root_address: Option<LinearAddress>,
    /// The hash of the area sizes used in this database to prevent someone from changing the
    /// area sizes and trying to read old databases with the wrong area sizes.
    area_size_hash: [u8; 32],
    /// Whether ethhash was enabled when this database was created.
    ethhash: u64,
}

impl NodeStoreHeader {
    /// The first SIZE bytes of the `ReadableStorage` are reserved for the
    /// [`NodeStoreHeader`].
    /// We also want it aligned to a disk block
    pub(crate) const SIZE: u64 = 2048;

    /// Number of extra bytes to write on the first creation of the `NodeStoreHeader`
    /// (zero-padded)
    /// also a compile time check to prevent setting SIZE too small
    const EXTRA_BYTES: usize = Self::SIZE as usize - std::mem::size_of::<NodeStoreHeader>();

    fn new() -> Self {
        Self {
            // The store just contains the header at this point
            size: Self::SIZE,
            endian_test: 1,
            root_address: None,
            version: Version::new(),
            free_lists: Default::default(),
            area_size_hash: area_size_hash()
                .as_slice()
                .try_into()
                .expect("sizes should match"),
            #[cfg(feature = "ethhash")]
            ethhash: 1,
            #[cfg(not(feature = "ethhash"))]
            ethhash: 0,
        }
    }

    fn validate(&self) -> Result<(), Error> {
        trace!("Checking version...");
        self.version.validate()?;

        trace!("Checking endianness...");
        self.validate_endian_test()?;

        trace!("Checking area size hash...");
        self.validate_area_size_hash()?;

        trace!("Checking if db ethhash flag matches build feature...");
        self.validate_ethhash()?;

        Ok(())
    }

    fn validate_endian_test(&self) -> Result<(), Error> {
        if self.endian_test == 1 {
            Ok(())
        } else {
            Err(Error::new(
                ErrorKind::InvalidData,
                "Database cannot be opened due to difference in endianness",
            ))
        }
    }

    fn validate_area_size_hash(&self) -> Result<(), Error> {
        if self.area_size_hash == area_size_hash().as_slice() {
            Ok(())
        } else {
            Err(Error::new(
                ErrorKind::InvalidData,
                "Database cannot be opened due to difference in area size hash",
            ))
        }
    }

    #[cfg(not(feature = "ethhash"))]
    fn validate_ethhash(&self) -> Result<(), Error> {
        if self.ethhash == 0 {
            Ok(())
        } else {
            Err(Error::new(
                ErrorKind::InvalidData,
                "Database cannot be opened as it was created with ethhash enabled",
            ))
        }
    }

    #[cfg(feature = "ethhash")]
    fn validate_ethhash(&self) -> Result<(), Error> {
        if self.ethhash == 1 {
            Ok(())
        } else {
            Err(Error::new(
                ErrorKind::InvalidData,
                "Database cannot be opened as it was created without ethhash enabled",
            ))
        }
    }
}

/// A [`FreeArea`] is stored at the start of the area that contained a node that
/// has been freed.
#[derive(Debug, PartialEq, Eq, Clone, Copy, Serialize, Deserialize)]
struct FreeArea {
    next_free_block: Option<LinearAddress>,
}

impl FreeArea {
    pub(crate) fn from_storage<S: ReadableStorage>(
        storage: &S,
        address: LinearAddress,
    ) -> Result<(Self, AreaIndex), FileIoError> {
        let free_area_addr = address.get();
        let free_head_stream = storage.stream_from(free_area_addr)?;
        let free_head: StoredArea<Area<Node, FreeArea>> = serializer()
            .deserialize_from(free_head_stream)
            .map_err(|e| {
                storage.file_io_error(
                    Error::new(ErrorKind::InvalidData, e),
                    free_area_addr,
                    Some("FreeArea::from_storage".to_string()),
                )
            })?;
        let StoredArea {
            area: Area::Free(free_head),
            area_size_index: read_index,
        } = free_head
        else {
            return Err(storage.file_io_error(
                Error::new(ErrorKind::InvalidData, "Attempted to read a non-free area"),
                free_area_addr,
                Some("FreeArea::from_storage".to_string()),
            ));
        };

        Ok((free_head, read_index as AreaIndex))
    }
}

/// Reads from an immutable (i.e. already hashed) merkle trie.
pub trait HashedNodeReader: TrieReader {
    /// Gets the address of the root node of an immutable merkle trie.
    fn root_address(&self) -> Option<LinearAddress>;

    /// Gets the hash of the root node of an immutable merkle trie.
    fn root_hash(&self) -> Option<TrieHash>;
}

/// Reads nodes and the root address from a merkle trie.
pub trait TrieReader: NodeReader + RootReader {}
impl<T> TrieReader for T where T: NodeReader + RootReader {}

/// Reads nodes from a merkle trie.
pub trait NodeReader {
    /// Returns the node at `addr`.
    ///
    /// # Errors
    ///
    /// Returns a [`FileIoError`] if the node cannot be read.
    fn read_node(&self, addr: LinearAddress) -> Result<SharedNode, FileIoError>;
}

impl<T> NodeReader for T
where
    T: Deref,
    T::Target: NodeReader,
{
    fn read_node(&self, addr: LinearAddress) -> Result<SharedNode, FileIoError> {
        self.deref().read_node(addr)
    }
}

impl<T> RootReader for T
where
    T: Deref,
    T::Target: RootReader,
{
    fn root_node(&self) -> Option<SharedNode> {
        self.deref().root_node()
    }
}

/// Reads the root of a merkle trie.
pub trait RootReader {
    /// Returns the root of the trie.
    fn root_node(&self) -> Option<SharedNode>;
}

/// A committed revision of a merkle trie.
#[derive(Clone, Debug)]
pub struct Committed {
    deleted: Box<[LinearAddress]>,
    root_hash: Option<TrieHash>,
}

impl ReadInMemoryNode for Committed {
    // A committed revision has no in-memory changes. All its nodes are in storage.
    fn read_in_memory_node(&self, _addr: LinearAddress) -> Option<SharedNode> {
        None
    }
}

#[derive(Clone, Debug)]
pub enum NodeStoreParent {
    Proposed(Arc<ImmutableProposal>),
    Committed(Option<TrieHash>),
}

impl PartialEq for NodeStoreParent {
    fn eq(&self, other: &Self) -> bool {
        match (self, other) {
            (NodeStoreParent::Proposed(a), NodeStoreParent::Proposed(b)) => Arc::ptr_eq(a, b),
            (NodeStoreParent::Committed(a), NodeStoreParent::Committed(b)) => a == b,
            _ => false,
        }
    }
}

impl Eq for NodeStoreParent {}

#[derive(Debug)]
/// Contains state for a proposed revision of the trie.
pub struct ImmutableProposal {
    /// Address --> Node for nodes created in this proposal.
    new: HashMap<LinearAddress, (u8, SharedNode)>,
    /// Nodes that have been deleted in this proposal.
    deleted: Box<[LinearAddress]>,
    /// The parent of this proposal.
    parent: Arc<ArcSwap<NodeStoreParent>>,
    /// The hash of the root node for this proposal
    root_hash: Option<TrieHash>,
}

impl ImmutableProposal {
    /// Returns true if the parent of this proposal is committed and has the given hash.
    #[must_use]
    #[allow(clippy::needless_pass_by_value)]
    fn parent_hash_is(&self, hash: Option<TrieHash>) -> bool {
        match <Arc<ArcSwap<NodeStoreParent>> as arc_swap::access::DynAccess<Arc<_>>>::load(
            &self.parent,
        )
        .as_ref()
        {
            NodeStoreParent::Committed(root_hash) => *root_hash == hash,
            NodeStoreParent::Proposed(_) => false,
        }
    }
}

impl ReadInMemoryNode for ImmutableProposal {
    fn read_in_memory_node(&self, addr: LinearAddress) -> Option<SharedNode> {
        // Check if the node being requested was created in this proposal.
        if let Some((_, node)) = self.new.get(&addr) {
            return Some(node.clone());
        }

        // It wasn't. Try our parent, and its parent, and so on until we find it or find
        // a committed revision.
        match *self.parent.load() {
            NodeStoreParent::Proposed(ref parent) => parent.read_in_memory_node(addr),
            NodeStoreParent::Committed(_) => None,
        }
    }
}

/// Proposed [`NodeStore`] types keep some nodes in memory. These nodes are new nodes that were allocated from
/// the free list, but are not yet on disk. This trait checks to see if a node is in memory and returns it if
/// it's there. If it's not there, it will be read from disk.
///
/// This trait does not know anything about the underlying storage, so it just returns None if the node isn't in memory.
pub trait ReadInMemoryNode {
    /// Returns the node at `addr` if it is in memory.
    /// Returns None if it isn't.
    fn read_in_memory_node(&self, addr: LinearAddress) -> Option<SharedNode>;
}

impl<T> ReadInMemoryNode for T
where
    T: Deref,
    T::Target: ReadInMemoryNode,
{
    fn read_in_memory_node(&self, addr: LinearAddress) -> Option<SharedNode> {
        self.deref().read_in_memory_node(addr)
    }
}

/// Contains the state of a revision of a merkle trie.
///
/// The first generic parameter is the type of the revision, which supports reading nodes from parent proposals.
/// The second generic parameter is the type of the storage used, either
/// in-memory or on-disk.
///
/// The lifecycle of a [`NodeStore`] is as follows:
/// 1. Create a new, empty, [Committed] [`NodeStore`] using [`NodeStore::new_empty_committed`].
/// 2. Create a [`NodeStore`] from disk using [`NodeStore::open`].
/// 3. Create a new mutable proposal from either a [Committed] or [`ImmutableProposal`] [`NodeStore`] using [`NodeStore::new`].
/// 4. Convert a mutable proposal to an immutable proposal using [`std::convert::TryInto`], which hashes the nodes and assigns addresses
/// 5. Convert an immutable proposal to a committed revision using [`std::convert::TryInto`], which writes the nodes to disk.

#[derive(Debug)]
pub struct NodeStore<T, S> {
    // Metadata for this revision.
    header: NodeStoreHeader,
    /// This is one of [Committed], [`ImmutableProposal`], or [`MutableProposal`].
    kind: T,
    /// Persisted storage to read nodes from.
    storage: Arc<S>,
}

/// Contains the state of a proposal that is still being modified.
#[derive(Debug)]
pub struct MutableProposal {
    /// The root of the trie in this proposal.
    root: Option<Node>,
    /// Nodes that have been deleted in this proposal.
    deleted: Vec<LinearAddress>,
    parent: NodeStoreParent,
}

impl ReadInMemoryNode for NodeStoreParent {
    /// Returns the node at `addr` if it is in memory from a parent proposal.
    /// If the base revision is committed, there are no in-memory nodes, so we return None
    fn read_in_memory_node(&self, addr: LinearAddress) -> Option<SharedNode> {
        match self {
            NodeStoreParent::Proposed(proposed) => proposed.read_in_memory_node(addr),
            NodeStoreParent::Committed(_) => None,
        }
    }
}

impl ReadInMemoryNode for MutableProposal {
    /// [`MutableProposal`] types do not have any nodes in memory, but their parent proposal might, so we check there.
    /// This might be recursive: a grandparent might also have that node in memory.
    fn read_in_memory_node(&self, addr: LinearAddress) -> Option<SharedNode> {
        self.parent.read_in_memory_node(addr)
    }
}

impl<T: ReadInMemoryNode + Into<NodeStoreParent>, S: ReadableStorage> From<NodeStore<T, S>>
    for NodeStore<MutableProposal, S>
{
    fn from(val: NodeStore<T, S>) -> Self {
        NodeStore {
            header: val.header,
            kind: MutableProposal {
                root: None,
                deleted: Vec::default(),
                parent: val.kind.into(),
            },
            storage: val.storage,
        }
    }
}

/// Commit a proposal to a new revision of the trie
impl<S: WritableStorage> From<NodeStore<ImmutableProposal, S>> for NodeStore<Committed, S> {
    fn from(val: NodeStore<ImmutableProposal, S>) -> Self {
        NodeStore {
            header: val.header,
            kind: Committed {
                deleted: val.kind.deleted,
                root_hash: val.kind.root_hash,
            },
            storage: val.storage,
        }
    }
}

impl<S: ReadableStorage> NodeStore<Arc<ImmutableProposal>, S> {
    /// Hashes `node`, which is at the given `path_prefix`, and its children recursively.
    /// Returns the hashed node and its hash.
    fn hash_helper(
        &mut self,
        mut node: Node,
        path_prefix: &mut Path,
        new_nodes: &mut HashMap<LinearAddress, (u8, SharedNode)>,
        #[cfg(feature = "ethhash")] fake_root_extra_nibble: Option<u8>,
    ) -> Result<(LinearAddress, HashType), FileIoError> {
        // If this is a branch, find all unhashed children and recursively call hash_helper on them.
        trace!("hashing {node:?} at {path_prefix:?}");
        if let Node::Branch(ref mut b) = node {
            // special case code for ethereum hashes at the account level
            #[cfg(feature = "ethhash")]
            let make_fake_root = if path_prefix.0.len().saturating_add(b.partial_path.0.len()) == 64
            {
                // looks like we're at an account branch
                // tally up how many hashes we need to deal with
                let (unhashed, mut hashed) = b.children.iter_mut().enumerate().fold(
                    (Vec::new(), Vec::new()),
                    |(mut unhashed, mut hashed), (idx, child)| {
                        match child {
                            None => {}
                            Some(Child::AddressWithHash(a, h)) => hashed.push((idx, (a, h))),
                            Some(Child::Node(node)) => unhashed.push((idx, node)),
                        }
                        (unhashed, hashed)
                    },
                );
                trace!("hashed {hashed:?} unhashed {unhashed:?}");
                if hashed.len() == 1 {
                    // we were left with one hashed node that must be rehashed
                    let invalidated_node = hashed.first_mut().expect("hashed is not empty");
                    let mut hashable_node = self.read_node(*invalidated_node.1.0)?.deref().clone();
                    let original_length = path_prefix.len();
                    path_prefix.0.extend(b.partial_path.0.iter().copied());
                    if unhashed.is_empty() {
                        hashable_node.update_partial_path(Path::from_nibbles_iterator(
                            std::iter::once(invalidated_node.0 as u8)
                                .chain(hashable_node.partial_path().0.iter().copied()),
                        ));
                    } else {
                        path_prefix.0.push(invalidated_node.0 as u8);
                    }
                    let hash = hash_node(&hashable_node, path_prefix);
                    path_prefix.0.truncate(original_length);
                    *invalidated_node.1.1 = hash;
                }
                // handle the single-child case for an account special below
                if hashed.is_empty() && unhashed.len() == 1 {
                    Some(unhashed.last().expect("only one").0 as u8)
                } else {
                    None
                }
            } else {
                // not a single child
                None
            };

            // branch children -- 1. 1 child, already hashed, 2. >1 child, already hashed,
            // 3. 1 hashed child, 1 unhashed child
            // 4. 0 hashed, 1 unhashed <-- handle child special
            // 5. 1 hashed, >0 unhashed <-- rehash case
            // everything already hashed

            for (nibble, child) in b.children.iter_mut().enumerate() {
                // if this is already hashed, we're done
                if matches!(child, Some(Child::AddressWithHash(_, _))) {
                    // We already know the hash of this child.
                    continue;
                }

                // If there was no child, we're done. Otherwise, remove the child from
                // the branch and hash it. This has the side effect of dropping the [Child::Node]
                // that was allocated. This is fine because we're about to replace it with a
                // [Child::AddressWithHash].
                let Some(Child::Node(child_node)) = std::mem::take(child) else {
                    continue;
                };

                // Hash this child and update
                // we extend and truncate path_prefix to reduce memory allocations
                let original_length = path_prefix.len();
                path_prefix.0.extend(b.partial_path.0.iter().copied());
                #[cfg(feature = "ethhash")]
                if make_fake_root.is_none() {
                    // we don't push the nibble there is only one unhashed child and
                    // we're on an account
                    path_prefix.0.push(nibble as u8);
                }
                #[cfg(not(feature = "ethhash"))]
                path_prefix.0.push(nibble as u8);

                #[cfg(feature = "ethhash")]
                let (child_addr, child_hash) =
                    self.hash_helper(child_node, path_prefix, new_nodes, make_fake_root)?;
                #[cfg(not(feature = "ethhash"))]
                let (child_addr, child_hash) =
                    self.hash_helper(child_node, path_prefix, new_nodes)?;

                *child = Some(Child::AddressWithHash(child_addr, child_hash));
                path_prefix.0.truncate(original_length);
            }
        }
        // At this point, we either have a leaf or a branch with all children hashed.
        // if the encoded child hash <32 bytes then we use that RLP

        #[cfg(feature = "ethhash")]
        // if we have a child that is the only child of an account branch, we will hash this child as if it
        // is a root node. This means we have to take the nibble from the parent and prefix it to the partial path
        let hash = if let Some(nibble) = fake_root_extra_nibble {
            let mut fake_root = node.clone();
            trace!("old node: {fake_root:?}");
            fake_root.update_partial_path(Path::from_nibbles_iterator(
                std::iter::once(nibble).chain(fake_root.partial_path().0.iter().copied()),
            ));
            trace!("new node: {fake_root:?}");
            hash_node(&fake_root, path_prefix)
        } else {
            hash_node(&node, path_prefix)
        };

        #[cfg(not(feature = "ethhash"))]
        let hash = hash_node(&node, path_prefix);

        let (addr, size) = self.allocate_node(&node)?;

        new_nodes.insert(addr, (size, node.into()));

        Ok((addr, hash))
    }

    /// Re-export the `parent_hash_is` function of [`ImmutableProposal`].
    #[must_use]
    pub fn parent_hash_is(&self, hash: Option<TrieHash>) -> bool {
        self.kind.parent_hash_is(hash)
    }
}

impl<T, S: WritableStorage> NodeStore<T, S> {
    /// Persist the header from this proposal to storage.
    ///
    /// # Errors
    ///
    /// Returns a [`FileIoError`] if the header cannot be written.
    pub fn flush_header(&self) -> Result<(), FileIoError> {
        let header_bytes = bytemuck::bytes_of(&self.header);
        self.storage.write(0, header_bytes)?;
        Ok(())
    }

    /// Persist the header, including all the padding
    /// This is only done the first time we write the header
    ///
    /// # Errors
    ///
    /// Returns a [`FileIoError`] if the header cannot be written.
    pub fn flush_header_with_padding(&self) -> Result<(), FileIoError> {
        let header_bytes = bytemuck::bytes_of(&self.header)
            .iter()
            .copied()
            .chain(std::iter::repeat_n(0u8, NodeStoreHeader::EXTRA_BYTES))
            .collect::<Box<[u8]>>();
        debug_assert_eq!(header_bytes.len(), NodeStoreHeader::SIZE as usize);

        self.storage.write(0, &header_bytes)?;
        Ok(())
    }
}

impl NodeStore<Arc<ImmutableProposal>, FileBacked> {
    /// Persist the freelist from this proposal to storage.
    #[fastrace::trace(short_name = true)]
    pub fn flush_freelist(&self) -> Result<(), FileIoError> {
        // Write the free lists to storage
        let free_list_bytes = bytemuck::bytes_of(&self.header.free_lists);
        let free_list_offset = offset_of!(NodeStoreHeader, free_lists) as u64;
        self.storage.write(free_list_offset, free_list_bytes)?;
        Ok(())
    }

    /// Persist all the nodes of a proposal to storage.
    #[fastrace::trace(short_name = true)]
    #[cfg(not(feature = "io-uring"))]
    pub fn flush_nodes(&self) -> Result<(), FileIoError> {
        let flush_start = Instant::now();

        for (addr, (area_size_index, node)) in &self.kind.new {
            let mut stored_area_bytes = Vec::new();
            node.as_bytes(*area_size_index, &mut stored_area_bytes);
            self.storage
                .write(addr.get(), stored_area_bytes.as_slice())?;
        }

        self.storage
            .write_cached_nodes(self.kind.new.iter().map(|(addr, (_, node))| (addr, node)))?;

        let flush_time = flush_start.elapsed().as_millis();
        counter!("firewood.flush_nodes").increment(flush_time);

        Ok(())
    }

    /// Persist all the nodes of a proposal to storage.
    #[fastrace::trace(short_name = true)]
    #[cfg(feature = "io-uring")]
    pub fn flush_nodes(&self) -> Result<(), FileIoError> {
        use std::pin::Pin;

        #[derive(Clone, Debug)]
        struct PinnedBufferEntry {
            pinned_buffer: Pin<Box<[u8]>>,
            offset: Option<u64>,
        }

        /// Helper function to handle completion queue entries and check for errors
        fn handle_completion_queue(
            storage: &FileBacked,
            completion_queue: io_uring::cqueue::CompletionQueue<'_>,
            saved_pinned_buffers: &mut [PinnedBufferEntry],
        ) -> Result<(), FileIoError> {
            for entry in completion_queue {
                let item = entry.user_data() as usize;
                let pbe = saved_pinned_buffers
                    .get_mut(item)
                    .expect("should be an index into the array");

                if entry.result()
                    != pbe
                        .pinned_buffer
                        .len()
                        .try_into()
                        .expect("buffer should be small enough")
                {
                    let error = if entry.result() >= 0 {
                        std::io::Error::other("Partial write")
                    } else {
                        std::io::Error::from_raw_os_error(0 - entry.result())
                    };
                    return Err(storage.file_io_error(
                        error,
                        pbe.offset.expect("offset should be Some"),
                        Some("write failure".to_string()),
                    ));
                }
                pbe.offset = None;
            }
            Ok(())
        }

        const RINGSIZE: usize = FileBacked::RINGSIZE as usize;

        let flush_start = Instant::now();

        let mut ring = self.storage.ring.lock().expect("poisoned lock");
        let mut saved_pinned_buffers = vec![
            PinnedBufferEntry {
                pinned_buffer: Pin::new(Box::new([0; 0])),
                offset: None,
            };
            RINGSIZE
        ];
        for (&addr, &(area_size_index, ref node)) in &self.kind.new {
            let mut serialized = Vec::with_capacity(100); // TODO: better size? we can guess branches are larger
            node.as_bytes(area_size_index, &mut serialized);
            let mut serialized = serialized.into_boxed_slice();
            loop {
                // Find the first available write buffer, enumerate to get the position for marking it completed
                if let Some((pos, pbe)) = saved_pinned_buffers
                    .iter_mut()
                    .enumerate()
                    .find(|(_, pbe)| pbe.offset.is_none())
                {
                    pbe.pinned_buffer = std::pin::Pin::new(std::mem::take(&mut serialized));
                    pbe.offset = Some(addr.get());

                    let submission_queue_entry = self
                        .storage
                        .make_op(&pbe.pinned_buffer)
                        .offset(addr.get())
                        .build()
                        .user_data(pos as u64);

                    // SAFETY: the submission_queue_entry's found buffer must not move or go out of scope
                    // until the operation has been completed. This is ensured by having a Some(offset)
                    // and not marking it None until the kernel has said it's done below.
                    #[expect(unsafe_code)]
                    while unsafe { ring.submission().push(&submission_queue_entry) }.is_err() {
                        ring.submitter().squeue_wait().map_err(|e| {
                            self.storage.file_io_error(
                                e,
                                addr.get(),
                                Some("io-uring squeue_wait".to_string()),
                            )
                        })?;
                        trace!("submission queue is full");
                        counter!("ring.full").increment(1);
                    }
                    break;
                }
                // if we get here, that means we couldn't find a place to queue the request, so wait for at least one operation
                // to complete, then handle the completion queue
                counter!("ring.full").increment(1);
                ring.submit_and_wait(1).map_err(|e| {
                    self.storage
                        .file_io_error(e, 0, Some("io-uring submit_and_wait".to_string()))
                })?;
                let completion_queue = ring.completion();
                trace!("competion queue length: {}", completion_queue.len());
                handle_completion_queue(
                    &self.storage,
                    completion_queue,
                    &mut saved_pinned_buffers,
                )?;
            }
        }
        let pending = saved_pinned_buffers
            .iter()
            .filter(|pbe| pbe.offset.is_some())
            .count();
        ring.submit_and_wait(pending).map_err(|e| {
            self.storage
                .file_io_error(e, 0, Some("io-uring final submit_and_wait".to_string()))
        })?;

        handle_completion_queue(&self.storage, ring.completion(), &mut saved_pinned_buffers)?;

        debug_assert!(
            !saved_pinned_buffers.iter().any(|pbe| pbe.offset.is_some()),
            "Found entry with offset still set: {:?}",
            saved_pinned_buffers.iter().find(|pbe| pbe.offset.is_some())
        );

        self.storage
            .write_cached_nodes(self.kind.new.iter().map(|(addr, (_, node))| (addr, node)))?;
        debug_assert!(ring.completion().is_empty());

        let flush_time = flush_start.elapsed().as_millis();
        counter!("firewood.flush_nodes").increment(flush_time);

        Ok(())
    }
}

impl NodeStore<Arc<ImmutableProposal>, FileBacked> {
    /// Return a Committed version of this proposal, which doesn't have any modified nodes.
    /// This function is used during commit.
    #[must_use]
    pub fn as_committed(&self) -> NodeStore<Committed, FileBacked> {
        NodeStore {
            header: self.header,
            kind: Committed {
                deleted: self.kind.deleted.clone(),
                root_hash: self.kind.root_hash.clone(),
            },
            storage: self.storage.clone(),
        }
    }
}

impl<S: ReadableStorage> TryFrom<NodeStore<MutableProposal, S>>
    for NodeStore<Arc<ImmutableProposal>, S>
{
    type Error = FileIoError;

    fn try_from(val: NodeStore<MutableProposal, S>) -> Result<Self, Self::Error> {
        let NodeStore {
            header,
            kind,
            storage,
        } = val;

        let mut nodestore = NodeStore {
            header,
            kind: Arc::new(ImmutableProposal {
                new: HashMap::new(),
                deleted: kind.deleted.into(),
                parent: Arc::new(ArcSwap::new(Arc::new(kind.parent))),
                root_hash: None,
            }),
            storage,
        };

        let Some(root) = kind.root else {
            // This trie is now empty.
            nodestore.header.root_address = None;
            return Ok(nodestore);
        };

        // Hashes the trie and returns the address of the new root.
        let mut new_nodes = HashMap::new();
        #[cfg(feature = "ethhash")]
        let (root_addr, root_hash) =
            nodestore.hash_helper(root, &mut Path::new(), &mut new_nodes, None)?;
        #[cfg(not(feature = "ethhash"))]
        let (root_addr, root_hash) =
            nodestore.hash_helper(root, &mut Path::new(), &mut new_nodes)?;

        nodestore.header.root_address = Some(root_addr);
        let immutable_proposal =
            Arc::into_inner(nodestore.kind).expect("no other references to the proposal");
        nodestore.kind = Arc::new(ImmutableProposal {
            new: new_nodes,
            deleted: immutable_proposal.deleted,
            parent: immutable_proposal.parent,
            root_hash: Some(root_hash.into_triehash()),
        });

        Ok(nodestore)
    }
}

impl<S: ReadableStorage> NodeReader for NodeStore<MutableProposal, S> {
    fn read_node(&self, addr: LinearAddress) -> Result<SharedNode, FileIoError> {
        if let Some(node) = self.kind.read_in_memory_node(addr) {
            return Ok(node);
        }

        self.read_node_from_disk(addr, "write")
    }
}

impl<T: Parentable + ReadInMemoryNode, S: ReadableStorage> NodeReader for NodeStore<T, S> {
    fn read_node(&self, addr: LinearAddress) -> Result<SharedNode, FileIoError> {
        if let Some(node) = self.kind.read_in_memory_node(addr) {
            return Ok(node);
        }
        self.read_node_from_disk(addr, "read")
    }
}

impl<S: ReadableStorage> RootReader for NodeStore<MutableProposal, S> {
    fn root_node(&self) -> Option<SharedNode> {
        self.kind.root.as_ref().map(|node| node.clone().into())
    }
}

impl<T: ReadInMemoryNode + Parentable, S: ReadableStorage> RootReader for NodeStore<T, S> {
    fn root_node(&self) -> Option<SharedNode> {
        // TODO: If the read_node fails, we just say there is no root; this is incorrect
        self.header
            .root_address
            .and_then(|addr| self.read_node(addr).ok())
    }
}

impl<T, S> HashedNodeReader for NodeStore<T, S>
where
    NodeStore<T, S>: TrieReader,
    T: Parentable,
    S: ReadableStorage,
{
    fn root_address(&self) -> Option<LinearAddress> {
        self.header.root_address
    }

    fn root_hash(&self) -> Option<TrieHash> {
        self.kind.root_hash()
    }
}

impl<N> HashedNodeReader for Arc<N>
where
    N: HashedNodeReader,
{
    fn root_address(&self) -> Option<LinearAddress> {
        self.as_ref().root_address()
    }

    fn root_hash(&self) -> Option<TrieHash> {
        self.as_ref().root_hash()
    }
}

impl<S: WritableStorage> NodeStore<Committed, S> {
    /// adjust the freelist of this proposal to reflect the freed nodes in the oldest proposal
    ///
    /// # Errors
    ///
    /// Returns a [`FileIoError`] if a node cannot be deleted.
    pub fn reap_deleted(
        mut self,
        proposal: &mut NodeStore<Committed, S>,
    ) -> Result<(), FileIoError> {
        self.storage
            .invalidate_cached_nodes(self.kind.deleted.iter());
        trace!("There are {} nodes to reap", self.kind.deleted.len());
        for addr in take(&mut self.kind.deleted) {
            proposal.delete_node(addr)?;
        }
        Ok(())
    }
}

// Helper functions for the checker
impl<S: ReadableStorage> NodeStore<Committed, S> {
    pub(crate) const fn size(&self) -> u64 {
        self.header.size
    }

    pub(crate) fn get_physical_size(&self) -> Result<u64, FileIoError> {
        self.storage.size()
    }
}

pub(crate) struct FreeListIterator<'a, S: ReadableStorage> {
    storage: &'a S,
    next_addr: Option<LinearAddress>,
    area_index: Option<AreaIndex>,
}

impl<'a, S: ReadableStorage> FreeListIterator<'a, S> {
    pub(crate) const fn new(
        storage: &'a S,
        next_addr: Option<LinearAddress>,
        area_index: Option<AreaIndex>,
    ) -> Self {
        Self {
            storage,
            next_addr,
            area_index,
        }
    }
}

impl<S: ReadableStorage> Iterator for FreeListIterator<'_, S> {
    type Item = Result<LinearAddress, FileIoError>;

    fn next(&mut self) -> Option<Self::Item> {
        let next_addr = self.next_addr?;

        // read the free area, propagate any IO error if it occurs
        let (free_head, stored_area_index) = match FreeArea::from_storage(self.storage, next_addr) {
            Ok(free_area) => free_area,
            Err(e) => {
                // if the read fails, we cannot proceed with the current freelist
                self.next_addr = None;
                return Some(Err(e));
            }
        };

        // if the area index does not match the expected area index, return an error
        if let Some(expected_area_index) = self.area_index {
            if expected_area_index != stored_area_index {
                // area index mismatch, throw an error and stop iterating
                self.next_addr = None;
                return Some(Err(self.storage.file_io_error(
                    Error::new(ErrorKind::InvalidData, "free list area index mismatch"),
                    next_addr.get(),
                    Some("FreeListIterator::next".to_string()),
                )));
            }
        }

        // update the next address to the next free block
        self.next_addr = free_head.next_free_block;
        Some(Ok(next_addr))
    }
}

#[allow(dead_code)] // TODO: free list iterators will be used in the checker
impl<T, S: ReadableStorage> NodeStore<T, S> {
    /// Returns an iterator over the free list.
    /// The iterator returns a tuple of the address and the area index of the free area.
    pub(crate) fn free_list_iter(
        &self,
    ) -> impl Iterator<Item = Result<(LinearAddress, AreaIndex), FileIoError>> {
        self.free_list_iter_inner(false)
    }

    /// Returns an iterator over the free list.
    /// The iterator returns a tuple of the address and the area index of the free area.
    /// If the area index does not match the expected area index, an error is returned.
    pub(crate) fn checked_free_list_iter(
        &self,
    ) -> impl Iterator<Item = Result<(LinearAddress, AreaIndex), FileIoError>> {
        self.free_list_iter_inner(true)
    }

    fn free_list_iter_inner(
        &self,
        check_area_index: bool,
    ) -> impl Iterator<Item = Result<(LinearAddress, AreaIndex), FileIoError>> {
        self.header
            .free_lists
            .iter()
            .enumerate()
            .flat_map(move |(area_index, next_addr)| {
                let area_index =
                    AreaIndex::try_from(area_index).expect("area index will not exceed u8");
                let pass_area_index = if check_area_index {
                    Some(area_index)
                } else {
                    None
                };
                FreeListIterator::new(self.storage.as_ref(), *next_addr, pass_area_index)
                    .map(move |addr| addr.map(|addr| (addr, area_index)))
            })
    }
}

#[cfg(test)]
#[expect(clippy::unwrap_used, clippy::indexing_slicing)]
pub(crate) mod nodestore_test_utils {
    use super::*;

    // Helper function to wrap the node in a StoredArea and write it to the given offset. Returns the size of the area on success.
<<<<<<< HEAD
    #[allow(clippy::cast_possible_truncation)]
    pub(crate) fn test_write_new_node<S: WritableStorage>(
=======
    pub(crate) fn write_new_node<S: WritableStorage>(
>>>>>>> 76b11d24
        nodestore: &NodeStore<Committed, S>,
        node: &Node,
        offset: u64,
    ) -> u64 {
        let node_length = NodeStore::<Arc<ImmutableProposal>, FileBacked>::stored_len(node);
        let area_size_index = area_size_to_index(node_length).unwrap();
        let mut stored_area_bytes = Vec::new();
        node.as_bytes(area_size_index, &mut stored_area_bytes);
        nodestore
            .storage
            .write(offset, stored_area_bytes.as_slice())
            .unwrap();
        AREA_SIZES[area_size_index as usize]
    }

    pub(crate) fn test_write_free_area<S: WritableStorage>(
        nodestore: &NodeStore<Committed, S>,
        next_free_block: Option<LinearAddress>,
        area_size_index: AreaIndex,
        offset: u64,
    ) {
        let area: Area<Node, FreeArea> = Area::Free(FreeArea { next_free_block });
        let stored_area = StoredArea {
            area_size_index,
            area,
        };
        let stored_area_bytes = serializer().serialize(&stored_area).unwrap();
        nodestore.storage.write(offset, &stored_area_bytes).unwrap();
    }

    pub(crate) fn test_write_header<S: WritableStorage>(
        nodestore: &NodeStore<Committed, S>,
        root_addr: LinearAddress,
        size: u64,
    ) {
        let mut header = NodeStoreHeader::new();
        header.size = size;
        header.root_address = Some(root_addr);
        let header_bytes = bytemuck::bytes_of(&header);
        nodestore.storage.write(0, header_bytes).unwrap();
    }
}

#[cfg(test)]
#[expect(clippy::unwrap_used)]
#[expect(clippy::cast_possible_truncation)]
mod tests {
    use std::array::from_fn;

    use crate::linear::memory::MemStore;
    use crate::{BranchNode, LeafNode};
    use arc_swap::access::DynGuard;
    use nonzero_ext::nonzero;
    use test_case::test_case;

    use super::*;

    #[test]
    fn test_area_size_to_index() {
        // TODO: rustify using: for size in AREA_SIZES
        for (i, &area_size) in AREA_SIZES.iter().enumerate() {
            // area size is at top of range
            assert_eq!(area_size_to_index(area_size).unwrap(), i as AreaIndex);

            if i > 0 {
                // 1 less than top of range stays in range
                assert_eq!(area_size_to_index(area_size - 1).unwrap(), i as AreaIndex);
            }

            if i < NUM_AREA_SIZES - 1 {
                // 1 more than top of range goes to next range
                assert_eq!(
                    area_size_to_index(area_size + 1).unwrap(),
                    (i + 1) as AreaIndex
                );
            }
        }

        for i in 0..=MIN_AREA_SIZE {
            assert_eq!(area_size_to_index(i).unwrap(), 0);
        }

        assert!(area_size_to_index(MAX_AREA_SIZE + 1).is_err());
    }

    #[test]
    fn test_reparent() {
        // create an empty base revision
        let memstore = MemStore::new(vec![]);
        let base = NodeStore::new_empty_committed(memstore.into())
            .unwrap()
            .into();

        // create an empty r1, check that it's parent is the empty committed version
        let r1 = NodeStore::new(&base).unwrap();
        let r1: Arc<NodeStore<Arc<ImmutableProposal>, _>> = Arc::new(r1.try_into().unwrap());
        let parent: DynGuard<Arc<NodeStoreParent>> = r1.kind.parent.load();
        assert!(matches!(**parent, NodeStoreParent::Committed(None)));

        // create an empty r2, check that it's parent is the proposed version r1
        let r2: NodeStore<MutableProposal, _> = NodeStore::new(&r1.clone()).unwrap();
        let r2: Arc<NodeStore<Arc<ImmutableProposal>, _>> = Arc::new(r2.try_into().unwrap());
        let parent: DynGuard<Arc<NodeStoreParent>> = r2.kind.parent.load();
        assert!(matches!(**parent, NodeStoreParent::Proposed(_)));

        // reparent r2
        r1.commit_reparent(&r2);

        // now check r2's parent, should match the hash of r1 (which is still None)
        let parent: DynGuard<Arc<NodeStoreParent>> = r2.kind.parent.load();
        if let NodeStoreParent::Committed(hash) = &**parent {
            assert_eq!(*hash, r1.root_hash());
            assert_eq!(*hash, None);
        } else {
            panic!("expected committed parent");
        }
    }

    #[test]
    fn test_node_store_new() {
        let memstore = MemStore::new(vec![]);
        let node_store = NodeStore::new_empty_proposal(memstore.into());

        // Check the empty header is written at the start of the ReadableStorage.
        let mut header = NodeStoreHeader::new();
        let mut header_stream = node_store.storage.stream_from(0).unwrap();
        let header_bytes = bytemuck::bytes_of_mut(&mut header);
        header_stream.read_exact(header_bytes).unwrap();
        assert_eq!(header.version, Version::new());
        let empty_free_list: FreeLists = Default::default();
        assert_eq!(header.free_lists, empty_free_list);
    }

    #[test]
    fn test_version_new_is_valid() {
        Version::new()
            .validate()
            .expect("Version::new() should always be valid");
    }

    #[test_case(*b"invalid\0\0\0\0\0\0\0\0\0")]
    #[test_case(*b"avalanche 0.1.0\0")]
    #[test_case(*b"firewood 0.0.1\0\0")]
    fn test_invalid_version_strings(bytes: [u8; 16]) {
        assert!(Version { bytes }.validate().is_err());
    }

    #[test_case(BranchNode {
        partial_path: Path::from([6, 7, 8]),
        value: Some(vec![9, 10, 11].into_boxed_slice()),
        children: from_fn(|i| {
            if i == 15 {
                Some(Child::AddressWithHash(nonzero!(1u64), std::array::from_fn::<u8, 32, _>(|i| i as u8).into()))
            } else {
                None
            }
        }),
    }; "branch node with 1 child")]
    #[test_case(BranchNode {
        partial_path: Path::from([6, 7, 8]),
        value: Some(vec![9, 10, 11].into_boxed_slice()),
        children: from_fn(|_|
            Some(Child::AddressWithHash(nonzero!(1u64), std::array::from_fn::<u8, 32, _>(|i| i as u8).into()))
        ),
    }; "branch node with all child")]
    #[test_case(
    Node::Leaf(LeafNode {
        partial_path: Path::from([0, 1, 2]),
        value: Box::new([3, 4, 5]),
    }); "leaf node")]

    fn test_serialized_len<N: Into<Node>>(node: N) {
        let node = node.into();

        let computed_length =
            NodeStore::<std::sync::Arc<ImmutableProposal>, MemStore>::stored_len(&node);

        let mut serialized = Vec::new();
        node.as_bytes(0, &mut serialized);
        assert_eq!(serialized.len() as u64, computed_length);
    }
    #[test]
    #[should_panic(expected = "Node size 16777225 is too large")]
    fn giant_node() {
        let memstore = MemStore::new(vec![]);
        let mut node_store = NodeStore::new_empty_proposal(memstore.into());

        let huge_value = vec![0u8; *AREA_SIZES.last().unwrap() as usize];

        let giant_leaf = Node::Leaf(LeafNode {
            partial_path: Path::from([0, 1, 2]),
            value: huge_value.into_boxed_slice(),
        });

        node_store.mut_root().replace(giant_leaf);

        let immutable = NodeStore::<Arc<ImmutableProposal>, _>::try_from(node_store).unwrap();
        println!("{immutable:?}"); // should not be reached, but need to consume immutable to avoid optimization removal
    }
}

#[cfg(test)]
mod test_freelist_iterator {
    use super::nodestore_test_utils::*;
    use super::*;
    use crate::linear::memory::MemStore;
    use crate::test_utils::seeded_rng;

    use rand::Rng;
    use rand::seq::IteratorRandom;

    #[test]
    fn freelist_iterator() {
        let mut rng = seeded_rng();
        let memstore = MemStore::new(vec![]);
        let nodestore = NodeStore::new_empty_committed(memstore.into()).unwrap();

        let area_index = rng.random_range(0..NUM_AREA_SIZES as u8);
        let area_size = AREA_SIZES[area_index as usize];

        // create a random freelist scattered across the storage
        let offsets = (1..100u64)
            .map(|i| i * area_size)
            .choose_multiple(&mut rng, 10);
        for (cur, next) in offsets.iter().zip(offsets.iter().skip(1)) {
            test_write_free_area(
                &nodestore,
                Some(LinearAddress::new(*next).unwrap()),
                area_index,
                *cur,
            );
        }
        test_write_free_area(&nodestore, None, area_index, *offsets.last().unwrap());

        // test iterator from a random starting point
        let skip = rng.random_range(0..offsets.len());
        let mut iterator = offsets.into_iter().skip(skip);
        let start = iterator.next().unwrap();
        let mut freelist_iter = FreeListIterator::new(
            nodestore.storage.as_ref(),
            LinearAddress::new(start),
            Some(area_index),
        );
        assert_eq!(
            freelist_iter.next().unwrap().unwrap(),
            LinearAddress::new(start).unwrap()
        );

        for offset in iterator {
            let next_item = freelist_iter.next().unwrap().unwrap();
            assert_eq!(next_item, LinearAddress::new(offset).unwrap());
        }

        assert!(freelist_iter.next().is_none());

        // test iterator with mismatching area index
        let mut freelist_iter = FreeListIterator::new(
            nodestore.storage.as_ref(),
            LinearAddress::new(start),
            Some(area_index + 1),
        );
        assert!(matches!(
            freelist_iter.next(),
            Some(Err(e))
            if e.kind() == ErrorKind::InvalidData && e.to_string().contains("area index mismatch")
        ));
        assert!(freelist_iter.next().is_none());
    }
}<|MERGE_RESOLUTION|>--- conflicted
+++ resolved
@@ -1770,12 +1770,7 @@
     use super::*;
 
     // Helper function to wrap the node in a StoredArea and write it to the given offset. Returns the size of the area on success.
-<<<<<<< HEAD
-    #[allow(clippy::cast_possible_truncation)]
     pub(crate) fn test_write_new_node<S: WritableStorage>(
-=======
-    pub(crate) fn write_new_node<S: WritableStorage>(
->>>>>>> 76b11d24
         nodestore: &NodeStore<Committed, S>,
         node: &Node,
         offset: u64,
@@ -1978,6 +1973,7 @@
 }
 
 #[cfg(test)]
+#[expect(clippy::unwrap_used, clippy::indexing_slicing)]
 mod test_freelist_iterator {
     use super::nodestore_test_utils::*;
     use super::*;
