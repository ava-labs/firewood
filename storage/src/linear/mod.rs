--- conflicted
+++ resolved
@@ -29,11 +29,7 @@
 pub(super) mod filebacked;
 pub mod memory;
 
-<<<<<<< HEAD
-/// An error that occurs when reading or writing to a [`ReadableStorage`] or [`WritableStorage`]   
-=======
-/// An error that occurs when reading or writing to a [ReadableStorage] or [WritableStorage]
->>>>>>> 0cf014db
+/// An error that occurs when reading or writing to a [`ReadableStorage`] or [`WritableStorage`]
 ///
 /// This error is used to wrap errors that occur when reading or writing to a file.
 /// It contains the filename, offset, and context of the error.
