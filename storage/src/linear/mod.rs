--- conflicted
+++ resolved
@@ -42,11 +42,7 @@
     fn size(&self) -> Result<u64, Error>;
 
     /// Read a node from the cache (if any)
-<<<<<<< HEAD
-    fn read_cached_node(&self, _addr: LinearAddress, _mode: &'static str) -> Option<Arc<Node>> {
-=======
-    fn read_cached_node(&self, _addr: LinearAddress) -> Option<SharedNode> {
->>>>>>> 565a80ff
+    fn read_cached_node(&self, _addr: LinearAddress, _mode: &'static str) -> Option<SharedNode> {
         None
     }
 
