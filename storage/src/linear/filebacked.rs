// Copyright (C) 2023, Ava Labs, Inc. All rights reserved.
// See the file LICENSE.md for licensing terms.

// This synchronous file layer is a simple implementation of what we
// want to do for I/O. This uses a [Mutex] lock around a simple `File`
// object. Instead, we probably should use an IO system that can perform multiple
// read/write operations at once

use std::fs::{File, OpenOptions};
use std::io::{Error, Read};
use std::num::NonZero;
use std::os::unix::fs::FileExt;
use std::path::PathBuf;
use std::sync::{Arc, Mutex};

use lru::LruCache;
use metrics::counter;

use crate::{CacheReadStrategy, LinearAddress, Node};

use super::{ReadableStorage, WritableStorage};

/// A [ReadableStorage] backed by a file
pub struct FileBacked {
    fd: File,
    cache: Mutex<LruCache<LinearAddress, Arc<Node>>>,
    free_list_cache: Mutex<LruCache<LinearAddress, Option<LinearAddress>>>,
<<<<<<< HEAD
    #[cfg(feature = "io-uring")]
    pub(crate) ring: Mutex<io_uring::IoUring>,
}

// Manual implementation since ring doesn't implement Debug :(
impl std::fmt::Debug for FileBacked {
    fn fmt(&self, f: &mut std::fmt::Formatter<'_>) -> std::fmt::Result {
        f.debug_struct("FileBacked")
            .field("fd", &self.fd)
            .field("cache", &self.cache)
            .field("free_list_cache", &self.free_list_cache)
            .finish()
    }
=======
    cache_read_strategy: CacheReadStrategy,
>>>>>>> a18b8ae8
}

impl FileBacked {
    /// Make a write operation from a raw data buffer for this file
    #[cfg(feature = "io-uring")]
    pub(crate) fn make_op(&self, data: &[u8]) -> io_uring::opcode::Write {
        use std::os::fd::AsRawFd as _;

        use io_uring::{opcode::Write, types};

        Write::new(
            types::Fd(self.fd.as_raw_fd()),
            data.as_ptr(),
            data.len() as _,
        )
    }

    #[cfg(feature = "io-uring")]
    // The size of the kernel ring buffer. This buffer will control how many writes we do with
    // a single system call.
    // TODO: make this configurable
    pub(crate) const RINGSIZE: u32 = 32;

    /// Create or open a file at a given path
    pub fn new(
        path: PathBuf,
        node_cache_size: NonZero<usize>,
        free_list_cache_size: NonZero<usize>,
        truncate: bool,
        cache_read_strategy: CacheReadStrategy,
    ) -> Result<Self, Error> {
        let fd = OpenOptions::new()
            .read(true)
            .write(true)
            .create(true)
            .truncate(truncate)
            .open(path)?;

        #[cfg(feature = "io-uring")]
        let ring = {
            // The kernel will stop the worker thread in this many ms if there is no work to do
            const IDLETIME_MS: u32 = 1000;

            io_uring::IoUring::builder()
                // we promise not to fork and we are the only issuer of writes to this ring
                .dontfork()
                .setup_single_issuer()
                // completion queue should be larger than the request queue, we allocate double
                .setup_cqsize(FileBacked::RINGSIZE * 2)
                // start a kernel thread to do the IO
                .setup_sqpoll(IDLETIME_MS)
                .build(FileBacked::RINGSIZE)?
        };

        Ok(Self {
            fd,
            cache: Mutex::new(LruCache::new(node_cache_size)),
            free_list_cache: Mutex::new(LruCache::new(free_list_cache_size)),
<<<<<<< HEAD
            #[cfg(feature = "io-uring")]
            ring: ring.into(),
=======
            cache_read_strategy,
>>>>>>> a18b8ae8
        })
    }
}

impl ReadableStorage for FileBacked {
    fn stream_from(&self, addr: u64) -> Result<Box<dyn Read + '_>, Error> {
        Ok(Box::new(PredictiveReader::new(self, addr)))
    }

    fn size(&self) -> Result<u64, Error> {
        Ok(self.fd.metadata()?.len())
    }

    fn read_cached_node(&self, addr: LinearAddress) -> Option<Arc<Node>> {
        let mut guard = self.cache.lock().expect("poisoned lock");
        let cached = guard.get(&addr).cloned();
        counter!("firewood.cache.node", "type" => if cached.is_some() { "hit" } else { "miss" })
            .increment(1);
        cached
    }

    fn free_list_cache(&self, addr: LinearAddress) -> Option<Option<LinearAddress>> {
        let mut guard = self.free_list_cache.lock().expect("poisoned lock");
        let cached = guard.pop(&addr);
        counter!("firewood.cache.freelist", "type" => if cached.is_some() { "hit" } else { "miss" }).increment(1);
        cached
    }

    fn cache_read_strategy(&self) -> &CacheReadStrategy {
        &self.cache_read_strategy
    }

    fn cache_node(&self, addr: LinearAddress, node: Arc<Node>) {
        match self.cache_read_strategy {
            CacheReadStrategy::WritesOnly => {
                // we don't cache reads
            }
            CacheReadStrategy::All => {
                let mut guard = self.cache.lock().expect("poisoned lock");
                guard.put(addr, node);
            }
            CacheReadStrategy::BranchReads => {
                if !node.is_leaf() {
                    let mut guard = self.cache.lock().expect("poisoned lock");
                    guard.put(addr, node);
                }
            }
        }
    }
}

impl WritableStorage for FileBacked {
    fn write(&self, offset: u64, object: &[u8]) -> Result<usize, Error> {
        self.fd.write_at(object, offset)
    }

    fn write_cached_nodes<'a>(
        &self,
        nodes: impl Iterator<Item = (&'a std::num::NonZero<u64>, &'a std::sync::Arc<crate::Node>)>,
    ) -> Result<(), Error> {
        let mut guard = self.cache.lock().expect("poisoned lock");
        for (addr, node) in nodes {
            guard.put(*addr, node.clone());
        }
        Ok(())
    }

    fn invalidate_cached_nodes<'a>(&self, addresses: impl Iterator<Item = &'a LinearAddress>) {
        let mut guard = self.cache.lock().expect("poisoned lock");
        for addr in addresses {
            guard.pop(addr);
        }
    }

    fn add_to_free_list_cache(&self, addr: LinearAddress, next: Option<LinearAddress>) {
        let mut guard = self.free_list_cache.lock().expect("poisoned lock");
        guard.put(addr, next);
    }
}

const PREDICTIVE_READ_BUFFER_SIZE: usize = 1024;

/// A reader that can predictively read from a file, avoiding reading past boundaries, but reading in 1k chunks
struct PredictiveReader<'a> {
    fd: &'a File,
    buffer: [u8; PREDICTIVE_READ_BUFFER_SIZE],
    offset: u64,
    len: usize,
    pos: usize,
}

impl<'a> PredictiveReader<'a> {
    fn new(fb: &'a FileBacked, start: u64) -> Self {
        let fd = &fb.fd;

        Self {
            fd,
            buffer: [0u8; PREDICTIVE_READ_BUFFER_SIZE],
            offset: start,
            len: 0,
            pos: 0,
        }
    }
}

impl Read for PredictiveReader<'_> {
    fn read(&mut self, buf: &mut [u8]) -> Result<usize, std::io::Error> {
        if self.len == self.pos {
            let bytes_left_in_page = PREDICTIVE_READ_BUFFER_SIZE
                - (self.offset % PREDICTIVE_READ_BUFFER_SIZE as u64) as usize;
            let read = self
                .fd
                .read_at(&mut self.buffer[..bytes_left_in_page], self.offset)?;
            self.offset += read as u64;
            self.len = read;
            self.pos = 0;
        }
        let max_to_return = std::cmp::min(buf.len(), self.len - self.pos);
        buf[..max_to_return].copy_from_slice(&self.buffer[self.pos..self.pos + max_to_return]);
        self.pos += max_to_return;
        Ok(max_to_return)
    }
}

#[cfg(test)]
mod test {
    use super::*;
    use std::io::Write;
    use tempfile::NamedTempFile;

    #[test]
    fn basic_reader_test() {
        let mut tf = NamedTempFile::new().unwrap();
        let path = tf.path().to_path_buf();
        let output = tf.as_file_mut();
        write!(output, "hello world").unwrap();

        // whole thing at once, this is always less than 1K so it should
        // read the whole thing in
        let fb = FileBacked::new(
            path,
            NonZero::new(10).unwrap(),
            NonZero::new(10).unwrap(),
            false,
            CacheReadStrategy::WritesOnly,
        )
        .unwrap();
        let mut reader = fb.stream_from(0).unwrap();
        let mut buf: String = String::new();
        assert_eq!(reader.read_to_string(&mut buf).unwrap(), 11);
        assert_eq!(buf, "hello world".to_string());
        assert_eq!(0, reader.read(&mut [0u8; 1]).unwrap());

        // byte at a time
        let mut reader = fb.stream_from(0).unwrap();
        for ch in b"hello world" {
            let mut buf = [0u8; 1];
            let read = reader.read(&mut buf).unwrap();
            assert_eq!(read, 1);
            assert_eq!(buf[0], *ch);
        }
        assert_eq!(0, reader.read(&mut [0u8; 1]).unwrap());

        // with offset
        let mut reader = fb.stream_from(6).unwrap();
        buf = String::new();
        assert_eq!(reader.read_to_string(&mut buf).unwrap(), 5);
        assert_eq!(buf, "world".to_string());
    }

    #[test]
    fn big_file() {
        let mut tf = NamedTempFile::new().unwrap();
        let path = tf.path().to_path_buf();
        let output = tf.as_file_mut();
        for _ in 0..1000 {
            write!(output, "hello world").unwrap();
        }

        let fb = FileBacked::new(
            path,
            NonZero::new(10).unwrap(),
            NonZero::new(10).unwrap(),
            false,
            CacheReadStrategy::WritesOnly,
        )
        .unwrap();
        let mut reader = fb.stream_from(0).unwrap();
        let mut buf: String = String::new();
        assert_eq!(reader.read_to_string(&mut buf).unwrap(), 11000);
        assert_eq!(buf.len(), 11000);
    }
}<|MERGE_RESOLUTION|>--- conflicted
+++ resolved
@@ -25,7 +25,7 @@
     fd: File,
     cache: Mutex<LruCache<LinearAddress, Arc<Node>>>,
     free_list_cache: Mutex<LruCache<LinearAddress, Option<LinearAddress>>>,
-<<<<<<< HEAD
+    cache_read_strategy: CacheReadStrategy,
     #[cfg(feature = "io-uring")]
     pub(crate) ring: Mutex<io_uring::IoUring>,
 }
@@ -39,9 +39,6 @@
             .field("free_list_cache", &self.free_list_cache)
             .finish()
     }
-=======
-    cache_read_strategy: CacheReadStrategy,
->>>>>>> a18b8ae8
 }
 
 impl FileBacked {
@@ -100,12 +97,9 @@
             fd,
             cache: Mutex::new(LruCache::new(node_cache_size)),
             free_list_cache: Mutex::new(LruCache::new(free_list_cache_size)),
-<<<<<<< HEAD
+            cache_read_strategy,
             #[cfg(feature = "io-uring")]
             ring: ring.into(),
-=======
-            cache_read_strategy,
->>>>>>> a18b8ae8
         })
     }
 }
