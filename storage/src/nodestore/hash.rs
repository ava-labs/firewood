// Copyright (C) 2023, Ava Labs, Inc. All rights reserved.
// See the file LICENSE.md for licensing terms.

//! # Hash Module
//!
//! This module contains all node hashing functionality for the nodestore, including
//! specialized support for Ethereum-compatible hash processing.

#[cfg(feature = "ethhash")]
use crate::Children;
use crate::hashednode::hash_node;
use crate::linear::FileIoError;
use crate::logger::trace;
use crate::node::Node;
#[cfg(feature = "ethhash")]
use crate::node::branch::NodeRefWithHashMut;
use crate::{Child, HashType, MaybePersistedNode, NodeStore, Path, ReadableStorage, SharedNode};

use super::NodeReader;

use std::ops::{Deref, DerefMut};

#[derive(Debug)]
// Wrapper around a path that makes sure we truncate what gets extended to the path after it goes out of scope
// This allows the same memory space to be reused for different path prefixes
struct PathGuard<'a> {
    path: &'a mut Path,
    original_length: usize,
}

impl<'a> PathGuard<'a> {
    fn new(path: &'a mut PathGuard<'_>) -> Self {
        Self {
            original_length: path.0.len(),
            path: &mut path.path,
        }
    }

    fn from_path(path: &'a mut Path) -> Self {
        Self {
            original_length: path.0.len(),
            path,
        }
    }
}

impl Drop for PathGuard<'_> {
    fn drop(&mut self) {
        self.path.0.truncate(self.original_length);
    }
}

impl Deref for PathGuard<'_> {
    type Target = Path;
    fn deref(&self) -> &Self::Target {
        self.path
    }
}

impl DerefMut for PathGuard<'_> {
    fn deref_mut(&mut self) -> &mut Self::Target {
        self.path
    }
}

/// Classified children for ethereum hash processing
#[cfg(feature = "ethhash")]
pub(super) struct ClassifiedChildren<'a> {
    pub num_unhashed: usize,
    pub hashed: Vec<(usize, NodeRefWithHashMut<'a>)>,
}

impl<T, S: ReadableStorage> NodeStore<T, S>
where
    NodeStore<T, S>: NodeReader,
{
    /// Helper function to classify children for ethereum hash processing
    /// We have some special cases based on the number of children
    /// and whether they are hashed or unhashed, so we need to classify them.
    #[cfg(feature = "ethhash")]
    #[expect(
        clippy::arithmetic_side_effects,
        reason = "num_hashed will be less than number of children (small const)"
    )]
    pub(super) fn ethhash_classify_children<'a>(
        &self,
        children: &'a mut Children<Child>,
    ) -> Result<ClassifiedChildren<'a>, FileIoError> {
        let mut num_unhashed = 0;
        let mut hashed = Vec::new();
        for (idx, child) in children.iter_mut().enumerate() {
            match child {
                None => {}
                Some(child) => match child.node_ref_and_hash_mut(self)? {
                    Some(node_ref_with_hash) => hashed.push((idx, node_ref_with_hash)),
                    None => num_unhashed += 1,
                },
            }
        }

        Ok(ClassifiedChildren {
            num_unhashed,
            hashed,
        })
    }

    /// Hashes the given `node` and the subtree rooted at it.
    /// Returns the hashed node and its hash.
    pub(super) fn hash_helper(
        #[cfg(feature = "ethhash")] &self,
        node: Node,
    ) -> Result<(MaybePersistedNode, HashType), FileIoError> {
        let mut root_path = Path::new();
        #[cfg(not(feature = "ethhash"))]
        let res = Self::hash_helper_inner(node, PathGuard::from_path(&mut root_path))?;
        #[cfg(feature = "ethhash")]
        let res = self.hash_helper_inner(node, PathGuard::from_path(&mut root_path), 1)?;
        Ok(res)
    }

    // Recursive helper that hashes the given `node` and the subtree rooted at it.
    // This function takes a mut `node` to update the hash in place.
    // The `path_prefix` is also mut because we will extend it to the path of the child we are hashing in recursive calls - it will be restored after the recursive call returns.
    // The `num_peers` is the number of children of the parent node, which includes this node.
    fn hash_helper_inner(
        #[cfg(feature = "ethhash")] &self,
        mut node: Node,
<<<<<<< HEAD
        mut path_prefix: PathGuard<'_>,
        #[cfg(feature = "ethhash")] num_peers: usize,
    ) -> Result<(MaybePersistedNode, HashType), FileIoError> {
=======
        path_prefix: &mut Path,
        #[cfg(feature = "ethhash")] fake_root_extra_nibble: Option<u8>,
    ) -> Result<(MaybePersistedNode, HashType, usize), FileIoError> {
>>>>>>> 11c9c953
        // If this is a branch, find all unhashed children and recursively hash them.
        trace!("hashing {node:?} at {path_prefix:?}");
        let mut nodes_processed = 1usize; // Count this node
        if let Node::Branch(ref mut b) = node {
            #[cfg(feature = "ethhash")]
            // special case for ethhash at the account level
            let num_children = if path_prefix.0.len().saturating_add(b.partial_path.0.len()) == 64 {
                let ClassifiedChildren {
                    num_unhashed,
                    mut hashed,
                } = self.ethhash_classify_children(&mut b.children)?;
                trace!("hashed {hashed:?} unhashed {num_unhashed:?}");
                #[expect(
                    clippy::arithmetic_side_effects,
                    reason = "hashed and unhashed can have at most 16 elements"
                )]
                let num_children = hashed.len() + num_unhashed;
                // If there was only one child in the current account branch when previously hashed, we need to rehash it
                if let [
                    (
                        child_idx,
                        NodeRefWithHashMut {
                            node_ref: child_node,
                            hash: child_hash,
                        },
                    ),
                ] = &mut hashed[..]
                {
                    let hash = {
                        let mut path_guard = PathGuard::new(&mut path_prefix);
                        path_guard.0.extend(b.partial_path.0.iter().copied());
                        path_guard.0.push(*child_idx as u8);
                        Self::compute_node_ethhash(child_node, &mut path_guard, num_children)
                    };
                    **child_hash = hash;
                }

                num_children
            } else {
                // not an account branch - does not matter what we return here
                0
            };

            // branch children cases:
            // 1. 1 child, already hashed
            // 2. >1 child, already hashed,
            // 3. 1 hashed child, 1 unhashed child
            // 4. 0 hashed, 1 unhashed <-- handle child special
            // 5. 1 hashed, >0 unhashed <-- rehash case
            // 6. everything already hashed

            // general case: recusively hash unhashed children
            for (nibble, child) in b.children.iter_mut().enumerate() {
                // If this is empty or already hashed, we're done
                let Some(child_node) = child.as_mut().and_then(|child| child.as_mut_node()) else {
                    continue;
                };

                // remove the child from the children array, we will replace it with a hashed variant
                let child_node = std::mem::take(child_node);

                // Hash this child and update
<<<<<<< HEAD
                let (child_node, child_hash) = {
                    let mut child_path_prefix = PathGuard::new(&mut path_prefix);
                    child_path_prefix.0.extend(b.partial_path.0.iter().copied());
                    child_path_prefix.0.push(nibble as u8);
                    #[cfg(feature = "ethhash")]
                    let node_and_hash =
                        self.hash_helper_inner(child_node, child_path_prefix, num_children)?;
                    #[cfg(not(feature = "ethhash"))]
                    let node_and_hash = Self::hash_helper_inner(child_node, child_path_prefix)?;
                    node_and_hash
                };
=======
                // we extend and truncate path_prefix to reduce memory allocations
                let original_length = path_prefix.len();
                path_prefix.0.extend(b.partial_path.0.iter().copied());
                #[cfg(feature = "ethhash")]
                if make_fake_root.is_none() {
                    // we don't push the nibble there is only one unhashed child and
                    // we're on an account
                    path_prefix.0.push(nibble as u8);
                }
                #[cfg(not(feature = "ethhash"))]
                path_prefix.0.push(nibble as u8);

                #[cfg(feature = "ethhash")]
                let (child_node, child_hash, child_count) =
                    self.hash_helper(child_node, path_prefix, make_fake_root)?;
                #[cfg(not(feature = "ethhash"))]
                let (child_node, child_hash, child_count) =
                    Self::hash_helper(child_node, path_prefix)?;

                nodes_processed = nodes_processed.saturating_add(child_count);
>>>>>>> 11c9c953

                *child = Some(Child::MaybePersisted(child_node, child_hash));
                trace!("child now {child:?}");
            }
        }

        // At this point, we either have a leaf or a branch with all children hashed.
        // if the encoded child hash <32 bytes then we use that RLP
        #[cfg(feature = "ethhash")]
        let hash = Self::compute_node_ethhash(&node, &mut path_prefix, num_peers);
        #[cfg(not(feature = "ethhash"))]
        let hash = hash_node(&node, &path_prefix);

        Ok((SharedNode::new(node).into(), hash, nodes_processed))
    }

    #[cfg(feature = "ethhash")]
    /// This function computes the ethhash of a single node assuming all its children are hashed.
    /// Note that `num_peers` is the number of children of the parent node, which includes this node.
    /// The function appends to `path_prefix` and then truncate it back to the original length - we only reuse the memory space to avoid allocations
    pub(crate) fn compute_node_ethhash(
        node: &Node,
        path_prefix: &mut Path,
        num_peers: usize,
    ) -> HashType {
        if path_prefix.0.len() == 65 && num_peers == 1 {
            // This is the special case when this node is the only child of an account branch node
            //  - 64 nibbles for account + 1 nibble for its position in account branch node
            let mut fake_root = node.clone();
            let extra_nibble = path_prefix.0.pop().expect("path_prefix not empty");
            fake_root.update_partial_path(Path::from_nibbles_iterator(
                std::iter::once(extra_nibble).chain(fake_root.partial_path().0.iter().copied()),
            ));
            let hash = hash_node(&fake_root, path_prefix);
            path_prefix.0.push(extra_nibble);
            hash
        } else {
            hash_node(node, path_prefix)
        }
    }
}<|MERGE_RESOLUTION|>--- conflicted
+++ resolved
@@ -109,7 +109,7 @@
     pub(super) fn hash_helper(
         #[cfg(feature = "ethhash")] &self,
         node: Node,
-    ) -> Result<(MaybePersistedNode, HashType), FileIoError> {
+    ) -> Result<(MaybePersistedNode, HashType, usize), FileIoError> {
         let mut root_path = Path::new();
         #[cfg(not(feature = "ethhash"))]
         let res = Self::hash_helper_inner(node, PathGuard::from_path(&mut root_path))?;
@@ -125,15 +125,9 @@
     fn hash_helper_inner(
         #[cfg(feature = "ethhash")] &self,
         mut node: Node,
-<<<<<<< HEAD
         mut path_prefix: PathGuard<'_>,
         #[cfg(feature = "ethhash")] num_peers: usize,
-    ) -> Result<(MaybePersistedNode, HashType), FileIoError> {
-=======
-        path_prefix: &mut Path,
-        #[cfg(feature = "ethhash")] fake_root_extra_nibble: Option<u8>,
     ) -> Result<(MaybePersistedNode, HashType, usize), FileIoError> {
->>>>>>> 11c9c953
         // If this is a branch, find all unhashed children and recursively hash them.
         trace!("hashing {node:?} at {path_prefix:?}");
         let mut nodes_processed = 1usize; // Count this node
@@ -196,40 +190,19 @@
                 let child_node = std::mem::take(child_node);
 
                 // Hash this child and update
-<<<<<<< HEAD
                 let (child_node, child_hash) = {
                     let mut child_path_prefix = PathGuard::new(&mut path_prefix);
                     child_path_prefix.0.extend(b.partial_path.0.iter().copied());
                     child_path_prefix.0.push(nibble as u8);
                     #[cfg(feature = "ethhash")]
-                    let node_and_hash =
+                    let (child_node, child_hash, child_count) =
                         self.hash_helper_inner(child_node, child_path_prefix, num_children)?;
                     #[cfg(not(feature = "ethhash"))]
-                    let node_and_hash = Self::hash_helper_inner(child_node, child_path_prefix)?;
-                    node_and_hash
+                    let (child_node, child_hash, child_count) =
+                        Self::hash_helper_inner(child_node, child_path_prefix)?;
+                    nodes_processed = nodes_processed.saturating_add(child_count);
+                    (child_node, child_hash)
                 };
-=======
-                // we extend and truncate path_prefix to reduce memory allocations
-                let original_length = path_prefix.len();
-                path_prefix.0.extend(b.partial_path.0.iter().copied());
-                #[cfg(feature = "ethhash")]
-                if make_fake_root.is_none() {
-                    // we don't push the nibble there is only one unhashed child and
-                    // we're on an account
-                    path_prefix.0.push(nibble as u8);
-                }
-                #[cfg(not(feature = "ethhash"))]
-                path_prefix.0.push(nibble as u8);
-
-                #[cfg(feature = "ethhash")]
-                let (child_node, child_hash, child_count) =
-                    self.hash_helper(child_node, path_prefix, make_fake_root)?;
-                #[cfg(not(feature = "ethhash"))]
-                let (child_node, child_hash, child_count) =
-                    Self::hash_helper(child_node, path_prefix)?;
-
-                nodes_processed = nodes_processed.saturating_add(child_count);
->>>>>>> 11c9c953
 
                 *child = Some(Child::MaybePersisted(child_node, child_hash));
                 trace!("child now {child:?}");
