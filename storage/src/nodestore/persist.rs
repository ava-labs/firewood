--- conflicted
+++ resolved
@@ -31,13 +31,9 @@
 
 use std::iter::FusedIterator;
 
-use crate::firewood_counter;
+use crate::{firewood_counter, firewood_gauge};
 use crate::linear::FileIoError;
 use coarsetime::Instant;
-<<<<<<< HEAD
-use metrics::{counter, gauge};
-=======
->>>>>>> 31cc5d7e
 
 #[cfg(feature = "io-uring")]
 use crate::logger::trace;
@@ -267,7 +263,7 @@
             node.persist_at(persisted_address);
 
             // Decrement gauge immediately after node is written to storage
-            gauge!("firewood.nodes.unwritten").decrement(1.0);
+            firewood_gauge!("firewood.nodes.unwritten").decrement(1.0);
 
             // Move the arc to a vector of persisted nodes for caching
             // we save them so we don't have to lock the cache while we write them
@@ -463,7 +459,7 @@
                 // Decrement gauge for writes that have actually completed
                 if completed_writes > 0 {
                     #[expect(clippy::cast_precision_loss)]
-                    gauge!("firewood.nodes.unwritten").decrement(completed_writes as f64);
+                    firewood_gauge!("firewood.nodes.unwritten").decrement(completed_writes as f64);
                 }
             }
 
@@ -486,7 +482,7 @@
         // Decrement gauge for final batch of writes that completed
         if final_completed_writes > 0 {
             #[expect(clippy::cast_precision_loss)]
-            gauge!("firewood.nodes.unwritten").decrement(final_completed_writes as f64);
+            firewood_gauge!("firewood.nodes.unwritten").decrement(final_completed_writes as f64);
         }
 
         debug_assert!(
