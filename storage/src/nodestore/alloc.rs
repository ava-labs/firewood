--- conflicted
+++ resolved
@@ -268,26 +268,10 @@
         address: LinearAddress,
     ) -> Result<(Self, AreaIndex), FileIoError> {
         let free_area_addr = address.get();
-<<<<<<< HEAD
-        let area_stream = storage.stream_from(free_area_addr)?;
-        let stored_area: StoredArea<Area<Node, FreeArea>> =
-            serializer().deserialize_from(area_stream).map_err(|e| {
-                storage.file_io_error(
-                    Error::new(ErrorKind::InvalidData, e),
-                    free_area_addr,
-                    Some("FreeArea::from_storage".to_string()),
-                )
-            })?;
-        let (stored_area_index, area) = stored_area.into_parts();
-        let Area::Free(free_area) = area else {
-            return Err(storage.file_io_error(
-                Error::new(ErrorKind::InvalidData, "Attempted to read a non-free area"),
-=======
         let stored_area_stream = storage.stream_from(free_area_addr)?;
         Self::from_storage_reader(stored_area_stream).map_err(|e| {
             storage.file_io_error(
                 e,
->>>>>>> 9b22467d
                 free_area_addr,
                 Some("FreeArea::from_storage".to_string()),
             )
