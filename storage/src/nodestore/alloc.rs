--- conflicted
+++ resolved
@@ -641,6 +641,7 @@
     use crate::linear::memory::MemStore;
     use rand::seq::IteratorRandom;
     use test_case::test_case;
+    use test_utils::{test_write_free_area, test_write_header};
 
     #[test_case(&[0x01, 0x01, 0x01, 0x2a], Some((area_index!(1), 42)); "old format")]
     // StoredArea::new(12, Area::<Node, _>::Free(FreeArea::new(None)));
@@ -716,14 +717,8 @@
 
     // Create two free lists and check that `free_list_iter_with_metadata` correctly returns the free areas and their parents
     #[test]
-<<<<<<< HEAD
-    fn free_lists_iter_with_metadata() {
-        use test_utils::{test_write_free_area, test_write_header};
-        let mut rng = seeded_rng();
-=======
     fn free_list_iter_with_metadata() {
         let rng = crate::SeededRng::from_env_or_random();
->>>>>>> 37e125c2
         let memstore = MemStore::new(vec![]);
         let mut nodestore = NodeStore::new_empty_committed(memstore.into()).unwrap();
 
