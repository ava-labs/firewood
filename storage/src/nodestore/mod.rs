// Copyright (C) 2023, Ava Labs, Inc. All rights reserved.
// See the file LICENSE.md for licensing terms.

//! # `NodeStore` Module
//!
//! The main module for nodestore functionality, containing core types, traits, and operations
//! for managing merkle trie data in Firewood.
//!
//! ## Module Structure
//!
//! The nodestore module is organized into several specialized submodules:
//!
//! - [`alloc`] - Memory allocation and area management for nodes in the linear store
//! - [`hash`] - Node hashing functionality, including specialized ethereum hash processing
//! - [`header`] - `NodeStore` header structure and validation logic
//! - [`persist`] - Persistence operations for writing nodes and metadata to storage
//!
//! ## Types
//!
//! This module defines the primary types for nodestore operations:
//!
//! - [`NodeStore<T, S>`] - The main nodestore container parameterized by state type and storage
//!
//! `T` is one of the following state types:
//! - [`Committed`] - For a committed revision with no in-memory changes
//! - [`MutableProposal`] - For a proposal being actively modified with in-memory nodes
//! - [`ImmutableProposal`] - For a proposal that has been hashed and assigned addresses
//!
//! The nodestore follows a lifecycle pattern:
//! ```text
//! Committed -> MutableProposal -> ImmutableProposal -> Committed
//! ```
//!
//! ## Traits
//!
//! - **`NodeReader`** - Interface for reading nodes by address
//! - **`RootReader`** - Interface for accessing the root node
//! - **`HashedNodeReader`** - Interface for immutable merkle trie access
//! - **`Parentable`** - Trait for nodestores that can have children

pub(crate) mod alloc;
pub(crate) mod hash;
pub(crate) mod header;
pub(crate) mod persist;

use crate::firewood_gauge;
use crate::logger::trace;
use crate::node::branch::ReadSerializable as _;
use arc_swap::ArcSwap;
use arc_swap::access::DynAccess;
use smallvec::SmallVec;
use std::fmt::Debug;
use std::io::{Error, ErrorKind};
use std::sync::atomic::AtomicUsize;

// Re-export types from alloc module
pub use alloc::{AreaIndex, LinearAddress, NodeAllocator};

// Re-export types from header module
pub use header::NodeStoreHeader;

/// The [`NodeStore`] handles the serialization of nodes and
/// free space management of nodes in the page store. It lays out the format
/// of the [`PageStore`]. More specifically, it places a [`FileIdentifyingMagic`]
/// and a [`FreeSpaceHeader`] at the beginning
///
/// Nodestores represent a revision of the trie. There are three types of nodestores:
/// - Committed: A committed revision of the trie. It has no in-memory changes.
/// - `MutableProposal`: A proposal that is still being modified. It has some nodes in memory.
/// - `ImmutableProposal`: A proposal that has been hashed and assigned addresses. It has no in-memory changes.
///
/// The general lifecycle of nodestores is as follows:
/// ```mermaid
/// flowchart TD
/// subgraph subgraph["Committed Revisions"]
/// L("Latest Nodestore&lt;Committed, S&gt;") --- |...|O("Oldest NodeStore&lt;Committed, S&gt;")
/// end
/// O --> E("Expire")
/// L --> |start propose|M("NodeStore&lt;ProposedMutable, S&gt;")
/// M --> |finish propose + hash|I("NodeStore&lt;ProposedImmutable, S&gt;")
/// I --> |commit|N("New commit NodeStore&lt;Committed, S&gt;")
/// style E color:#FFFFFF, fill:#AA00FF, stroke:#AA00FF
/// ```
use std::mem::take;
use std::ops::Deref;
use std::sync::Arc;

use crate::hashednode::hash_node;
use crate::node::Node;
use crate::node::persist::MaybePersistedNode;
use crate::nodestore::alloc::AREA_SIZES;
use crate::{CacheReadStrategy, FileIoError, Path, ReadableStorage, SharedNode, TrieHash};

use super::linear::WritableStorage;

impl<S: ReadableStorage> NodeStore<Committed, S> {
    /// Open an existing [`NodeStore`]
    /// Assumes the header is written in the [`ReadableStorage`].
    ///
    /// # Errors
    ///
    /// Returns a [`FileIoError`] if the header cannot be read or validated.
    pub fn open(storage: Arc<S>) -> Result<Self, FileIoError> {
        let mut stream = storage.stream_from(0)?;
        let mut header_bytes = vec![0u8; std::mem::size_of::<NodeStoreHeader>()];
        if let Err(e) = stream.read_exact(&mut header_bytes) {
            if e.kind() == std::io::ErrorKind::UnexpectedEof {
                return Self::new_empty_committed(storage.clone());
            }
            return Err(storage.file_io_error(e, 0, Some("header read".to_string())));
        }

        drop(stream);

        let header = *NodeStoreHeader::from_bytes(&header_bytes);
        header
            .validate()
            .map_err(|e| storage.file_io_error(e, 0, Some("header read".to_string())))?;

        let mut nodestore = Self {
            header,
            kind: Committed {
                deleted: Box::default(),
                root_hash: None,
                root: header.root_address().map(Into::into),
                unwritten_nodes: AtomicUsize::new(0),
            },
            storage,
        };

        if let Some(root_address) = nodestore.header.root_address() {
            let node = nodestore.read_node_from_disk(root_address, "open");
            let root_hash = node.map(|n| hash_node(&n, &Path(SmallVec::default())))?;
            nodestore.kind.root_hash = Some(root_hash.into_triehash());
        }

        Ok(nodestore)
    }

    /// Create a new, empty, Committed [`NodeStore`] and clobber
    /// the underlying store with an empty freelist and no root node
    ///
    /// # Errors
    ///
    /// Returns a [`FileIoError`] if the storage cannot be accessed.
    pub fn new_empty_committed(storage: Arc<S>) -> Result<Self, FileIoError> {
        let header = NodeStoreHeader::new();

        Ok(Self {
            header,
            storage,
            kind: Committed {
                deleted: Box::default(),
                root_hash: None,
                root: None,
                unwritten_nodes: AtomicUsize::new(0),
            },
        })
    }
}

/// Some nodestore kinds implement Parentable.
///
/// This means that the nodestore can have children.
/// Only [`ImmutableProposal`] and [Committed] implement this trait.
/// [`MutableProposal`] does not implement this trait because it is not a valid parent.
/// TODO: Maybe this can be renamed to `ImmutableNodestore`
pub trait Parentable {
    /// Returns the parent of this nodestore.
    fn as_nodestore_parent(&self) -> NodeStoreParent;
    /// Returns the root hash of this nodestore. This works because all parentable nodestores have a hash
    fn root_hash(&self) -> Option<TrieHash>;
    /// Returns the root node
    fn root(&self) -> Option<MaybePersistedNode>;
}

impl Parentable for Arc<ImmutableProposal> {
    fn as_nodestore_parent(&self) -> NodeStoreParent {
        NodeStoreParent::Proposed(Arc::clone(self))
    }
    fn root_hash(&self) -> Option<TrieHash> {
        self.root_hash.clone()
    }
    fn root(&self) -> Option<MaybePersistedNode> {
        self.root.clone()
    }
}

impl<S> NodeStore<Arc<ImmutableProposal>, S> {
    /// When an immutable proposal commits, we need to reparent any proposal that
    /// has the committed proposal as it's parent
    pub fn commit_reparent(&self, other: &NodeStore<Arc<ImmutableProposal>, S>) {
        match *other.kind.parent.load() {
            NodeStoreParent::Proposed(ref parent) => {
                if Arc::ptr_eq(&self.kind, parent) {
                    other
                        .kind
                        .parent
                        .store(NodeStoreParent::Committed(self.kind.root_hash()).into());
                }
            }
            NodeStoreParent::Committed(_) => {}
        }
    }
}

impl Parentable for Committed {
    fn as_nodestore_parent(&self) -> NodeStoreParent {
        NodeStoreParent::Committed(self.root_hash.clone())
    }
    fn root_hash(&self) -> Option<TrieHash> {
        self.root_hash.clone()
    }
    fn root(&self) -> Option<MaybePersistedNode> {
        self.root.clone()
    }
}

impl<S: ReadableStorage> NodeStore<MutableProposal, S> {
    /// Create a new `MutableProposal` [`NodeStore`] from a parent [`NodeStore`]
    ///
    /// # Errors
    ///
    /// Returns a [`FileIoError`] if the parent root cannot be read.
    pub fn new<F: Parentable>(parent: &NodeStore<F, S>) -> Result<Self, FileIoError> {
        let mut deleted = Vec::default();
        let root = if let Some(ref root) = parent.kind.root() {
            deleted.push(root.clone());
            let root = root.as_shared_node(parent)?.deref().clone();
            Some(root)
        } else {
            None
        };
        let kind = MutableProposal {
            root,
            deleted,
            parent: parent.kind.as_nodestore_parent(),
        };
        Ok(NodeStore {
            header: parent.header,
            kind,
            storage: parent.storage.clone(),
        })
    }

    /// Marks the node at `addr` as deleted in this proposal.
    pub fn delete_node(&mut self, node: MaybePersistedNode) {
        trace!("Pending delete at {node:?}");
        self.kind.deleted.push(node);
    }

    /// Reads a node for update, marking it as deleted in this proposal.
    /// We get an arc from cache (reading it from disk if necessary) then
    /// copy/clone the node and return it.
    ///
    /// # Errors
    ///
    /// Returns a [`FileIoError`] if the node cannot be read.
    pub fn read_for_update(&mut self, node: MaybePersistedNode) -> Result<Node, FileIoError> {
        let arc_wrapped_node = node.as_shared_node(self)?;
        self.delete_node(node);
        Ok((*arc_wrapped_node).clone())
    }

    /// Returns the root of this proposal.
    pub const fn mut_root(&mut self) -> &mut Option<Node> {
        &mut self.kind.root
    }
}

impl<S: WritableStorage> NodeStore<MutableProposal, S> {
    /// Creates a new, empty, [`NodeStore`] and clobbers the underlying `storage` with an empty header.
    /// This is used during testing and during the creation of an in-memory merkle for proofs
    ///
    /// # Panics
    ///
    /// Panics if the header cannot be written.
    pub fn new_empty_proposal(storage: Arc<S>) -> Self {
        let header = NodeStoreHeader::new();
        let header_bytes = bytemuck::bytes_of(&header);
        storage
            .write(0, header_bytes)
            .expect("failed to write header");
        NodeStore {
            header,
            kind: MutableProposal {
                root: None,
                deleted: Vec::default(),
                parent: NodeStoreParent::Committed(None),
            },
            storage,
        }
    }
}

/// Reads from an immutable (i.e. already hashed) merkle trie.
pub trait HashedNodeReader: TrieReader {
    /// Gets the address of the root node of an immutable merkle trie.
    fn root_address(&self) -> Option<LinearAddress>;

    /// Gets the hash of the root node of an immutable merkle trie.
    fn root_hash(&self) -> Option<TrieHash>;
}

/// Reads nodes and the root address from a merkle trie.
pub trait TrieReader: NodeReader + RootReader {}
impl<T> TrieReader for T where T: NodeReader + RootReader {}

/// Reads nodes from a merkle trie.
pub trait NodeReader {
    /// Returns the node at `addr`.
    ///
    /// # Errors
    ///
    /// Returns a [`FileIoError`] if the node cannot be read.
    fn read_node(&self, addr: LinearAddress) -> Result<SharedNode, FileIoError>;
}

impl<T> NodeReader for T
where
    T: Deref,
    T::Target: NodeReader,
{
    fn read_node(&self, addr: LinearAddress) -> Result<SharedNode, FileIoError> {
        self.deref().read_node(addr)
    }
}

impl<T> RootReader for T
where
    T: Deref,
    T::Target: RootReader,
{
    fn root_node(&self) -> Option<SharedNode> {
        self.deref().root_node()
    }
    fn root_as_maybe_persisted_node(&self) -> Option<MaybePersistedNode> {
        self.deref().root_as_maybe_persisted_node()
    }
}

/// Reads the root of a merkle trie.
///
/// The root may be None if the trie is empty.
pub trait RootReader {
    /// Returns the root of the trie.
    /// Callers that just need the node at the root should use this function.
    fn root_node(&self) -> Option<SharedNode>;

    /// Returns the root of the trie as a `MaybePersistedNode`.
    /// Callers that might want to modify the root or know how it is stored
    /// should use this function.
    fn root_as_maybe_persisted_node(&self) -> Option<MaybePersistedNode>;
}

/// A committed revision of a merkle trie.
#[derive(Debug)]
pub struct Committed {
    deleted: Box<[MaybePersistedNode]>,
    root_hash: Option<TrieHash>,
    root: Option<MaybePersistedNode>,
    /// TODO: No readers of this variable yet - will be used for tracking unwritten nodes in committed revisions
    unwritten_nodes: AtomicUsize,
}

impl Clone for Committed {
    fn clone(&self) -> Self {
        Self {
            deleted: self.deleted.clone(),
            root_hash: self.root_hash.clone(),
            root: self.root.clone(),
            unwritten_nodes: AtomicUsize::new(
                self.unwritten_nodes
                    .load(std::sync::atomic::Ordering::Relaxed),
            ),
        }
    }
}

#[derive(Clone, Debug)]
pub enum NodeStoreParent {
    Proposed(Arc<ImmutableProposal>),
    Committed(Option<TrieHash>),
}

impl PartialEq for NodeStoreParent {
    fn eq(&self, other: &Self) -> bool {
        match (self, other) {
            (NodeStoreParent::Proposed(a), NodeStoreParent::Proposed(b)) => Arc::ptr_eq(a, b),
            (NodeStoreParent::Committed(a), NodeStoreParent::Committed(b)) => a == b,
            _ => false,
        }
    }
}

impl Eq for NodeStoreParent {}

#[derive(Debug)]
/// Contains state for a proposed revision of the trie.
pub struct ImmutableProposal {
    /// Nodes that have been deleted in this proposal.
    deleted: Box<[MaybePersistedNode]>,
    /// The parent of this proposal.
    parent: Arc<ArcSwap<NodeStoreParent>>,
    /// The hash of the root node for this proposal
    root_hash: Option<TrieHash>,
    /// The root node, either in memory or on disk
    root: Option<MaybePersistedNode>,
    /// The number of unwritten nodes in this proposal
    unwritten_nodes: usize,
}

impl ImmutableProposal {
    /// Returns true if the parent of this proposal is committed and has the given hash.
    #[must_use]
    fn parent_hash_is(&self, hash: Option<TrieHash>) -> bool {
        match <Arc<ArcSwap<NodeStoreParent>> as arc_swap::access::DynAccess<Arc<_>>>::load(
            &self.parent,
        )
        .as_ref()
        {
            NodeStoreParent::Committed(root_hash) => *root_hash == hash,
            NodeStoreParent::Proposed(_) => false,
        }
    }
}

impl Drop for ImmutableProposal {
    fn drop(&mut self) {
        // When an immutable proposal is dropped without being committed,
        // decrement the gauge to reflect that these nodes will never be written
        if self.unwritten_nodes > 0 {
            #[allow(clippy::cast_precision_loss)]
            firewood_gauge!(
                "firewood.nodes.unwritten",
                "current number of unwritten nodes"
            )
            .decrement(self.unwritten_nodes as f64);
        }
    }
}

/// Contains the state of a revision of a merkle trie.
///
/// The first generic parameter is the type of the revision, which supports reading nodes from parent proposals.
/// The second generic parameter is the type of the storage used, either
/// in-memory or on-disk.
///
/// The lifecycle of a [`NodeStore`] is as follows:
/// 1. Create a new, empty, [Committed] [`NodeStore`] using [`NodeStore::new_empty_committed`].
/// 2. Create a [`NodeStore`] from disk using [`NodeStore::open`].
/// 3. Create a new mutable proposal from either a [Committed] or [`ImmutableProposal`] [`NodeStore`] using [`NodeStore::new`].
/// 4. Convert a mutable proposal to an immutable proposal using [`std::convert::TryInto`], which hashes the nodes and assigns addresses
/// 5. Convert an immutable proposal to a committed revision using [`std::convert::TryInto`], which writes the nodes to disk.

#[derive(Debug)]
pub struct NodeStore<T, S> {
    // Metadata for this revision.
    header: NodeStoreHeader,
    /// This is one of [Committed], [`ImmutableProposal`], or [`MutableProposal`].
    kind: T,
    /// Persisted storage to read nodes from.
    storage: Arc<S>,
}

impl<T, S> NodeStore<T, S> {
    pub(crate) const fn freelists(&self) -> &alloc::FreeLists {
        self.header.free_lists()
    }
}

/// Contains the state of a proposal that is still being modified.
#[derive(Debug)]
pub struct MutableProposal {
    /// The root of the trie in this proposal.
    root: Option<Node>,
    /// Nodes that have been deleted in this proposal.
    deleted: Vec<MaybePersistedNode>,
    parent: NodeStoreParent,
}

impl<T: Into<NodeStoreParent>, S: ReadableStorage> From<NodeStore<T, S>>
    for NodeStore<MutableProposal, S>
{
    fn from(val: NodeStore<T, S>) -> Self {
        NodeStore {
            header: val.header,
            kind: MutableProposal {
                root: None,
                deleted: Vec::default(),
                parent: val.kind.into(),
            },
            storage: val.storage,
        }
    }
}

/// Commit a proposal to a new revision of the trie
impl<S: WritableStorage> From<NodeStore<ImmutableProposal, S>> for NodeStore<Committed, S> {
    fn from(val: NodeStore<ImmutableProposal, S>) -> Self {
        let NodeStore {
            header,
            kind,
            storage,
        } = val;
        // Use ManuallyDrop to prevent the Drop impl from running since we're committing
        let kind = std::mem::ManuallyDrop::new(kind);

        NodeStore {
            header,
            kind: Committed {
                deleted: kind.deleted.clone(),
                root_hash: kind.root_hash.clone(),
                root: kind.root.clone(),
                unwritten_nodes: AtomicUsize::new(kind.unwritten_nodes),
            },
            storage,
        }
    }
}

impl<S: ReadableStorage> NodeStore<Arc<ImmutableProposal>, S> {
    /// Re-export the `parent_hash_is` function of [`ImmutableProposal`].
    #[must_use]
    pub fn parent_hash_is(&self, hash: Option<TrieHash>) -> bool {
        self.kind.parent_hash_is(hash)
    }
}

impl<S: WritableStorage> NodeStore<Arc<ImmutableProposal>, S> {
    /// Return a Committed version of this proposal, which doesn't have any modified nodes.
    /// This function is used during commit.
    #[must_use]
    pub fn as_committed(
        &self,
        current_revision: &NodeStore<Committed, S>,
    ) -> NodeStore<Committed, S> {
        NodeStore {
            header: current_revision.header,
            kind: Committed {
                deleted: self.kind.deleted.clone(),
                root_hash: self.kind.root_hash.clone(),
                root: self.kind.root.clone(),
                unwritten_nodes: AtomicUsize::new(self.kind.unwritten_nodes),
            },
            storage: self.storage.clone(),
        }
    }
}

impl<S: ReadableStorage> TryFrom<NodeStore<MutableProposal, S>>
    for NodeStore<Arc<ImmutableProposal>, S>
{
    type Error = FileIoError;

    fn try_from(val: NodeStore<MutableProposal, S>) -> Result<Self, Self::Error> {
        let NodeStore {
            header,
            kind,
            storage,
        } = val;

        let mut nodestore = NodeStore {
            header,
            kind: Arc::new(ImmutableProposal {
                deleted: kind.deleted.into(),
                parent: Arc::new(ArcSwap::new(Arc::new(kind.parent))),
                root_hash: None,
                root: None,
                unwritten_nodes: 0,
            }),
            storage,
        };

        let Some(root) = kind.root else {
            // This trie is now empty.
            nodestore.header.set_root_address(None);
            return Ok(nodestore);
        };

        // Hashes the trie and returns the address of the new root.
        #[cfg(feature = "ethhash")]
<<<<<<< HEAD
        let (root, root_hash) = nodestore.hash_helper(root)?;
        #[cfg(not(feature = "ethhash"))]
        let (root, root_hash) = NodeStore::<MutableProposal, S>::hash_helper(root)?;
=======
        let (root, root_hash, unwritten_count) =
            nodestore.hash_helper(root, &mut Path::new(), None)?;
        #[cfg(not(feature = "ethhash"))]
        let (root, root_hash, unwritten_count) =
            NodeStore::<MutableProposal, S>::hash_helper(root, &mut Path::new())?;
>>>>>>> 11c9c953

        let immutable_proposal =
            Arc::into_inner(nodestore.kind).expect("no other references to the proposal");
        // Use ManuallyDrop to prevent Drop from running since we're replacing the proposal
        let immutable_proposal = std::mem::ManuallyDrop::new(immutable_proposal);
        nodestore.kind = Arc::new(ImmutableProposal {
            deleted: immutable_proposal.deleted.clone(),
            parent: immutable_proposal.parent.clone(),
            root_hash: Some(root_hash.into_triehash()),
            root: Some(root),
            unwritten_nodes: unwritten_count,
        });

        // Track unwritten nodes in metrics
        #[allow(clippy::cast_precision_loss)]
        firewood_gauge!(
            "firewood.nodes.unwritten",
            "current number of unwritten nodes"
        )
        .increment(unwritten_count as f64);

        Ok(nodestore)
    }
}

impl<S: ReadableStorage> NodeReader for NodeStore<MutableProposal, S> {
    fn read_node(&self, addr: LinearAddress) -> Result<SharedNode, FileIoError> {
        self.read_node_from_disk(addr, "write")
    }
}

impl<T: Parentable, S: ReadableStorage> NodeReader for NodeStore<T, S> {
    fn read_node(&self, addr: LinearAddress) -> Result<SharedNode, FileIoError> {
        self.read_node_from_disk(addr, "read")
    }
}

impl<S: ReadableStorage> RootReader for NodeStore<MutableProposal, S> {
    fn root_node(&self) -> Option<SharedNode> {
        self.kind.root.as_ref().map(|node| node.clone().into())
    }
    fn root_as_maybe_persisted_node(&self) -> Option<MaybePersistedNode> {
        self.kind
            .root
            .as_ref()
            .map(|node| SharedNode::new(node.clone()).into())
    }
}

impl<S: ReadableStorage> RootReader for NodeStore<Committed, S> {
    fn root_node(&self) -> Option<SharedNode> {
        // TODO: If the read_node fails, we just say there is no root; this is incorrect
        self.kind.root.as_ref()?.as_shared_node(self).ok()
    }
    fn root_as_maybe_persisted_node(&self) -> Option<MaybePersistedNode> {
        self.kind.root.clone()
    }
}

impl<S: ReadableStorage> RootReader for NodeStore<Arc<ImmutableProposal>, S> {
    fn root_node(&self) -> Option<SharedNode> {
        // Use the MaybePersistedNode's as_shared_node method to get the root
        self.kind.root.as_ref()?.as_shared_node(self).ok()
    }
    fn root_as_maybe_persisted_node(&self) -> Option<MaybePersistedNode> {
        self.kind.root.clone()
    }
}

impl<T, S> HashedNodeReader for NodeStore<T, S>
where
    NodeStore<T, S>: TrieReader,
    T: Parentable,
    S: ReadableStorage,
{
    fn root_address(&self) -> Option<LinearAddress> {
        self.header.root_address()
    }

    fn root_hash(&self) -> Option<TrieHash> {
        self.kind.root_hash()
    }
}

impl<T, S: ReadableStorage> NodeStore<T, S> {
    /// Read a [Node] from the provided [`LinearAddress`].
    /// `addr` is the address of a `StoredArea` in the `ReadableStorage`.
    ///
    /// # Errors
    ///
    /// Returns a [`FileIoError`] if the node cannot be read.
    pub fn read_node_from_disk(
        &self,
        addr: LinearAddress,
        mode: &'static str,
    ) -> Result<SharedNode, FileIoError> {
        if let Some(node) = self.storage.read_cached_node(addr, mode) {
            return Ok(node);
        }

        debug_assert!(addr.is_aligned());

        // saturating because there is no way we can be reading at u64::MAX
        // and this will fail very soon afterwards
        let actual_addr = addr.get().saturating_add(1); // skip the length byte

        let _span = fastrace::local::LocalSpan::enter_with_local_parent("read_and_deserialize");

        let area_stream = self.storage.stream_from(actual_addr)?;
        let node: SharedNode = Node::from_reader(area_stream)
            .map_err(|e| {
                self.storage
                    .file_io_error(e, actual_addr, Some("read_node_from_disk".to_string()))
            })?
            .into();
        match self.storage.cache_read_strategy() {
            CacheReadStrategy::All => {
                self.storage.cache_node(addr, node.clone());
            }
            CacheReadStrategy::BranchReads => {
                if !node.is_leaf() {
                    self.storage.cache_node(addr, node.clone());
                }
            }
            CacheReadStrategy::WritesOnly => {}
        }
        Ok(node)
    }

    /// Returns (index, `area_size`) for the stored area at `addr`.
    /// `index` is the index of `area_size` in the array of valid block sizes.
    ///
    /// # Errors
    ///
    /// Returns a [`FileIoError`] if the area cannot be read.
    pub fn area_index_and_size(
        &self,
        addr: LinearAddress,
    ) -> Result<(AreaIndex, u64), FileIoError> {
        let mut area_stream = self.storage.stream_from(addr.get())?;

        let index: AreaIndex = area_stream.read_byte().map_err(|e| {
            self.storage.file_io_error(
                Error::new(ErrorKind::InvalidData, e),
                addr.get(),
                Some("area_index_and_size".to_string()),
            )
        })?;

        let size = *AREA_SIZES
            .get(index as usize)
            .ok_or(self.storage.file_io_error(
                Error::other(format!("Invalid area size index {index}")),
                addr.get(),
                Some("area_index_and_size".to_string()),
            ))?;

        Ok((index, size))
    }
}

impl<N> HashedNodeReader for Arc<N>
where
    N: HashedNodeReader,
{
    fn root_address(&self) -> Option<LinearAddress> {
        self.as_ref().root_address()
    }

    fn root_hash(&self) -> Option<TrieHash> {
        self.as_ref().root_hash()
    }
}

impl<S: WritableStorage> NodeStore<Committed, S> {
    /// adjust the freelist of this proposal to reflect the freed nodes in the oldest proposal
    ///
    /// # Errors
    ///
    /// Returns a [`FileIoError`] if a node cannot be deleted.
    pub fn reap_deleted(
        mut self,
        proposal: &mut NodeStore<Committed, S>,
    ) -> Result<(), FileIoError> {
        self.storage
            .invalidate_cached_nodes(self.kind.deleted.iter());
        trace!("There are {} nodes to reap", self.kind.deleted.len());
        let mut allocator = NodeAllocator::new(self.storage.as_ref(), &mut proposal.header);
        for node in take(&mut self.kind.deleted) {
            allocator.delete_node(node)?;
        }
        Ok(())
    }
}

// Helper functions for the checker
impl<S: ReadableStorage> NodeStore<Committed, S> {
    pub(crate) const fn size(&self) -> u64 {
        self.header.size()
    }

    // Find the area index and size of the stored area at the given address if the area is valid.
    // TODO: there should be a way to read stored area directly instead of try reading as a free area then as a node
    pub(crate) fn read_leaked_area(
        &self,
        address: LinearAddress,
    ) -> Result<(AreaIndex, u64), FileIoError> {
        if alloc::FreeArea::from_storage(self.storage.as_ref(), address).is_err() {
            self.read_node(address)?;
        }

        let area_index_and_size = self.area_index_and_size(address)?;
        Ok(area_index_and_size)
    }
}

#[cfg(test)]
#[expect(clippy::unwrap_used)]
#[expect(clippy::cast_possible_truncation)]
mod tests {

    use crate::LeafNode;
    use crate::linear::memory::MemStore;
    use arc_swap::access::DynGuard;

    use super::*;
    use alloc::{AREA_SIZES, area_size_to_index};

    #[test]
    fn area_sizes_aligned() {
        for area_size in &AREA_SIZES {
            assert_eq!(area_size % LinearAddress::MIN_AREA_SIZE, 0);
        }
    }

    #[test]
    fn test_area_size_to_index() {
        // TODO: rustify using: for size in AREA_SIZES
        for (i, &area_size) in AREA_SIZES.iter().enumerate() {
            // area size is at top of range
            assert_eq!(area_size_to_index(area_size).unwrap(), i as AreaIndex);

            if i > 0 {
                // 1 less than top of range stays in range
                assert_eq!(area_size_to_index(area_size - 1).unwrap(), i as AreaIndex);
            }

            if i < LinearAddress::num_area_sizes() - 1 {
                // 1 more than top of range goes to next range
                assert_eq!(
                    area_size_to_index(area_size + 1).unwrap(),
                    (i + 1) as AreaIndex
                );
            }
        }

        for i in 0..=LinearAddress::MIN_AREA_SIZE {
            assert_eq!(area_size_to_index(i).unwrap(), 0);
        }

        assert!(area_size_to_index(LinearAddress::MAX_AREA_SIZE + 1).is_err());
    }

    #[test]
    fn test_reparent() {
        // create an empty base revision
        let memstore = MemStore::new(vec![]);
        let base = NodeStore::new_empty_committed(memstore.into()).unwrap();

        // create an empty r1, check that it's parent is the empty committed version
        let r1 = NodeStore::new(&base).unwrap();
        let r1: NodeStore<Arc<ImmutableProposal>, _> = r1.try_into().unwrap();
        let parent: DynGuard<Arc<NodeStoreParent>> = r1.kind.parent.load();
        assert!(matches!(**parent, NodeStoreParent::Committed(None)));

        // create an empty r2, check that it's parent is the proposed version r1
        let r2: NodeStore<MutableProposal, _> = NodeStore::new(&r1).unwrap();
        let r2: NodeStore<Arc<ImmutableProposal>, _> = r2.try_into().unwrap();
        let parent: DynGuard<Arc<NodeStoreParent>> = r2.kind.parent.load();
        assert!(matches!(**parent, NodeStoreParent::Proposed(_)));

        // reparent r2
        r1.commit_reparent(&r2);

        // now check r2's parent, should match the hash of r1 (which is still None)
        let parent: DynGuard<Arc<NodeStoreParent>> = r2.kind.parent.load();
        if let NodeStoreParent::Committed(hash) = &**parent {
            assert_eq!(*hash, r1.root_hash());
            assert_eq!(*hash, None);
        } else {
            panic!("expected committed parent");
        }
    }

    #[test]
    #[ignore = "https://github.com/ava-labs/firewood/issues/1054"]
    #[should_panic(expected = "Node size 16777225 is too large")]
    fn giant_node() {
        let memstore = MemStore::new(vec![]);
        let mut node_store = NodeStore::new_empty_proposal(memstore.into());

        let huge_value = vec![0u8; *AREA_SIZES.last().unwrap() as usize];

        let giant_leaf = Node::Leaf(LeafNode {
            partial_path: Path::from([0, 1, 2]),
            value: huge_value.into_boxed_slice(),
        });

        node_store.mut_root().replace(giant_leaf);

        let immutable = NodeStore::<Arc<ImmutableProposal>, _>::try_from(node_store).unwrap();
        println!("{immutable:?}"); // should not be reached, but need to consume immutable to avoid optimization removal
    }
}<|MERGE_RESOLUTION|>--- conflicted
+++ resolved
@@ -580,17 +580,10 @@
 
         // Hashes the trie and returns the address of the new root.
         #[cfg(feature = "ethhash")]
-<<<<<<< HEAD
-        let (root, root_hash) = nodestore.hash_helper(root)?;
-        #[cfg(not(feature = "ethhash"))]
-        let (root, root_hash) = NodeStore::<MutableProposal, S>::hash_helper(root)?;
-=======
-        let (root, root_hash, unwritten_count) =
-            nodestore.hash_helper(root, &mut Path::new(), None)?;
+        let (root, root_hash, unwritten_count) = nodestore.hash_helper(root)?;
         #[cfg(not(feature = "ethhash"))]
         let (root, root_hash, unwritten_count) =
-            NodeStore::<MutableProposal, S>::hash_helper(root, &mut Path::new())?;
->>>>>>> 11c9c953
+            NodeStore::<MutableProposal, S>::hash_helper(root)?;
 
         let immutable_proposal =
             Arc::into_inner(nodestore.kind).expect("no other references to the proposal");
