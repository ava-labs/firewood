// Copyright (C) 2023, Ava Labs, Inc. All rights reserved.
// See the file LICENSE.md for licensing terms.

//! # `NodeStore` Module
//!
//! The main module for nodestore functionality, containing core types, traits, and operations
//! for managing merkle trie data in Firewood.
//!
//! ## Module Structure
//!
//! The nodestore module is organized into several specialized submodules:
//!
//! - [`alloc`] - Memory allocation and area management for nodes in the linear store
//! - [`hash`] - Node hashing functionality, including specialized ethereum hash processing
//! - [`header`] - `NodeStore` header structure and validation logic
//! - [`persist`] - Persistence operations for writing nodes and metadata to storage
//!
//! ## Types
//!
//! This module defines the primary types for nodestore operations:
//!
//! - [`NodeStore<T, S>`] - The main nodestore container parameterized by state type and storage
//!
//! `T` is one of the following state types:
//! - [`Committed`] - For a committed revision with no in-memory changes
//! - [`MutableProposal`] - For a proposal being actively modified with in-memory nodes
//! - [`ImmutableProposal`] - For a proposal that has been hashed and assigned addresses
//!
//! The nodestore follows a lifecycle pattern:
//! ```text
//! Committed -> MutableProposal -> ImmutableProposal -> Committed
//! ```
//!
//! ## Traits
//!
//! - **`NodeReader`** - Interface for reading nodes by address
//! - **`RootReader`** - Interface for accessing the root node
//! - **`HashedNodeReader`** - Interface for immutable merkle trie access
//! - **`Parentable`** - Trait for nodestores that can have children
//! - **`ReadInMemoryNode`** - Interface for accessing in-memory nodes
//!

pub(crate) mod alloc;
pub(crate) mod hash;
pub(crate) mod header;
pub(crate) mod persist;

use crate::logger::trace;
use arc_swap::ArcSwap;
use arc_swap::access::DynAccess;
use smallvec::SmallVec;
use std::collections::HashMap;
use std::fmt::Debug;

// Re-export types from alloc module
pub use alloc::{AreaIndex, LinearAddress};

// Re-export types from header module
pub use header::NodeStoreHeader;

/// The [`NodeStore`] handles the serialization of nodes and
/// free space management of nodes in the page store. It lays out the format
/// of the [`PageStore`]. More specifically, it places a [`FileIdentifyingMagic`]
/// and a [`FreeSpaceHeader`] at the beginning
///
/// Nodestores represent a revision of the trie. There are three types of nodestores:
/// - Committed: A committed revision of the trie. It has no in-memory changes.
/// - `MutableProposal`: A proposal that is still being modified. It has some nodes in memory.
/// - `ImmutableProposal`: A proposal that has been hashed and assigned addresses. It has no in-memory changes.
///
/// The general lifecycle of nodestores is as follows:
/// ```mermaid
/// flowchart TD
/// subgraph subgraph["Committed Revisions"]
/// L("Latest Nodestore&lt;Committed, S&gt;") --- |...|O("Oldest NodeStore&lt;Committed, S&gt;")
/// end
/// O --> E("Expire")
/// L --> |start propose|M("NodeStore&lt;ProposedMutable, S&gt;")
/// M --> |finish propose + hash|I("NodeStore&lt;ProposedImmutable, S&gt;")
/// I --> |commit|N("New commit NodeStore&lt;Committed, S&gt;")
/// style E color:#FFFFFF, fill:#AA00FF, stroke:#AA00FF
/// ```
use std::mem::take;
use std::ops::Deref;
use std::sync::Arc;

use crate::hashednode::hash_node;
use crate::node::Node;
use crate::node::persist::MaybePersistedNode;
use crate::{FileBacked, FileIoError, Path, ReadableStorage, SharedNode, TrieHash};

use super::linear::WritableStorage;

impl<S: ReadableStorage> NodeStore<Committed, S> {
    /// Open an existing [`NodeStore`]
    /// Assumes the header is written in the [`ReadableStorage`].
    ///
    /// # Errors
    ///
    /// Returns a [`FileIoError`] if the header cannot be read or validated.
    pub fn open(storage: Arc<S>) -> Result<Self, FileIoError> {
        let mut stream = storage.stream_from(0)?;
        let mut header_bytes = vec![0u8; std::mem::size_of::<NodeStoreHeader>()];
        if let Err(e) = stream.read_exact(&mut header_bytes) {
            if e.kind() == std::io::ErrorKind::UnexpectedEof {
                return Self::new_empty_committed(storage.clone());
            }
            return Err(storage.file_io_error(e, 0, Some("header read".to_string())));
        }

        drop(stream);

        let header = *NodeStoreHeader::from_bytes(&header_bytes);
        header
            .validate()
            .map_err(|e| storage.file_io_error(e, 0, Some("header read".to_string())))?;

        let mut nodestore = Self {
            header,
            kind: Committed {
                deleted: Box::default(),
                root_hash: None,
                root: header.root_address().map(Into::into),
            },
            storage,
        };

        if let Some(root_address) = nodestore.header.root_address() {
            let node = nodestore.read_node_from_disk(root_address, "open");
            let root_hash = node.map(|n| hash_node(&n, &Path(SmallVec::default())))?;
            nodestore.kind.root_hash = Some(root_hash.into_triehash());
        }

        Ok(nodestore)
    }

    /// Create a new, empty, Committed [`NodeStore`] and clobber
    /// the underlying store with an empty freelist and no root node
    ///
    /// # Errors
    ///
    /// Returns a [`FileIoError`] if the storage cannot be accessed.
    pub fn new_empty_committed(storage: Arc<S>) -> Result<Self, FileIoError> {
        let header = NodeStoreHeader::new();

        Ok(Self {
            header,
            storage,
            kind: Committed {
                deleted: Box::default(),
                root_hash: None,
                root: None,
            },
        })
    }
}

/// Some nodestore kinds implement Parentable.
///
/// This means that the nodestore can have children.
/// Only [`ImmutableProposal`] and [Committed] implement this trait.
/// [`MutableProposal`] does not implement this trait because it is not a valid parent.
/// TODO: Maybe this can be renamed to `ImmutableNodestore`
pub trait Parentable {
    /// Returns the parent of this nodestore.
    fn as_nodestore_parent(&self) -> NodeStoreParent;
    /// Returns the root hash of this nodestore. This works because all parentable nodestores have a hash
    fn root_hash(&self) -> Option<TrieHash>;
    /// Returns the root node
    fn root(&self) -> Option<MaybePersistedNode>;
}

impl Parentable for Arc<ImmutableProposal> {
    fn as_nodestore_parent(&self) -> NodeStoreParent {
        NodeStoreParent::Proposed(Arc::clone(self))
    }
    fn root_hash(&self) -> Option<TrieHash> {
        self.root_hash.clone()
    }
    fn root(&self) -> Option<MaybePersistedNode> {
        self.root.clone()
    }
}

impl<S> NodeStore<Arc<ImmutableProposal>, S> {
    /// When an immutable proposal commits, we need to reparent any proposal that
    /// has the committed proposal as it's parent
    pub fn commit_reparent(&self, other: &Arc<NodeStore<Arc<ImmutableProposal>, S>>) {
        match *other.kind.parent.load() {
            NodeStoreParent::Proposed(ref parent) => {
                if Arc::ptr_eq(&self.kind, parent) {
                    other
                        .kind
                        .parent
                        .store(NodeStoreParent::Committed(self.kind.root_hash()).into());
                }
            }
            NodeStoreParent::Committed(_) => {}
        }
    }
}

impl Parentable for Committed {
    fn as_nodestore_parent(&self) -> NodeStoreParent {
        NodeStoreParent::Committed(self.root_hash.clone())
    }
    fn root_hash(&self) -> Option<TrieHash> {
        self.root_hash.clone()
    }
    fn root(&self) -> Option<MaybePersistedNode> {
        self.root.clone()
    }
}

impl<S: ReadableStorage> NodeStore<MutableProposal, S> {
    /// Create a new `MutableProposal` [`NodeStore`] from a parent [`NodeStore`]
    ///
    /// # Errors
    ///
    /// Returns a [`FileIoError`] if the parent root cannot be read.
    pub fn new<F: Parentable + ReadInMemoryNode>(
        parent: &Arc<NodeStore<F, S>>,
    ) -> Result<Self, FileIoError> {
        let mut deleted = Vec::default();
        let root = if let Some(ref root) = parent.kind.root() {
            deleted.push(root.clone());
            let root = root.as_shared_node(parent)?.deref().clone();
            Some(root)
        } else {
            None
        };
        let kind = MutableProposal {
            root,
            deleted,
            parent: parent.kind.as_nodestore_parent(),
        };
        Ok(NodeStore {
            header: parent.header,
            kind,
            storage: parent.storage.clone(),
        })
    }

    /// Marks the node at `addr` as deleted in this proposal.
    pub fn delete_node(&mut self, node: MaybePersistedNode) {
        trace!("Pending delete at {node:?}");
        self.kind.deleted.push(node);
    }

    /// Reads a node for update, marking it as deleted in this proposal.
    /// We get an arc from cache (reading it from disk if necessary) then
    /// copy/clone the node and return it.
    ///
    /// # Errors
    ///
    /// Returns a [`FileIoError`] if the node cannot be read.
    pub fn read_for_update(&mut self, node: MaybePersistedNode) -> Result<Node, FileIoError> {
        let arc_wrapped_node = node.as_shared_node(self)?;
        self.delete_node(node);
        Ok((*arc_wrapped_node).clone())
    }

    /// Returns the root of this proposal.
    pub const fn mut_root(&mut self) -> &mut Option<Node> {
        &mut self.kind.root
    }
}

impl<S: WritableStorage> NodeStore<MutableProposal, S> {
    /// Creates a new, empty, [`NodeStore`] and clobbers the underlying `storage` with an empty header.
    /// This is used during testing and during the creation of an in-memory merkle for proofs
    ///
    /// # Panics
    ///
    /// Panics if the header cannot be written.
    pub fn new_empty_proposal(storage: Arc<S>) -> Self {
        let header = NodeStoreHeader::new();
        let header_bytes = bytemuck::bytes_of(&header);
        storage
            .write(0, header_bytes)
            .expect("failed to write header");
        NodeStore {
            header,
            kind: MutableProposal {
                root: None,
                deleted: Vec::default(),
                parent: NodeStoreParent::Committed(None),
            },
            storage,
        }
    }
}

/// Reads from an immutable (i.e. already hashed) merkle trie.
pub trait HashedNodeReader: TrieReader {
    /// Gets the address of the root node of an immutable merkle trie.
    fn root_address(&self) -> Option<LinearAddress>;

    /// Gets the hash of the root node of an immutable merkle trie.
    fn root_hash(&self) -> Option<TrieHash>;
}

/// Reads nodes and the root address from a merkle trie.
pub trait TrieReader: NodeReader + RootReader {}
impl<T> TrieReader for T where T: NodeReader + RootReader {}

/// Reads nodes from a merkle trie.
pub trait NodeReader {
    /// Returns the node at `addr`.
    ///
    /// # Errors
    ///
    /// Returns a [`FileIoError`] if the node cannot be read.
    fn read_node(&self, addr: LinearAddress) -> Result<SharedNode, FileIoError>;
}

impl<T> NodeReader for T
where
    T: Deref,
    T::Target: NodeReader,
{
    fn read_node(&self, addr: LinearAddress) -> Result<SharedNode, FileIoError> {
        self.deref().read_node(addr)
    }
}

impl<T> RootReader for T
where
    T: Deref,
    T::Target: RootReader,
{
    fn root_node(&self) -> Option<SharedNode> {
        self.deref().root_node()
    }
    fn root_as_maybe_persisted_node(&self) -> Option<MaybePersistedNode> {
        self.deref().root_as_maybe_persisted_node()
    }
}

/// Reads the root of a merkle trie.
///
/// The root may be None if the trie is empty.
pub trait RootReader {
    /// Returns the root of the trie.
    /// Callers that just need the node at the root should use this function.
    fn root_node(&self) -> Option<SharedNode>;

    /// Returns the root of the trie as a `MaybePersistedNode`.
    /// Callers that might want to modify the root or know how it is stored
    /// should use this function.
    fn root_as_maybe_persisted_node(&self) -> Option<MaybePersistedNode>;
}

/// A committed revision of a merkle trie.
#[derive(Clone, Debug)]
pub struct Committed {
    deleted: Box<[MaybePersistedNode]>,
    root_hash: Option<TrieHash>,
    root: Option<MaybePersistedNode>,
}

impl ReadInMemoryNode for Committed {
    // A committed revision has no in-memory changes. All its nodes are in storage.
    fn read_in_memory_node(&self, _addr: LinearAddress) -> Option<SharedNode> {
        None
    }
}

#[derive(Clone, Debug)]
pub enum NodeStoreParent {
    Proposed(Arc<ImmutableProposal>),
    Committed(Option<TrieHash>),
}

impl PartialEq for NodeStoreParent {
    fn eq(&self, other: &Self) -> bool {
        match (self, other) {
            (NodeStoreParent::Proposed(a), NodeStoreParent::Proposed(b)) => Arc::ptr_eq(a, b),
            (NodeStoreParent::Committed(a), NodeStoreParent::Committed(b)) => a == b,
            _ => false,
        }
    }
}

impl Eq for NodeStoreParent {}

#[derive(Debug)]
/// Contains state for a proposed revision of the trie.
pub struct ImmutableProposal {
    /// Address --> Node for nodes created in this proposal.
    new: HashMap<LinearAddress, (u8, SharedNode)>,
    /// Nodes that have been deleted in this proposal.
    deleted: Box<[MaybePersistedNode]>,
    /// The parent of this proposal.
    parent: Arc<ArcSwap<NodeStoreParent>>,
    /// The hash of the root node for this proposal
    root_hash: Option<TrieHash>,
    /// The root node, either in memory or on disk
    root: Option<MaybePersistedNode>,
}

impl ImmutableProposal {
    /// Returns true if the parent of this proposal is committed and has the given hash.
    #[must_use]
    fn parent_hash_is(&self, hash: Option<TrieHash>) -> bool {
        match <Arc<ArcSwap<NodeStoreParent>> as arc_swap::access::DynAccess<Arc<_>>>::load(
            &self.parent,
        )
        .as_ref()
        {
            NodeStoreParent::Committed(root_hash) => *root_hash == hash,
            NodeStoreParent::Proposed(_) => false,
        }
    }
}

impl ReadInMemoryNode for ImmutableProposal {
    fn read_in_memory_node(&self, addr: LinearAddress) -> Option<SharedNode> {
        // Check if the node being requested was created in this proposal.
        if let Some((_, node)) = self.new.get(&addr) {
            return Some(node.clone());
        }

        // It wasn't. Try our parent, and its parent, and so on until we find it or find
        // a committed revision.
        match *self.parent.load() {
            NodeStoreParent::Proposed(ref parent) => parent.read_in_memory_node(addr),
            NodeStoreParent::Committed(_) => None,
        }
    }
}

/// Proposed [`NodeStore`] types keep some nodes in memory. These nodes are new nodes that were allocated from
/// the free list, but are not yet on disk. This trait checks to see if a node is in memory and returns it if
/// it's there. If it's not there, it will be read from disk.
///
/// This trait does not know anything about the underlying storage, so it just returns None if the node isn't in memory.
pub trait ReadInMemoryNode {
    /// Returns the node at `addr` if it is in memory.
    /// Returns None if it isn't.
    fn read_in_memory_node(&self, addr: LinearAddress) -> Option<SharedNode>;
}

impl<T> ReadInMemoryNode for T
where
    T: Deref,
    T::Target: ReadInMemoryNode,
{
    fn read_in_memory_node(&self, addr: LinearAddress) -> Option<SharedNode> {
        self.deref().read_in_memory_node(addr)
    }
}

/// Contains the state of a revision of a merkle trie.
///
/// The first generic parameter is the type of the revision, which supports reading nodes from parent proposals.
/// The second generic parameter is the type of the storage used, either
/// in-memory or on-disk.
///
/// The lifecycle of a [`NodeStore`] is as follows:
/// 1. Create a new, empty, [Committed] [`NodeStore`] using [`NodeStore::new_empty_committed`].
/// 2. Create a [`NodeStore`] from disk using [`NodeStore::open`].
/// 3. Create a new mutable proposal from either a [Committed] or [`ImmutableProposal`] [`NodeStore`] using [`NodeStore::new`].
/// 4. Convert a mutable proposal to an immutable proposal using [`std::convert::TryInto`], which hashes the nodes and assigns addresses
/// 5. Convert an immutable proposal to a committed revision using [`std::convert::TryInto`], which writes the nodes to disk.

#[derive(Debug)]
pub struct NodeStore<T, S> {
    // Metadata for this revision.
    header: NodeStoreHeader,
    /// This is one of [Committed], [`ImmutableProposal`], or [`MutableProposal`].
    kind: T,
    /// Persisted storage to read nodes from.
    storage: Arc<S>,
}

impl<T, S> NodeStore<T, S> {
    pub(crate) const fn freelists(&self) -> &alloc::FreeLists {
        self.header.free_lists()
    }
}

/// Contains the state of a proposal that is still being modified.
#[derive(Debug)]
pub struct MutableProposal {
    /// The root of the trie in this proposal.
    root: Option<Node>,
    /// Nodes that have been deleted in this proposal.
    deleted: Vec<MaybePersistedNode>,
    parent: NodeStoreParent,
}

impl ReadInMemoryNode for NodeStoreParent {
    /// Returns the node at `addr` if it is in memory from a parent proposal.
    /// If the base revision is committed, there are no in-memory nodes, so we return None
    fn read_in_memory_node(&self, addr: LinearAddress) -> Option<SharedNode> {
        match self {
            NodeStoreParent::Proposed(proposed) => proposed.read_in_memory_node(addr),
            NodeStoreParent::Committed(_) => None,
        }
    }
}

impl ReadInMemoryNode for MutableProposal {
    /// [`MutableProposal`] types do not have any nodes in memory, but their parent proposal might, so we check there.
    /// This might be recursive: a grandparent might also have that node in memory.
    fn read_in_memory_node(&self, addr: LinearAddress) -> Option<SharedNode> {
        self.parent.read_in_memory_node(addr)
    }
}

impl<T: ReadInMemoryNode + Into<NodeStoreParent>, S: ReadableStorage> From<NodeStore<T, S>>
    for NodeStore<MutableProposal, S>
{
    fn from(val: NodeStore<T, S>) -> Self {
        NodeStore {
            header: val.header,
            kind: MutableProposal {
                root: None,
                deleted: Vec::default(),
                parent: val.kind.into(),
            },
            storage: val.storage,
        }
    }
}

/// Commit a proposal to a new revision of the trie
impl<S: WritableStorage> From<NodeStore<ImmutableProposal, S>> for NodeStore<Committed, S> {
    fn from(val: NodeStore<ImmutableProposal, S>) -> Self {
        NodeStore {
            header: val.header,
            kind: Committed {
                deleted: val.kind.deleted,
                root_hash: val.kind.root_hash,
                root: val.kind.root,
            },
            storage: val.storage,
        }
    }
}

impl<S: ReadableStorage> NodeStore<Arc<ImmutableProposal>, S> {
    /// Re-export the `parent_hash_is` function of [`ImmutableProposal`].
    #[must_use]
    pub fn parent_hash_is(&self, hash: Option<TrieHash>) -> bool {
        self.kind.parent_hash_is(hash)
    }
}

impl NodeStore<Arc<ImmutableProposal>, FileBacked> {
    /// Return a Committed version of this proposal, which doesn't have any modified nodes.
    /// This function is used during commit.
    #[must_use]
    pub fn as_committed(&self) -> NodeStore<Committed, FileBacked> {
        NodeStore {
            header: self.header,
            kind: Committed {
                deleted: self.kind.deleted.clone(),
                root_hash: self.kind.root_hash.clone(),
                root: self.kind.root.clone(),
            },
            storage: self.storage.clone(),
        }
    }
}

impl<S: ReadableStorage> TryFrom<NodeStore<MutableProposal, S>>
    for NodeStore<Arc<ImmutableProposal>, S>
{
    type Error = FileIoError;

    fn try_from(val: NodeStore<MutableProposal, S>) -> Result<Self, Self::Error> {
        let NodeStore {
            header,
            kind,
            storage,
        } = val;

        let mut nodestore = NodeStore {
            header,
            kind: Arc::new(ImmutableProposal {
                new: HashMap::new(),
                deleted: kind.deleted.into(),
                parent: Arc::new(ArcSwap::new(Arc::new(kind.parent))),
                root_hash: None,
                root: None,
            }),
            storage,
        };

        let Some(root) = kind.root else {
            // This trie is now empty.
            nodestore.header.set_root_address(None);
            return Ok(nodestore);
        };

        // Hashes the trie and returns the address of the new root.
        let mut new_nodes = HashMap::new();
        #[cfg(feature = "ethhash")]
        let (root_addr, root_hash) =
            nodestore.hash_helper(root, &mut Path::new(), &mut new_nodes, None)?;
        #[cfg(not(feature = "ethhash"))]
        let (root_addr, root_hash) =
            nodestore.hash_helper(root, &mut Path::new(), &mut new_nodes)?;

        nodestore.header.set_root_address(Some(root_addr));
        let immutable_proposal =
            Arc::into_inner(nodestore.kind).expect("no other references to the proposal");
        nodestore.kind = Arc::new(ImmutableProposal {
            new: new_nodes,
            deleted: immutable_proposal.deleted,
            parent: immutable_proposal.parent,
            root_hash: Some(root_hash.into_triehash()),
            root: Some(root_addr.into()),
        });

        Ok(nodestore)
    }
}

impl<S: ReadableStorage> NodeReader for NodeStore<MutableProposal, S> {
    fn read_node(&self, addr: LinearAddress) -> Result<SharedNode, FileIoError> {
        if let Some(node) = self.kind.read_in_memory_node(addr) {
            return Ok(node);
        }

        self.read_node_from_disk(addr, "write")
    }
}

impl<T: Parentable + ReadInMemoryNode, S: ReadableStorage> NodeReader for NodeStore<T, S> {
    fn read_node(&self, addr: LinearAddress) -> Result<SharedNode, FileIoError> {
        if let Some(node) = self.kind.read_in_memory_node(addr) {
            return Ok(node);
        }
        self.read_node_from_disk(addr, "read")
    }
}

impl<S: ReadableStorage> RootReader for NodeStore<MutableProposal, S> {
    fn root_node(&self) -> Option<SharedNode> {
        self.kind.root.as_ref().map(|node| node.clone().into())
    }
    fn root_as_maybe_persisted_node(&self) -> Option<MaybePersistedNode> {
        self.kind
            .root
            .as_ref()
            .map(|node| SharedNode::new(node.clone()).into())
    }
}

impl<S: ReadableStorage> RootReader for NodeStore<Committed, S> {
    fn root_node(&self) -> Option<SharedNode> {
        // TODO: If the read_node fails, we just say there is no root; this is incorrect
        self.kind.root.as_ref()?.as_shared_node(self).ok()
    }
    fn root_as_maybe_persisted_node(&self) -> Option<MaybePersistedNode> {
        self.kind.root.clone()
    }
}

impl<S: ReadableStorage> RootReader for NodeStore<Arc<ImmutableProposal>, S> {
    fn root_node(&self) -> Option<SharedNode> {
        // Use the MaybePersistedNode's as_shared_node method to get the root
        self.kind.root.as_ref()?.as_shared_node(self).ok()
    }
    fn root_as_maybe_persisted_node(&self) -> Option<MaybePersistedNode> {
        self.kind.root.clone()
    }
}

impl<T, S> HashedNodeReader for NodeStore<T, S>
where
    NodeStore<T, S>: TrieReader,
    T: Parentable,
    S: ReadableStorage,
{
    fn root_address(&self) -> Option<LinearAddress> {
        self.header.root_address()
    }

    fn root_hash(&self) -> Option<TrieHash> {
        self.kind.root_hash()
    }
}

impl<N> HashedNodeReader for Arc<N>
where
    N: HashedNodeReader,
{
    fn root_address(&self) -> Option<LinearAddress> {
        self.as_ref().root_address()
    }

    fn root_hash(&self) -> Option<TrieHash> {
        self.as_ref().root_hash()
    }
}

impl<S: WritableStorage> NodeStore<Committed, S> {
    /// adjust the freelist of this proposal to reflect the freed nodes in the oldest proposal
    ///
    /// # Errors
    ///
    /// Returns a [`FileIoError`] if a node cannot be deleted.
    pub fn reap_deleted(
        mut self,
        proposal: &mut NodeStore<Committed, S>,
    ) -> Result<(), FileIoError> {
        self.storage
            .invalidate_cached_nodes(self.kind.deleted.iter());
        trace!("There are {} nodes to reap", self.kind.deleted.len());
        for node in take(&mut self.kind.deleted) {
            proposal.delete_node(node)?;
        }
        Ok(())
    }
}

// Helper functions for the checker
impl<S: ReadableStorage> NodeStore<Committed, S> {
    pub(crate) const fn size(&self) -> u64 {
        self.header.size()
    }

    // Find the area index and size of the stored area at the given address if the area is valid.
    // TODO: there should be a way to read stored area directly instead of try reading as a free area then as a node
    pub(crate) fn read_leaked_area(
        &self,
        address: LinearAddress,
    ) -> Result<(AreaIndex, u64), FileIoError> {
        if alloc::FreeArea::from_storage(self.storage.as_ref(), address).is_err() {
            self.read_node(address)?;
        }

        let area_index_and_size = self.area_index_and_size(address)?;
        Ok(area_index_and_size)
    }
}

#[cfg(test)]
#[expect(clippy::unwrap_used)]
#[expect(clippy::cast_possible_truncation)]
mod tests {
    use std::array::from_fn;

    use crate::linear::memory::MemStore;
    use crate::{BranchArray, BranchNode, Child, LeafNode};
    use arc_swap::access::DynGuard;

    use test_case::test_case;

    use super::*;
    use alloc::{AREA_SIZES, area_size_to_index};

    #[test]
    fn area_sizes_aligned() {
        for area_size in &AREA_SIZES {
            assert_eq!(area_size % LinearAddress::MIN_AREA_SIZE, 0);
        }
    }

    #[test]
    fn test_area_size_to_index() {
        // TODO: rustify using: for size in AREA_SIZES
        for (i, &area_size) in AREA_SIZES.iter().enumerate() {
            // area size is at top of range
            assert_eq!(area_size_to_index(area_size).unwrap(), i as AreaIndex);

            if i > 0 {
                // 1 less than top of range stays in range
                assert_eq!(area_size_to_index(area_size - 1).unwrap(), i as AreaIndex);
            }

            if i < LinearAddress::num_area_sizes() - 1 {
                // 1 more than top of range goes to next range
                assert_eq!(
                    area_size_to_index(area_size + 1).unwrap(),
                    (i + 1) as AreaIndex
                );
            }
        }

        for i in 0..=LinearAddress::MIN_AREA_SIZE {
            assert_eq!(area_size_to_index(i).unwrap(), 0);
        }

        assert!(area_size_to_index(LinearAddress::MAX_AREA_SIZE + 1).is_err());
    }

    #[test]
    fn test_reparent() {
        // create an empty base revision
        let memstore = MemStore::new(vec![]);
        let base = NodeStore::new_empty_committed(memstore.into())
            .unwrap()
            .into();

        // create an empty r1, check that it's parent is the empty committed version
        let r1 = NodeStore::new(&base).unwrap();
        let r1: Arc<NodeStore<Arc<ImmutableProposal>, _>> = Arc::new(r1.try_into().unwrap());
        let parent: DynGuard<Arc<NodeStoreParent>> = r1.kind.parent.load();
        assert!(matches!(**parent, NodeStoreParent::Committed(None)));

        // create an empty r2, check that it's parent is the proposed version r1
        let r2: NodeStore<MutableProposal, _> = NodeStore::new(&r1.clone()).unwrap();
        let r2: Arc<NodeStore<Arc<ImmutableProposal>, _>> = Arc::new(r2.try_into().unwrap());
        let parent: DynGuard<Arc<NodeStoreParent>> = r2.kind.parent.load();
        assert!(matches!(**parent, NodeStoreParent::Proposed(_)));

        // reparent r2
        r1.commit_reparent(&r2);

        // now check r2's parent, should match the hash of r1 (which is still None)
        let parent: DynGuard<Arc<NodeStoreParent>> = r2.kind.parent.load();
        if let NodeStoreParent::Committed(hash) = &**parent {
            assert_eq!(*hash, r1.root_hash());
            assert_eq!(*hash, None);
        } else {
            panic!("expected committed parent");
        }
    }

    #[test_case(BranchNode {
        partial_path: Path::from([6, 7, 8]),
        value: Some(vec![9, 10, 11].into_boxed_slice()),
        children: BranchArray {
            children: from_fn(|i| {
            if i == 15 {
                Some(Child::AddressWithHash(LinearAddress::new(1).unwrap(), std::array::from_fn::<u8, 32, _>(|i| i as u8).into()))
            } else {
                None
            }
        })},
    }; "branch node with 1 child")]
    #[test_case(BranchNode {
        partial_path: Path::from([6, 7, 8]),
        value: Some(vec![9, 10, 11].into_boxed_slice()),
<<<<<<< HEAD
        children: BranchArray {
            children: from_fn(|_|
            Some(Child::AddressWithHash(nonzero!(1u64), std::array::from_fn::<u8, 32, _>(|i| i as u8).into()))
        )},
=======
        children: from_fn(|_|
            Some(Child::AddressWithHash(LinearAddress::new(1).unwrap(), std::array::from_fn::<u8, 32, _>(|i| i as u8).into()))
        ),
>>>>>>> f1d43524
    }; "branch node with all child")]
    #[test_case(
    Node::Leaf(LeafNode {
        partial_path: Path::from([0, 1, 2]),
        value: Box::new([3, 4, 5]),
    }); "leaf node")]

    fn test_serialized_len<N: Into<Node>>(node: N) {
        let node = node.into();

        let computed_length =
            NodeStore::<std::sync::Arc<ImmutableProposal>, MemStore>::stored_len(&node);

        let mut serialized = Vec::new();
        node.as_bytes(0, &mut serialized);
        assert_eq!(serialized.len() as u64, computed_length);
    }
    #[test]
    #[should_panic(expected = "Node size 16777225 is too large")]
    fn giant_node() {
        let memstore = MemStore::new(vec![]);
        let mut node_store = NodeStore::new_empty_proposal(memstore.into());

        let huge_value = vec![0u8; *AREA_SIZES.last().unwrap() as usize];

        let giant_leaf = Node::Leaf(LeafNode {
            partial_path: Path::from([0, 1, 2]),
            value: huge_value.into_boxed_slice(),
        });

        node_store.mut_root().replace(giant_leaf);

        let immutable = NodeStore::<Arc<ImmutableProposal>, _>::try_from(node_store).unwrap();
        println!("{immutable:?}"); // should not be reached, but need to consume immutable to avoid optimization removal
    }
}<|MERGE_RESOLUTION|>--- conflicted
+++ resolved
@@ -837,16 +837,10 @@
     #[test_case(BranchNode {
         partial_path: Path::from([6, 7, 8]),
         value: Some(vec![9, 10, 11].into_boxed_slice()),
-<<<<<<< HEAD
         children: BranchArray {
             children: from_fn(|_|
-            Some(Child::AddressWithHash(nonzero!(1u64), std::array::from_fn::<u8, 32, _>(|i| i as u8).into()))
+            Some(Child::AddressWithHash(LinearAddress::new(1).unwrap(), std::array::from_fn::<u8, 32, _>(|i| i as u8).into()))
         )},
-=======
-        children: from_fn(|_|
-            Some(Child::AddressWithHash(LinearAddress::new(1).unwrap(), std::array::from_fn::<u8, 32, _>(|i| i as u8).into()))
-        ),
->>>>>>> f1d43524
     }; "branch node with all child")]
     #[test_case(
     Node::Leaf(LeafNode {
