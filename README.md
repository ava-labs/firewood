# Firewood: Compaction-Less Database Optimized for Efficiently Storing Recent Merkleized Blockchain State

![Github Actions](https://github.com/ava-labs/firewood/actions/workflows/ci.yaml/badge.svg?branch=main)
[![Ecosystem license](https://img.shields.io/badge/License-Ecosystem-blue.svg)](./LICENSE.md)

> :warning: Firewood is beta-level software.
> The Firewood API may change with little to no warning.

Firewood is an embedded key-value store, optimized to store recent Merkleized blockchain
state with minimal overhead. Most blockchains, including Avalanche's C-Chain and Ethereum, store their state in Merkle tries to support efficient generation and verification of state proofs.
Firewood is implemented from the ground up to directly store trie nodes on-disk.
Unlike most state management approaches in the field,
it is not built on top of a generic KV store such as LevelDB/RocksDB.
Firewood, like a B+-tree based database, directly uses the trie structure as the index on-disk.
There is no additional “emulation” of the logical trie to flatten out the data structure
to feed into the underlying database that is unaware of the data being stored.
The convenient byproduct of this approach is that iteration is still fast (for serving state sync queries)
but compaction is not required to maintain the index.
Firewood was first conceived to provide a very fast storage layer for the EVM,
but could be used on any blockchain that requires an authenticated state.

Firewood only attempts to store recent revisions on-disk and will actively clean up unused data when revisions expire.
Firewood keeps some configurable number of previous states in memory and on disk to power state sync and APIs
which may occur at a few roots behind the current state.
To do this, a new root is always created for each revision that can reference either new nodes from this revision or nodes from a prior revision.
When creating a revision,
a list of nodes that are no longer needed are computed and saved to disk in a future-delete log (FDL) as well as kept in memory.
When a revision expires, the nodes that were deleted when it was created are returned to the free space.

Hashes are not used to determine where a node is stored on disk in the database file.
Instead space for nodes may be allocated from the end of the file,
or from space freed from expired revision. Free space management algorithmically resembles that of traditional heap memory management, with free lists used to track different-size spaces that can be reused.
The root address of a node is simply the disk offset within the database file,
and each branch node points to the disk offset of that other node.

Firewood guarantees recoverability by not referencing the new nodes in a new revision before they are flushed to disk,
as well as carefully managing the free list during the creation and expiration of revisions.

## Architecture Diagram

![architecture diagram](./docs/assets/architecture.svg)

## Terminology

- `Revision` - A historical point-in-time state/version of the trie. This
  represents the entire trie, including all `Key`/`Value`s at that point
  in time, and all `Node`s.
- `View` - This is the interface to read from a `Revision` or a `Proposal`.
- `Node` - A node is a portion of a trie. A trie consists of nodes that are linked
  together. Nodes can point to other nodes and/or contain `Key`/`Value` pairs.
- `Hash` - In this context, this refers to the merkle hash for a specific node.
- `Root Hash` - The hash of the root node for a specific revision.
- `Key` - Represents an individual byte array used to index into a trie. A `Key`
  usually has a specific `Value`.
- `Value` - Represents a byte array for the value of a specific `Key`. Values can
  contain 0-N bytes. In particular, a zero-length `Value` is valid.
- `Key Proof` - A proof that a `Key` exists within a specific revision of a trie.
  This includes the hash for the node containing the `Key` as well as all parents.
- `Range Proof` - A proof that consists of two `Key Proof`s, one for the start of
  the range, and one for the end of the range, as well as a list of all `Key`/`Value`
  pairs in between the two. A `Range Proof` can be validated independently of an
  actual database by constructing a trie from the `Key`/`Value`s provided.
- `Change Proof` - A proof that consists of a set of all changes between two
  revisions.
- `Put` - An operation for a `Key`/`Value` pair. A put means "create if it doesn't
  exist, or update it if it does. A put operation is how you add a `Value` for a
  specific `Key`.
- `Delete` - An operation indicating that a `Key` should be removed from the trie.
- `Batch Operation` - An operation of either `Put` or `Delete`.
- `Batch` - An ordered set of `Batch Operation`s.
- `Proposal` - A proposal consists of a base `Root Hash` and a `Batch`, but is not
  yet committed to the trie. In Firewood's most recent API, a `Proposal` is required
  to `Commit`.
- `Commit` - The operation of applying one or more `Proposal`s to the most recent
  `Revision`.

<<<<<<< HEAD
## Documentation

### Key Features Documentation

- **[Diff Algorithms Guide](./firewood/DIFF_ALGORITHMS.md)** - Comprehensive guide explaining Firewood's trie diff algorithms with visualizations, examples, and performance analysis. Covers simple, optimized, and parallel diff implementations.

### Examples

- `cargo run --example diff_metrics` - Benchmark diff algorithms on large datasets
- `cargo run --example diff_visualization` - Visual demonstration of diff algorithms
=======
## Metrics

Firewood provides comprehensive metrics for monitoring database performance, resource utilization, and operational characteristics. For detailed information about all available metrics, how to enable them, and how to interpret them, see [METRICS.md](METRICS.md).
>>>>>>> 070ae88c

## Build

In order to build firewood, the following dependencies must be installed:

- `protoc` See [installation instructions](https://grpc.io/docs/protoc-installation/).
- `cargo` See [installation instructions](https://doc.rust-lang.org/cargo/getting-started/installation.html).
- `make` See [download instructions](https://www.gnu.org/software/make/#download) or run `sudo apt install build-essential` on Linux.

More detailed build instructions, including some scripts,
can be found in the [benchmark setup scripts](benchmark/setup-scripts).

If you want to build and test the ffi layer for another platform,
you can find those instructions in the [ffi README](ffi/README.md).

## Ethereum compatibility

By default, Firewood builds with hashes compatible with [merkledb](https://github.com/ava-labs/avalanchego/tree/master/x/merkledb),
and does not support accounts.
To enable this feature (at the cost of some performance) enable the ethhash [feature flag](https://doc.rust-lang.org/cargo/reference/features.html#command-line-feature-options).

Enabling this feature
changes the hashing algorithm from [sha256](https://docs.rs/sha2/latest/sha2/type.Sha256.html)
to [keccak256](https://docs.rs/sha3/latest/sha3/type.Keccak256.html),
understands that an "account" is actually just a node in the storage tree at a specific depth with a specific RLP-encoded value,
and computes the hash of the account trie as if it were an actual root.

It is worth noting that the hash stored as a value inside the account root RLP is not used.
During hash calculations, we know the hash of the children,
and use that directly to modify the value in-place
when hashing the node.
See [replace\_hash](firewood/storage/src/hashers/ethhash.rs) for more details.

## Run

Example(s) are in the [examples](firewood/examples) directory, that simulate real world
use-cases. Try running the insert example via the command-line, via `cargo run --release
--example insert`.

There is a [fwdctl cli](fwdctl) for command-line operations on a database.

There is also a [benchmark](benchmark) that shows some other example uses.

For maximum runtime performance at the cost of compile time,
use `cargo run --maxperf` instead,
which enables maximum link time compiler optimizations.

## Logging

If you want logging, enable the `logging` feature flag, and then set RUST\_LOG accordingly.
See the documentation for [env\_logger](https://docs.rs/env_logger/latest/env_logger/) for specifics.
We currently have very few logging statements, but this is useful for print-style debugging.

## Release

See the [release documentation](./RELEASE.md) for detailed information on how to
release Firewood.

## Supported Platforms

Firewood follows the same compatibility matrix as [AvalancheGo](https://github.com/ava-labs/avalanchego?tab=readme-ov-file#supported-platforms).

## CLI

Firewood comes with a CLI tool called `fwdctl` that enables one to create and interact with a local instance of a Firewood database. For more information, see the [fwdctl README](fwdctl/README.md).

## Test

```sh
cargo test --release
```

## License

Firewood is licensed by the Ecosystem License. For more information, see the
[LICENSE file](./LICENSE.md).<|MERGE_RESOLUTION|>--- conflicted
+++ resolved
@@ -74,22 +74,9 @@
 - `Commit` - The operation of applying one or more `Proposal`s to the most recent
   `Revision`.
 
-<<<<<<< HEAD
-## Documentation
-
-### Key Features Documentation
-
-- **[Diff Algorithms Guide](./firewood/DIFF_ALGORITHMS.md)** - Comprehensive guide explaining Firewood's trie diff algorithms with visualizations, examples, and performance analysis. Covers simple, optimized, and parallel diff implementations.
-
-### Examples
-
-- `cargo run --example diff_metrics` - Benchmark diff algorithms on large datasets
-- `cargo run --example diff_visualization` - Visual demonstration of diff algorithms
-=======
 ## Metrics
 
 Firewood provides comprehensive metrics for monitoring database performance, resource utilization, and operational characteristics. For detailed information about all available metrics, how to enable them, and how to interpret them, see [METRICS.md](METRICS.md).
->>>>>>> 070ae88c
 
 ## Build
 
