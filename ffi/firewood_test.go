--- conflicted
+++ resolved
@@ -128,26 +128,12 @@
 	os.Exit(m.Run())
 }
 
-<<<<<<< HEAD
-func newTestDatabase(t *testing.T) *Database {
-	conf := DefaultConfig()
-	conf.Truncate = true // in tests, we use filepath.Join, which creates an empty file
-	return newTestDatabaseConfig(conf, t)
-}
-
-func newTestDatabaseConfig(conf *Config, t *testing.T) *Database {
-=======
 func newTestDatabase(t *testing.T, configureFns ...func(*Config)) *Database {
->>>>>>> 3db72fe3
 	t.Helper()
 	r := require.New(t)
 
 	dbFile := filepath.Join(t.TempDir(), "test.db")
-<<<<<<< HEAD
-	db, closeDB, err := newDatabaseConfig(dbFile, conf)
-=======
 	db, closeDB, err := newDatabase(dbFile, configureFns...)
->>>>>>> 3db72fe3
 	r.NoError(err)
 	t.Cleanup(func() {
 		r.NoError(closeDB())
@@ -158,14 +144,9 @@
 func newDatabase(dbFile string, configureFns ...func(*Config)) (*Database, func() error, error) {
 	conf := DefaultConfig()
 	conf.Truncate = true // in tests, we use filepath.Join, which creates an empty file
-<<<<<<< HEAD
-	return newDatabaseConfig(dbFile, conf)
-}
-=======
 	for _, fn := range configureFns {
 		fn(conf)
 	}
->>>>>>> 3db72fe3
 
 func newDatabaseConfig(dbFile string, conf *Config) (*Database, func() error, error) {
 	f, err := New(dbFile, conf)
