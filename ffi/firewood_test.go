--- conflicted
+++ resolved
@@ -249,7 +249,6 @@
 	return keys, vals
 }
 
-<<<<<<< HEAD
 func randomBytes(n int) []byte {
 	b := make([]byte, n)
 	_, _ = rand.Read(b)
@@ -299,8 +298,6 @@
 	return keys, vals
 }
 
-=======
->>>>>>> ce949897
 // Tests that 100 key-value pairs can be inserted and retrieved.
 // This happens in three ways:
 // 1. By calling [Database.Propose] and then [Proposal.Commit].
