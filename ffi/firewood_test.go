// Copyright (C) 2025, Ava Labs, Inc. All rights reserved.
// See the file LICENSE.md for licensing terms.

package ffi

import (
	"bytes"
	"crypto/rand"
	"encoding/hex"
	"errors"
	"fmt"
	"os"
	"path/filepath"
	"runtime"
	"slices"
	"strconv"
	"strings"
	"sync"
	"testing"
	"time"

	"github.com/stretchr/testify/require"
)

const (
	ethhashKey        = "ethhash"
	firewoodKey       = "firewood"
	emptyKey          = "empty"
	insert100Key      = "100"
	emptyEthhashRoot  = "56e81f171bcc55a6ff8345e692c0f86e5b48e01b996cadc001622fb5e363b421"
	emptyFirewoodRoot = "0000000000000000000000000000000000000000000000000000000000000000"
	errWrongParent    = "The proposal cannot be committed since it is not a direct child of the most recent commit. "
)

// expectedRoots contains the expected root hashes for different use cases across both default
// firewood hashing and ethhash.
// By default, TestMain infers which mode Firewood is operating in and selects the expected roots
// accordingly (this does turn test empty database into an effective no-op).
//
// To test a specific hashing mode explicitly, set the environment variable:
// TEST_FIREWOOD_HASH_MODE=ethhash or TEST_FIREWOOD_HASH_MODE=firewood
// This will skip the inference step and enforce we use the expected roots for the specified mode.
var (
	// expectedRoots contains a mapping of expected root hashes for different test
	// vectors.
	expectedRootModes = map[string]map[string]string{
		ethhashKey: {
			emptyKey:     emptyEthhashRoot,
			insert100Key: "c25a0076e0337d7c982c3c9dfa445c8088242a0a607f9d9def3762765bcb0fde",
		},
		firewoodKey: {
			emptyKey:     emptyFirewoodRoot,
			insert100Key: "f858b51ada79c4abeb6566ef1204a453030dba1cca3526d174e2cb3ce2aadc57",
		},
	}
	expectedEmptyRootToMode = map[string]string{
		emptyEthhashRoot:  ethhashKey,
		emptyFirewoodRoot: firewoodKey,
	}
	expectedRoots map[string]string
)

func inferHashingMode() (string, error) {
	dbFile := filepath.Join(os.TempDir(), "test.db")
	db, closeDB, err := newDatabase(dbFile)
	if err != nil {
		return "", err
	}
	defer func() {
		_ = closeDB()
		_ = os.Remove(dbFile)
	}()

	actualEmptyRoot, err := db.Root()
	if err != nil {
		return "", fmt.Errorf("failed to get root of empty database: %w", err)
	}
	actualEmptyRootHex := hex.EncodeToString(actualEmptyRoot)

	actualFwMode, ok := expectedEmptyRootToMode[actualEmptyRootHex]
	if !ok {
		return "", fmt.Errorf("unknown empty root %q, cannot infer mode", actualEmptyRootHex)
	}

	return actualFwMode, nil
}

func TestMain(m *testing.M) {
	// The cgocheck debugging flag checks that all pointers are pinned.
	// TODO(arr4n) why doesn't `//go:debug cgocheck=1` work? https://go.dev/doc/godebug
	debug := strings.Split(os.Getenv("GODEBUG"), ",")
	var hasCgoCheck bool
	for _, kv := range debug {
		switch strings.TrimSpace(kv) {
		case "cgocheck=1":
			hasCgoCheck = true
		case "cgocheck=0":
			fmt.Fprint(os.Stderr, "GODEBUG=cgocheck=0; MUST be 1 for Firewood cgo tests")
			os.Exit(1)
		}
	}

	if !hasCgoCheck {
		debug = append(debug, "cgocheck=1")
		if err := os.Setenv("GODEBUG", strings.Join(debug, ",")); err != nil {
			fmt.Fprintf(os.Stderr, `os.Setenv("GODEBUG", ...) error %v`, err)
			os.Exit(1)
		}
	}

	// If TEST_FIREWOOD_HASH_MODE is set, use it to select the expected roots.
	// Otherwise, infer the hash mode from an empty database.
	hashMode := os.Getenv("TEST_FIREWOOD_HASH_MODE")
	if hashMode == "" {
		inferredHashMode, err := inferHashingMode()
		if err != nil {
			fmt.Fprintf(os.Stderr, "failed to infer hash mode %v\n", err)
			os.Exit(1)
		}
		hashMode = inferredHashMode
	}
	selectedExpectedRoots, ok := expectedRootModes[hashMode]
	if !ok {
		fmt.Fprintf(os.Stderr, "unknown hash mode %q\n", hashMode)
		os.Exit(1)
	}
	expectedRoots = selectedExpectedRoots

	os.Exit(m.Run())
}

func newTestDatabase(t testing.TB) *Database {
	t.Helper()
	r := require.New(t)

	dbFile := filepath.Join(t.TempDir(), "test.db")
	db, closeDB, err := newDatabase(dbFile)
	r.NoError(err)
	t.Cleanup(func() {
		r.NoError(closeDB())
	})
	return db
}

func newDatabase(dbFile string) (*Database, func() error, error) {
	conf := DefaultConfig()
	conf.Truncate = true // in tests, we use filepath.Join, which creates an empty file

	f, err := New(dbFile, conf)
	if err != nil {
		return nil, nil, fmt.Errorf("failed to create new database at filepath %q: %w", dbFile, err)
	}
	return f, f.Close, nil
}

func TestUpdateSingleKV(t *testing.T) {
	r := require.New(t)
	db := newTestDatabase(t)
	keys, vals := kvForTest(1)
	_, err := db.Update(keys, vals)
	r.NoError(err)

	got, err := db.Get(keys[0])
	r.NoError(err)
	r.Equal(vals[0], got)
}

func TestUpdateMultiKV(t *testing.T) {
	r := require.New(t)
	db := newTestDatabase(t)
	keys, vals := kvForTest(10)
	_, err := db.Update(keys, vals)
	r.NoError(err)

	for i, key := range keys {
		got, err := db.Get(key)
		r.NoError(err)
		r.Equal(vals[i], got)
	}
}

func TestTruncateDatabase(t *testing.T) {
	r := require.New(t)
	dbFile := filepath.Join(t.TempDir(), "test.db")
	// Create a new database with truncate enabled.
	config := DefaultConfig()
	config.Truncate = true
	db, err := New(dbFile, config)
	r.NoError(err)

	// Insert some data.
	keys, vals := kvForTest(10)
	_, err = db.Update(keys, vals)
	r.NoError(err)

	// Close the database.
	r.NoError(db.Close())

	// Reopen the database with truncate enabled.
	db, err = New(dbFile, config)
	r.NoError(err)

	// Check that the database is empty after truncation.
	hash, err := db.Root()
	r.NoError(err)
	emptyRootStr := expectedRoots[emptyKey]
	expectedHash, err := hex.DecodeString(emptyRootStr)
	r.NoError(err)
	r.Equal(expectedHash, hash, "Root hash mismatch after truncation")

	r.NoError(db.Close())
}

func TestClosedDatabase(t *testing.T) {
	r := require.New(t)
	dbFile := filepath.Join(t.TempDir(), "test.db")
	db, _, err := newDatabase(dbFile)
	r.NoError(err)

	r.NoError(db.Close())

	_, err = db.Root()
	r.ErrorIs(err, errDBClosed)

	root, err := db.Update(
		[][]byte{[]byte("key")},
		[][]byte{[]byte("value")},
	)
	r.Empty(root)
	r.ErrorIs(err, errDBClosed)

	r.NoError(db.Close())
}

func keyForTest(i int) []byte {
	return []byte("key" + strconv.Itoa(i))
}

func valForTest(i int) []byte {
	return []byte("value" + strconv.Itoa(i))
}

func kvForTest(num int) ([][]byte, [][]byte) {
	keys := make([][]byte, num)
	vals := make([][]byte, num)
	for i := range keys {
		keys[i] = keyForTest(i)
		vals[i] = valForTest(i)
	}
	return keys, vals
}

func randomBytes(n int) []byte {
	b := make([]byte, n)
	_, _ = rand.Read(b)
	return b
}

// sortKV sorts keys lexicographically and keeps vals paired.
func sortKV(keys, vals [][]byte) error {
	if len(keys) != len(vals) {
		return errors.New("keys/vals length mismatch")
	}
	n := len(keys)
	if n <= 1 {
		return nil
	}
	ord := make([]int, n)
	for i := range ord {
		ord[i] = i
	}
	slices.SortFunc(ord, func(i, j int) int {
		return bytes.Compare(keys[i], keys[j])
	})
	perm := make([]int, n)
	for dest, orig := range ord {
		perm[orig] = dest
	}
	for i := 0; i < n; i++ {
		for perm[i] != i {
			j := perm[i]
			keys[i], keys[j] = keys[j], keys[i]
			vals[i], vals[j] = vals[j], vals[i]
			perm[i], perm[j] = perm[j], j
		}
	}
	return nil
}

func kvForBench(num int) ([][]byte, [][]byte) {
	keys := make([][]byte, num)
	vals := make([][]byte, num)

	for i := range keys {
		keys[i] = randomBytes(32)
		vals[i] = randomBytes(128)
	}
	_ = sortKV(keys, vals)
	return keys, vals
}

// Tests that 100 key-value pairs can be inserted and retrieved.
// This happens in three ways:
// 1. By calling [Database.Propose] and then [Proposal.Commit].
// 2. By calling [Database.Update] directly - no proposal storage is needed.
// 3. By calling [Database.Propose] and not committing, which returns a proposal.
func TestInsert100(t *testing.T) {
	type dbView interface {
		Get(key []byte) ([]byte, error)
		Propose(keys, vals [][]byte) (*Proposal, error)
		Root() ([]byte, error)
	}

	tests := []struct {
		name   string
		insert func(dbView, [][]byte, [][]byte) (dbView, error)
	}{
		{
			name: "Propose and Commit",
			insert: func(db dbView, keys, vals [][]byte) (dbView, error) {
				proposal, err := db.Propose(keys, vals)
				if err != nil {
					return nil, err
				}
				err = proposal.Commit()
				if err != nil {
					return nil, err
				}
				return db, nil
			},
		},
		{
			name: "Update",
			insert: func(db dbView, keys, vals [][]byte) (dbView, error) {
				actualDB, ok := db.(*Database)
				if !ok {
					return nil, fmt.Errorf("expected *Database, got %T", db)
				}
				_, err := actualDB.Update(keys, vals)
				return db, err
			},
		},
		{
			name: "Propose",
			insert: func(db dbView, keys, vals [][]byte) (dbView, error) {
				proposal, err := db.Propose(keys, vals)
				if err != nil {
					return nil, err
				}
				return proposal, nil
			},
		},
	}

	for _, tt := range tests {
		keys, vals := kvForTest(100)
		t.Run(tt.name, func(t *testing.T) {
			r := require.New(t)
			db := newTestDatabase(t)

			newDB, err := tt.insert(db, keys, vals)
			r.NoError(err)

			for i := range keys {
				got, err := newDB.Get(keys[i])
				r.NoError(err)
				// Cast as strings to improve debug messages.
				want := string(vals[i])
				r.Equal(want, string(got))
			}

			hash, err := newDB.Root()
			r.NoError(err)

			rootFromInsert, err := newDB.Root()
			r.NoError(err)

			// Assert the hash is exactly as expected. Test failure indicates a
			// non-hash compatible change has been made since the string was set.
			// If that's expected, update the string at the top of the file to
			// fix this test.
			expectedHashHex := expectedRoots[insert100Key]
			expectedHash, err := hex.DecodeString(expectedHashHex)
			r.NoError(err)
			r.Equal(expectedHash, hash, "Root hash mismatch.\nExpected (hex): %x\nActual (hex): %x", expectedHash, hash)
			r.Equal(rootFromInsert, hash)
		})
	}
}

// Tests that a range of keys can be deleted.
func TestRangeDelete(t *testing.T) {
	r := require.New(t)
	db := newTestDatabase(t)
	keys, vals := kvForTest(100)
	_, err := db.Update(keys, vals)
	r.NoError(err)

	const deletePrefix = 1
	_, err = db.Update([][]byte{keyForTest(deletePrefix)}, [][]byte{{}})
	r.NoError(err)

	for i := range keys {
		got, err := db.Get(keys[i])
		r.NoError(err)

		if deleted := bytes.HasPrefix(keys[i], keyForTest(deletePrefix)); deleted {
			r.NoError(err)
		} else {
			r.Equal(vals[i], got)
		}
	}
}

// Tests that the database is empty after creation and doesn't panic.
func TestInvariants(t *testing.T) {
	r := require.New(t)
	db := newTestDatabase(t)
	hash, err := db.Root()
	r.NoError(err)

	emptyRootStr := expectedRoots[emptyKey]
	expectedHash, err := hex.DecodeString(emptyRootStr)
	r.NoError(err)
	r.Equalf(expectedHash, hash, "expected %x, got %x", expectedHash, hash)

	got, err := db.Get([]byte("non-existent"))
	r.NoError(err)
	r.Empty(got)
}

func TestConflictingProposals(t *testing.T) {
	r := require.New(t)
	db := newTestDatabase(t)

	// Create 10 proposals, each with 10 keys.
	const numProposals = 10
	const numKeys = 10
	proposals := make([]*Proposal, numProposals)
	for i := range proposals {
		keys := make([][]byte, numKeys)
		vals := make([][]byte, numKeys)
		for j := 0; j < numKeys; j++ {
			keys[j] = keyForTest(i*numKeys + j)
			vals[j] = valForTest(i*numKeys + j)
		}
		proposal, err := db.Propose(keys, vals)
		r.NoError(err)
		proposals[i] = proposal
	}

	// Check that each value is present in each proposal.
	for i, p := range proposals {
		for j := 0; j < numKeys; j++ {
			got, err := p.Get(keyForTest(i*numKeys + j))
			r.NoError(err)
			r.Equal(valForTest(i*numKeys+j), got, "Get(%d)", i*numKeys+j)
		}
	}

	// Commit only the first proposal.
	err := proposals[0].Commit()
	r.NoError(err)
	// Check that the first proposal's keys are present.
	for j := 0; j < numKeys; j++ {
		got, err := db.Get(keyForTest(j))
		r.NoError(err)
		r.Equal(valForTest(j), got, "Get(%d)", j)
	}
	// Check that the other proposals' keys are not present.
	for i := 1; i < numProposals; i++ {
		for j := 0; j < numKeys; j++ {
			got, err := db.Get(keyForTest(i*numKeys + j))
			r.Empty(got, "Get(%d)", i*numKeys+j)
			r.NoError(err, "Get(%d)", i*numKeys+j)
		}
	}

	// Ensure we can still get values from the other proposals.
	for i := 1; i < numProposals; i++ {
		for j := 0; j < numKeys; j++ {
			got, err := proposals[i].Get(keyForTest(i*numKeys + j))
			r.NoError(err, "Get(%d)", i*numKeys+j)
			r.Equal(valForTest(i*numKeys+j), got, "Get(%d)", i*numKeys+j)
		}
	}

	// Now we ensure we cannot commit the other proposals.
	for i := 1; i < numProposals; i++ {
		err := proposals[i].Commit()
		r.Contains(err.Error(), errWrongParent, "Commit(%d)", i)
	}

	// After attempting to commit the other proposals, they should be completely invalid.
	for i := 1; i < numProposals; i++ {
		err := proposals[i].Commit()
		r.ErrorIs(err, errDroppedProposal, "Commit(%d)", i)
	}

	// Because they're invalid, we should not be able to get values from them.
	for i := 1; i < numProposals; i++ {
		for j := 0; j < numKeys; j++ {
			got, err := proposals[i].Get(keyForTest(i*numKeys + j))
			r.ErrorIs(err, errDroppedProposal, "Get(%d)", i*numKeys+j)
			r.Empty(got, "Get(%d)", i*numKeys+j)
		}
	}
}

// Tests that a proposal that deletes all keys can be committed.
func TestDeleteAll(t *testing.T) {
	r := require.New(t)
	db := newTestDatabase(t)

	keys, vals := kvForTest(10)
	// Insert 10 key-value pairs.
	_, err := db.Update(keys, vals)
	r.NoError(err)

	// Create a proposal that deletes all keys.
	proposal, err := db.Propose([][]byte{[]byte("key")}, [][]byte{nil})
	r.NoError(err)

	// Check that the proposal doesn't have the keys we just inserted.
	for i := range keys {
		got, err := proposal.Get(keys[i])
		r.NoError(err, "Get(%d)", i)
		r.Empty(got, "Get(%d)", i)
	}

	emptyRootStr := expectedRoots[emptyKey]
	expectedHash, err := hex.DecodeString(emptyRootStr)
	r.NoError(err, "Decode expected empty root hash")

	hash, err := proposal.Root()
	r.NoError(err, "%T.Root() after commit", proposal)
	r.Equalf(expectedHash, hash, "%T.Root() of empty trie", db)

	// Commit the proposal.
	err = proposal.Commit()
	r.NoError(err, "Commit")

	// Check that the database is empty.
	hash, err = db.Root()
	r.NoError(err, "%T.Root()", db)
	r.Equalf(expectedHash, hash, "%T.Root() of empty trie", db)
}

func TestDropProposal(t *testing.T) {
	r := require.New(t)
	db := newTestDatabase(t)

	// Create a proposal with 10 keys.
	keys, vals := kvForTest(10)
	proposal, err := db.Propose(keys, vals)
	r.NoError(err, "Propose")

	// Drop the proposal.
	err = proposal.Drop()
	r.NoError(err)

	// Check all operations on the dropped proposal.
	err = proposal.Commit()
	r.ErrorIs(err, errDroppedProposal)
	_, err = proposal.Get([]byte("non-existent"))
	r.ErrorIs(err, errDroppedProposal)
	_, err = proposal.Root()
	r.NoError(err, "Root of dropped proposal should still be accessible")
}

// Create a proposal with 10 key-value pairs.
// Tests that a proposal can be created from another proposal, and both can be
// committed sequentially.
func TestProposeFromProposal(t *testing.T) {
	r := require.New(t)
	db := newTestDatabase(t)

	// Create two sets of keys and values.
	keys1 := make([][]byte, 10)
	vals1 := make([][]byte, 10)
	keys2 := make([][]byte, 10)
	vals2 := make([][]byte, 10)
	for i := range keys1 {
		keys1[i] = keyForTest(i)
		vals1[i] = valForTest(i)
	}
	for i := range keys2 {
		keys2[i] = keyForTest(i + 10)
		vals2[i] = valForTest(i + 10)
	}

	// Create the first proposal.
	proposal1, err := db.Propose(keys1, vals1)
	r.NoError(err)
	// Create the second proposal from the first.
	proposal2, err := proposal1.Propose(keys2, vals2)
	r.NoError(err)

	// Assert that the first proposal doesn't have keys from the second.
	for i := range keys2 {
		got, err := proposal1.Get(keys2[i])
		r.NoError(err, "Get(%d)", i)
		r.Empty(got, "Get(%d)", i)
	}
	// Assert that the second proposal has keys from the first.
	for i := range keys1 {
		got, err := proposal2.Get(keys1[i])
		r.NoError(err, "Get(%d)", i)
		r.Equal(vals1[i], got, "Get(%d)", i)
	}

	// Commit the first proposal.
	err = proposal1.Commit()
	r.NoError(err, "Commit")

	// Assert that the second proposal has keys from the first and second.
	for i := range keys1 {
		got, err := db.Get(keys1[i])
		r.NoError(err, "Get(%d)", i)
		r.Equal(vals1[i], got, "Get(%d)", i)
	}
	for i := range keys2 {
		got, err := proposal2.Get(keys2[i])
		r.NoError(err, "Get(%d)", i)
		r.Equal(vals2[i], got, "Get(%d)", i)
	}

	// Commit the second proposal.
	err = proposal2.Commit()
	r.NoError(err)

	// Assert that the database has keys from both proposals.
	for i := range keys1 {
		got, err := db.Get(keys1[i])
		r.NoError(err, "Get(%d)", i)
		r.Equal(vals1[i], got, "Get(%d)", i)
	}
	for i := range keys2 {
		got, err := db.Get(keys2[i])
		r.NoError(err, "Get(%d)", i)
		r.Equal(vals2[i], got, "Get(%d)", i)
	}
}

func TestDeepPropose(t *testing.T) {
	r := require.New(t)
	db := newTestDatabase(t)

	// Create a chain of two proposals, each with 10 keys.
	const numKeys = 10
	const numProposals = 10
	proposals := make([]*Proposal, numProposals)
	keys, vals := kvForTest(numKeys * numProposals)

	for i := range proposals {
		var (
			p   *Proposal
			err error
		)
		if i == 0 {
			p, err = db.Propose(keys[i:(i+1)*numKeys], vals[i:(i+1)*numKeys])
			r.NoError(err, "Propose(%d)", i)
		} else {
			p, err = proposals[i-1].Propose(keys[i:(i+1)*numKeys], vals[i:(i+1)*numKeys])
			r.NoError(err, "Propose(%d)", i)
		}
		proposals[i] = p
	}

	// Check that each value is present in the final proposal.
	for i := range keys {
		got, err := proposals[numProposals-1].Get(keys[i])
		r.NoError(err, "Get(%d)", i)
		r.Equal(vals[i], got, "Get(%d)", i)
	}

	// Commit each proposal sequentially, and ensure that the values are
	// present in the database after each commit.
	for i := range proposals {
		err := proposals[i].Commit()
		r.NoError(err, "Commit(%d)", i)

		for j := i * numKeys; j < (i+1)*numKeys; j++ {
			got, err := db.Get(keys[j])
			r.NoError(err, "Get(%d)", j)
			r.Equal(vals[j], got, "Get(%d)", j)
		}
	}
}

// Tests that dropping a proposal and committing another one still allows
// access to the data of children proposals
func TestDropProposalAndCommit(t *testing.T) {
	r := require.New(t)
	db := newTestDatabase(t)

	// Create a chain of three proposals, each with 10 keys.
	const numKeys = 10
	const numProposals = 3
	proposals := make([]*Proposal, numProposals)
	keys := make([][]byte, numKeys*numProposals)
	vals := make([][]byte, numKeys*numProposals)
	for i := range keys {
		keys[i] = keyForTest(i)
		vals[i] = valForTest(i)
	}
	for i := range proposals {
		var (
			p   *Proposal
			err error
		)
		if i == 0 {
			p, err = db.Propose(keys[i:(i+1)*numKeys], vals[i:(i+1)*numKeys])
			r.NoError(err, "Propose(%d)", i)
		} else {
			p, err = proposals[i-1].Propose(keys[i:(i+1)*numKeys], vals[i:(i+1)*numKeys])
			r.NoError(err, "Propose(%d)", i)
		}
		proposals[i] = p
	}

	// drop the second proposal
	err := proposals[1].Drop()
	r.NoError(err)
	// Commit the first proposal
	err = proposals[0].Commit()
	r.NoError(err)

	// Check that the second proposal is dropped
	_, err = proposals[1].Get(keys[0])
	r.ErrorIs(err, errDroppedProposal, "Get(%d)", 0)

	// Check that all keys can be accessed from the final proposal
	for i := range keys {
		got, err := proposals[numProposals-1].Get(keys[i])
		r.NoError(err, "Get(%d)", i)
		r.Equal(vals[i], got, "Get(%d)", i)
	}
}

// Create two proposals with the same root, and ensure that these proposals
// are identified as unique in the backend.
/*
 /- P1 -\  /- P4
R1       P2
 \- P2 -/  \- P5
*/
func TestProposeSameRoot(t *testing.T) {
	r := require.New(t)
	db := newTestDatabase(t)

	// Create two chains of proposals, resulting in the same root.
	keys, vals := kvForTest(10)

	// Create the first proposal chain.
	proposal1, err := db.Propose(keys[0:5], vals[0:5])
	r.NoError(err)
	proposal3Top, err := proposal1.Propose(keys[5:10], vals[5:10])
	r.NoError(err)
	// Create the second proposal chain.
	proposal2, err := db.Propose(keys[5:10], vals[5:10])
	r.NoError(err)
	proposal3Bottom, err := proposal2.Propose(keys[0:5], vals[0:5])
	r.NoError(err)
	// Because the proposals are identical, they should have the same root.

	// Create a unique proposal from each of the two chains.
	topKeys := make([][]byte, 5)
	topVals := make([][]byte, 5)
	for i := range topKeys {
		topKeys[i] = keyForTest(i + 10)
		topVals[i] = valForTest(i + 10)
	}
	bottomKeys := make([][]byte, 5)
	bottomVals := make([][]byte, 5)
	for i := range bottomKeys {
		bottomKeys[i] = keyForTest(i + 20)
		bottomVals[i] = valForTest(i + 20)
	}
	proposal4, err := proposal3Top.Propose(topKeys, topVals)
	r.NoError(err)
	proposal5, err := proposal3Bottom.Propose(bottomKeys, bottomVals)
	r.NoError(err)

	// Now we will commit the top chain, and check that the bottom chain is still valid.
	err = proposal1.Commit()
	r.NoError(err)
	err = proposal3Top.Commit()
	r.NoError(err)

	// Check that both final proposals are valid.
	for i := range keys {
		got, err := proposal4.Get(keys[i])
		r.NoError(err, "P4 Get(%d)", i)
		r.Equal(vals[i], got, "P4 Get(%d)", i)
		got, err = proposal5.Get(keys[i])
		r.NoError(err, "P5 Get(%d)", i)
		r.Equal(vals[i], got, "P5 Get(%d)", i)
	}

	// Attempt to commit P5. Since this isn't in the canonical chain, it should
	// fail.
	err = proposal5.Commit()
	r.Contains(err.Error(), errWrongParent) // this error is internal to firewood

	// We should be able to commit P4, since it is in the canonical chain.
	err = proposal4.Commit()
	r.NoError(err)
}

// Tests that an empty revision can be retrieved.
func TestRevision(t *testing.T) {
	r := require.New(t)
	db := newTestDatabase(t)

	keys, vals := kvForTest(10)

	// Create a proposal with 10 key-value pairs.
	proposal, err := db.Propose(keys, vals)
	r.NoError(err)

	// Commit the proposal.
	r.NoError(proposal.Commit())

	root, err := db.Root()
	r.NoError(err)

	// Create a revision from this root.
	revision, err := db.Revision(root)
	r.NoError(err)

	// Check that all keys can be retrieved from the revision.
	for i := range keys {
		got, err := revision.Get(keys[i])
		r.NoError(err, "Get(%d)", i)
		r.Equal(valForTest(i), got, "Get(%d)", i)
	}

	// Create a second proposal with 10 key-value pairs.
	keys2 := make([][]byte, 10)
	vals2 := make([][]byte, 10)
	for i := range keys2 {
		keys2[i] = keyForTest(i + 10)
		vals2[i] = valForTest(i + 10)
	}
	proposal2, err := db.Propose(keys2, vals2)
	r.NoError(err)
	// Commit the proposal.
	err = proposal2.Commit()
	r.NoError(err)

	// Create a "new" revision from the first old root.
	revision, err = db.Revision(root)
	r.NoError(err)
	// Check that all keys can be retrieved from the revision.
	for i := range keys {
		got, err := revision.Get(keys[i])
		r.NoError(err, "Get(%d)", i)
		r.Equal(valForTest(i), got, "Get(%d)", i)
	}
}

func TestInvalidRevision(t *testing.T) {
	r := require.New(t)
	db := newTestDatabase(t)

	// Create a nil revision.
	_, err := db.Revision(nil)
	r.ErrorIs(err, errInvalidRootLength)

	// Create a fake revision with an invalid root.
	invalidRoot := []byte("not a valid root")
	_, err = db.Revision(invalidRoot)
	r.ErrorIs(err, errInvalidRootLength)

	// Create a fake revision with an valid root.
	validRoot := []byte("counting 32 bytes to make a hash")
	r.Len(validRoot, 32, "valid root")
	_, err = db.Revision(validRoot)
	r.ErrorIs(err, errRevisionNotFound, "Revision(valid root)")
}

// Tests that edge case `Get` calls are handled correctly.
func TestGetNilCases(t *testing.T) {
	r := require.New(t)
	db := newTestDatabase(t)

	// Commit 10 key-value pairs.
	keys, vals := kvForTest(20)
	root, err := db.Update(keys[:10], vals[:10])
	r.NoError(err)

	// Create the other views
	proposal, err := db.Propose(keys[10:], vals[10:])
	r.NoError(err)
	revision, err := db.Revision(root)
	r.NoError(err)

	// Create edge case keys.
	specialKeys := [][]byte{
		nil,
		{}, // empty slice
	}
	for _, k := range specialKeys {
		got, err := db.Get(k)
		r.NoError(err, "db.Get(%q)", k)
		r.Empty(got, "db.Get(%q)", k)

		got, err = revision.Get(k)
		r.NoError(err, "Revision.Get(%q)", k)
		r.Empty(got, "Revision.Get(%q)", k)

		got, err = proposal.Get(k)
		r.NoError(err, "Proposal.Get(%q)", k)
		r.Empty(got, "Proposal.Get(%q)", k)
	}
}

func TestEmptyProposals(t *testing.T) {
	r := require.New(t)
	db := newTestDatabase(t)
	numProposals := 10
	emptyProposals := make([]*Proposal, numProposals)

	// Create several empty proposals
	for i := range numProposals {
		// Create a proposal with no keys.
		var err error
		if i == 0 {
			emptyProposals[i], err = db.Propose(nil, nil)
		} else {
			emptyProposals[i], err = emptyProposals[i-1].Propose(nil, nil)
		}
		r.NoError(err, "Propose(%d)", i)

		// Check that the proposal has no keys.
		got, err := emptyProposals[i].Get([]byte("non-existent"))
		r.NoError(err, "Get(%d)", i)
		r.Empty(got, "Get(%d)", i)
	}

	// Create one non-empty proposal.
	keys, vals := kvForTest(10)
	nonEmptyProposal, err := db.Propose(keys, vals)
	r.NoError(err, "Propose non-empty proposal")

	// Check that the proposal has the keys we just inserted.
	for i := range keys {
		got, err := nonEmptyProposal.Get(keys[i])
		r.NoError(err, "Get(%d)", i)
		r.Equal(vals[i], got, "Get(%d)", i)
	}

	// Commit all empty proposals.
	for _, p := range emptyProposals {
		r.NoError(p.Commit(), "Commit empty proposal")
	}

	// Commit the empty proposal.
	err = nonEmptyProposal.Commit()
	r.NoError(err)

	// Check that the database has the keys from the non-empty proposal.
	for i := range keys {
		got, err := db.Get(keys[i])
		r.NoError(err, "Get(%d)", i)
		r.Equal(vals[i], got, "Get(%d)", i)
	}
}

// Tests the GetFromRoot function for retrieving values from specific root hashes.
func TestGetFromRoot(t *testing.T) {
	r := require.New(t)
	db := newTestDatabase(t)

	// Check empty database
	emptyRoot, err := db.Root()
	r.NoError(err, "Root of empty database")
	got, err := db.GetFromRoot(emptyRoot, []byte("non-existent"))
	r.NoError(err, "GetFromRoot empty root")
	r.Empty(got, "GetFromRoot empty root should return empty value")

	// Insert some initial data
	keys, vals := kvForTest(10)
	committedRoot, err := db.Update(keys[:5], vals[:5])
	r.NoError(err)

	// Test getting values from first state
	for i := range 5 {
		got, err := db.GetFromRoot(committedRoot, keys[i])
		r.NoError(err, "GetFromRoot committed key %d", i)
		r.Equal(vals[i], got, "GetFromRoot committed key %d", i)
	}

	// Replace the first 5 keys with new values
	p, err := db.Propose(keys[:5], vals[5:])
	r.NoError(err, "Propose to update first 5 keys")
	r.NotNil(p)

	proposedRoot, err := p.Root()
	t.Logf("%x", proposedRoot)
	r.NoError(err, "Root of proposal")

	// Test that we can still get old values from the first root
	for i := range 5 {
		got, err := db.GetFromRoot(committedRoot, keys[i])
		r.NoError(err, "GetFromRoot root1 after update, key %d", i)
		r.Equal(vals[i], got, "GetFromRoot root1 after update, key %d", i)

		got, err = db.GetFromRoot(proposedRoot, keys[i])
		r.NoError(err, "GetFromRoot root1 newer key %d", i)
		r.Equal(vals[i+5], got, "GetFromRoot root1 newer key %d", i)
	}

	// Test with invalid root hash
	invalidRoot := []byte("this is not a valid 32-byte hash")
	_, err = db.GetFromRoot(invalidRoot, []byte("key"))
	r.Error(err, "GetFromRoot with invalid root should return error")

	// Test with valid-length but non-existent root
	nonExistentRoot := make([]byte, RootLength)
	for i := range nonExistentRoot {
		nonExistentRoot[i] = 0xFF // All 1's, very unlikely to exist
	}
	_, err = db.GetFromRoot(nonExistentRoot, []byte("key"))
	r.Error(err, "GetFromRoot with non-existent root should return error")
}

func TestGetFromRootParallel(t *testing.T) {
	r := require.New(t)
	db := newTestDatabase(t)

	key, val := []byte("key"), []byte("value")
	allKeys, allVals := kvForTest(10000) // large number to encourage contention
	allKeys = append(allKeys, key)
	allVals = append(allVals, val)

	// Create a proposal
	p, err := db.Propose(allKeys, allVals)
	r.NoError(err, "Propose key-value pairs")

	root, err := p.Root()
	r.NoError(err, "Root of proposal")

	// Use multiple goroutines to stress test concurrent access
	const numReaders = 10
	results := make(chan error, numReaders)
	finish := make(chan struct{})
	wg := sync.WaitGroup{}

	readLots := func(readerID int) error {
		for j := 0; ; j++ {
			got, err := db.GetFromRoot(root, key)
			if err != nil {
				return fmt.Errorf("reader %d, iteration %d: GetFromRoot error: %w", readerID, j, err)
			}
			if !bytes.Equal(got, val) {
				return fmt.Errorf("reader %d, iteration %d: expected %q, got %q", readerID, j, val, got)
			}

			// Add small delays and yield to increase race chances
			if j%100 == 0 {
				runtime.Gosched()
			}
			select {
			case <-finish:
				return nil // Exit if finish signal received
			default:
			}
		}
	}

	// Start multiple reader goroutines
	for i := 0; i < numReaders; i++ {
		wg.Add(1)
		go func(readerID int) {
			results <- readLots(readerID)
			wg.Done()
		}(i)
	}

	// Add small delay to let readers start
	time.Sleep(time.Microsecond * 500)
	t.Log("Committing proposal to allow readers to access data")
	require.NoError(t, p.Commit(), "Commit proposal")
	t.Log("Proposal committed, readers should now access data")
	close(finish) // Signal readers to finish

	// Wait for all readers to finish
	wg.Wait()

	// Collect all results
	for i := 0; i < numReaders; i++ {
		err := <-results
		r.NoError(err, "Parallel operation failed")
	}
}

// Tests that iterator isn't created for empty database
func TestIterEmptyDb(t *testing.T) {
	r := require.New(t)
	db := newTestDatabase(t)

	it, err := db.Iter(nil)
	r.NoError(err)
	r.False(it.Next())
}

type kvIter interface {
	SetBatchSize(int)
	Next() bool
	Key() []byte
	Value() []byte
	Err() error
	Drop() error
}
type borrowIter struct{ it *Iterator }

func (b borrowIter) SetBatchSize(int) { b.it.SetBatchSize(1) }
func (b borrowIter) Next() bool       { return b.it.NextBorrowed() }
func (b borrowIter) Key() []byte      { return b.it.Key() }
func (b borrowIter) Value() []byte    { return b.it.Value() }
func (b borrowIter) Err() error       { return b.it.Err() }
func (b borrowIter) Drop() error      { return b.it.Drop() }

func assertIteratorYields(r *require.Assertions, it kvIter, keys [][]byte, vals [][]byte) {
	i := 0
	for ; it.Next(); i += 1 {
		r.Equal(keys[i], it.Key())
		r.Equal(vals[i], it.Value())
	}
	r.NoError(it.Err())
	r.Equal(len(keys), i)
}

type iteratorConfigFn = func(it kvIter) kvIter

var iterConfigs = map[string]iteratorConfigFn{
	"Owned":    func(it kvIter) kvIter { return it },
	"Borrowed": func(it kvIter) kvIter { return borrowIter{it: it.(*Iterator)} },
	"Single": func(it kvIter) kvIter {
		it.SetBatchSize(1)
		return it
	},
	"Batched": func(it kvIter) kvIter {
		it.SetBatchSize(100)
		return it
	},
}

<<<<<<< HEAD
func runIteratorTestForModes(parentT *testing.T, fn func(*testing.T, iteratorConfigFn), modes ...string) {
	r := require.New(parentT)
	testName := strings.Join(modes, "/")
	parentT.Run(testName, func(t *testing.T) {
		fn(t, func(it kvIter) kvIter {
			for _, m := range modes {
				config, ok := iterConfigs[m]
				r.Truef(ok, "specified config mode %s does not exist", m)
				it = config(it)
			}
			return it
		})
	})
}

func runIteratorTestForAllModes(parentT *testing.T, fn func(*testing.T, iteratorConfigFn)) {
	for _, dataMode := range []string{"Owned", "Borrowed"} {
		for _, batchMode := range []string{"Single", "Batched"} {
			runIteratorTestForModes(parentT, fn, batchMode, dataMode)
		}
	}
=======
	it, err := db.Iter(nil)
	r.NoError(err)
	t.Cleanup(func() {
		r.NoError(it.Drop())
	})

	r.False(it.Next())
>>>>>>> b7cf0542
}

func TestIter(t *testing.T) {
	r := require.New(t)
	db := newTestDatabase(t)
	keys, vals := kvForBench(100)
	_, err := db.Update(keys, vals)
	r.NoError(err)

<<<<<<< HEAD
	runIteratorTestForAllModes(t, func(t *testing.T, cfn iteratorConfigFn) {
		r := require.New(t)
		it, err := db.Iter(nil)
		r.NoError(err)
=======
	it, err := db.Iter(nil)
	r.NoError(err)
	t.Cleanup(func() {
		r.NoError(it.Drop())
	})
>>>>>>> b7cf0542

		assertIteratorYields(r, cfn(it), keys, vals)
	})
}

func TestIterOnRoot(t *testing.T) {
	r := require.New(t)
	db := newTestDatabase(t)
	keys, vals := kvForBench(240)
	firstRoot, err := db.Update(keys[:80], vals[:80])
	r.NoError(err)
	secondRoot, err := db.Update(keys[80:160], vals[80:160])
	r.NoError(err)
	thirdRoot, err := db.Update(keys[160:], vals[160:])
	r.NoError(err)
	t.Cleanup(func() {
		r.NoError(h1.Drop())
	})

<<<<<<< HEAD
	runIteratorTestForAllModes(t, func(t *testing.T, cfn iteratorConfigFn) {
		r := require.New(t)
		h1, err := db.IterOnRoot(firstRoot, nil)
		r.NoError(err)
		h2, err := db.IterOnRoot(secondRoot, nil)
		r.NoError(err)
		h3, err := db.IterOnRoot(thirdRoot, nil)
		r.NoError(err)
=======
	h2, err := db.IterOnRoot(secondRoot, nil)
	r.NoError(err)
	t.Cleanup(func() {
		r.NoError(h2.Drop())
	})
>>>>>>> b7cf0542

		assertIteratorYields(r, cfn(h1), keys[:80], vals[:80])
		assertIteratorYields(r, cfn(h2), keys[:160], vals[:160])
		assertIteratorYields(r, cfn(h3), keys, vals)
	})
}

func TestIterOnProposal(t *testing.T) {
	r := require.New(t)
	db := newTestDatabase(t)
	keys, vals := kvForBench(240)
	_, err := db.Update(keys, vals)
	r.NoError(err)

<<<<<<< HEAD
	runIteratorTestForAllModes(t, func(t *testing.T, cfn iteratorConfigFn) {
		r := require.New(t)
		updatedValues := make([][]byte, len(vals))
		copy(updatedValues, vals)

		changedKeys := make([][]byte, 0)
		changedVals := make([][]byte, 0)
		for i := 0; i < len(vals); i += 4 {
			changedKeys = append(changedKeys, keys[i])
			newVal := []byte{byte(i)}
			changedVals = append(changedVals, newVal)
			updatedValues[i] = newVal
		}
		p, err := db.Propose(changedKeys, changedVals)
		r.NoError(err)
		it, err := p.Iter(nil)
		r.NoError(err)
=======
	it, err := p.Iter(nil)
	r.NoError(err)
	t.Cleanup(func() {
		r.NoError(it.Drop())
	})
>>>>>>> b7cf0542

		assertIteratorYields(r, cfn(it), keys, updatedValues)
	})
}

// Tests that the iterator still works after proposal is committed
func TestIterAfterProposalCommit(t *testing.T) {
	r := require.New(t)
	db := newTestDatabase(t)

	keys, vals := kvForTest(10)
	p, err := db.Propose(keys, vals)
	r.NoError(err)

	it, err := p.Iter(nil)
	r.NoError(err)
	t.Cleanup(func() {
		r.NoError(it.Drop())
	})

	err = p.Commit()
	r.NoError(err)

	// iterate after commit
	// because iterator hangs on the nodestore reference of proposal
	// the nodestore won't be dropped until we drop the iterator
	assertIteratorYields(r, it, keys, vals)
}

// Tests that the iterator on latest revision works properly after a proposal commit
func TestIterUpdate(t *testing.T) {
	r := require.New(t)
	db := newTestDatabase(t)

	keys, vals := kvForTest(10)
	_, err := db.Update(keys, vals)
	r.NoError(err)

	// get an iterator on latest revision
	it, err := db.Iter(nil)
	r.NoError(err)
	t.Cleanup(func() {
		r.NoError(it.Drop())
	})

	// update the database
	keys2, vals2 := kvForTest(10)
	_, err = db.Update(keys2, vals2)
	r.NoError(err)

	// iterate after commit
	// because iterator is fixed on the revision hash, it should return the initial values
	assertIteratorYields(r, it, keys, vals)
}<|MERGE_RESOLUTION|>--- conflicted
+++ resolved
@@ -1103,6 +1103,10 @@
 
 	it, err := db.Iter(nil)
 	r.NoError(err)
+	t.Cleanup(func() {
+		r.NoError(it.Drop())
+	})
+
 	r.False(it.Next())
 }
 
@@ -1148,7 +1152,6 @@
 	},
 }
 
-<<<<<<< HEAD
 func runIteratorTestForModes(parentT *testing.T, fn func(*testing.T, iteratorConfigFn), modes ...string) {
 	r := require.New(parentT)
 	testName := strings.Join(modes, "/")
@@ -1170,15 +1173,6 @@
 			runIteratorTestForModes(parentT, fn, batchMode, dataMode)
 		}
 	}
-=======
-	it, err := db.Iter(nil)
-	r.NoError(err)
-	t.Cleanup(func() {
-		r.NoError(it.Drop())
-	})
-
-	r.False(it.Next())
->>>>>>> b7cf0542
 }
 
 func TestIter(t *testing.T) {
@@ -1188,18 +1182,13 @@
 	_, err := db.Update(keys, vals)
 	r.NoError(err)
 
-<<<<<<< HEAD
 	runIteratorTestForAllModes(t, func(t *testing.T, cfn iteratorConfigFn) {
 		r := require.New(t)
 		it, err := db.Iter(nil)
 		r.NoError(err)
-=======
-	it, err := db.Iter(nil)
-	r.NoError(err)
-	t.Cleanup(func() {
-		r.NoError(it.Drop())
-	})
->>>>>>> b7cf0542
+		t.Cleanup(func() {
+			r.NoError(it.Drop())
+		})
 
 		assertIteratorYields(r, cfn(it), keys, vals)
 	})
@@ -1215,26 +1204,26 @@
 	r.NoError(err)
 	thirdRoot, err := db.Update(keys[160:], vals[160:])
 	r.NoError(err)
-	t.Cleanup(func() {
-		r.NoError(h1.Drop())
-	})
-
-<<<<<<< HEAD
+
 	runIteratorTestForAllModes(t, func(t *testing.T, cfn iteratorConfigFn) {
 		r := require.New(t)
 		h1, err := db.IterOnRoot(firstRoot, nil)
 		r.NoError(err)
+		t.Cleanup(func() {
+			r.NoError(h1.Drop())
+		})
+
 		h2, err := db.IterOnRoot(secondRoot, nil)
 		r.NoError(err)
+		t.Cleanup(func() {
+			r.NoError(h2.Drop())
+		})
+
 		h3, err := db.IterOnRoot(thirdRoot, nil)
 		r.NoError(err)
-=======
-	h2, err := db.IterOnRoot(secondRoot, nil)
-	r.NoError(err)
-	t.Cleanup(func() {
-		r.NoError(h2.Drop())
-	})
->>>>>>> b7cf0542
+		t.Cleanup(func() {
+			r.NoError(h3.Drop())
+		})
 
 		assertIteratorYields(r, cfn(h1), keys[:80], vals[:80])
 		assertIteratorYields(r, cfn(h2), keys[:160], vals[:160])
@@ -1249,7 +1238,6 @@
 	_, err := db.Update(keys, vals)
 	r.NoError(err)
 
-<<<<<<< HEAD
 	runIteratorTestForAllModes(t, func(t *testing.T, cfn iteratorConfigFn) {
 		r := require.New(t)
 		updatedValues := make([][]byte, len(vals))
@@ -1267,13 +1255,9 @@
 		r.NoError(err)
 		it, err := p.Iter(nil)
 		r.NoError(err)
-=======
-	it, err := p.Iter(nil)
-	r.NoError(err)
-	t.Cleanup(func() {
-		r.NoError(it.Drop())
-	})
->>>>>>> b7cf0542
+		t.Cleanup(func() {
+			r.NoError(it.Drop())
+		})
 
 		assertIteratorYields(r, cfn(it), keys, updatedValues)
 	})
