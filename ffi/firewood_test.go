--- conflicted
+++ resolved
@@ -1171,7 +1171,6 @@
 	}
 }
 
-<<<<<<< HEAD
 func TestProposalHandlesFreed(t *testing.T) {
 	t.Parallel()
 
@@ -1229,8 +1228,6 @@
 	}
 }
 
-func assertIteratorYields(r *require.Assertions, it *Iterator, keys [][]byte, vals [][]byte) {
-=======
 type kvIter interface {
 	SetBatchSize(int)
 	Next() bool
@@ -1249,7 +1246,6 @@
 func (b *borrowIter) Drop() error                { return b.it.Drop() }
 
 func assertIteratorYields(r *require.Assertions, it kvIter, keys [][]byte, vals [][]byte) {
->>>>>>> 94971c6c
 	i := 0
 	for ; it.Next(); i += 1 {
 		r.Equal(keys[i], it.Key())
