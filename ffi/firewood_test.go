--- conflicted
+++ resolved
@@ -1096,17 +1096,6 @@
 	}
 }
 
-func assertIteratorYields(r *require.Assertions, it *Iterator, keys [][]byte, vals [][]byte) {
-	i := 0
-	for ; it.Next(); i += 1 {
-		r.Equal(keys[i], it.Key())
-		r.Equal(vals[i], it.Value())
-	}
-	r.NoError(it.Err())
-	r.Equal(len(keys), i)
-	r.NoError(it.Drop())
-}
-
 // Tests that iterator isn't created for empty database
 func TestIterEmptyDb(t *testing.T) {
 	r := require.New(t)
@@ -1122,14 +1111,15 @@
 	Key() []byte
 	Value() []byte
 	Err() error
+	Drop() error
 }
 type borrowIter struct{ it *Iterator }
 
-<<<<<<< HEAD
 func (b borrowIter) Next() bool    { return b.it.NextBorrowed() }
 func (b borrowIter) Key() []byte   { return b.it.Key() }
 func (b borrowIter) Value() []byte { return b.it.Value() }
 func (b borrowIter) Err() error    { return b.it.Err() }
+func (b borrowIter) Drop() error   { return b.it.Drop() }
 
 func assertIteratorYields(r *require.Assertions, it kvIter, keys [][]byte, vals [][]byte) {
 	i := 0
@@ -1139,12 +1129,7 @@
 	}
 	r.NoError(it.Err())
 	r.Equal(len(keys), i)
-=======
-	it, err := db.Iter(nil)
-	r.NoError(err)
-
-	assertIteratorYields(r, it, keys, vals)
->>>>>>> b3f8654e
+	r.NoError(it.Drop())
 }
 
 // Tests that basic iterator functionality works
@@ -1152,7 +1137,6 @@
 	r := require.New(t)
 	db := newTestDatabase(t)
 
-<<<<<<< HEAD
 	dataModes := []struct {
 		name     string
 		configFn func(it *Iterator) kvIter
@@ -1172,19 +1156,6 @@
 			it.SetBatchSize(100)
 		}},
 	}
-=======
-	// Commit 10 key-value pairs.
-	keys, vals := kvForTest(20)
-	keys = keys[:10]
-	vals1, vals2 := vals[:10], vals[10:]
-
-	firstRoot, err := db.Update(keys, vals1)
-	r.NoError(err)
-
-	// we use the same keys, but update the values
-	secondRoot, err := db.Update(keys, vals2)
-	r.NoError(err)
->>>>>>> b3f8654e
 
 	keys, vals := kvForBench(240)
 	firstRoot, err := db.Update(keys[:80], vals[:80])
@@ -1194,7 +1165,6 @@
 	thirdRoot, err := db.Update(keys[160:], vals[160:])
 	r.NoError(err)
 
-<<<<<<< HEAD
 	runForAllModes := func(parentT *testing.T, name string, fn func(*testing.T, func(it *Iterator) kvIter)) {
 		for _, dataMode := range dataModes {
 			for _, batchMode := range batchModes {
@@ -1209,13 +1179,8 @@
 	}
 	runForAllModes(t, "Latest", func(t *testing.T, configureIterator func(it *Iterator) kvIter) {
 		r := require.New(t)
-		it, err := db.IterLatest(nil)
+		it, err := db.Iter(nil)
 		r.NoError(err)
-=======
-	assertIteratorYields(r, h1, keys, vals1)
-	assertIteratorYields(r, h2, keys, vals2)
-}
->>>>>>> b3f8654e
 
 		assertIteratorYields(r, configureIterator(it), keys, vals)
 	})
@@ -1234,7 +1199,6 @@
 		assertIteratorYields(r, configureIterator(h3), keys, vals)
 	})
 
-<<<<<<< HEAD
 	runForAllModes(t, "OnProposal", func(t *testing.T, configureIterator func(it *Iterator) kvIter) {
 		r := require.New(t)
 		updatedValues := make([][]byte, len(vals))
@@ -1255,8 +1219,6 @@
 
 		assertIteratorYields(r, configureIterator(it), keys, updatedValues)
 	})
-=======
-	assertIteratorYields(r, it, keys, vals)
 }
 
 // Tests that the iterator still works after proposal is committed
@@ -1301,5 +1263,4 @@
 	// iterate after commit
 	// because iterator is fixed on the revision hash, it should return the initial values
 	assertIteratorYields(r, it, keys, vals)
->>>>>>> b3f8654e
 }