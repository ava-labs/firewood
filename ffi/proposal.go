// Copyright (C) 2025, Ava Labs, Inc. All rights reserved.
// See the file LICENSE.md for licensing terms.

// Package ffi provides a Go wrapper around the [Firewood] database.
//
// [Firewood]: https://github.com/ava-labs/firewood
package ffi

// #include <stdlib.h>
// #include "firewood.h"
import "C"

import (
	"errors"
	"fmt"
	"runtime"
	"sync"
	"unsafe"
)

var errDroppedProposal = errors.New("proposal already dropped")

// Proposal represents a set of proposed changes to be committed to the database.
// Proposals are created via [Database.Propose] or [Proposal.Propose], and must be
// either committed with [Proposal.Commit] or released with [Proposal.Drop].
//
// Proposals must be committed or dropped before the associated database is
// closed. A finalizer is set on each Proposal to ensure that Drop is called
// when the Proposal is garbage collected, but relying on finalizers is not
// recommended. Failing to commit or drop a proposal before the database is
// closed will cause it to block or fail.
type Proposal struct {
	// handle is an opaque pointer to the proposal within Firewood. It should be
	// passed to the C FFI functions that operate on proposals
	//
	// It is not safe to call these methods with a nil handle.
	//
	// Calls to `C.fwd_commit_proposal` and `C.fwd_free_proposal` will invalidate
	// this handle, so it should not be used after those calls.
	handle *C.ProposalHandle
<<<<<<< HEAD

	// root is the root hash of the proposal and the expected root hash after commit.
	root [RootLength]byte

	// keepAliveHandle is used to keep the database alive while this proposal is
	// in use. It is initialized when the proposal is created and disowned after
	// [Proposal.Commit] or [Proposal.Drop] is called.
	keepAliveHandle databaseKeepAliveHandle
=======
	disown sync.Mutex
	// [Database.Close] blocks on this WaitGroup, which is incremented by
	// [getProposalFromProposalResult], and decremented by either
	// [Proposal.Commit] or [Proposal.Drop] (when the handle is disowned).
	outstandingHandles *sync.WaitGroup

	// The proposal root hash.
	root Hash
>>>>>>> 607b735c
}

// Root retrieves the root hash of the proposal.
// If the proposal is empty (i.e. no keys in database),
// it returns nil, nil.
<<<<<<< HEAD
func (p *Proposal) Root() ([]byte, error) {
	return p.root[:], nil
=======
func (p *Proposal) Root() (Hash, error) {
	return p.root, nil
>>>>>>> 607b735c
}

// Get retrieves the value for the given key.
// If the key does not exist, it returns (nil, nil).
func (p *Proposal) Get(key []byte) ([]byte, error) {
	if p.handle == nil {
		return nil, errDroppedProposal
	}

	var pinner runtime.Pinner
	defer pinner.Unpin()

	return getValueFromValueResult(C.fwd_get_from_proposal(p.handle, newBorrowedBytes(key, &pinner)))
}

// Iter creates and iterator starting from the provided key on proposal.
// pass empty slice to start from beginning
func (p *Proposal) Iter(key []byte) (*Iterator, error) {
	if p.handle == nil {
		return nil, errDBClosed
	}

	var pinner runtime.Pinner
	defer pinner.Unpin()

	itResult := C.fwd_iter_on_proposal(p.handle, newBorrowedBytes(key, &pinner))

	return getIteratorFromIteratorResult(itResult)
}

// Propose is equivalent to [Database.Propose] except that the new proposal is
// based on `p`.
//
// Value Semantics:
//   - nil value (vals[i] == nil): Performs a DeleteRange operation using the key as a prefix
//   - empty slice (vals[i] != nil && len(vals[i]) == 0): Inserts/updates the key with an empty value
//   - non-empty value: Inserts/updates the key with the provided value
func (p *Proposal) Propose(keys, vals [][]byte) (*Proposal, error) {
	if p.handle == nil {
		return nil, errDroppedProposal
	}

	var pinner runtime.Pinner
	defer pinner.Unpin()

	kvp, err := newKeyValuePairs(keys, vals, &pinner)
	if err != nil {
		return nil, err
	}
	return getProposalFromProposalResult(C.fwd_propose_on_proposal(p.handle, kvp), p.keepAliveHandle.outstandingHandles)
}

// Commit commits the proposal and returns any errors.
//
// The proposal handle is no longer valid after this call, but the root
// hash can still be retrieved using [Proposal.Root].
func (p *Proposal) Commit() error {
	return p.keepAliveHandle.disown(true /* evenOnError */, func() error {
		if p.handle == nil {
			return errDroppedProposal
		}

		_, err := getHashKeyFromHashResult(C.fwd_commit_proposal(p.handle))

		p.handle = nil

		return err
	})
}

// Drop releases the memory associated with the Proposal.
//
// This is safe to call if the pointer is nil, in which case it does nothing.
//
// The pointer will be set to nil after freeing to prevent double free.
func (p *Proposal) Drop() error {
	return p.keepAliveHandle.disown(false /* evenOnError */, func() error {
		if p.handle == nil {
			return nil
		}

		if err := getErrorFromVoidResult(C.fwd_free_proposal(p.handle)); err != nil {
			return fmt.Errorf("%w: %w", errFreeingValue, err)
		}

		p.handle = nil

		return nil
	})
}

// getProposalFromProposalResult converts a C.ProposalResult to a Proposal or error.
func getProposalFromProposalResult(result C.ProposalResult, wg *sync.WaitGroup) (*Proposal, error) {
	switch result.tag {
	case C.ProposalResult_NullHandlePointer:
		return nil, errDBClosed
	case C.ProposalResult_Ok:
		body := (*C.ProposalResult_Ok_Body)(unsafe.Pointer(&result.anon0))
		hashKey := *(*Hash)(unsafe.Pointer(&body.root_hash._0))
		proposal := &Proposal{
<<<<<<< HEAD
			handle: body.handle,
			root:   hashKey,
=======
			handle:             body.handle,
			root:               hashKey,
			outstandingHandles: outstandingHandles,
>>>>>>> 607b735c
		}
		proposal.keepAliveHandle.init(wg)
		runtime.SetFinalizer(proposal, (*Proposal).Drop)
		return proposal, nil
	case C.ProposalResult_Err:
		err := newOwnedBytes(*(*C.OwnedBytes)(unsafe.Pointer(&result.anon0))).intoError()
		return nil, err
	default:
		return nil, fmt.Errorf("unknown C.ProposalResult tag: %d", result.tag)
	}
}<|MERGE_RESOLUTION|>--- conflicted
+++ resolved
@@ -38,37 +38,21 @@
 	// Calls to `C.fwd_commit_proposal` and `C.fwd_free_proposal` will invalidate
 	// this handle, so it should not be used after those calls.
 	handle *C.ProposalHandle
-<<<<<<< HEAD
 
 	// root is the root hash of the proposal and the expected root hash after commit.
-	root [RootLength]byte
+	root Hash
 
 	// keepAliveHandle is used to keep the database alive while this proposal is
 	// in use. It is initialized when the proposal is created and disowned after
 	// [Proposal.Commit] or [Proposal.Drop] is called.
 	keepAliveHandle databaseKeepAliveHandle
-=======
-	disown sync.Mutex
-	// [Database.Close] blocks on this WaitGroup, which is incremented by
-	// [getProposalFromProposalResult], and decremented by either
-	// [Proposal.Commit] or [Proposal.Drop] (when the handle is disowned).
-	outstandingHandles *sync.WaitGroup
-
-	// The proposal root hash.
-	root Hash
->>>>>>> 607b735c
 }
 
 // Root retrieves the root hash of the proposal.
 // If the proposal is empty (i.e. no keys in database),
 // it returns nil, nil.
-<<<<<<< HEAD
-func (p *Proposal) Root() ([]byte, error) {
-	return p.root[:], nil
-=======
 func (p *Proposal) Root() (Hash, error) {
 	return p.root, nil
->>>>>>> 607b735c
 }
 
 // Get retrieves the value for the given key.
@@ -169,14 +153,8 @@
 		body := (*C.ProposalResult_Ok_Body)(unsafe.Pointer(&result.anon0))
 		hashKey := *(*Hash)(unsafe.Pointer(&body.root_hash._0))
 		proposal := &Proposal{
-<<<<<<< HEAD
 			handle: body.handle,
 			root:   hashKey,
-=======
-			handle:             body.handle,
-			root:               hashKey,
-			outstandingHandles: outstandingHandles,
->>>>>>> 607b735c
 		}
 		proposal.keepAliveHandle.init(wg)
 		runtime.SetFinalizer(proposal, (*Proposal).Drop)
