--- conflicted
+++ resolved
@@ -87,10 +87,6 @@
 
 	_, err := getHashKeyFromHashResult(C.fwd_commit_proposal(p.handle))
 	p.handle = nil // we no longer own the proposal handle
-<<<<<<< HEAD
-
-	return err
-=======
 
 	return err
 }
@@ -134,5 +130,4 @@
 	default:
 		return nil, fmt.Errorf("unknown C.ProposalResult tag: %d", result.tag)
 	}
->>>>>>> 6623b246
 }