[package]
name = "firewood-ffi"
version.workspace = true
edition.workspace = true
authors = [
     "Aaron Buchwald <aaron.buchwald56@gmail.com>",
     "Arran Schlosberg <519948+ARR4N@users.noreply.github.com>",
     "Austin Larson <78000745+alarso16@users.noreply.github.com>",
     "Darioush Jalali <darioush.jalali@avalabs.org>",
     "Ron Kuris <ron.kuris@avalabs.org>",
]
description = "C FFI bindings for Firewood, an embedded key-value store optimized for blockchain state."
license-file.workspace = true
homepage.workspace = true
repository.workspace = true
readme.workspace = true
rust-version.workspace = true

[lib]
crate-type = ["staticlib"]

[dependencies]
# Workspace dependencies
coarsetime.workspace = true
firewood.workspace = true
<<<<<<< HEAD
=======
log.workspace = true
>>>>>>> fb714dd9
metrics.workspace = true
metrics-util.workspace = true
# Regular dependencies
chrono = "0.4.41"
oxhttp = "0.3.1"
# Optional dependencies
env_logger = { workspace = true, optional = true }

[target.'cfg(unix)'.dependencies]
tikv-jemallocator = "0.6.0"

[features]
logger = ["dep:env_logger", "firewood/logger"]
ethhash = ["firewood/ethhash"]

[build-dependencies]
cbindgen = "0.29.0"

[lints]
workspace = true

[package.metadata.cargo-machete]
ignored = ["cbindgen"]<|MERGE_RESOLUTION|>--- conflicted
+++ resolved
@@ -23,10 +23,7 @@
 # Workspace dependencies
 coarsetime.workspace = true
 firewood.workspace = true
-<<<<<<< HEAD
-=======
 log.workspace = true
->>>>>>> fb714dd9
 metrics.workspace = true
 metrics-util.workspace = true
 # Regular dependencies
