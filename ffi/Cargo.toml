--- conflicted
+++ resolved
@@ -20,13 +20,8 @@
 crate-type = ["staticlib"]
 
 [dependencies]
-<<<<<<< HEAD
-libc = "0.2.2"
+libc = "0.2.174"
 firewood.workspace = true
-=======
-libc = "0.2.174"
-firewood = { version = "0.0.7", path = "../firewood" }
->>>>>>> 158a2d41
 metrics = { workspace = true }
 metrics-util = { workspace = true }
 chrono = "0.4.41"
