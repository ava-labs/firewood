--- conflicted
+++ resolved
@@ -324,121 +324,4 @@
 	default:
 		return nil, fmt.Errorf("unknown C.HandleResult tag: %d", result.tag)
 	}
-}
-
-<<<<<<< HEAD
-func getRangeProofFromRangeProofResult(result C.RangeProofResult) (*RangeProof, error) {
-	switch result.tag {
-	case C.RangeProofResult_NullHandlePointer:
-		return nil, errDBClosed
-	case C.RangeProofResult_Ok:
-		ptr := *(**C.RangeProofContext)(unsafe.Pointer(&result.anon0))
-		return &RangeProof{handle: ptr}, nil
-	case C.RangeProofResult_Err:
-		err := newOwnedBytes(*(*C.OwnedBytes)(unsafe.Pointer(&result.anon0))).intoError()
-		return nil, err
-	default:
-		return nil, fmt.Errorf("unknown C.RangeProofResult tag: %d", result.tag)
-	}
-}
-
-func getChangeProofFromChangeProofResult(result C.ChangeProofResult) (*ChangeProof, error) {
-	switch result.tag {
-	case C.ChangeProofResult_NullHandlePointer:
-		return nil, errDBClosed
-	case C.ChangeProofResult_Ok:
-		ptr := *(**C.ChangeProofContext)(unsafe.Pointer(&result.anon0))
-		return &ChangeProof{handle: ptr}, nil
-	case C.ChangeProofResult_Err:
-		err := newOwnedBytes(*(*C.OwnedBytes)(unsafe.Pointer(&result.anon0))).intoError()
-		return nil, err
-	default:
-		return nil, fmt.Errorf("unknown C.ChangeProofResult tag: %d", result.tag)
-	}
-=======
-// hashAndIDFromValue converts the cgo `Value` payload into:
-//
-//	case | data    | len   | meaning
-//
-// 1.    | nil     | 0     | invalid
-// 2.    | nil     | non-0 | proposal deleted everything
-// 3.    | non-nil | 0     | error string
-// 4.    | non-nil | non-0 | hash and id
-//
-// The value should never be nil.
-func hashAndIDFromValue(v *C.struct_Value) ([]byte, uint32, error) {
-	// Pin the returned value to prevent it from being garbage collected.
-	defer runtime.KeepAlive(v)
-
-	if v == nil {
-		return nil, 0, errNilStruct
-	}
-
-	if v.data == nil {
-		// Case 2
-		if v.len != 0 {
-			return nil, uint32(v.len), nil
-		}
-
-		// Case 1
-		return nil, 0, errBadValue
-	}
-
-	// Case 3
-	if v.len == 0 {
-		errStr := C.GoString((*C.char)(unsafe.Pointer(v.data)))
-		if err := getErrorFromVoidResult(C.fwd_free_value(v)); err != nil {
-			return nil, 0, fmt.Errorf("%w: %w", errFreeingValue, err)
-		}
-		return nil, 0, errors.New(errStr)
-	}
-
-	// Case 4
-	id := uint32(v.len)
-	buf := C.GoBytes(unsafe.Pointer(v.data), RootLength)
-	v.len = C.size_t(RootLength) // set the length to free
-	if err := getErrorFromVoidResult(C.fwd_free_value(v)); err != nil {
-		return nil, 0, fmt.Errorf("%w: %w", errFreeingValue, err)
-	}
-	return buf, id, nil
-}
-
-// errorFromValue converts the cgo `Value` payload into:
-//
-//	case | data    | len   | meaning
-//
-// 1.    | nil     | 0     | empty
-// 2.    | nil     | non-0 | invalid
-// 3.    | non-nil | 0     | error string
-// 4.    | non-nil | non-0 | invalid
-//
-// The value should never be nil.
-func errorFromValue(v *C.struct_Value) error {
-	// Pin the returned value to prevent it from being garbage collected.
-	defer runtime.KeepAlive(v)
-
-	if v == nil {
-		return errNilStruct
-	}
-
-	// Case 1
-	if v.data == nil && v.len == 0 {
-		return nil
-	}
-
-	// Case 3
-	if v.len == 0 {
-		errStr := C.GoString((*C.char)(unsafe.Pointer(v.data)))
-		if err := getErrorFromVoidResult(C.fwd_free_value(v)); err != nil {
-			return fmt.Errorf("%w: %w", errFreeingValue, err)
-		}
-		return errors.New(errStr)
-	}
-
-	// Case 2 and 4
-	if err := getErrorFromVoidResult(C.fwd_free_value(v)); err != nil {
-		return fmt.Errorf("%w: %w", errFreeingValue, err)
-	}
-	return errBadValue
->>>>>>> 3629d76a
 }