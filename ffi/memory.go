// Copyright (C) 2025, Ava Labs, Inc. All rights reserved.
// See the file LICENSE.md for licensing terms.

// Package ffi provides a Go wrapper around the [Firewood] database.
//
// [Firewood]: https://github.com/ava-labs/firewood
package ffi

// // Note that -lm is required on Linux but not on Mac.
// #include <stdlib.h>
// #include "firewood.h"
import "C"

import (
	"errors"
	"fmt"
	"unsafe"
)

var (
	errKeysAndValues = errors.New("keys and values must have the same length")
	errFreeingValue  = errors.New("unexpected error while freeing value")
)

type Pinner interface {
	Pin(ptr any)
	Unpin()
}

// Borrower is an interface for types that can borrow or copy bytes returned
// from FFI methods.
type Borrower interface {
	// BorrowedBytes returns a slice of bytes that borrows the data from the
	// Borrower's internal memory.
	//
	// The returned slice is valid only as long as the Borrower is valid.
	// If the Borrower is freed, the slice will become invalid.
	BorrowedBytes() []byte

	// CopiedBytes returns a slice of bytes that is a copy of the Borrower's
	// internal memory.
	//
	// This is fully independent of the borrowed data and is valid even after
	// the Borrower is freed.
	CopiedBytes() []byte

	// Free releases the memory associated with the Borrower's data.
	//
	// It is safe to call this method multiple times. Subsequent calls will
	// do nothing if the data has already been freed (or was never set).
	//
	// However, it is not safe to call this method concurrently from multiple
	// goroutines. It is also not safe to call this method while there are
	// outstanding references to the slice returned by BorrowedBytes. Any
	// existing slices will become invalid and may cause undefined behavior
	// if used after the Free call.
	Free() error
}

var _ Borrower = (*ownedBytes)(nil)

// newBorrowedBytes creates a new BorrowedBytes from a Go byte slice.
//
// Provide a Pinner to ensure the memory is pinned while the BorrowedBytes is in use.
func newBorrowedBytes(slice []byte, pinner Pinner) C.BorrowedBytes {
	sliceLen := len(slice)
	if sliceLen == 0 {
		return C.BorrowedBytes{ptr: nil, len: 0}
	}

	ptr := unsafe.SliceData(slice)
	if ptr == nil {
		return C.BorrowedBytes{ptr: nil, len: 0}
	}

	pinner.Pin(ptr)

	return C.BorrowedBytes{
		ptr: (*C.uint8_t)(ptr),
		len: C.size_t(sliceLen),
	}
}

// newKeyValuePair creates a new KeyValuePair from Go byte slices for key and value.
//
// Provide a Pinner to ensure the memory is pinned while the KeyValuePair is in use.
func newKeyValuePair(key, value []byte, pinner Pinner) C.KeyValuePair {
	return C.KeyValuePair{
		key:   newBorrowedBytes(key, pinner),
		value: newBorrowedBytes(value, pinner),
	}
}

// newBorrowedKeyValuePairs creates a new BorrowedKeyValuePairs from a slice of KeyValuePair.
//
// Provide a Pinner to ensure the memory is pinned while the BorrowedKeyValuePairs is
// in use.
func newBorrowedKeyValuePairs(pairs []C.KeyValuePair, pinner Pinner) C.BorrowedKeyValuePairs {
	sliceLen := len(pairs)
	if sliceLen == 0 {
		return C.BorrowedKeyValuePairs{ptr: nil, len: 0}
	}

	ptr := unsafe.SliceData(pairs)
	if ptr == nil {
		return C.BorrowedKeyValuePairs{ptr: nil, len: 0}
	}

	pinner.Pin(ptr)

	return C.BorrowedKeyValuePairs{
		ptr: ptr,
		len: C.size_t(sliceLen),
	}
}

// newKeyValuePairs creates a new BorrowedKeyValuePairs from slices of keys and values.
//
// The keys and values must have the same length.
//
// Provide a Pinner to ensure the memory is pinned while the BorrowedKeyValuePairs is
// in use.
func newKeyValuePairs(keys, vals [][]byte, pinner Pinner) (C.BorrowedKeyValuePairs, error) {
	if len(keys) != len(vals) {
		return C.BorrowedKeyValuePairs{}, fmt.Errorf("%w: %d != %d", errKeysAndValues, len(keys), len(vals))
	}

	pairs := make([]C.KeyValuePair, len(keys))
	for i := range keys {
		pairs[i] = newKeyValuePair(keys[i], vals[i], pinner)
	}

	return newBorrowedKeyValuePairs(pairs, pinner), nil
}

// ownedBytes is a wrapper around C.OwnedBytes that provides a Go interface
// for Rust-owned byte slices.
//
// ownedBytes implements the [Borrower] interface allowing it to be shared
// outside of the FFI package without exposing the C types directly or any FFI
// implementation details.
type ownedBytes struct {
	owned C.OwnedBytes
}

// Free releases the memory associated with the Borrower's data.
//
// It is safe to call this method multiple times. Subsequent calls will
// do nothing if the data has already been freed (or was never set).
//
// However, it is not safe to call this method concurrently from multiple
// goroutines. It is also not safe to call this method while there are
// outstanding references to the slice returned by BorrowedBytes. Any
// existing slices will become invalid and may cause undefined behavior
// if used after the Free call.
func (b *ownedBytes) Free() error {
	if b.owned.ptr == nil {
		// Already freed (or never set), nothing to do.
		return nil
	}

	if err := getErrorFromVoidResult(C.fwd_free_owned_bytes(b.owned)); err != nil {
		return fmt.Errorf("%w: %w", errFreeingValue, err)
	}

	b.owned = C.OwnedBytes{}

	return nil
}

// BorrowedBytes returns the underlying byte slice. It may return nil if the
// data has already been freed was never set.
//
// The returned slice is valid only as long as the ownedBytes is valid.
//
// It does not copy the data; however, the slice is valid only as long as the
// ownedBytes is valid. If the ownedBytes is freed, the slice will
// become invalid.
//
// It is safe to cast the returned slice as a string so long as the ownedBytes
// is not freed while the string is in use.
//
// BorrowedBytes is part of the [Borrower] interface.
func (b *ownedBytes) BorrowedBytes() []byte {
	if b.owned.ptr == nil {
		return nil
	}

	return unsafe.Slice((*byte)(b.owned.ptr), b.owned.len)
}

// CopiedBytes returns a copy of the underlying byte slice. It may return nil if the
// data has already been freed or was never set.
//
// The returned slice is a copy of the data and is valid independently of the
// ownedBytes. It is safe to use after the ownedBytes is freed and will
// be freed by the Go garbage collector.
//
// CopiedBytes is part of the [Borrower] interface.
func (b *ownedBytes) CopiedBytes() []byte {
	if b.owned.ptr == nil {
		return nil
	}

	return C.GoBytes(unsafe.Pointer(b.owned.ptr), C.int(b.owned.len))
}

// intoError converts the ownedBytes into an error. This is used for methods
// that return a ownedBytes as an error type.
//
// If the ownedBytes is nil or has already been freed, it returns nil.
// Otherwise, the bytes will be copied into Go memory and converted into an
// error.
//
// The original ownedBytes will be freed after this operation and is no longer
// valid.
func (b *ownedBytes) intoError() error {
	if b.owned.ptr == nil {
		return nil
	}

	err := errors.New(string(b.CopiedBytes()))

	if err2 := b.Free(); err2 != nil {
		return fmt.Errorf("%w: %w (original error: %w)", errFreeingValue, err, err2)
	}

	return err
}

// newOwnedBytes creates a ownedBytes from a C.OwnedBytes.
//
// The caller is responsible for calling Free() on the returned ownedBytes
// when it is no longer needed otherwise memory will leak.
//
// It is not an error to provide an OwnedBytes with a nil pointer or zero length
// in which case the returned ownedBytes will be empty.
func newOwnedBytes(owned C.OwnedBytes) *ownedBytes {
	return &ownedBytes{owned: owned}
}

// getHashKeyFromHashResult creates a byte slice or error from a C.HashResult.
//
// It returns nil, nil if the result is None.
// It returns nil, err if the result is an error.
// It returns a byte slice, nil if the result is Some.
func getHashKeyFromHashResult(result C.HashResult) ([]byte, error) {
	switch result.tag {
	case C.HashResult_NullHandlePointer:
		return nil, errDBClosed
	case C.HashResult_None:
		return nil, nil
	case C.HashResult_Some:
		cHashKey := (*C.HashKey)(unsafe.Pointer(&result.anon0))
		hashKey := *(*[32]byte)(unsafe.Pointer(&cHashKey._0))
		return hashKey[:], nil
	case C.HashResult_Err:
		ownedBytes := newOwnedBytes(*(*C.OwnedBytes)(unsafe.Pointer(&result.anon0)))
		return nil, ownedBytes.intoError()
	default:
		return nil, fmt.Errorf("unknown C.HashResult tag: %d", result.tag)
	}
}

// getErrorgetErrorFromVoidResult converts a C.VoidResult to an error.
//
// It will return nil if the result is Ok, otherwise it returns an error.
func getErrorFromVoidResult(result C.VoidResult) error {
	switch result.tag {
	case C.VoidResult_NullHandlePointer:
		return errDBClosed
	case C.VoidResult_Ok:
		return nil
	case C.VoidResult_Err:
		return newOwnedBytes(*(*C.OwnedBytes)(unsafe.Pointer(&result.anon0))).intoError()
	default:
		return fmt.Errorf("unknown C.VoidResult tag: %d", result.tag)
	}
}

// getValueFromValueResult converts a C.ValueResult to a byte slice or error.
//
// It returns nil, nil if the result is None.
// It returns nil, errRevisionNotFound if the result is RevisionNotFound.
// It returns a byte slice, nil if the result is Some.
// It returns an error if the result is an error.
func getValueFromValueResult(result C.ValueResult) ([]byte, error) {
	switch result.tag {
	case C.ValueResult_NullHandlePointer:
		return nil, errDBClosed
	case C.ValueResult_RevisionNotFound:
		// NOTE: the result value contains the provided root hash, we could use
		// it in the error message if needed.
		return nil, errRevisionNotFound
	case C.ValueResult_None:
		return nil, nil
	case C.ValueResult_Some:
		ownedBytes := newOwnedBytes(*(*C.OwnedBytes)(unsafe.Pointer(&result.anon0)))
		bytes := ownedBytes.CopiedBytes()
		if err := ownedBytes.Free(); err != nil {
			return nil, fmt.Errorf("%w: %w", errFreeingValue, err)
		}
		return bytes, nil
	case C.ValueResult_Err:
		err := newOwnedBytes(*(*C.OwnedBytes)(unsafe.Pointer(&result.anon0))).intoError()
		return nil, err
	default:
		return nil, fmt.Errorf("unknown C.ValueResult tag: %d", result.tag)
	}
}

type ownedKeyValueBatch struct {
	owned C.OwnedKeyValueBatch
}

func (b *ownedKeyValueBatch) copy() []*ownedKeyValue {
	if b.owned.ptr == nil {
		return nil
	}
	borrowed := b.borrow()
	copied := make([]*ownedKeyValue, len(borrowed))
	for i, borrow := range borrowed {
		copied[i] = newOwnedKeyValue(borrow)
	}
	return copied
}

func (b *ownedKeyValueBatch) borrow() []C.OwnedKeyValuePair {
	if b.owned.ptr == nil {
		return nil
	}

	return unsafe.Slice((*C.OwnedKeyValuePair)(unsafe.Pointer(b.owned.ptr)), b.owned.len)
}

func (b *ownedKeyValueBatch) free() error {
	if b == nil || b.owned.ptr == nil {
		// we want ownedKeyValueBatch to be typed-nil safe
		return nil
	}

	if err := getErrorFromVoidResult(C.fwd_free_owned_key_value_batch(b.owned)); err != nil {
		return fmt.Errorf("%w: %w", errFreeingValue, err)
	}

	b.owned = C.OwnedKeyValueBatch{}

	return nil
}

// newOwnedKeyValueBatch creates a ownedKeyValueBatch from a C.OwnedKeyValueBatch.
//
// The caller is responsible for calling Free() on the returned ownedKeyValue
// when it is no longer needed otherwise memory will leak.
func newOwnedKeyValueBatch(owned C.OwnedKeyValueBatch) *ownedKeyValueBatch {
	return &ownedKeyValueBatch{
		owned: owned,
	}
}

type ownedKeyValue struct {
	key   *ownedBytes
	value *ownedBytes
}

func (kv *ownedKeyValue) copy() ([]byte, []byte) {
	key := kv.key.CopiedBytes()
	value := kv.value.CopiedBytes()
	return key, value
}

func (kv *ownedKeyValue) free() error {
	if kv == nil {
		// we want ownedKeyValue to be typed-nil safe
		return nil
	}
	err := errors.Join(kv.key.Free(), kv.value.Free())
	if err != nil {
		return fmt.Errorf("%w: %w", errFreeingValue, err)
	}
	return nil
}

// newOwnedKeyValue creates a ownedKeyValue from a C.OwnedKeyValuePair.
//
// The caller is responsible for calling Free() on the returned ownedKeyValue
// when it is no longer needed otherwise memory will leak.
func newOwnedKeyValue(owned C.OwnedKeyValuePair) *ownedKeyValue {
	return &ownedKeyValue{
		key:   newOwnedBytes(owned.key),
		value: newOwnedBytes(owned.value),
	}
}

// getKeyValueFromResult converts a C.KeyValueResult to a key value pair or error.
//
// It returns nil, nil if the result is None.
// It returns a *ownedKeyValue, nil if the result is Some.
// It returns an error if the result is an error.
func getKeyValueFromResult(result C.KeyValueResult) (*ownedKeyValue, error) {
	switch result.tag {
	case C.KeyValueResult_NullHandlePointer:
		return nil, errDBClosed
	case C.ValueResult_RevisionNotFound:
		// NOTE: the result value contains the provided root hash, we could use
		// it in the error message if needed.
		return nil, errRevisionNotFound
	case C.KeyValueResult_None:
		return nil, nil
	case C.KeyValueResult_Some:
		ownedKvp := newOwnedKeyValue(*(*C.OwnedKeyValuePair)(unsafe.Pointer(&result.anon0)))
		return ownedKvp, nil
	case C.KeyValueResult_Err:
		err := newOwnedBytes(*(*C.OwnedBytes)(unsafe.Pointer(&result.anon0))).intoError()
		return nil, err
	default:
		return nil, fmt.Errorf("unknown C.KeyValueResult tag: %d", result.tag)
	}
}

// getKeyValueBatchFromResult converts a C.KeyValueBatchResult to a key value batch or error.
//
// It returns nil, nil if the result is None.
// It returns a *ownedKeyValueBatch, nil if the result is Some.
// It returns an error if the result is an error.
func getKeyValueBatchFromResult(result C.KeyValueBatchResult) (*ownedKeyValueBatch, error) {
	switch result.tag {
	case C.KeyValueBatchResult_NullHandlePointer:
		return nil, errDBClosed
	case C.KeyValueBatchResult_RevisionNotFound:
		// NOTE: the result value contains the provided root hash, we could use
		// it in the error message if needed.
		return nil, errRevisionNotFound
	case C.KeyValueBatchResult_Some:
		ownedBatch := newOwnedKeyValueBatch(*(*C.OwnedKeyValueBatch)(unsafe.Pointer(&result.anon0)))
		return ownedBatch, nil
	case C.KeyValueBatchResult_Err:
		err := newOwnedBytes(*(*C.OwnedBytes)(unsafe.Pointer(&result.anon0))).intoError()
		return nil, err
	default:
		return nil, fmt.Errorf("unknown C.KeyValueBatchResult tag: %d", result.tag)
	}
}

// getDatabaseFromHandleResult converts a C.HandleResult to a Database or error.
//
// If the C.HandleResult is an error, it returns an error instead of a Database.
func getDatabaseFromHandleResult(result C.HandleResult) (*Database, error) {
	switch result.tag {
	case C.HandleResult_Ok:
		ptr := *(**C.DatabaseHandle)(unsafe.Pointer(&result.anon0))
		db := &Database{handle: ptr}
		return db, nil
	case C.HandleResult_Err:
		err := newOwnedBytes(*(*C.OwnedBytes)(unsafe.Pointer(&result.anon0))).intoError()
		return nil, err
	default:
		return nil, fmt.Errorf("unknown C.HandleResult tag: %d", result.tag)
	}
<<<<<<< HEAD
}

func getRangeProofFromRangeProofResult(result C.RangeProofResult) (*RangeProof, error) {
	switch result.tag {
	case C.RangeProofResult_NullHandlePointer:
		return nil, errDBClosed
	case C.RangeProofResult_Ok:
		ptr := *(**C.RangeProofContext)(unsafe.Pointer(&result.anon0))
		return &RangeProof{handle: ptr}, nil
	case C.RangeProofResult_Err:
		err := newOwnedBytes(*(*C.OwnedBytes)(unsafe.Pointer(&result.anon0))).intoError()
		return nil, err
	default:
		return nil, fmt.Errorf("unknown C.RangeProofResult tag: %d", result.tag)
	}
}

func getChangeProofFromChangeProofResult(result C.ChangeProofResult) (*ChangeProof, error) {
	switch result.tag {
	case C.ChangeProofResult_NullHandlePointer:
		return nil, errDBClosed
	case C.ChangeProofResult_Ok:
		ptr := *(**C.ChangeProofContext)(unsafe.Pointer(&result.anon0))
		return &ChangeProof{handle: ptr}, nil
	case C.ChangeProofResult_Err:
		err := newOwnedBytes(*(*C.OwnedBytes)(unsafe.Pointer(&result.anon0))).intoError()
		return nil, err
	default:
		return nil, fmt.Errorf("unknown C.ChangeProofResult tag: %d", result.tag)
	}
=======
>>>>>>> b37adaf5
}<|MERGE_RESOLUTION|>--- conflicted
+++ resolved
@@ -457,37 +457,4 @@
 	default:
 		return nil, fmt.Errorf("unknown C.HandleResult tag: %d", result.tag)
 	}
-<<<<<<< HEAD
-}
-
-func getRangeProofFromRangeProofResult(result C.RangeProofResult) (*RangeProof, error) {
-	switch result.tag {
-	case C.RangeProofResult_NullHandlePointer:
-		return nil, errDBClosed
-	case C.RangeProofResult_Ok:
-		ptr := *(**C.RangeProofContext)(unsafe.Pointer(&result.anon0))
-		return &RangeProof{handle: ptr}, nil
-	case C.RangeProofResult_Err:
-		err := newOwnedBytes(*(*C.OwnedBytes)(unsafe.Pointer(&result.anon0))).intoError()
-		return nil, err
-	default:
-		return nil, fmt.Errorf("unknown C.RangeProofResult tag: %d", result.tag)
-	}
-}
-
-func getChangeProofFromChangeProofResult(result C.ChangeProofResult) (*ChangeProof, error) {
-	switch result.tag {
-	case C.ChangeProofResult_NullHandlePointer:
-		return nil, errDBClosed
-	case C.ChangeProofResult_Ok:
-		ptr := *(**C.ChangeProofContext)(unsafe.Pointer(&result.anon0))
-		return &ChangeProof{handle: ptr}, nil
-	case C.ChangeProofResult_Err:
-		err := newOwnedBytes(*(*C.OwnedBytes)(unsafe.Pointer(&result.anon0))).intoError()
-		return nil, err
-	default:
-		return nil, fmt.Errorf("unknown C.ChangeProofResult tag: %d", result.tag)
-	}
-=======
->>>>>>> b37adaf5
 }