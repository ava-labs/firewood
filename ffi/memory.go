// Copyright (C) 2025, Ava Labs, Inc. All rights reserved.
// See the file LICENSE.md for licensing terms.

// Package ffi provides a Go wrapper around the [Firewood] database.
//
// [Firewood]: https://github.com/ava-labs/firewood
package ffi

// // Note that -lm is required on Linux but not on Mac.
// #include <stdlib.h>
// #include "firewood.h"
import "C"

import (
	"errors"
	"fmt"
	"runtime"
	"unsafe"
)

var (
	errNilStruct     = errors.New("nil struct pointer cannot be freed")
	errBadValue      = errors.New("value from cgo formatted incorrectly")
	errKeysAndValues = errors.New("keys and values must have the same length")
	errFreeingValue  = errors.New("unexpected error while freeing value")
)

type Pinner interface {
	Pin(ptr any)
	Unpin()
}

// Borrower is an interface for types that can borrow or copy bytes returned
// from FFI methods.
type Borrower interface {
	// BorrowedBytes returns a slice of bytes that borrows the data from the
	// Borrower's internal memory.
	//
	// The returned slice is valid only as long as the Borrower is valid.
	// If the Borrower is freed, the slice will become invalid.
	BorrowedBytes() []byte

	// CopiedBytes returns a slice of bytes that is a copy of the Borrower's
	// internal memory.
	//
	// This is fully independent of the borrowed data and is valid even after
	// the Borrower is freed.
	CopiedBytes() []byte

	// Free releases the memory associated with the Borrower's data.
	//
	// It is safe to call this method multiple times. Subsequent calls will
	// do nothing if the data has already been freed (or was never set).
	//
	// However, it is not safe to call this method concurrently from multiple
	// goroutines. It is also not safe to call this method while there are
	// outstanding references to the slice returned by BorrowedBytes. Any
	// existing slices will become invalid and may cause undefined behavior
	// if used after the Free call.
	Free() error
}

var _ Borrower = (*ownedBytes)(nil)

// newBorrowedBytes creates a new BorrowedBytes from a Go byte slice.
//
// Provide a Pinner to ensure the memory is pinned while the BorrowedBytes is in use.
func newBorrowedBytes(slice []byte, pinner Pinner) C.BorrowedBytes {
	sliceLen := len(slice)
	if sliceLen == 0 {
		return C.BorrowedBytes{ptr: nil, len: 0}
	}

	ptr := unsafe.SliceData(slice)
	if ptr == nil {
		return C.BorrowedBytes{ptr: nil, len: 0}
	}

	pinner.Pin(ptr)

	return C.BorrowedBytes{
		ptr: (*C.uint8_t)(ptr),
		len: C.size_t(sliceLen),
	}
}

// newKeyValuePair creates a new KeyValuePair from Go byte slices for key and value.
//
// Provide a Pinner to ensure the memory is pinned while the KeyValuePair is in use.
func newKeyValuePair(key, value []byte, pinner Pinner) C.KeyValuePair {
	return C.KeyValuePair{
		key:   newBorrowedBytes(key, pinner),
		value: newBorrowedBytes(value, pinner),
	}
}

// newBorrowedKeyValuePairs creates a new BorrowedKeyValuePairs from a slice of KeyValuePair.
//
// Provide a Pinner to ensure the memory is pinned while the BorrowedKeyValuePairs is
// in use.
func newBorrowedKeyValuePairs(pairs []C.KeyValuePair, pinner Pinner) C.BorrowedKeyValuePairs {
	sliceLen := len(pairs)
	if sliceLen == 0 {
		return C.BorrowedKeyValuePairs{ptr: nil, len: 0}
	}

	ptr := unsafe.SliceData(pairs)
	if ptr == nil {
		return C.BorrowedKeyValuePairs{ptr: nil, len: 0}
	}

	pinner.Pin(ptr)

	return C.BorrowedKeyValuePairs{
		ptr: ptr,
		len: C.size_t(sliceLen),
	}
}

// newKeyValuePairs creates a new BorrowedKeyValuePairs from slices of keys and values.
//
// The keys and values must have the same length.
//
// Provide a Pinner to ensure the memory is pinned while the BorrowedKeyValuePairs is
// in use.
func newKeyValuePairs(keys, vals [][]byte, pinner Pinner) (C.BorrowedKeyValuePairs, error) {
	if len(keys) != len(vals) {
		return C.BorrowedKeyValuePairs{}, fmt.Errorf("%w: %d != %d", errKeysAndValues, len(keys), len(vals))
	}

	pairs := make([]C.KeyValuePair, len(keys))
	for i := range keys {
		pairs[i] = newKeyValuePair(keys[i], vals[i], pinner)
	}

	return newBorrowedKeyValuePairs(pairs, pinner), nil
}

// Close releases the memory associated with the Database.
//
// This is safe to call if the pointer is nil, in which case it does nothing. The
// pointer will be set to nil after freeing to prevent double free. However, it is
// not safe to call this method concurrently from multiple goroutines.
func (db *Database) Close() error {
	if db.handle == nil {
		return nil
	}

	if err := getErrorFromVoidResult(C.fwd_close_db(db.handle)); err != nil {
		return fmt.Errorf("unexpected error when closing database: %w", err)
	}

	db.handle = nil // Prevent double free

	return nil
}

// ownedBytes is a wrapper around C.OwnedBytes that provides a Go interface
// for Rust-owned byte slices.
//
// ownedBytes implements the [Borrower] interface allowing it to be shared
// outside of the FFI package without exposing the C types directly or any FFI
// implementation details.
type ownedBytes struct {
	owned C.OwnedBytes
}

// Free releases the memory associated with the Borrower's data.
//
// It is safe to call this method multiple times. Subsequent calls will
// do nothing if the data has already been freed (or was never set).
//
// However, it is not safe to call this method concurrently from multiple
// goroutines. It is also not safe to call this method while there are
// outstanding references to the slice returned by BorrowedBytes. Any
// existing slices will become invalid and may cause undefined behavior
// if used after the Free call.
func (b *ownedBytes) Free() error {
	if b.owned.ptr == nil {
		// Already freed (or never set), nothing to do.
		return nil
	}

	if err := getErrorFromVoidResult(C.fwd_free_owned_bytes(b.owned)); err != nil {
		return fmt.Errorf("%w: %w", errFreeingValue, err)
	}

	b.owned = C.OwnedBytes{}

	return nil
}

// BorrowedBytes returns the underlying byte slice. It may return nil if the
// data has already been freed was never set.
//
// The returned slice is valid only as long as the ownedBytes is valid.
//
// It does not copy the data; however, the slice is valid only as long as the
// ownedBytes is valid. If the ownedBytes is freed, the slice will
// become invalid.
//
// It is safe to cast the returned slice as a string so long as the ownedBytes
// is not freed while the string is in use.
//
// BorrowedBytes is part of the [Borrower] interface.
func (b *ownedBytes) BorrowedBytes() []byte {
	if b.owned.ptr == nil {
		return nil
	}

	return unsafe.Slice((*byte)(b.owned.ptr), b.owned.len)
}

// CopiedBytes returns a copy of the underlying byte slice. It may return nil if the
// data has already been freed or was never set.
//
// The returned slice is a copy of the data and is valid independently of the
// ownedBytes. It is safe to use after the ownedBytes is freed and will
// be freed by the Go garbage collector.
//
// CopiedBytes is part of the [Borrower] interface.
func (b *ownedBytes) CopiedBytes() []byte {
	if b.owned.ptr == nil {
		return nil
	}

	return C.GoBytes(unsafe.Pointer(b.owned.ptr), C.int(b.owned.len))
}

// intoError converts the ownedBytes into an error. This is used for methods
// that return a ownedBytes as an error type.
//
// If the ownedBytes is nil or has already been freed, it returns nil.
// Otherwise, the bytes will be copied into Go memory and converted into an
// error.
//
// The original ownedBytes will be freed after this operation and is no longer
// valid.
func (b *ownedBytes) intoError() error {
	if b.owned.ptr == nil {
		return nil
	}

	err := errors.New(string(b.CopiedBytes()))

	if err2 := b.Free(); err2 != nil {
		return fmt.Errorf("%w: %w (original error: %w)", errFreeingValue, err, err2)
	}

	return err
}

// newOwnedBytes creates a ownedBytes from a C.OwnedBytes.
//
// The caller is responsible for calling Free() on the returned ownedBytes
// when it is no longer needed otherwise memory will leak.
//
// It is not an error to provide an OwnedBytes with a nil pointer or zero length
// in which case the returned ownedBytes will be empty.
func newOwnedBytes(owned C.OwnedBytes) *ownedBytes {
	return &ownedBytes{owned: owned}
}

// getHashKeyFromHashResult creates a byte slice or error from a C.HashResult.
//
// It returns nil, nil if the result is None.
// It returns nil, err if the result is an error.
// It returns a byte slice, nil if the result is Some.
func getHashKeyFromHashResult(result C.HashResult) ([]byte, error) {
	switch result.tag {
	case C.HashResult_NullHandlePointer:
		return nil, errDBClosed
	case C.HashResult_None:
		return nil, nil
	case C.HashResult_Some:
		cHashKey := (*C.HashKey)(unsafe.Pointer(&result.anon0))
		hashKey := *(*[32]byte)(unsafe.Pointer(&cHashKey._0))
		return hashKey[:], nil
	case C.HashResult_Err:
		ownedBytes := newOwnedBytes(*(*C.OwnedBytes)(unsafe.Pointer(&result.anon0)))
		return nil, ownedBytes.intoError()
	default:
		return nil, fmt.Errorf("unknown C.HashResult tag: %d", result.tag)
	}
}

// getErrorgetErrorFromVoidResult converts a C.VoidResult to an error.
//
// It will return nil if the result is Ok, otherwise it returns an error.
func getErrorFromVoidResult(result C.VoidResult) error {
	switch result.tag {
	case C.VoidResult_NullHandlePointer:
		return errDBClosed
	case C.VoidResult_Ok:
		return nil
	case C.VoidResult_Err:
		return newOwnedBytes(*(*C.OwnedBytes)(unsafe.Pointer(&result.anon0))).intoError()
	default:
		return fmt.Errorf("unknown C.VoidResult tag: %d", result.tag)
	}
}

<<<<<<< HEAD
// fromValueResult converts a C.ValueResult to a byte slice or error.
//
// It returns nil, nil if the result is None.
// It returns nil, errRevisionNotFound if the result is RevisionNotFound.
// It returns a byte slice, nil if the result is Some.
// It returns an error if the result is an error.
func fromValueResult(result C.ValueResult) ([]byte, error) {
	switch result.tag {
	case C.ValueResult_NullHandlePointer:
		return nil, errDBClosed
	case C.ValueResult_RevisionNotFound:
		// NOTE: the result value contains the provided root hash, we could use
		// it in the error message if needed.
		return nil, errRevisionNotFound
	case C.ValueResult_None:
		return nil, nil
	case C.ValueResult_Some:
		ownedBytes := fromOwnedBytes(*(*C.OwnedBytes)(unsafe.Pointer(&result.anon0)))
		bytes := ownedBytes.CopiedBytes()
		if err := ownedBytes.Free(); err != nil {
			return nil, fmt.Errorf("failed to free owned bytes: %w", err)
		}
		return bytes, nil
	case C.ValueResult_Err:
		ownedBytes := fromOwnedBytes(*(*C.OwnedBytes)(unsafe.Pointer(&result.anon0)))
		return nil, ownedBytes.intoError()
	default:
		return nil, fmt.Errorf("unknown C.ValueResult tag: %d", result.tag)
	}
}

// fromHandleResult converts a C.HandleResult to a Database or error.
=======
// getDatabaseFromHandleResult converts a C.HandleResult to a Database or error.
>>>>>>> 314fce04
//
// It sets a finalizer to free the memory when the Database is no longer
// referenced.
//
// If the C.HandleResult is an error, it returns an error instead of a Database.
func getDatabaseFromHandleResult(result C.HandleResult) (*Database, error) {
	switch result.tag {
	case C.HandleResult_Ok:
		ptr := *(**C.DatabaseHandle)(unsafe.Pointer(&result.anon0))
		db := &Database{handle: ptr}
		return db, nil
	case C.HandleResult_Err:
		err := newOwnedBytes(*(*C.OwnedBytes)(unsafe.Pointer(&result.anon0))).intoError()
		return nil, err
	default:
		return nil, fmt.Errorf("unknown C.HandleResult tag: %d", result.tag)
	}
}

// hashAndIDFromValue converts the cgo `Value` payload into:
//
//	case | data    | len   | meaning
//
// 1.    | nil     | 0     | invalid
// 2.    | nil     | non-0 | proposal deleted everything
// 3.    | non-nil | 0     | error string
// 4.    | non-nil | non-0 | hash and id
//
// The value should never be nil.
func hashAndIDFromValue(v *C.struct_Value) ([]byte, uint32, error) {
	// Pin the returned value to prevent it from being garbage collected.
	defer runtime.KeepAlive(v)

	if v == nil {
		return nil, 0, errNilStruct
	}

	if v.data == nil {
		// Case 2
		if v.len != 0 {
			return nil, uint32(v.len), nil
		}

		// Case 1
		return nil, 0, errBadValue
	}

	// Case 3
	if v.len == 0 {
		errStr := C.GoString((*C.char)(unsafe.Pointer(v.data)))
		if err := getErrorFromVoidResult(C.fwd_free_value(v)); err != nil {
			return nil, 0, fmt.Errorf("%w: %w", errFreeingValue, err)
		}
		return nil, 0, errors.New(errStr)
	}

	// Case 4
	id := uint32(v.len)
	buf := C.GoBytes(unsafe.Pointer(v.data), RootLength)
	v.len = C.size_t(RootLength) // set the length to free
	if err := getErrorFromVoidResult(C.fwd_free_value(v)); err != nil {
		return nil, 0, fmt.Errorf("%w: %w", errFreeingValue, err)
	}
	return buf, id, nil
}

// errorFromValue converts the cgo `Value` payload into:
//
//	case | data    | len   | meaning
//
// 1.    | nil     | 0     | empty
// 2.    | nil     | non-0 | invalid
// 3.    | non-nil | 0     | error string
// 4.    | non-nil | non-0 | invalid
//
// The value should never be nil.
func errorFromValue(v *C.struct_Value) error {
	// Pin the returned value to prevent it from being garbage collected.
	defer runtime.KeepAlive(v)

	if v == nil {
		return errNilStruct
	}

	// Case 1
	if v.data == nil && v.len == 0 {
		return nil
	}

	// Case 3
	if v.len == 0 {
		errStr := C.GoString((*C.char)(unsafe.Pointer(v.data)))
		if err := getErrorFromVoidResult(C.fwd_free_value(v)); err != nil {
			return fmt.Errorf("%w: %w", errFreeingValue, err)
		}
		return errors.New(errStr)
	}

	// Case 2 and 4
	if err := getErrorFromVoidResult(C.fwd_free_value(v)); err != nil {
		return fmt.Errorf("%w: %w", errFreeingValue, err)
	}
	return errBadValue
}

<<<<<<< HEAD
func fromHashKey(key *C.HashKey) []byte {
	if key == nil {
		return nil
	}
	hashKey := make([]byte, 32)
	copy(hashKey, unsafe.Slice((*byte)(unsafe.Pointer(key)), 32))
	return hashKey
=======
// bytesFromValue converts the cgo `Value` payload to:
//
//	case | data    | len   | meaning
//
// 1.    | nil     | 0     | empty
// 2.    | nil     | non-0 | invalid
// 3.    | non-nil | 0     | error string
// 4.    | non-nil | non-0 | bytes (most common)
//
// The value should never be nil.
func bytesFromValue(v *C.struct_Value) ([]byte, error) {
	// Pin the returned value to prevent it from being garbage collected.
	defer runtime.KeepAlive(v)

	if v == nil {
		return nil, errNilStruct
	}

	// Case 4
	if v.len != 0 && v.data != nil {
		buf := C.GoBytes(unsafe.Pointer(v.data), C.int(v.len))
		if err := getErrorFromVoidResult(C.fwd_free_value(v)); err != nil {
			return nil, fmt.Errorf("%w: %w", errFreeingValue, err)
		}
		return buf, nil
	}

	// Case 1
	if v.len == 0 && v.data == nil {
		return nil, nil
	}

	// Case 3
	if v.len == 0 {
		errStr := C.GoString((*C.char)(unsafe.Pointer(v.data)))
		if err := getErrorFromVoidResult(C.fwd_free_value(v)); err != nil {
			return nil, fmt.Errorf("%w: %w", errFreeingValue, err)
		}
		return nil, errors.New(errStr)
	}

	// Case 2
	return nil, errBadValue
>>>>>>> 314fce04
}<|MERGE_RESOLUTION|>--- conflicted
+++ resolved
@@ -300,7 +300,6 @@
 	}
 }
 
-<<<<<<< HEAD
 // fromValueResult converts a C.ValueResult to a byte slice or error.
 //
 // It returns nil, nil if the result is None.
@@ -318,24 +317,21 @@
 	case C.ValueResult_None:
 		return nil, nil
 	case C.ValueResult_Some:
-		ownedBytes := fromOwnedBytes(*(*C.OwnedBytes)(unsafe.Pointer(&result.anon0)))
+		ownedBytes := newOwnedBytes(*(*C.OwnedBytes)(unsafe.Pointer(&result.anon0)))
 		bytes := ownedBytes.CopiedBytes()
 		if err := ownedBytes.Free(); err != nil {
-			return nil, fmt.Errorf("failed to free owned bytes: %w", err)
+			return nil, fmt.Errorf("%w: %w", errFreeingValue, err)
 		}
 		return bytes, nil
 	case C.ValueResult_Err:
-		ownedBytes := fromOwnedBytes(*(*C.OwnedBytes)(unsafe.Pointer(&result.anon0)))
-		return nil, ownedBytes.intoError()
+		err := newOwnedBytes(*(*C.OwnedBytes)(unsafe.Pointer(&result.anon0))).intoError()
+		return nil, err
 	default:
 		return nil, fmt.Errorf("unknown C.ValueResult tag: %d", result.tag)
 	}
 }
 
-// fromHandleResult converts a C.HandleResult to a Database or error.
-=======
 // getDatabaseFromHandleResult converts a C.HandleResult to a Database or error.
->>>>>>> 314fce04
 //
 // It sets a finalizer to free the memory when the Database is no longer
 // referenced.
@@ -439,59 +435,4 @@
 		return fmt.Errorf("%w: %w", errFreeingValue, err)
 	}
 	return errBadValue
-}
-
-<<<<<<< HEAD
-func fromHashKey(key *C.HashKey) []byte {
-	if key == nil {
-		return nil
-	}
-	hashKey := make([]byte, 32)
-	copy(hashKey, unsafe.Slice((*byte)(unsafe.Pointer(key)), 32))
-	return hashKey
-=======
-// bytesFromValue converts the cgo `Value` payload to:
-//
-//	case | data    | len   | meaning
-//
-// 1.    | nil     | 0     | empty
-// 2.    | nil     | non-0 | invalid
-// 3.    | non-nil | 0     | error string
-// 4.    | non-nil | non-0 | bytes (most common)
-//
-// The value should never be nil.
-func bytesFromValue(v *C.struct_Value) ([]byte, error) {
-	// Pin the returned value to prevent it from being garbage collected.
-	defer runtime.KeepAlive(v)
-
-	if v == nil {
-		return nil, errNilStruct
-	}
-
-	// Case 4
-	if v.len != 0 && v.data != nil {
-		buf := C.GoBytes(unsafe.Pointer(v.data), C.int(v.len))
-		if err := getErrorFromVoidResult(C.fwd_free_value(v)); err != nil {
-			return nil, fmt.Errorf("%w: %w", errFreeingValue, err)
-		}
-		return buf, nil
-	}
-
-	// Case 1
-	if v.len == 0 && v.data == nil {
-		return nil, nil
-	}
-
-	// Case 3
-	if v.len == 0 {
-		errStr := C.GoString((*C.char)(unsafe.Pointer(v.data)))
-		if err := getErrorFromVoidResult(C.fwd_free_value(v)); err != nil {
-			return nil, fmt.Errorf("%w: %w", errFreeingValue, err)
-		}
-		return nil, errors.New(errStr)
-	}
-
-	// Case 2
-	return nil, errBadValue
->>>>>>> 314fce04
 }