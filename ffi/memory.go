--- conflicted
+++ resolved
@@ -133,50 +133,6 @@
 	return newBorrowedKeyValuePairs(pairs, pinner), nil
 }
 
-<<<<<<< HEAD
-// Close releases the memory associated with the Database.
-//
-// This is not safe to call while there are any outstanding Proposals. All proposals
-// must be freed or committed before calling this.
-//
-// This is safe to call if the pointer is nil, in which case it does nothing. The
-// pointer will be set to nil after freeing to prevent double free. However, it is
-// not safe to call this method concurrently from multiple goroutines.
-func (db *Database) Close() error {
-	if db.handle == nil {
-		return nil
-	}
-
-	if err := getErrorFromVoidResult(C.fwd_close_db(db.handle)); err != nil {
-		return fmt.Errorf("unexpected error when closing database: %w", err)
-	}
-
-	db.handle = nil // Prevent double free
-
-	return nil
-}
-
-// Drop releases the memory associated with the Proposal.
-//
-// This is safe to call if the pointer is nil, in which case it does nothing.
-//
-// The pointer will be set to nil after freeing to prevent double free.
-func (p *Proposal) Drop() error {
-	if p.handle == nil {
-		return nil
-	}
-
-	if err := getErrorFromVoidResult(C.fwd_free_proposal(p.handle)); err != nil {
-		return fmt.Errorf("%w: %w", errFreeingValue, err)
-	}
-
-	p.handle = nil // Prevent double free
-
-	return nil
-}
-
-=======
->>>>>>> 6623b246
 // ownedBytes is a wrapper around C.OwnedBytes that provides a Go interface
 // for Rust-owned byte slices.
 //
@@ -370,27 +326,6 @@
 	}
 }
 
-<<<<<<< HEAD
-// getProposalFromProposalResult converts a C.ProposalResult to a Proposal or error.
-func getProposalFromProposalResult(result C.ProposalResult, db *Database) (*Proposal, error) {
-	switch result.tag {
-	case C.ProposalResult_NullHandlePointer:
-		return nil, errDBClosed
-	case C.ProposalResult_Ok:
-		body := (*C.ProposalResult_Ok_Body)(unsafe.Pointer(&result.anon0))
-		hashKey := *(*[32]byte)(unsafe.Pointer(&body.root_hash._0))
-		proposal := &Proposal{
-			db:     db,
-			handle: body.handle,
-			root:   hashKey[:],
-		}
-		return proposal, nil
-	case C.ProposalResult_Err:
-		err := newOwnedBytes(*(*C.OwnedBytes)(unsafe.Pointer(&result.anon0))).intoError()
-		return nil, err
-	default:
-		return nil, fmt.Errorf("unknown C.ProposalResult tag: %d", result.tag)
-=======
 func getRangeProofFromRangeProofResult(result C.RangeProofResult) (*RangeProof, error) {
 	switch result.tag {
 	case C.RangeProofResult_NullHandlePointer:
@@ -418,6 +353,5 @@
 		return nil, err
 	default:
 		return nil, fmt.Errorf("unknown C.ChangeProofResult tag: %d", result.tag)
->>>>>>> 6623b246
 	}
 }