// Copyright (C) 2025, Ava Labs, Inc. All rights reserved.
// See the file LICENSE.md for licensing terms.

package ffi

// #include <stdlib.h>
// #include "firewood.h"
import "C"

type Iterator struct {
	// The database this iterator is associated with. We hold onto this to ensure
	// the database handle outlives the iterator handle, which is required for
	// the iterator to be valid.
	db *Database

	// handle is an opaque pointer to the iterator within Firewood. It should be
	// passed to the C FFI functions that operate on iterators
	//
	// It is not safe to call these methods with a nil handle.
	handle *C.IteratorHandle

	// batchSize is the number of items that are loaded at once
	// to reduce ffi call overheads
	batchSize int

	// loadedPairs is the latest loaded key value pairs retrieved
	// from the iterator, not yet consumed by user
	loadedPairs []*ownedKeyValue

	// currentPair is the current pair retrieved from the iterator
	currentPair *ownedKeyValue

	// currentKey is the current pair retrieved from the iterator
	currentKey []byte

	// currentValue is the current pair retrieved from the iterator
	currentValue []byte

	// err is the error from the iterator, if any
	err error

	// currentResource is a reference to a freeable resource to clean up
	currentResource interface{ Free() error }
}

func (it *Iterator) Release() error {
	if it.currentResource == nil {
		return nil
	}
	return it.currentResource.Free()
}

<<<<<<< HEAD
func (it *Iterator) nextInternal() error {
	if len(it.loadedPairs) == 0 {
		if e := it.Release(); e != nil {
			return e
		}
		if it.batchSize <= 1 {
			kv, e := getKeyValueFromKeyValueResult(C.fwd_iter_next(it.handle))
			if e != nil {
				return e
			}
			if kv != nil {
				// kv is nil when done
				it.loadedPairs = append(it.loadedPairs, kv)
			}
			it.currentResource = kv
		} else {
			batch, e := getKeyValueBatchFromKeyValueBatchResult(C.fwd_iter_next_n(it.handle, C.size_t(it.batchSize)))
			if e != nil {
				return e
			}
			it.loadedPairs = batch.Copied()
			it.currentResource = batch
		}
	}
	if len(it.loadedPairs) > 0 {
		it.currentPair, it.loadedPairs = it.loadedPairs[0], it.loadedPairs[1:]
	} else {
		it.currentPair = nil
	}
	return nil
}

// SetBatchSize sets the max number of pairs to be retrieved in one ffi call.
func (it *Iterator) SetBatchSize(batchSize int) {
	it.batchSize = batchSize
}

=======
>>>>>>> b3f8654e
// Next proceeds to the next item on the iterator, and returns true
// if succeeded and there is a pair available.
// The new pair could be retrieved with Key and Value methods.
func (it *Iterator) Next() bool {
	it.err = it.nextInternal()
	if it.currentPair == nil || it.err != nil {
		return false
	}
	k, v := it.currentPair.Copy()
	it.currentKey = k
	it.currentValue = v
	it.err = nil
	return true
}

// NextBorrowed retrieves the next item on the iterator similar to Next
// the difference is that returned bytes in Key and Value are not copied
// and will be freed on next call to Next or NextBorrowed
func (it *Iterator) NextBorrowed() bool {
	it.err = it.nextInternal()
	if it.currentPair == nil || it.err != nil {
		return false
	}
	it.currentKey = it.currentPair.key.BorrowedBytes()
	it.currentValue = it.currentPair.value.BorrowedBytes()
	it.err = nil
	return true
}

// Key returns the key of the current pair
func (it *Iterator) Key() []byte {
	if it.currentPair == nil || it.err != nil {
		return nil
	}
	return it.currentKey
}

// Value returns the value of the current pair
func (it *Iterator) Value() []byte {
	if it.currentPair == nil || it.err != nil {
		return nil
	}
	return it.currentValue
}

// Err returns the error if Next failed
func (it *Iterator) Err() error {
	return it.err
}

// Drop drops the iterator and releases the resources
func (it *Iterator) Drop() error {
	if it.handle != nil {
		return getErrorFromVoidResult(C.fwd_free_iterator(it.handle))
	}
	return nil
}<|MERGE_RESOLUTION|>--- conflicted
+++ resolved
@@ -50,7 +50,6 @@
 	return it.currentResource.Free()
 }
 
-<<<<<<< HEAD
 func (it *Iterator) nextInternal() error {
 	if len(it.loadedPairs) == 0 {
 		if e := it.Release(); e != nil {
@@ -88,8 +87,6 @@
 	it.batchSize = batchSize
 }
 
-=======
->>>>>>> b3f8654e
 // Next proceeds to the next item on the iterator, and returns true
 // if succeeded and there is a pair available.
 // The new pair could be retrieved with Key and Value methods.
