// Copyright (C) 2025, Ava Labs, Inc. All rights reserved.
// See the file LICENSE.md for licensing terms.

// HINT WHEN REFERENCING TYPES OUTSIDE THIS LIBRARY:
// - Anything that is outside the crate must be included as a `type` alias (not just
//   a `use`) in order for cbindgen to generate an opaque forward declaration. The type
//   alias can have a doc comment which will be included in the generated header file.
// - The value must be boxed, or otherwise used via a pointer. This is because only
//   a forward declaration is generated and callers will be unable to instantiate the
//   type without a complete definition.

#![doc = include_str!("../README.md")]
#![expect(
    unsafe_code,
    reason = "This is an FFI library, so unsafe code is expected."
)]
#![cfg_attr(
    not(target_pointer_width = "64"),
    forbid(
        clippy::cast_possible_truncation,
        reason = "non-64 bit target likely to cause issues during u64 to usize conversions"
    )
)]

mod arc_cache;
mod handle;
mod logging;
mod metrics_setup;
mod proposal;
mod value;

<<<<<<< HEAD
use std::collections::HashMap;
use std::ffi::{CStr, CString, c_char};
use std::fmt::{self, Debug, Display, Formatter};
use std::ops::Deref;
use std::sync::RwLock;
use std::sync::atomic::{AtomicU32, Ordering};

use firewood::db::{Db, Proposal};
use firewood::merkle;
use firewood::v2::api::{self, Db as _, DbView, KeyValuePairIter, OwnedIterView, Proposal as _};

use crate::arc_cache::ArcCache;
=======
use firewood::v2::api::DbView;

>>>>>>> 7dee9742
pub use crate::handle::*;
pub use crate::logging::*;
pub use crate::proposal::*;
pub use crate::value::*;

#[cfg(unix)]
#[global_allocator]
#[doc(hidden)]
static GLOBAL: tikv_jemallocator::Jemalloc = tikv_jemallocator::Jemalloc;

<<<<<<< HEAD
type ProposalId = u32;
type IteratorId = u32;

#[doc(hidden)]
static ID_COUNTER: AtomicU32 = AtomicU32::new(1);
#[doc(hidden)]
static ITERATOR_ID_COUNTER: AtomicU32 = AtomicU32::new(1);

/// Atomically retrieves the next proposal ID.
#[doc(hidden)]
fn next_id() -> ProposalId {
    ID_COUNTER.fetch_add(1, Ordering::Relaxed)
}

/// Atomically retrieves the next iterator ID.
#[doc(hidden)]
fn next_iterator_id() -> IteratorId {
    ITERATOR_ID_COUNTER.fetch_add(1, Ordering::Relaxed)
}

type KeyValueItem = Result<(merkle::Key, merkle::Value), api::Error>;

=======
>>>>>>> 7dee9742
/// Invokes a closure and returns the result as a [`CResult`].
///
/// If the closure panics, it will return [`CResult::from_panic`] with the panic
/// information.
#[inline]
fn invoke<T: CResult, V: Into<T>>(once: impl FnOnce() -> V) -> T {
    match std::panic::catch_unwind(std::panic::AssertUnwindSafe(once)) {
        Ok(result) => result.into(),
        Err(panic) => T::from_panic(panic),
    }
}

/// Invokes a closure that requires a handle and returns the result as a [`NullHandleResult`].
///
/// If the provided handle is [`None`], the function will return early with the
/// [`NullHandleResult::null_handle_pointer_error`] result.
///
/// Otherwise, the closure is invoked with the handle. If the closure panics,
/// it will be caught and returned as a [`CResult::from_panic`].
#[inline]
fn invoke_with_handle<H, T: NullHandleResult, V: Into<T>>(
    handle: Option<H>,
    once: impl FnOnce(H) -> V,
) -> T {
    match handle {
        Some(handle) => invoke(move || once(handle)),
        None => T::null_handle_pointer_error(),
    }
}

<<<<<<< HEAD
/// A handle to the database, returned by `fwd_open_db`.
///
/// These handles are passed to the other FFI functions.
///
pub struct DatabaseHandle<'p> {
    /// List of iterators, by ID
    // Order of fields are important, streams must be dropped before proposals, and proposals
    // should be dropped before database handle to ensure lifetime orders
    streams: RwLock<HashMap<IteratorId, Box<dyn Iterator<Item = KeyValueItem> + 'p>>>,
    /// Maps proposal IDs to the iterators that depend on them
    proposal_iterators: RwLock<HashMap<ProposalId, Vec<IteratorId>>>,
    /// List of outstanding proposals, by ID
    proposals: RwLock<HashMap<ProposalId, Proposal<'p>>>,

    /// A single cached view to improve performance of reads while committing
    cached_view: ArcCache<api::HashKey, dyn api::DynDbView>,

    /// The database
    db: Db,
}

impl Debug for DatabaseHandle<'_> {
    fn fmt(&self, f: &mut Formatter<'_>) -> fmt::Result {
        f.debug_struct("DatabaseHandle")
        .field("proposal_iterators", &self.proposal_iterators)
        .field("proposals", &self.proposals)
        .field("cached_view", &self.cached_view)
        .field("db", &self.db)
        .finish()
    }
}

impl From<Db> for DatabaseHandle<'_> {
    fn from(db: Db) -> Self {
        Self {
            db,
            proposals: RwLock::new(HashMap::new()),
            streams: RwLock::new(HashMap::new()),
            proposal_iterators: RwLock::new(HashMap::new()),
            cached_view: ArcCache::new(),
        }
    }
}

impl Deref for DatabaseHandle<'_> {
    type Target = Db;

    fn deref(&self) -> &Self::Target {
        &self.db
    }
}

=======
>>>>>>> 7dee9742
/// Gets the value associated with the given key from the database for the
/// latest revision.
///
/// # Arguments
///
/// * `db` - The database handle returned by [`fwd_open_db`]
/// * `key` - The key to look up as a [`BorrowedBytes`]
///
/// # Returns
///
/// - [`ValueResult::NullHandlePointer`] if the provided database handle is null.
/// - [`ValueResult::RevisionNotFound`] if no revision was found for the root
///   (i.e., there is no current root).
/// - [`ValueResult::None`] if the key was not found.
/// - [`ValueResult::Some`] if the key was found with the associated value.
/// - [`ValueResult::Err`] if an error occurred while retrieving the value.
///
/// # Safety
///
/// The caller must:
/// * ensure that `db` is a valid pointer to a [`DatabaseHandle`].
/// * ensure that `key` is valid for [`BorrowedBytes`]
/// * call [`fwd_free_owned_bytes`] to free the memory associated with the
///   returned error or value.
///
/// [`BorrowedBytes`]: crate::value::BorrowedBytes
#[unsafe(no_mangle)]
pub unsafe extern "C" fn fwd_get_latest(
    db: Option<&DatabaseHandle>,
    key: BorrowedBytes,
) -> ValueResult {
    invoke_with_handle(db, move |db| db.get_latest(key))
}

/// Return an iterator optionally starting from a key in database
///
/// # Arguments
///
/// * `db` - The database handle returned by `open_db`
/// * `root` - The root to iterate on, in `BorrowedBytes` form. Latest revision if not provided/empty.
/// * `key` - The key to start from, in `BorrowedBytes` form
///
/// # Returns
///
/// An iterator id/handle, or an error
///
/// # Safety
///
/// The caller must:
///  * ensure that `db` is a valid pointer returned by `open_db`
///  * ensure that `key` is a valid pointer to a `Value` struct
///
#[unsafe(no_mangle)]
pub unsafe extern "C" fn fwd_iter_on_root(
    db: Option<&DatabaseHandle<'_>>,
    root: BorrowedBytes<'_>,
    key: BorrowedBytes<'_>,
) -> Value {
    iter_on_root(db, &root, &key).unwrap_or_else(Into::into)
}

/// Internal call for `fwd_iter_on_root` to remove error handling from the C API
#[doc(hidden)]
fn iter_on_root(db: Option<&DatabaseHandle<'_>>, root: &[u8], key: &[u8]) -> Result<Value, String> {
    let db = db.ok_or("db should be non-null")?;

    let root = if root.is_empty() {
        db.current_root_hash().map_err(|e| e.to_string())?
    } else {
        Some(api::HashKey::try_from(root).map_err(|e| e.to_string())?)
    };
    let Some(root) = root else {
        return Ok(Value::default());
    };

    // Find revision associated with root.
    let rev = db.revision(root).map_err(|e| e.to_string())?;
    let it = rev.iter_owned(Some(key)).map_err(|e| e.to_string())?;

    // // Store the iterator in the map.
    let new_id = next_iterator_id(); // Guaranteed to be non-zero
    db.streams
        .write()
        .map_err(|_| "stream lock is poisoned")?
        .insert(new_id, Box::new(it));

    Ok(new_id.into())
}

/// Return an iterator on proposal optionally starting from a key
///
/// # Arguments
///
/// * `db` - The database handle returned by `open_db`
/// * `proposal_id` - The proposal id to iterate on
/// * `key` - The key to start from, in `BorrowedBytes` form
///
/// # Returns
///
/// An iterator id/handle, or an error
///
/// # Safety
///
/// The caller must:
///  * ensure that `db` is a valid pointer returned by `open_db`
///  * ensure that `proposal_id` is a valid proposal id that is neither commited nor dropped
///  * ensure that `key` is a valid pointer to a `Value` struct
///
#[unsafe(no_mangle)]
pub unsafe extern "C" fn fwd_iter_on_proposal(
    db: Option<&DatabaseHandle<'_>>,
    proposal_id: ProposalId,
    key: BorrowedBytes<'_>,
) -> Value {
    iter_on_proposal(db, proposal_id, &key).unwrap_or_else(Into::into)
}

/// Internal call for `fwd_iter_on_proposal` to remove error handling from the C API
#[doc(hidden)]
fn iter_on_proposal(
    db: Option<&DatabaseHandle<'_>>,
    proposal_id: ProposalId,
    key: &[u8],
) -> Result<Value, String> {
    let db = db.ok_or("db should be non-null")?;

    // Get proposal from ID.
    let proposals = db
        .proposals
        .read()
        .map_err(|_| "proposal lock is poisoned")?;
    let proposal = proposals.get(&proposal_id).ok_or("proposal not found")?;
    let it = proposal.iter_owned(Some(key)).map_err(|e| e.to_string())?;

    // Store the iterator in the map. We need the write lock.
    let iterator_id = next_iterator_id(); // Guaranteed to be non-zero
    db.streams
        .write()
        .map_err(|_| "stream lock is poisoned")?
        .insert(iterator_id, it);

    db.proposal_iterators
        .write()
        .map_err(|_| "proposal iterator lock is poisoned")?
        .entry(proposal_id)
        .or_insert_with(Vec::new)
        .push(iterator_id);

    Ok(iterator_id.into())
}

/// Retrieves the next item from the iterator
///
/// # Arguments
///
/// * `db` - The database handle returned by `open_db`
/// * `it` - The database handle returned by `fwd_iter_*`
///
/// # Returns
///
/// A `KeyValue` containing the next pair of (key, value) on the iterator.
/// A `KeyValue` containing with key {0, ""}, and value with an error message if failed.
///
/// # Safety
///
/// The caller must:
///  * ensure that `db` is a valid pointer returned by `open_db`
///  * ensure that `it` is a valid pointer returned by `fwd_iter_*`
///  * call `free_key_value` to free the memory associated with the returned `KeyValue`
///
#[unsafe(no_mangle)]
pub unsafe extern "C" fn fwd_iter_next(db: Option<&DatabaseHandle<'_>>, it: IteratorId) -> Value {
    iter_next(db, it).unwrap_or_else(Into::into)
}

/// Internal call for `fwd_iter_next` to remove error handling from the C API
#[doc(hidden)]
fn iter_next(db: Option<&DatabaseHandle<'_>>, iterator_id: IteratorId) -> Result<Value, String> {
    let db = db.ok_or("db should be non-null")?;

    let next = {
        // get a write guard and drop as soon as we get the next item
        let mut guard = db.streams.write().map_err(|_| "stream lock is poisoned")?;
        let it = guard.get_mut(&iterator_id).ok_or("iterator not found")?;
        it.next()
    };

    match next {
        Some(kv) => kv.map(Into::into).map_err(|e| e.to_string()),
        None => Ok(Value::default()),
    }
}

/// Gets the value associated with the given key from the proposal provided.
///
/// # Arguments
///
/// * `handle` - The proposal handle returned by [`fwd_propose_on_db`] or
///   [`fwd_propose_on_proposal`].
/// * `key` - The key to look up, as a [`BorrowedBytes`].
///
/// # Returns
///
/// - [`ValueResult::NullHandlePointer`] if the provided database handle is null.
/// - [`ValueResult::None`] if the key was not found.
/// - [`ValueResult::Some`] if the key was found with the associated value.
/// - [`ValueResult::Err`] if an error occurred while retrieving the value.
///
/// # Safety
///
/// The caller must:
/// * ensure that `handle` is a valid pointer to a [`ProposalHandle`]
/// * ensure that `key` is valid for [`BorrowedBytes`]
/// * call [`fwd_free_owned_bytes`] to free the memory associated [`OwnedBytes`]
///   returned in the result.
#[unsafe(no_mangle)]
pub unsafe extern "C" fn fwd_get_from_proposal(
    handle: Option<&ProposalHandle<'_>>,
    key: BorrowedBytes,
) -> ValueResult {
    invoke_with_handle(handle, move |handle| handle.val(key))
}

/// Gets a value assoicated with the given root hash and key.
///
/// The hash may refer to a historical revision or an existing proposal.
///
/// # Arguments
///
/// * `db` - The database handle returned by [`fwd_open_db`]
/// * `root` - The root hash to look up as a [`BorrowedBytes`]
/// * `key` - The key to look up as a [`BorrowedBytes`]
///
/// # Returns
///
/// - [`ValueResult::NullHandlePointer`] if the provided database handle is null.
/// - [`ValueResult::RevisionNotFound`] if no revision was found for the specified root.
/// - [`ValueResult::None`] if the key was not found.
/// - [`ValueResult::Some`] if the key was found with the associated value.
/// - [`ValueResult::Err`] if an error occurred while retrieving the value.
///
/// # Safety
///
/// The caller must:
/// * ensure that `db` is a valid pointer to a [`DatabaseHandle`]
/// * ensure that `root` is a valid for [`BorrowedBytes`]
/// * ensure that `key` is a valid for [`BorrowedBytes`]
/// * call [`fwd_free_owned_bytes`] to free the memory associated [`OwnedBytes`]
///   returned in the result.
#[unsafe(no_mangle)]
pub unsafe extern "C" fn fwd_get_from_root(
    db: Option<&DatabaseHandle>,
    root: BorrowedBytes,
    key: BorrowedBytes,
) -> ValueResult {
    invoke_with_handle(db, move |db| {
        db.get_from_root(root.as_ref().try_into()?, key)
    })
}

/// Puts the given key-value pairs into the database.
///
/// # Arguments
///
/// * `db` - The database handle returned by [`fwd_open_db`]
/// * `values` - A [`BorrowedKeyValuePairs`] containing the key-value pairs to put.
///
/// # Returns
///
/// - [`HashResult::NullHandlePointer`] if the provided database handle is null.
/// - [`HashResult::None`] if the commit resulted in an empty database.
/// - [`HashResult::Some`] if the commit was successful, containing the new root hash.
/// - [`HashResult::Err`] if an error occurred while committing the batch.
///
/// # Safety
///
/// The caller must:
/// * ensure that `db` is a valid pointer to a [`DatabaseHandle`]
/// * ensure that `values` is valid for [`BorrowedKeyValuePairs`]
/// * call [`fwd_free_owned_bytes`] to free the memory associated with the
///   returned error ([`HashKey`] does not need to be freed as it is returned by
///   value).
#[unsafe(no_mangle)]
pub unsafe extern "C" fn fwd_batch(
    db: Option<&DatabaseHandle>,
    values: BorrowedKeyValuePairs<'_>,
) -> HashResult {
    invoke_with_handle(db, move |db| db.create_batch(values))
}

/// Proposes a batch of operations to the database.
///
/// # Arguments
///
/// * `db` - The database handle returned by [`fwd_open_db`]
/// * `values` - A [`BorrowedKeyValuePairs`] containing the key-value pairs to put.
///
/// # Returns
///
/// - [`ProposalResult::NullHandlePointer`] if the provided database handle is null.
/// - [`ProposalResult::Ok`] if the proposal was created, with the proposal handle
///   and calculated root hash.
/// - [`ProposalResult::Err`] if an error occurred while creating the proposal.
///
/// # Safety
///
/// The caller must:
/// * ensure that `db` is a valid pointer to a [`DatabaseHandle`]
/// * ensure that `values` is valid for [`BorrowedKeyValuePairs`]
/// * call [`fwd_commit_proposal`] or [`fwd_free_proposal`] to free the memory
///   associated with the proposal. And, the caller must ensure this is done
///   before calling [`fwd_close_db`] to avoid memory leaks or undefined behavior.
#[unsafe(no_mangle)]
pub unsafe extern "C" fn fwd_propose_on_db<'db>(
    db: Option<&'db DatabaseHandle>,
    values: BorrowedKeyValuePairs<'_>,
) -> ProposalResult<'db> {
    invoke_with_handle(db, move |db| db.create_proposal_handle(values))
}

/// Proposes a batch of operations to the database on top of an existing proposal.
///
/// # Arguments
///
/// * `handle` - The proposal handle returned by [`fwd_propose_on_db`] or
///   [`fwd_propose_on_proposal`].
/// * `values` - A [`BorrowedKeyValuePairs`] containing the key-value pairs to put.
///
/// # Returns
///
/// - [`ProposalResult::NullHandlePointer`] if the provided database handle is null.
/// - [`ProposalResult::Ok`] if the proposal was created, with the proposal handle
///   and calculated root hash.
/// - [`ProposalResult::Err`] if an error occurred while creating the proposal.
///
/// # Safety
///
/// The caller must:
/// * ensure that `handle` is a valid pointer to a [`ProposalHandle`]
/// * ensure that `values` is valid for [`BorrowedKeyValuePairs`]
/// * call [`fwd_commit_proposal`] or [`fwd_free_proposal`] to free the memory
///   associated with the proposal. And, the caller must ensure this is done
///   before calling [`fwd_close_db`] to avoid memory leaks or undefined behavior.
#[unsafe(no_mangle)]
pub unsafe extern "C" fn fwd_propose_on_proposal<'db>(
    handle: Option<&ProposalHandle<'db>>,
    values: BorrowedKeyValuePairs<'_>,
) -> ProposalResult<'db> {
    invoke_with_handle(handle, move |p| p.create_proposal_handle(values))
}

/// Commits a proposal to the database.
///
/// This function will consume the proposal regardless of whether the commit
/// is successful.
///
/// # Arguments
///
/// * `handle` - The proposal handle returned by [`fwd_propose_on_db`] or
///   [`fwd_propose_on_proposal`].
///
/// # Returns
///
/// # Returns
///
/// - [`HashResult::NullHandlePointer`] if the provided database handle is null.
/// - [`HashResult::None`] if the commit resulted in an empty database.
/// - [`HashResult::Some`] if the commit was successful, containing the new root hash.
/// - [`HashResult::Err`] if an error occurred while committing the batch.
///
/// # Safety
///
/// The caller must:
/// * ensure that `handle` is a valid pointer to a [`ProposalHandle`]
/// * ensure that `handle` is not used again after this function is called.
/// * call [`fwd_free_owned_bytes`] to free the memory associated with the
///   returned error ([`HashKey`] does not need to be freed as it is returned
///   by value).
#[unsafe(no_mangle)]
pub unsafe extern "C" fn fwd_commit_proposal(
    proposal: Option<Box<ProposalHandle<'_>>>,
) -> HashResult {
    invoke_with_handle(proposal, move |proposal| {
        proposal.commit_proposal(|commit_time| {
            metrics::counter!("firewood.ffi.commit_ms").increment(commit_time.as_millis());
            metrics::counter!("firewood.ffi.commit").increment(1);
        })
    })
}

/// Consumes the [`ProposalHandle`], cancels the proposal, and frees the memory.
///
/// # Arguments
///
/// * `proposal` - A pointer to a [`ProposalHandle`] previously returned from a
///   function from this library.
///
/// # Returns
///
/// - [`VoidResult::NullHandlePointer`] if the provided proposal handle is null.
/// - [`VoidResult::Ok`] if the proposal was successfully cancelled and freed.
/// - [`VoidResult::Err`] if the process panics while freeing the memory.
///
/// # Safety
///
/// The caller must ensure that the `proposal` is not null and that it points to
/// a valid [`ProposalHandle`] previously returned by a function from this library.
///
/// The caller must ensure that the proposal was not committed. [`fwd_commit_proposal`]
/// will consume the proposal automatically.
#[unsafe(no_mangle)]
<<<<<<< HEAD
pub unsafe extern "C" fn fwd_drop_proposal(
    db: Option<&DatabaseHandle<'_>>,
    proposal_id: u32,
) -> Value {
    drop_proposal(db, proposal_id).map_or_else(Into::into, Into::into)
}

/// Internal call for `fwd_drop_proposal` to remove error handling from the C API
#[doc(hidden)]
fn drop_proposal(db: Option<&DatabaseHandle<'_>>, proposal_id: u32) -> Result<(), String> {
    let db = db.ok_or("db should be non-null")?;

    // mark all dependent iterators as dropped and release the references to node stores
    let iterators = {
        let guard = db
            .proposal_iterators
            .read()
            .map_err(|_| "proposal iterators lock is poisoned")?;
        guard.get(&proposal_id).cloned().unwrap_or_else(Vec::new)
    };

    db.streams
        .write()
        .map_err(|_| "streams lock is poisoned")?
        .retain(|x, _| !iterators.contains(x));

    let mut proposals = db
        .proposals
        .write()
        .map_err(|_| "proposal lock is poisoned")?;
    proposals.remove(&proposal_id).ok_or("proposal not found")?;
    Ok(())
=======
pub unsafe extern "C" fn fwd_free_proposal(
    proposal: Option<Box<ProposalHandle<'_>>>,
) -> VoidResult {
    invoke_with_handle(proposal, drop)
>>>>>>> 7dee9742
}

/// Get the root hash of the latest version of the database
///
/// # Argument
///
/// * `db` - The database handle returned by [`fwd_open_db`]
///
/// # Returns
///
/// - [`HashResult::NullHandlePointer`] if the provided database handle is null.
/// - [`HashResult::None`] if the database is empty.
/// - [`HashResult::Some`] with the root hash of the database.
/// - [`HashResult::Err`] if an error occurred while looking up the root hash.
///
/// # Safety
///
/// * ensure that `db` is a valid pointer to a [`DatabaseHandle`]
/// * call [`fwd_free_owned_bytes`] to free the memory associated with the
///   returned error ([`HashKey`] does not need to be freed as it is returned
///   by value).
#[unsafe(no_mangle)]
pub unsafe extern "C" fn fwd_root_hash(db: Option<&DatabaseHandle>) -> HashResult {
    invoke_with_handle(db, DatabaseHandle::current_root_hash)
}

<<<<<<< HEAD
/// A value returned by the FFI.
///
/// This is used in several different ways, including:
/// * An C-style string.
/// * An ID for a proposal.
/// * A byte slice containing data.
///
/// For more details on how the data may be stored, refer to the function signature
/// that returned it or the `From` implementations.
///
/// The data stored in this struct (if `data` is not null) must be manually freed
/// by the caller using `fwd_free_value`.
///
#[derive(Debug, Default)]
#[repr(C)]
pub struct Value {
    pub len: usize,
    pub data: Option<std::ptr::NonNull<u8>>,
}

impl Display for Value {
    fn fmt(&self, f: &mut Formatter) -> fmt::Result {
        match (self.len, self.data) {
            (0, None) => write!(f, "[not found]"),
            (0, Some(data)) => write!(f, "[error] {}", unsafe {
                CStr::from_ptr(data.as_ptr() as *const c_char).to_string_lossy()
            }),
            (len, None) => write!(f, "[id] {len}"),
            (_, Some(_)) => write!(f, "[data] {:?}", self.as_slice()),
        }
    }
}

impl Value {
    #[must_use]
    pub const fn as_slice(&self) -> &[u8] {
        if let Some(data) = self.data {
            // SAFETY: We must assume that if non-null, the C caller provided valid pointer
            // and length, otherwise caller assumes responsibility for undefined behavior.
            unsafe { std::slice::from_raw_parts(data.as_ptr(), self.len) }
        } else {
            &[]
        }
    }
}

impl From<&[u8]> for Value {
    fn from(data: &[u8]) -> Self {
        let boxed: Box<[u8]> = data.into();
        boxed.into()
    }
}

impl From<Box<[u8]>> for Value {
    fn from(data: Box<[u8]>) -> Self {
        let len = data.len();
        let leaked_ptr = Box::leak(data).as_mut_ptr();
        let data = std::ptr::NonNull::new(leaked_ptr);
        Value { len, data }
    }
}

// TODO: this packing is inefficient, but is temporary. more robust key-value pair
// will be used when the batching is implemented and this will go away
impl From<(Box<[u8]>, Box<[u8]>)> for Value {
    fn from(data: (Box<[u8]>, Box<[u8]>)) -> Self {
        let (key, value) = data;
        let (key_len, val_len) = (key.len(), value.len());

        // packed format [key_len: 8 bytes][key_data][value_data]
        let total_len = key_len.saturating_add(val_len).saturating_add(8);
        let mut packed = Vec::with_capacity(total_len);

        packed.extend_from_slice(&key_len.to_le_bytes());
        packed.extend_from_slice(&key);
        packed.extend_from_slice(&value);

        packed.into_boxed_slice().into()
    }
}

impl From<String> for Value {
    fn from(s: String) -> Self {
        if s.is_empty() {
            Self::default()
        } else {
            let cstr = CString::new(s).unwrap_or_default().into_raw();
            Value {
                len: 0,
                data: std::ptr::NonNull::new(cstr.cast::<u8>()),
            }
        }
    }
}

impl From<u32> for Value {
    fn from(v: u32) -> Self {
        // WARNING: This should only be called with values >= 1.
        // In much of the Go code, v.len == 0 is used to indicate a null-terminated string.
        // This may cause a panic or memory corruption if used incorrectly.
        assert_ne!(v, 0);
        Self {
            len: v as usize,
            data: None,
        }
    }
}

impl From<()> for Value {
    fn from((): ()) -> Self {
        Self::default()
    }
}

/// Frees the memory associated with a `Value`.
///
/// # Arguments
///
/// * `value` - The `Value` to free, previously returned from any Rust function.
///
/// # Safety
///
/// This function is unsafe because it dereferences raw pointers.
/// The caller must ensure that `value` is a valid pointer.
///
/// # Panics
///
/// This function panics if `value` is `null`.
///
#[unsafe(no_mangle)]
pub unsafe extern "C" fn fwd_free_value(value: Option<&mut Value>) -> VoidResult {
    invoke_with_handle(value, |value| {
        if let Some(data) = value.data {
            let data_ptr = data.as_ptr();
            // We assume that if the length is 0, then the data is a null-terminated string.
            if value.len > 0 {
                let recreated_box =
                    unsafe { Box::from_raw(std::slice::from_raw_parts_mut(data_ptr, value.len)) };
                drop(recreated_box);
            } else {
                let raw_str = data_ptr.cast::<c_char>();
                let cstr = unsafe { CString::from_raw(raw_str) };
                drop(cstr);
            }
        }
    })
}

=======
>>>>>>> 7dee9742
/// Start metrics recorder for this process.
///
/// # Returns
///
/// - [`VoidResult::Ok`] if the recorder was initialized.
/// - [`VoidResult::Err`] if an error occurs during initialization.
#[unsafe(no_mangle)]
pub extern "C" fn fwd_start_metrics() -> VoidResult {
    invoke(metrics_setup::setup_metrics)
}

/// Start metrics recorder and exporter for this process.
///
/// # Arguments
///
/// * `metrics_port` - the port where metrics will be exposed at
///
/// # Returns
///
/// - [`VoidResult::Ok`] if the recorder was initialized.
/// - [`VoidResult::Err`] if an error occurs during initialization.
///
/// # Safety
///
/// The caller must:
/// * call [`fwd_free_owned_bytes`] to free the memory associated with the
///   returned error (if any).
#[unsafe(no_mangle)]
pub extern "C" fn fwd_start_metrics_with_exporter(metrics_port: u16) -> VoidResult {
    invoke(move || metrics_setup::setup_metrics_with_exporter(metrics_port))
}

/// Gather latest metrics for this process.
///
/// # Returns
///
/// - [`ValueResult::None`] if the gathered metrics resulted in an empty string.
/// - [`ValueResult::Some`] the gathered metrics as an [`OwnedBytes`] (with
///   guaranteed to be utf-8 data, not null terminated).
/// - [`ValueResult::Err`] if an error occurred while retrieving the value.
///
/// # Safety
///
/// The caller must:
/// * call [`fwd_free_owned_bytes`] to free the memory associated with the
///   returned error or value.
#[unsafe(no_mangle)]
pub extern "C" fn fwd_gather() -> ValueResult {
    invoke(metrics_setup::gather_metrics)
}

/// Open a database with the given arguments.
///
/// # Arguments
///
/// See [`DatabaseHandleArgs`].
///
/// # Returns
///
/// - [`HandleResult::Ok`] with the database handle if successful.
/// - [`HandleResult::Err`] if an error occurs while opening the database.
///
/// # Safety
///
/// The caller must:
/// - ensure that the database is freed with [`fwd_close_db`] when no longer needed.
/// - ensure that the database handle is freed only after freeing or committing
///   all proposals created on it.
#[unsafe(no_mangle)]
pub unsafe extern "C" fn fwd_open_db(args: DatabaseHandleArgs) -> HandleResult {
    invoke(move || DatabaseHandle::new(args))
}

/// Start logs for this process.
///
/// # Arguments
///
/// See [`LogArgs`].
///
/// # Returns
///
/// - [`VoidResult::Ok`] if the recorder was initialized.
/// - [`VoidResult::Err`] if an error occurs during initialization.
///
/// # Safety
///
/// The caller must:
/// * call [`fwd_free_owned_bytes`] to free the memory associated with the
///   returned error (if any).
#[unsafe(no_mangle)]
pub extern "C" fn fwd_start_logs(args: LogArgs) -> VoidResult {
    invoke(move || args.start_logging())
}

/// Close and free the memory for a database handle
///
/// # Arguments
///
/// * `db` - The database handle to close, previously returned from a call to [`fwd_open_db`].
///
/// # Returns
///
/// - [`VoidResult::NullHandlePointer`] if the provided database handle is null.
/// - [`VoidResult::Ok`] if the database handle was successfully closed and freed.
/// - [`VoidResult::Err`] if the process panics while closing the database handle.
///
/// # Safety
///
/// Callers must ensure that:
///
/// - `db` is a valid pointer to a [`DatabaseHandle`] returned by [`fwd_open_db`].
/// - There are no handles to any open proposals. If so, they must be freed first
///   using [`fwd_free_proposal`].
/// - The database handle is not used after this function is called.
#[unsafe(no_mangle)]
pub unsafe extern "C" fn fwd_close_db(db: Option<Box<DatabaseHandle>>) -> VoidResult {
    invoke_with_handle(db, drop)
}

/// Consumes the [`OwnedBytes`] and frees the memory associated with it.
///
/// # Arguments
///
/// * `bytes` - The [`OwnedBytes`] struct to free, previously returned from any
///   function from this library.
///
/// # Returns
///
/// - [`VoidResult::Ok`] if the memory was successfully freed.
/// - [`VoidResult::Err`] if the process panics while freeing the memory.
///
/// # Safety
///
/// The caller must ensure that the `bytes` struct is valid and that the memory
/// it points to is uniquely owned by this object. However, if `bytes.ptr` is null,
/// this function does nothing.
#[unsafe(no_mangle)]
pub unsafe extern "C" fn fwd_free_owned_bytes(bytes: OwnedBytes) -> VoidResult {
    invoke(move || drop(bytes))
}<|MERGE_RESOLUTION|>--- conflicted
+++ resolved
@@ -29,23 +29,9 @@
 mod proposal;
 mod value;
 
-<<<<<<< HEAD
-use std::collections::HashMap;
-use std::ffi::{CStr, CString, c_char};
-use std::fmt::{self, Debug, Display, Formatter};
-use std::ops::Deref;
-use std::sync::RwLock;
-use std::sync::atomic::{AtomicU32, Ordering};
-
-use firewood::db::{Db, Proposal};
+use firewood::v2::api::DbView;
 use firewood::merkle;
-use firewood::v2::api::{self, Db as _, DbView, KeyValuePairIter, OwnedIterView, Proposal as _};
-
-use crate::arc_cache::ArcCache;
-=======
-use firewood::v2::api::DbView;
-
->>>>>>> 7dee9742
+
 pub use crate::handle::*;
 pub use crate::logging::*;
 pub use crate::proposal::*;
@@ -56,31 +42,8 @@
 #[doc(hidden)]
 static GLOBAL: tikv_jemallocator::Jemalloc = tikv_jemallocator::Jemalloc;
 
-<<<<<<< HEAD
-type ProposalId = u32;
-type IteratorId = u32;
-
-#[doc(hidden)]
-static ID_COUNTER: AtomicU32 = AtomicU32::new(1);
-#[doc(hidden)]
-static ITERATOR_ID_COUNTER: AtomicU32 = AtomicU32::new(1);
-
-/// Atomically retrieves the next proposal ID.
-#[doc(hidden)]
-fn next_id() -> ProposalId {
-    ID_COUNTER.fetch_add(1, Ordering::Relaxed)
-}
-
-/// Atomically retrieves the next iterator ID.
-#[doc(hidden)]
-fn next_iterator_id() -> IteratorId {
-    ITERATOR_ID_COUNTER.fetch_add(1, Ordering::Relaxed)
-}
-
 type KeyValueItem = Result<(merkle::Key, merkle::Value), api::Error>;
 
-=======
->>>>>>> 7dee9742
 /// Invokes a closure and returns the result as a [`CResult`].
 ///
 /// If the closure panics, it will return [`CResult::from_panic`] with the panic
@@ -111,61 +74,11 @@
     }
 }
 
-<<<<<<< HEAD
-/// A handle to the database, returned by `fwd_open_db`.
-///
-/// These handles are passed to the other FFI functions.
-///
-pub struct DatabaseHandle<'p> {
-    /// List of iterators, by ID
-    // Order of fields are important, streams must be dropped before proposals, and proposals
-    // should be dropped before database handle to ensure lifetime orders
-    streams: RwLock<HashMap<IteratorId, Box<dyn Iterator<Item = KeyValueItem> + 'p>>>,
-    /// Maps proposal IDs to the iterators that depend on them
-    proposal_iterators: RwLock<HashMap<ProposalId, Vec<IteratorId>>>,
-    /// List of outstanding proposals, by ID
-    proposals: RwLock<HashMap<ProposalId, Proposal<'p>>>,
-
-    /// A single cached view to improve performance of reads while committing
-    cached_view: ArcCache<api::HashKey, dyn api::DynDbView>,
-
-    /// The database
-    db: Db,
-}
-
-impl Debug for DatabaseHandle<'_> {
-    fn fmt(&self, f: &mut Formatter<'_>) -> fmt::Result {
-        f.debug_struct("DatabaseHandle")
-        .field("proposal_iterators", &self.proposal_iterators)
-        .field("proposals", &self.proposals)
-        .field("cached_view", &self.cached_view)
-        .field("db", &self.db)
-        .finish()
-    }
-}
-
-impl From<Db> for DatabaseHandle<'_> {
-    fn from(db: Db) -> Self {
-        Self {
-            db,
-            proposals: RwLock::new(HashMap::new()),
-            streams: RwLock::new(HashMap::new()),
-            proposal_iterators: RwLock::new(HashMap::new()),
-            cached_view: ArcCache::new(),
-        }
-    }
-}
-
-impl Deref for DatabaseHandle<'_> {
-    type Target = Db;
-
-    fn deref(&self) -> &Self::Target {
-        &self.db
-    }
-}
-
-=======
->>>>>>> 7dee9742
+// TODO: HANDLE ITERATOR
+// streams: RwLock<HashMap<IteratorId, Box<dyn Iterator<Item = KeyValueItem> + 'p>>>,
+/// Maps proposal IDs to the iterators that depend on them
+// proposal_iterators: RwLock<HashMap<ProposalId, Vec<IteratorId>>>,
+
 /// Gets the value associated with the given key from the database for the
 /// latest revision.
 ///
@@ -577,45 +490,20 @@
 /// The caller must ensure that the proposal was not committed. [`fwd_commit_proposal`]
 /// will consume the proposal automatically.
 #[unsafe(no_mangle)]
-<<<<<<< HEAD
-pub unsafe extern "C" fn fwd_drop_proposal(
-    db: Option<&DatabaseHandle<'_>>,
-    proposal_id: u32,
-) -> Value {
-    drop_proposal(db, proposal_id).map_or_else(Into::into, Into::into)
-}
-
-/// Internal call for `fwd_drop_proposal` to remove error handling from the C API
-#[doc(hidden)]
-fn drop_proposal(db: Option<&DatabaseHandle<'_>>, proposal_id: u32) -> Result<(), String> {
-    let db = db.ok_or("db should be non-null")?;
-
-    // mark all dependent iterators as dropped and release the references to node stores
-    let iterators = {
-        let guard = db
-            .proposal_iterators
-            .read()
-            .map_err(|_| "proposal iterators lock is poisoned")?;
-        guard.get(&proposal_id).cloned().unwrap_or_else(Vec::new)
-    };
-
-    db.streams
-        .write()
-        .map_err(|_| "streams lock is poisoned")?
-        .retain(|x, _| !iterators.contains(x));
-
-    let mut proposals = db
-        .proposals
-        .write()
-        .map_err(|_| "proposal lock is poisoned")?;
-    proposals.remove(&proposal_id).ok_or("proposal not found")?;
-    Ok(())
-=======
 pub unsafe extern "C" fn fwd_free_proposal(
     proposal: Option<Box<ProposalHandle<'_>>>,
 ) -> VoidResult {
+    // TODO: Handle iterators?
+    // mark all dependent iterators as dropped and release the references to node stores
+    // let iterators = {
+    //     let guard = db
+    //         .proposal_iterators
+    //         .read()
+    //         .map_err(|_| "proposal iterators lock is poisoned")?;
+    //     guard.get(&proposal_id).cloned().unwrap_or_else(Vec::new)
+    // };
+
     invoke_with_handle(proposal, drop)
->>>>>>> 7dee9742
 }
 
 /// Get the root hash of the latest version of the database
@@ -642,157 +530,6 @@
     invoke_with_handle(db, DatabaseHandle::current_root_hash)
 }
 
-<<<<<<< HEAD
-/// A value returned by the FFI.
-///
-/// This is used in several different ways, including:
-/// * An C-style string.
-/// * An ID for a proposal.
-/// * A byte slice containing data.
-///
-/// For more details on how the data may be stored, refer to the function signature
-/// that returned it or the `From` implementations.
-///
-/// The data stored in this struct (if `data` is not null) must be manually freed
-/// by the caller using `fwd_free_value`.
-///
-#[derive(Debug, Default)]
-#[repr(C)]
-pub struct Value {
-    pub len: usize,
-    pub data: Option<std::ptr::NonNull<u8>>,
-}
-
-impl Display for Value {
-    fn fmt(&self, f: &mut Formatter) -> fmt::Result {
-        match (self.len, self.data) {
-            (0, None) => write!(f, "[not found]"),
-            (0, Some(data)) => write!(f, "[error] {}", unsafe {
-                CStr::from_ptr(data.as_ptr() as *const c_char).to_string_lossy()
-            }),
-            (len, None) => write!(f, "[id] {len}"),
-            (_, Some(_)) => write!(f, "[data] {:?}", self.as_slice()),
-        }
-    }
-}
-
-impl Value {
-    #[must_use]
-    pub const fn as_slice(&self) -> &[u8] {
-        if let Some(data) = self.data {
-            // SAFETY: We must assume that if non-null, the C caller provided valid pointer
-            // and length, otherwise caller assumes responsibility for undefined behavior.
-            unsafe { std::slice::from_raw_parts(data.as_ptr(), self.len) }
-        } else {
-            &[]
-        }
-    }
-}
-
-impl From<&[u8]> for Value {
-    fn from(data: &[u8]) -> Self {
-        let boxed: Box<[u8]> = data.into();
-        boxed.into()
-    }
-}
-
-impl From<Box<[u8]>> for Value {
-    fn from(data: Box<[u8]>) -> Self {
-        let len = data.len();
-        let leaked_ptr = Box::leak(data).as_mut_ptr();
-        let data = std::ptr::NonNull::new(leaked_ptr);
-        Value { len, data }
-    }
-}
-
-// TODO: this packing is inefficient, but is temporary. more robust key-value pair
-// will be used when the batching is implemented and this will go away
-impl From<(Box<[u8]>, Box<[u8]>)> for Value {
-    fn from(data: (Box<[u8]>, Box<[u8]>)) -> Self {
-        let (key, value) = data;
-        let (key_len, val_len) = (key.len(), value.len());
-
-        // packed format [key_len: 8 bytes][key_data][value_data]
-        let total_len = key_len.saturating_add(val_len).saturating_add(8);
-        let mut packed = Vec::with_capacity(total_len);
-
-        packed.extend_from_slice(&key_len.to_le_bytes());
-        packed.extend_from_slice(&key);
-        packed.extend_from_slice(&value);
-
-        packed.into_boxed_slice().into()
-    }
-}
-
-impl From<String> for Value {
-    fn from(s: String) -> Self {
-        if s.is_empty() {
-            Self::default()
-        } else {
-            let cstr = CString::new(s).unwrap_or_default().into_raw();
-            Value {
-                len: 0,
-                data: std::ptr::NonNull::new(cstr.cast::<u8>()),
-            }
-        }
-    }
-}
-
-impl From<u32> for Value {
-    fn from(v: u32) -> Self {
-        // WARNING: This should only be called with values >= 1.
-        // In much of the Go code, v.len == 0 is used to indicate a null-terminated string.
-        // This may cause a panic or memory corruption if used incorrectly.
-        assert_ne!(v, 0);
-        Self {
-            len: v as usize,
-            data: None,
-        }
-    }
-}
-
-impl From<()> for Value {
-    fn from((): ()) -> Self {
-        Self::default()
-    }
-}
-
-/// Frees the memory associated with a `Value`.
-///
-/// # Arguments
-///
-/// * `value` - The `Value` to free, previously returned from any Rust function.
-///
-/// # Safety
-///
-/// This function is unsafe because it dereferences raw pointers.
-/// The caller must ensure that `value` is a valid pointer.
-///
-/// # Panics
-///
-/// This function panics if `value` is `null`.
-///
-#[unsafe(no_mangle)]
-pub unsafe extern "C" fn fwd_free_value(value: Option<&mut Value>) -> VoidResult {
-    invoke_with_handle(value, |value| {
-        if let Some(data) = value.data {
-            let data_ptr = data.as_ptr();
-            // We assume that if the length is 0, then the data is a null-terminated string.
-            if value.len > 0 {
-                let recreated_box =
-                    unsafe { Box::from_raw(std::slice::from_raw_parts_mut(data_ptr, value.len)) };
-                drop(recreated_box);
-            } else {
-                let raw_str = data_ptr.cast::<c_char>();
-                let cstr = unsafe { CString::from_raw(raw_str) };
-                drop(cstr);
-            }
-        }
-    })
-}
-
-=======
->>>>>>> 7dee9742
 /// Start metrics recorder for this process.
 ///
 /// # Returns
