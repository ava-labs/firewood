--- conflicted
+++ resolved
@@ -583,11 +583,7 @@
         match (self.len, self.data.is_null()) {
             (0, true) => write!(f, "[not found]"),
             (0, false) => write!(f, "[error] {}", unsafe {
-<<<<<<< HEAD
-                CStr::from_ptr(self.data as *const c_char).to_string_lossy()
-=======
-                CStr::from_ptr(self.data.cast::<i8>()).to_string_lossy()
->>>>>>> 59a2299f
+                CStr::from_ptr(self.data.cast::<c_char>()).to_string_lossy()
             }),
             (len, true) => write!(f, "[id] {len}"),
             (_, false) => write!(f, "[data] {:?}", self.as_slice()),
