// Copyright (C) 2025, Ava Labs, Inc. All rights reserved.
// See the file LICENSE.md for licensing terms.

// HINT WHEN REFERENCING TYPES OUTSIDE THIS LIBRARY:
// - Anything that is outside the crate must be included as a `type` alias (not just
//   a `use`) in order for cbindgen to generate an opaque forward declaration. The type
//   alias can have a doc comment which will be included in the generated header file.
// - The value must be boxed, or otherwise used via a pointer. This is because only
//   a forward declaration is generated and callers will be unable to instantiate the
//   type without a complete definition.

#![doc = include_str!("../README.md")]
#![expect(
    unsafe_code,
    reason = "This is an FFI library, so unsafe code is expected."
)]
#![expect(
    clippy::undocumented_unsafe_blocks,
    reason = "https://github.com/ava-labs/firewood/pull/1158 will remove"
)]
#![cfg_attr(
    not(target_pointer_width = "64"),
    forbid(
        clippy::cast_possible_truncation,
        reason = "non-64 bit target likely to cause issues during u64 to usize conversions"
    )
)]

mod metrics_setup;
mod value;

use std::collections::HashMap;
use std::ffi::{CStr, CString, c_char};
use std::fmt::{self, Display, Formatter};
use std::ops::Deref;
use std::sync::atomic::{AtomicU32, Ordering};
use std::sync::{Mutex, RwLock};

use firewood::db::{Db, DbConfig, DbViewSync as _, DbViewSyncBytes, Proposal};
use firewood::manager::{CacheReadStrategy, RevisionManagerConfig};

pub use crate::value::*;
use firewood::merkle;
use firewood::stream::MerkleKeyValueStream;
use firewood::v2::api;
use firewood::v2::api::{HashKey, KeyValuePairIter};
<<<<<<< HEAD
use firewood_storage::{
    Committed, FileBacked, ImmutableProposal, NodeStore, Parentable, ReadableStorage,
};
=======
use firewood_storage::TrieReader;
>>>>>>> c1452a33
use metrics::counter;

#[cfg(unix)]
#[global_allocator]
#[doc(hidden)]
static GLOBAL: tikv_jemallocator::Jemalloc = tikv_jemallocator::Jemalloc;

type ProposalId = u32;
type IteratorId = u32;

#[doc(hidden)]
static ID_COUNTER: AtomicU32 = AtomicU32::new(1);
#[doc(hidden)]
static ITERATOR_ID_COUNTER: AtomicU32 = AtomicU32::new(1);

/// Atomically retrieves the next proposal ID.
#[doc(hidden)]
fn next_id() -> ProposalId {
    ID_COUNTER.fetch_add(1, Ordering::Relaxed)
}

/// Atomically retrieves the next iterator ID.
#[doc(hidden)]
fn next_iterator_id() -> IteratorId {
    ITERATOR_ID_COUNTER.fetch_add(1, Ordering::Relaxed)
}

type KeyValueItem = Result<(merkle::Key, merkle::Value), api::Error>;

trait DbIterator: Iterator<Item = KeyValueItem> + std::fmt::Debug {}

impl<T> DbIterator for T where T: Iterator<Item = KeyValueItem> + std::fmt::Debug {}

/// A handle to the database, returned by `fwd_create_db` and `fwd_open_db`.
///
/// These handles are passed to the other FFI functions.
///
#[derive(Debug)]
pub struct DatabaseHandle<'p> {
    /// List of iterators, by ID
    // Order of fields are important, streams must be dropped before proposals, and proposals
    // should be dropped before database handle to ensure lifetime orders
<<<<<<< HEAD
    streams: RwLock<HashMap<IteratorId, MerkleIterator<'p>>>,
    raw_iterators: RwLock<HashMap<IteratorId, Box<dyn DebuggableIterator>>>,
=======
    streams: RwLock<HashMap<IteratorId, Box<dyn DbIterator>>>,
>>>>>>> c1452a33
    /// Maps proposal IDs to the iterators that depend on them
    proposal_iterators: RwLock<HashMap<ProposalId, Vec<IteratorId>>>,
    /// List of outstanding proposals, by ID
    proposals: RwLock<HashMap<ProposalId, Proposal<'p>>>,
    /// A single cached view to improve performance of reads while committing
    cached_view: Mutex<Option<(HashKey, Box<dyn DbViewSyncBytes>)>>,
    /// The database
    db: Db,
}

<<<<<<< HEAD

=======
// TODO: This wrapper type should be removed all together when async-removal is complete
>>>>>>> c1452a33
#[derive(Debug)]
struct MerkleKeyValueIterator<'v, T>(MerkleKeyValueStream<'v, T>);

impl<T: TrieReader> Iterator for MerkleKeyValueIterator<'_, T> {
    type Item = KeyValueItem;

    fn next(&mut self) -> Option<Self::Item> {
        self.0.next_sync()
    }
}

impl From<Db> for DatabaseHandle<'_> {
    fn from(db: Db) -> Self {
        Self {
            db,
            proposals: RwLock::new(HashMap::new()),
            streams: RwLock::new(HashMap::new()),
            raw_iterators: RwLock::new(HashMap::new()),
            proposal_iterators: RwLock::new(HashMap::new()),
            cached_view: Mutex::new(None),
        }
    }
}

impl DatabaseHandle<'_> {
    fn clear_cached_view(&self) {
        self.cached_view
            .lock()
            .expect("cached_view lock is poisoned")
            .take();
    }
}

impl Deref for DatabaseHandle<'_> {
    type Target = Db;

    fn deref(&self) -> &Self::Target {
        &self.db
    }
}

/// Gets the value associated with the given key from the database.
///
/// # Arguments
///
/// * `db` - The database handle returned by `open_db`
/// * `key` - The key to look up, in `BorrowedBytes` form
///
/// # Returns
///
/// A `Value` containing the requested value.
/// A `Value` containing {0, "error message"} if the get failed.
/// There is one error case that may be expected to be null by the caller,
/// but should be handled externally: The database has no entries - "IO error: Root hash not found"
/// This is expected behavior if the database is empty.
///
/// # Safety
///
/// The caller must:
///  * ensure that `db` is a valid pointer returned by `open_db`
///  * ensure that `key` is a valid pointer to a `Value` struct
///  * call `free_value` to free the memory associated with the returned `Value`
///
#[unsafe(no_mangle)]
pub unsafe extern "C" fn fwd_get_latest(
    db: Option<&DatabaseHandle<'_>>,
    key: BorrowedBytes<'_>,
) -> Value {
    get_latest(db, &key).unwrap_or_else(Into::into)
}

/// This function is not exposed to the C API.
/// Internal call for `fwd_get_latest` to remove error handling from the C API
#[doc(hidden)]
fn get_latest(db: Option<&DatabaseHandle<'_>>, key: &[u8]) -> Result<Value, String> {
    let db = db.ok_or("db should be non-null")?;
    // Find root hash.
    // Matches `hash` function but we use the TrieHash type here
    let Some(root) = db.root_hash_sync().map_err(|e| e.to_string())? else {
        return Ok(Value::default());
    };

    // Find revision assoicated with root.
    let rev = db.revision_sync(root).map_err(|e| e.to_string())?;
    // Get value associated with key.
    let value = rev
        .val_sync_bytes(key)
        .map_err(|e| e.to_string())?
        .ok_or("")?;
    Ok(value.into())
}

/// Return an iterator optionally starting from a key in database
///
/// # Arguments
///
/// * `db` - The database handle returned by `open_db`
/// * `root` - The root to iterate on, in `BorrowedBytes` form. Latest revision if not provided/empty.
/// * `key` - The key to start from, in `BorrowedBytes` form
///
/// # Returns
///
/// An iterator id/handle, or an error
///
/// # Safety
///
/// The caller must:
///  * ensure that `db` is a valid pointer returned by `open_db`
///  * ensure that `key` is a valid pointer to a `Value` struct
///
#[unsafe(no_mangle)]
pub unsafe extern "C" fn fwd_iter_on_root(
    db: Option<&DatabaseHandle<'_>>,
    root: BorrowedBytes<'_>,
    key: BorrowedBytes<'_>,
) -> Value {
    iter_on_root(db, &root, &key).unwrap_or_else(Into::into)
}

/// Internal call for `fwd_iter_on_root` to remove error handling from the C API
#[doc(hidden)]
fn iter_on_root(db: Option<&DatabaseHandle<'_>>, root: &[u8], key: &[u8]) -> Result<Value, String> {
    let db = db.ok_or("db should be non-null")?;

    let root = if root.is_empty() {
        db.root_hash_sync().map_err(|e| e.to_string())?
    } else {
        Some(HashKey::try_from(root).map_err(|e| e.to_string())?)
    };
    let Some(root) = root else {
        return Ok(Value::default());
    };

    // Find revision associated with root.
    let rev = db.revision_sync(root).map_err(|e| e.to_string())?;
    let it = if key.is_empty() {
        MerkleKeyValueStream::from(rev)
    } else {
        MerkleKeyValueStream::owned_from_key(rev, key)
    };

    // Store the iterator in the map.
    let new_id = next_iterator_id(); // Guaranteed to be non-zero
    db.streams
        .write()
        .map_err(|_| "stream lock is poisoned")?
        .insert(new_id, Box::new(MerkleKeyValueIterator(it)));

    Ok(new_id.into())
}

/// Return an iterator on proposal optionally starting from a key
///
/// # Arguments
///
/// * `db` - The database handle returned by `open_db`
/// * `proposal_id` - The proposal id to iterate on
/// * `key` - The key to start from, in `BorrowedBytes` form
///
/// # Returns
///
/// An iterator id/handle, or an error
///
/// # Safety
///
/// The caller must:
///  * ensure that `db` is a valid pointer returned by `open_db`
///  * ensure that `proposal_id` is a valid proposal id that is neither commited nor dropped
///  * ensure that `key` is a valid pointer to a `Value` struct
///
#[unsafe(no_mangle)]
pub unsafe extern "C" fn fwd_iter_on_proposal(
    db: Option<&DatabaseHandle<'_>>,
    proposal_id: ProposalId,
    key: BorrowedBytes<'_>,
) -> Value {
    iter_on_proposal(db, proposal_id, &key).unwrap_or_else(Into::into)
}

/// Internal call for `fwd_iter_on_proposal` to remove error handling from the C API
#[doc(hidden)]
fn iter_on_proposal(
    db: Option<&DatabaseHandle<'_>>,
    proposal_id: ProposalId,
    key: &[u8],
) -> Result<Value, String> {
    let db = db.ok_or("db should be non-null")?;

    // Get proposal from ID.
    let proposals = db
        .proposals
        .read()
        .map_err(|_| "proposal lock is poisoned")?;
    let proposal = proposals.get(&proposal_id).ok_or("proposal not found")?;
    let it = proposal.iter_owned(Some(key));

    // Store the iterator in the map. We need the write lock.
    let iterator_id = next_iterator_id(); // Guaranteed to be non-zero
    db.streams
        .write()
        .map_err(|_| "stream lock is poisoned")?
        .insert(iterator_id, Box::new(MerkleKeyValueIterator(it)));

    db.proposal_iterators
        .write()
        .map_err(|_| "proposal iterator lock is poisoned")?
        .entry(proposal_id)
        .or_insert_with(Vec::new)
        .push(iterator_id);

    Ok(iterator_id.into())
}

/// Retrieves the next item from the iterator
///
/// # Arguments
///
/// * `db` - The database handle returned by `open_db`
/// * `it` - The database handle returned by `fwd_iter_*`
///
/// # Returns
///
/// A `KeyValue` containing the next pair of (key, value) on the iterator.
/// A `KeyValue` containing with key {0, ""}, and value with an error message if failed.
///
/// # Safety
///
/// The caller must:
///  * ensure that `db` is a valid pointer returned by `open_db`
///  * ensure that `it` is a valid pointer returned by `fwd_iter_*`
///  * call `free_key_value` to free the memory associated with the returned `KeyValue`
///
#[unsafe(no_mangle)]
pub unsafe extern "C" fn fwd_iter_next(db: Option<&DatabaseHandle<'_>>, it: IteratorId) -> Value {
    iter_next(db, it).unwrap_or_else(Into::into)
}

/// Internal call for `fwd_iter_next` to remove error handling from the C API
#[doc(hidden)]
fn iter_next(db: Option<&DatabaseHandle<'_>>, iterator_id: IteratorId) -> Result<Value, String> {
    let db = db.ok_or("db should be non-null")?;

    let next = {
        // get a write guard and drop as soon as we get the next item
        let mut guard = db.streams.write().map_err(|_| "stream lock is poisoned")?;
        let it = guard.get_mut(&iterator_id).ok_or("iterator not found")?;
        it.next()
    };

    match next {
        Some(kv) => kv.map(Into::into).map_err(|e| e.to_string()),
        None => Ok(Value::default()),
    }
}

/// Retrieves up to `n` items from the iterator as an array of `Value`s
///
/// Each `Value` in the returned array encodes a single (key, value) pair
/// using the packed format implemented by `impl From<(Box<[u8]>, Box<[u8]>)> for Value`:
/// [key_len: 8 bytes][key_data][value_data].
///
/// Returns an empty array on iterator exhaustion. Returns an error if any
/// iterator step fails.
#[doc(hidden)]
fn iterator_next_n(
    db: Option<&DatabaseHandle<'_>>,
    iterator_id: IteratorId,
    n: usize,
) -> Result<Box<[Value]>, String> {
    if n == 0 {
        return Ok(Vec::new().into_boxed_slice());
    }

    let db = db.ok_or("db should be non-null")?;

    // Collect up to n items while holding the iterator write lock
    let mut results: Vec<Value> = Vec::with_capacity(n);
    let mut maybe_err: Option<String> = None;

    {
        let mut guard = db.streams.write().map_err(|_| "stream lock is poisoned")?;
        let it = guard.get_mut(&iterator_id).ok_or("iterator not found")?;

        for _ in 0..n {
            match it.next() {
                Some(Ok((key, value))) => {
                    // Convert into packed Value
                    results.push((key, value).into());
                }
                Some(Err(e)) => {
                    maybe_err = Some(e);
                    break;
                }
                None => break,
            }
        }
    }

    if let Some(e) = maybe_err {
        return Err(e);
    }

    Ok(results.into_boxed_slice())
}

/// Retrieves up to `n` items from the iterator and returns a single `Value`
/// containing a packed array of packed key-value pairs.
///
/// Packed format:
/// [count: u64][ (kv_len: u64)(kv_bytes)... repeated count times ]
/// where kv_bytes is the same packed format as `iter_next` returns:
/// [key_len: u64][key][value]
#[unsafe(no_mangle)]
pub unsafe extern "C" fn fwd_iter_next_n(
    db: Option<&DatabaseHandle<'_>>,
    it: IteratorId,
    n: usize,
) -> Value {
    match iterator_next_n(db, it, n) {
        Ok(mut items) => {
            if items.is_empty() {
                return Value::default();
            }

            // Compute total size: 8 for count + sum(8 + item.len)
            let count = items.len();
            let total_payload: usize = items
                .iter()
                .map(|v| 8usize.saturating_add(v.len))
                .fold(8usize, |acc, x| acc.saturating_add(x));

            let mut packed = Vec::with_capacity(total_payload);
            packed.extend_from_slice(&(count as u64).to_le_bytes());

            for v in items.iter_mut() {
                // Safety: Values here were created by Rust in this crate
                // with non-null data pointers for binary buffers.
                let len = v.len;
                packed.extend_from_slice(&(len as u64).to_le_bytes());
                if let Some(ptr) = v.data.take() {
                    // Copy the bytes into the packed vector
                    let slice = std::slice::from_raw_parts(ptr.as_ptr(), len);
                    packed.extend_from_slice(slice);
                    // Free the original buffer to avoid leaking
                    let _ = Box::from_raw(std::slice::from_raw_parts_mut(ptr.as_ptr(), len));
                } else {
                    // If somehow data is missing for a non-zero len, treat as error
                    return String::from("invalid value data while packing iterator batch").into();
                }
            }

            packed.into_boxed_slice().into()
        }
        Err(e) => e.into(),
    }
}

/// Retrieves up to `n` items from the iterator using a pre-allocated memory pool
/// for zero-copy/minimal-copy performance.
///
/// # Arguments
///
/// * `db` - The database handle returned by `open_db`
/// * `it` - The iterator handle returned by `fwd_iter_*`
/// * `n` - Maximum number of items to retrieve
/// * `buffer` - Pre-allocated buffer to write data into
///
/// # Returns
///
/// A `Value` where:
/// - `len` contains the number of bytes written to the buffer
/// - `data` is NULL (data is written directly to the provided buffer)
///
/// If an error occurs, returns a `Value` with len=0 and data containing error message.
///
/// # Safety
///
/// This function is unsafe because it writes directly to a user-provided buffer.
/// The caller must ensure that:
/// - The buffer pointer is valid and points to at least `buffer.len` bytes
/// - The buffer is large enough to hold the packed data
/// - The buffer remains valid for the duration of the call
#[unsafe(no_mangle)]
pub unsafe extern "C" fn fwd_iter_next_n_fast(
    db: Option<&DatabaseHandle<'_>>,
    it: IteratorId,
    n: usize,
    buffer: BorrowedBytes<'_>,
) -> Value {
    let result = iterator_next_n_fast(db, it, n, &buffer);
    match result {
        Ok(bytes_written) => Value {
            len: bytes_written,
            data: None, // Signal that data was written to the provided buffer
        },
        Err(e) => e.into(),
    }
}

/// Internal implementation of fast iterator that writes directly to provided buffer
#[doc(hidden)]
fn iterator_next_n_fast(
    db: Option<&DatabaseHandle<'_>>,
    iterator_id: IteratorId,
    n: usize,
    buffer: &[u8],
) -> Result<usize, String> {
    if n == 0 {
        return Ok(0);
    }

    let db = db.ok_or("db should be non-null")?;

    // Get mutable slice from the buffer - this is safe because we have exclusive access
    let output =
        unsafe { std::slice::from_raw_parts_mut(buffer.as_ptr() as *mut u8, buffer.len()) };

    let mut pos = 0;
    let mut count = 0u64;

    // Reserve space for count at the beginning
    if output.len() < 8 {
        return Err("buffer too small for count header".to_string());
    }
    pos += 8; // We'll write the count at the end

    {
        let mut guard = db.streams.write().map_err(|_| "stream lock is poisoned")?;
        let it = guard.get_mut(&iterator_id).ok_or("iterator not found")?;

        for _ in 0..n {
            match it.next() {
                Some(Ok((key, value))) => {
                    let kv_len = 8 + key.len() + value.len();

                    // Check if we have enough space
                    if pos + 8 + kv_len > output.len() {
                        break; // Stop if buffer is full
                    }

                    // Write kv_len
                    output[pos..pos + 8].copy_from_slice(&(kv_len as u64).to_le_bytes());
                    pos += 8;

                    // Write key length and key data
                    output[pos..pos + 8].copy_from_slice(&(key.len() as u64).to_le_bytes());
                    pos += 8;
                    output[pos..pos + key.len()].copy_from_slice(&key);
                    pos += key.len();

                    // Write value data
                    output[pos..pos + value.len()].copy_from_slice(&value);
                    pos += value.len();

                    count += 1;
                }
                Some(Err(e)) => {
                    return Err(e);
                }
                None => break,
            }
        }
    }

    // Write the count at the beginning
    output[0..8].copy_from_slice(&count.to_le_bytes());

    Ok(pos)
}

/// test stuff
#[unsafe(no_mangle)]
pub unsafe extern "C" fn fwd_iter_next_n_zero(
    db: Option<&DatabaseHandle<'_>>,
    it: IteratorId,
    n: usize,
) -> BorrowedKeyValuePairs<'static> {
    let result = iterator_next_n_zero(db, it, n);
    result.unwrap()
    // result.unwrap_or_else(Into::into)
}

/// Internal implementation of fast iterator that writes directly to provided buffer
#[doc(hidden)]
fn iterator_next_n_zero(
    db: Option<&DatabaseHandle<'_>>,
    iterator_id: IteratorId,
    n: usize,
) -> Result<BorrowedKeyValuePairs<'static>, String> {
    if n == 0 {
        return Ok(BorrowedKeyValuePairs::from_slice(&[]));
    }

    let db = db.ok_or("db should be non-null")?;

    let mut items = Vec::<KeyValuePair<'static>>::new();
    {
        let mut guard = db.streams.write().map_err(|_| "stream lock is poisoned")?;
        let it = guard.get_mut(&iterator_id).ok_or("iterator not found")?;

        for _ in 0..n {
            match it.next() {
                Some(Ok(pair)) => {
                    items.push(pair.into());
                }
                Some(Err(e)) => {
                    return Err(e);
                }
                None => break,
            }
        }
    }
    let boxed = items.into_boxed_slice();
    Ok(boxed.into())
}

#[unsafe(no_mangle)]
pub unsafe extern "C" fn fwd_iter_next_n_buf(
    db: Option<&DatabaseHandle<'_>>,
    it: IteratorId,
    n: usize,
    buffer: BorrowedBytes<'_>,
) -> Value {
    let result = iterator_next_n_buf(db, it, n, &buffer);
    match result {
        Ok(bytes_written) => Value {
            len: bytes_written,
            data: None, // Signal that data was written to the provided buffer
        },
        Err(e) => e.into(),
    }
}

/// Internal implementation of fast iterator that writes directly to provided buffer
#[doc(hidden)]
fn iterator_next_n_buf(
    db: Option<&DatabaseHandle<'_>>,
    iterator_id: IteratorId,
    n: usize,
    buffer: &[u8],
) -> Result<usize, String> {
    if n == 0 {
        return Ok(0);
    }

    let db = db.ok_or("db should be non-null")?;

    // Get mutable slice from the buffer - this is safe because we have exclusive access
    let output =
        unsafe { std::slice::from_raw_parts_mut(buffer.as_ptr() as *mut u8, buffer.len()) };

    let mut pos = 0;
    let mut count = 0u64;

    let count_size = 8;
    let index_size = 8 * 4 * n;

    if output.len() < (count_size + index_size) {
        return Err("buffer too small for header".to_string());
    }
    pos += count_size + index_size; // We'll write the count at the end

    {
        let mut guard = db.streams.write().map_err(|_| "stream lock is poisoned")?;
        let it = guard.get_mut(&iterator_id).ok_or("iterator not found")?;

        for _ in 0..n {
            match it.next() {
                Some(Ok((key, value))) => {
                    let kv_len = key.len() + value.len();

                    // Check if we have enough space
                    if pos + kv_len > output.len() {
                        break; // Stop if buffer is full
                    }

                    let mut meta_pos = 8 + (4 * 8) * count as usize;

                    output[pos..pos + key.len()].copy_from_slice(&key);
                    output[meta_pos..meta_pos + 8].copy_from_slice(&(pos as u64).to_le_bytes());
                    meta_pos += 8;
                    output[meta_pos..meta_pos + 8]
                        .copy_from_slice(&(key.len() as u64).to_le_bytes());
                    meta_pos += 8;
                    pos += key.len();
                    output[pos..pos + value.len()].copy_from_slice(&value);
                    output[meta_pos..meta_pos + 8].copy_from_slice(&(pos as u64).to_le_bytes());
                    meta_pos += 8;
                    output[meta_pos..meta_pos + 8]
                        .copy_from_slice(&(value.len() as u64).to_le_bytes());
                    pos += value.len();

                    count += 1;
                }
                Some(Err(e)) => {
                    return Err(e);
                }
                None => break,
            }
        }
    }

    // Write the count at the beginning
    output[0..8].copy_from_slice(&count.to_le_bytes());

    Ok(pos)
}

/// Gets the value associated with the given key from the proposal provided.
///
/// # Arguments
///
/// * `db` - The database handle returned by `open_db`
/// * `id` - The ID of the proposal to get the value from
/// * `key` - The key to look up, in `BorrowedBytes` form
///
/// # Returns
///
/// A `Value` containing the requested value.
/// A `Value` containing {0, "error message"} if the get failed.
///
/// # Safety
///
/// The caller must:
///  * ensure that `db` is a valid pointer returned by `open_db`
///  * ensure that `key` is a valid pointer to a `Value` struct
///  * call `free_value` to free the memory associated with the returned `Value`
///
#[unsafe(no_mangle)]
pub unsafe extern "C" fn fwd_get_from_proposal(
    db: Option<&DatabaseHandle<'_>>,
    id: ProposalId,
    key: BorrowedBytes<'_>,
) -> Value {
    get_from_proposal(db, id, &key).unwrap_or_else(Into::into)
}

/// This function is not exposed to the C API.
/// Internal call for `fwd_get_from_proposal` to remove error handling from the C API
#[doc(hidden)]
fn get_from_proposal(
    db: Option<&DatabaseHandle<'_>>,
    id: ProposalId,
    key: &[u8],
) -> Result<Value, String> {
    let db = db.ok_or("db should be non-null")?;
    // Get proposal from ID.
    let proposals = db
        .proposals
        .read()
        .map_err(|_| "proposal lock is poisoned")?;
    let proposal = proposals.get(&id).ok_or("proposal not found")?;

    // Get value associated with key.
    let value = proposal
        .val_sync(key)
        .map_err(|e| e.to_string())?
        .ok_or("")?;
    Ok(value.into())
}

/// Gets a value assoicated with the given root hash and key.
///
/// The hash may refer to a historical revision or an existing proposal.
///
/// # Arguments
///
/// * `db` - The database handle returned by `open_db`
/// * `root` - The root hash to look up, in `BorrowedBytes` form
/// * `key` - The key to look up, in `BorrowedBytes` form
///
/// # Returns
///
/// A `Value` containing the requested value.
/// A `Value` containing {0, "error message"} if the get failed.
///
/// # Safety
///
/// The caller must:
/// * ensure that `db` is a valid pointer returned by `open_db`
/// * ensure that `key` is a valid pointer to a `Value` struct
/// * ensure that `root` is a valid pointer to a `Value` struct
/// * call `free_value` to free the memory associated with the returned `Value`
///
#[unsafe(no_mangle)]
pub unsafe extern "C" fn fwd_get_from_root(
    db: Option<&DatabaseHandle<'_>>,
    root: BorrowedBytes<'_>,
    key: BorrowedBytes<'_>,
) -> Value {
    get_from_root(db, &root, &key).unwrap_or_else(Into::into)
}

/// Internal call for `fwd_get_from_root` to remove error handling from the C API
#[doc(hidden)]
fn get_from_root(
    db: Option<&DatabaseHandle<'_>>,
    root: &[u8],
    key: &[u8],
) -> Result<Value, String> {
    let db = db.ok_or("db should be non-null")?;
    let requested_root = HashKey::try_from(root).map_err(|e| e.to_string())?;
    let mut cached_view = db.cached_view.lock().expect("cached_view lock is poisoned");
    let value = match cached_view.as_ref() {
        // found the cached view, use it
        Some((root_hash, view)) if root_hash == &requested_root => {
            counter!("firewood.ffi.cached_view.hit").increment(1);
            view.val_sync_bytes(key)
        }
        // If what was there didn't match the requested root, we need a new view, so we
        // update the cache
        _ => {
            counter!("firewood.ffi.cached_view.miss").increment(1);
            let rev = view_sync_from_root(db, root)?;
            let result = rev.val_sync_bytes(key);
            *cached_view = Some((requested_root.clone(), rev));
            result
        }
    }
    .map_err(|e| e.to_string())?
    .ok_or("")?;

    Ok(value.into())
}
fn view_sync_from_root(
    db: &DatabaseHandle<'_>,
    root: &[u8],
) -> Result<Box<dyn DbViewSyncBytes>, String> {
    let rev = db
        .view_sync(HashKey::try_from(root).map_err(|e| e.to_string())?)
        .map_err(|e| e.to_string())?;
    Ok(rev)
}

/// Puts the given key-value pairs into the database.
///
/// # Arguments
///
/// * `db` - The database handle returned by `open_db`
/// * `values` - A `BorrowedKeyValuePairs` struct containing the key-value pairs to put.
///
/// # Returns
///
/// The new root hash of the database, in Value form.
/// A `Value` containing {0, "error message"} if the commit failed.
///
/// # Errors
///
/// * `"key-value pair is null"` - A `KeyValue` struct is null
/// * `"db should be non-null"` - The database handle is null
/// * `"couldn't get key-value pair"` - A `KeyValue` struct is null
/// * `"proposed revision is empty"` - The proposed revision is empty
///
/// # Safety
///
/// This function is unsafe because it dereferences raw pointers.
/// The caller must:
///  * ensure that `db` is a valid pointer returned by `open_db`
///  * ensure that `values` is a valid pointer and that it points to an array of `KeyValue` structs of length `nkeys`.
///  * ensure that the `Value` fields of the `KeyValue` structs are valid pointers.
///
#[unsafe(no_mangle)]
pub unsafe extern "C" fn fwd_batch(
    db: Option<&DatabaseHandle<'_>>,
    values: BorrowedKeyValuePairs,
) -> Value {
    batch(db, &values).unwrap_or_else(Into::into)
}

/// Internal call for `fwd_batch` to remove error handling from the C API
#[doc(hidden)]
fn batch(db: Option<&DatabaseHandle<'_>>, values: &[KeyValuePair<'_>]) -> Result<Value, String> {
    let db = db.ok_or("db should be non-null")?;
    let start = coarsetime::Instant::now();

    // Create a batch of operations to perform.
    let batch = values.iter().map_into_batch();

    // Propose the batch of operations.
    let proposal = db.propose_sync(batch).map_err(|e| e.to_string())?;
    let propose_time = start.elapsed().as_millis();
    counter!("firewood.ffi.propose_ms").increment(propose_time);

    let hash_val = proposal
        .root_hash_sync()
        .map_err(|e| e.to_string())?
        .ok_or("Proposed revision is empty")?
        .as_slice()
        .into();

    // Commit the proposal.
    proposal.commit_sync().map_err(|e| e.to_string())?;

    // Get the root hash of the database post-commit.
    let propose_plus_commit_time = start.elapsed().as_millis();
    counter!("firewood.ffi.batch_ms").increment(propose_plus_commit_time);
    counter!("firewood.ffi.commit_ms")
        .increment(propose_plus_commit_time.saturating_sub(propose_time));
    counter!("firewood.ffi.batch").increment(1);
    Ok(hash_val)
}

/// Proposes a batch of operations to the database.
///
/// # Arguments
///
/// * `db` - The database handle returned by `open_db`
/// * `values` - A `BorrowedKeyValuePairs` struct containing the key-value pairs to put.
///
/// # Returns
///
/// On success, a `Value` containing {len=id, data=hash}. In this case, the
/// hash will always be 32 bytes, and the id will be non-zero.
/// On failure, a `Value` containing {0, "error message"}.
///
/// # Safety
///
/// This function is unsafe because it dereferences raw pointers.
/// The caller must:
///  * ensure that `db` is a valid pointer returned by `open_db`
///  * ensure that `values` is a valid pointer and that it points to an array of `KeyValue` structs of length `nkeys`.
///  * ensure that the `Value` fields of the `KeyValue` structs are valid pointers.
///
#[unsafe(no_mangle)]
pub unsafe extern "C" fn fwd_propose_on_db<'p>(
    db: Option<&'p DatabaseHandle<'p>>,
    values: BorrowedKeyValuePairs<'_>,
) -> Value {
    // Note: the id is guaranteed to be non-zero
    // because we use an atomic counter that starts at 1.
    propose_on_db(db, &values).unwrap_or_else(Into::into)
}

/// Internal call for `fwd_propose_on_db` to remove error handling from the C API
#[doc(hidden)]
fn propose_on_db<'p>(
    db: Option<&'p DatabaseHandle<'p>>,
    values: &[KeyValuePair<'_>],
) -> Result<Value, String> {
    let db = db.ok_or("db should be non-null")?;
    // Create a batch of operations to perform.
    let batch = values.iter().map_into_batch();

    // Propose the batch of operations.
    let proposal = db.propose_sync(batch).map_err(|e| e.to_string())?;

    // Get the root hash of the new proposal.
    let mut root_hash: Value = match proposal.root_hash_sync().map_err(|e| e.to_string())? {
        Some(root) => Value::from(root.as_slice()),
        None => String::new().into(),
    };

    // Store the proposal in the map. We need the write lock instead.
    let new_id = next_id(); // Guaranteed to be non-zero
    db.proposals
        .write()
        .map_err(|_| "proposal lock is poisoned")?
        .insert(new_id, proposal);
    root_hash.len = new_id as usize; // Set the length to the proposal ID
    Ok(root_hash)
}

/// Proposes a batch of operations to the database on top of an existing proposal.
///
/// # Arguments
///
/// * `db` - The database handle returned by `open_db`
/// * `proposal_id` - The ID of the proposal to propose on
/// * `values` - A `BorrowedKeyValuePairs` struct containing the key-value pairs to put.
///
/// # Returns
///
/// On success, a `Value` containing {len=id, data=hash}. In this case, the
/// hash will always be 32 bytes, and the id will be non-zero.
/// On failure, a `Value` containing {0, "error message"}.
///
/// # Safety
///
/// This function is unsafe because it dereferences raw pointers.
/// The caller must:
///  * ensure that `db` is a valid pointer returned by `open_db`
///  * ensure that `values` is a valid pointer and that it points to an array of `KeyValue` structs of length `nkeys`.
///  * ensure that the `Value` fields of the `KeyValue` structs are valid pointers.
///
#[unsafe(no_mangle)]
pub unsafe extern "C" fn fwd_propose_on_proposal(
    db: Option<&DatabaseHandle<'_>>,
    proposal_id: ProposalId,
    values: BorrowedKeyValuePairs<'_>,
) -> Value {
    // Note: the id is guaranteed to be non-zero
    // because we use an atomic counter that starts at 1.
    propose_on_proposal(db, proposal_id, &values).unwrap_or_else(Into::into)
}

/// Internal call for `fwd_propose_on_proposal` to remove error handling from the C API
#[doc(hidden)]
fn propose_on_proposal(
    db: Option<&DatabaseHandle<'_>>,
    proposal_id: ProposalId,
    values: &[KeyValuePair<'_>],
) -> Result<Value, String> {
    let db = db.ok_or("db should be non-null")?;
    // Create a batch of operations to perform.
    let batch = values.iter().map_into_batch();

    // Get proposal from ID.
    // We need write access to add the proposal after we create it.
    let guard = db
        .proposals
        .write()
        .expect("failed to acquire write lock on proposals");
    let proposal = guard.get(&proposal_id).ok_or("proposal not found")?;
    let new_proposal = proposal.propose_sync(batch).map_err(|e| e.to_string())?;
    drop(guard); // Drop the read lock before we get the write lock.

    // Get the root hash of the new proposal.
    let mut root_hash: Value = match new_proposal.root_hash_sync().map_err(|e| e.to_string())? {
        Some(root) => Value::from(root.as_slice()),
        None => String::new().into(),
    };

    // Store the proposal in the map. We need the write lock instead.
    let new_id = next_id(); // Guaranteed to be non-zero
    db.proposals
        .write()
        .map_err(|_| "proposal lock is poisoned")?
        .insert(new_id, new_proposal);
    root_hash.len = new_id as usize; // Set the length to the proposal ID
    Ok(root_hash)
}

/// Commits a proposal to the database.
///
/// # Arguments
///
/// * `db` - The database handle returned by `open_db`
/// * `proposal_id` - The ID of the proposal to commit
///
/// # Returns
///
/// A `Value` containing {0, null} if the commit was successful.
/// A `Value` containing {0, "error message"} if the commit failed.
///
/// # Safety
///
/// This function is unsafe because it dereferences raw pointers.
/// The caller must ensure that `db` is a valid pointer returned by `open_db`
///
#[unsafe(no_mangle)]
pub unsafe extern "C" fn fwd_commit(db: Option<&DatabaseHandle<'_>>, proposal_id: u32) -> Value {
    commit(db, proposal_id).map_or_else(Into::into, Into::into)
}

/// Internal call for `fwd_commit` to remove error handling from the C API
#[doc(hidden)]
fn commit(db: Option<&DatabaseHandle<'_>>, proposal_id: u32) -> Result<(), String> {
    let db = db.ok_or("db should be non-null")?;
    let proposal = db
        .proposals
        .write()
        .map_err(|_| "proposal lock is poisoned")?
        .remove(&proposal_id)
        .ok_or("proposal not found")?;

    // Get the proposal hash and cache the view. We never cache an empty proposal.
    let proposal_hash = proposal.root_hash_sync();

    if let Ok(Some(proposal_hash)) = proposal_hash {
        let mut guard = db.cached_view.lock().expect("cached_view lock is poisoned");
        match db.view_sync(proposal_hash.clone()) {
            Ok(view) => *guard = Some((proposal_hash, view)),
            Err(_) => *guard = None, // Clear cache on error
        }
        drop(guard);
    }

    // Commit the proposal
    let result = proposal.commit_sync().map_err(|e| e.to_string());

    // TODO: Handle iterators. Options:
    // (1) creating a new iterator from revision, preserving state
    // (2) dropping
    // (3) holding on to the previous nodestore reference (current/inefficient)

    // Clear the cache, which will force readers after this point to find the committed root hash
    db.clear_cached_view();

    result
}

/// Drops a proposal from the database.
/// The propopsal's data is now inaccessible, and can be freed by the `RevisionManager`.
///
/// # Arguments
///
/// * `db` - The database handle returned by `open_db`
/// * `proposal_id` - The ID of the proposal to drop
///
/// # Safety
///
/// This function is unsafe because it dereferences raw pointers.
/// The caller must ensure that `db` is a valid pointer returned by `open_db`
///
#[unsafe(no_mangle)]
pub unsafe extern "C" fn fwd_drop_proposal(
    db: Option<&DatabaseHandle<'_>>,
    proposal_id: u32,
) -> Value {
    drop_proposal(db, proposal_id).map_or_else(Into::into, Into::into)
}

/// Internal call for `fwd_drop_proposal` to remove error handling from the C API
#[doc(hidden)]
fn drop_proposal(db: Option<&DatabaseHandle<'_>>, proposal_id: u32) -> Result<(), String> {
    let db = db.ok_or("db should be non-null")?;

    // mark all dependent iterators as dropped and release the references to node stores
    let iterators = {
        let guard = db
            .proposal_iterators
            .read()
            .map_err(|_| "proposal iterators lock is poisoned")?;
        guard.get(&proposal_id).cloned().unwrap_or_else(Vec::new)
    };

    db.streams
        .write()
        .map_err(|_| "streams lock is poisoned")?
        .retain(|x, _| !iterators.contains(x));

    let mut proposals = db
        .proposals
        .write()
        .map_err(|_| "proposal lock is poisoned")?;
    proposals.remove(&proposal_id).ok_or("proposal not found")?;
    Ok(())
}

/// Get the root hash of the latest version of the database
///
/// # Argument
///
/// * `db` - The database handle returned by `open_db`
///
/// # Returns
///
/// A `Value` containing the root hash of the database.
/// A `Value` containing {0, "error message"} if the root hash could not be retrieved.
/// One expected error is "IO error: Root hash not found" if the database is empty.
/// This should be handled by the caller.
///
/// # Safety
///
/// This function is unsafe because it dereferences raw pointers.
/// The caller must ensure that `db` is a valid pointer returned by `open_db`
///
#[unsafe(no_mangle)]
pub unsafe extern "C" fn fwd_root_hash(db: Option<&DatabaseHandle<'_>>) -> Value {
    root_hash(db).unwrap_or_else(Into::into)
}

/// This function is not exposed to the C API.
/// Internal call for `fwd_root_hash` to remove error handling from the C API
#[doc(hidden)]
fn root_hash(db: Option<&DatabaseHandle<'_>>) -> Result<Value, String> {
    let db = db.ok_or("db should be non-null")?;
    db.root_hash_sync()
        .map_err(|e| e.to_string())?
        .map(|root| Value::from(root.as_slice()))
        .map_or_else(|| Ok(Value::default()), Ok)
}

/// A value returned by the FFI.
///
/// This is used in several different ways, including:
/// * An C-style string.
/// * An ID for a proposal.
/// * A byte slice containing data.
///
/// For more details on how the data may be stored, refer to the function signature
/// that returned it or the `From` implementations.
///
/// The data stored in this struct (if `data` is not null) must be manually freed
/// by the caller using `fwd_free_value`.
///
#[derive(Debug, Default)]
#[repr(C)]
pub struct Value {
    pub len: usize,
    pub data: Option<std::ptr::NonNull<u8>>,
}

impl Display for Value {
    fn fmt(&self, f: &mut Formatter) -> fmt::Result {
        match (self.len, self.data) {
            (0, None) => write!(f, "[not found]"),
            (0, Some(data)) => write!(f, "[error] {}", unsafe {
                CStr::from_ptr(data.as_ptr() as *const c_char).to_string_lossy()
            }),
            (len, None) => write!(f, "[id] {len}"),
            (_, Some(_)) => write!(f, "[data] {:?}", self.as_slice()),
        }
    }
}

impl Value {
    #[must_use]
    pub const fn as_slice(&self) -> &[u8] {
        if let Some(data) = self.data {
            // SAFETY: We must assume that if non-null, the C caller provided valid pointer
            // and length, otherwise caller assumes responsibility for undefined behavior.
            unsafe { std::slice::from_raw_parts(data.as_ptr(), self.len) }
        } else {
            &[]
        }
    }
}

impl From<&[u8]> for Value {
    fn from(data: &[u8]) -> Self {
        let boxed: Box<[u8]> = data.into();
        boxed.into()
    }
}

impl From<Box<[u8]>> for Value {
    fn from(data: Box<[u8]>) -> Self {
        let len = data.len();
        let leaked_ptr = Box::leak(data).as_mut_ptr();
        let data = std::ptr::NonNull::new(leaked_ptr);
        Value { len, data }
    }
}

// TODO: this packing is inefficient, but is temporary. more robust key-value pair
// will be used when the batching is implemented and this will go away
impl From<(Box<[u8]>, Box<[u8]>)> for Value {
    fn from(data: (Box<[u8]>, Box<[u8]>)) -> Self {
        let (key, value) = data;
        let (key_len, val_len) = (key.len(), value.len());

        // packed format [key_len: 8 bytes][key_data][value_data]
        let total_len = key_len.saturating_add(val_len).saturating_add(8);
        let mut packed = Vec::with_capacity(total_len);

        packed.extend_from_slice(&key_len.to_le_bytes());
        packed.extend_from_slice(&key);
        packed.extend_from_slice(&value);

        packed.into_boxed_slice().into()
    }
}

impl From<String> for Value {
    fn from(s: String) -> Self {
        if s.is_empty() {
            Self::default()
        } else {
            let cstr = CString::new(s).unwrap_or_default().into_raw();
            Value {
                len: 0,
                data: std::ptr::NonNull::new(cstr.cast::<u8>()),
            }
        }
    }
}

impl From<u32> for Value {
    fn from(v: u32) -> Self {
        // WARNING: This should only be called with values >= 1.
        // In much of the Go code, v.len == 0 is used to indicate a null-terminated string.
        // This may cause a panic or memory corruption if used incorrectly.
        assert_ne!(v, 0);
        Self {
            len: v as usize,
            data: None,
        }
    }
}

impl From<()> for Value {
    fn from((): ()) -> Self {
        Self::default()
    }
}

/// Frees the memory associated with a `Value`.
///
/// # Arguments
///
/// * `value` - The `Value` to free, previously returned from any Rust function.
///
/// # Safety
///
/// This function is unsafe because it dereferences raw pointers.
/// The caller must ensure that `value` is a valid pointer.
///
/// # Panics
///
/// This function panics if `value` is `null`.
///
#[unsafe(no_mangle)]
pub unsafe extern "C" fn fwd_free_value(value: Option<&mut Value>) {
    let value = value.expect("value should be non-null");
    if let Some(data) = value.data {
        let data_ptr = data.as_ptr();
        // We assume that if the length is 0, then the data is a null-terminated string.
        if value.len > 0 {
            let recreated_box =
                unsafe { Box::from_raw(std::slice::from_raw_parts_mut(data_ptr, value.len)) };
            drop(recreated_box);
        } else {
            let raw_str = data_ptr.cast::<c_char>();
            let cstr = unsafe { CString::from_raw(raw_str) };
            drop(cstr);
        }
    }
}

/// Struct returned by `fwd_create_db` and `fwd_open_db`
#[derive(Debug)]
#[repr(C)]
pub struct DatabaseCreationResult {
    pub db: Option<Box<DatabaseHandle<'static>>>,
    pub error_str: Option<std::ptr::NonNull<u8>>,
}

impl From<Result<Db, String>> for DatabaseCreationResult {
    fn from(result: Result<Db, String>) -> Self {
        match result {
            Ok(db) => DatabaseCreationResult {
                db: Some(Box::new(db.into())),
                error_str: None,
            },
            Err(error_msg) => {
                let error_cstring = CString::new(error_msg).unwrap_or_default().into_raw();
                DatabaseCreationResult {
                    db: None,
                    error_str: std::ptr::NonNull::new(error_cstring.cast::<u8>()),
                }
            }
        }
    }
}

/// Frees the memory associated with a `DatabaseCreationResult`.
/// This only needs to be called if the `error_str` field is non-null.
///
/// # Arguments
///
/// * `result` - The `DatabaseCreationResult` to free, previously returned from `fwd_create_db` or `fwd_open_db`.
///
/// # Safety
///
/// This function is unsafe because it dereferences raw pointers.
/// The caller must ensure that `result` is a valid pointer.
///
/// # Panics
///
/// This function panics if `result` is `null`.
///
#[unsafe(no_mangle)]
pub unsafe extern "C" fn fwd_free_database_error_result(
    result: Option<&mut DatabaseCreationResult>,
) {
    let result = result.expect("result should be non-null");
    // Free the error string if it exists
    if let Some(nonnull) = result.error_str {
        let raw_str = nonnull.cast::<c_char>().as_ptr();
        let cstr = unsafe { CString::from_raw(raw_str) };
        drop(cstr);
    }
    // Note: we don't free the db pointer as it's managed by the caller
}

/// Start metrics recorder for this process.
///
/// # Returns
///
/// A `Value` containing {0, null} if the metrics recorder was initialized.
/// A `Value` containing {0, "error message"} if an error occurs.
#[unsafe(no_mangle)]
pub extern "C" fn fwd_start_metrics() -> Value {
    metrics_setup::setup_metrics()
        .map_err(|e| e.to_string())
        .map_or_else(Into::into, Into::into)
}

/// Start metrics recorder and exporter for this process.
///
/// * `metrics_port` - the port where metrics will be exposed at
///
/// # Returns
///
/// A `Value` containing {0, null} if the metrics recorder was initialized and
/// the exporter was started.
/// A `Value` containing {0, "error message"} if an error occurs.
#[unsafe(no_mangle)]
pub extern "C" fn fwd_start_metrics_with_exporter(metrics_port: u16) -> Value {
    metrics_setup::setup_metrics_with_exporter(metrics_port)
        .map_err(|e| e.to_string())
        .map_or_else(Into::into, Into::into)
}

/// Gather latest metrics for this process.
///
/// # Returns
///
/// A `Value` containing {len, bytes} representing the latest metrics for this process.
/// A `Value` containing {0, "error message"} if unable to get the latest metrics.
#[unsafe(no_mangle)]
pub extern "C" fn fwd_gather() -> Value {
    metrics_setup::gather_metrics().map_or_else(Into::into, |s| s.as_bytes().into())
}

/// Common arguments, accepted by both `fwd_create_db()` and `fwd_open_db()`.
///
/// * `path` - The path to the database file, which will be truncated if passed to `fwd_create_db()`
///   otherwise should exist if passed to `fwd_open_db()`.
/// * `cache_size` - The size of the node cache, returns an error if <= 0
/// * `free_list_cache_size` - The size of the free list cache, returns an error if <= 0
/// * `revisions` - The maximum number of revisions to keep; firewood currently requires this to be at least 2.
/// * `strategy` - The cache read strategy to use, 0 for writes only,
///   1 for branch reads, and 2 for all reads.
/// * `truncate` - Whether to truncate the database file if it exists.
///   Returns an error if the value is not 0, 1, or 2.
#[repr(C)]
pub struct CreateOrOpenArgs<'a> {
    path: BorrowedBytes<'a>,
    cache_size: usize,
    free_list_cache_size: usize,
    revisions: usize,
    strategy: u8,
    truncate: bool,
}

/// Open a database with the given cache size and maximum number of revisions
///
/// # Arguments
///
/// See `CreateOrOpenArgs`.
///
/// # Returns
///
/// A database handle, or panics if it cannot be created
///
/// # Safety
///
/// This function uses raw pointers so it is unsafe.
/// It is the caller's responsibility to ensure that path is a valid pointer to a null-terminated string.
/// The caller must also ensure that the cache size is greater than 0 and that the number of revisions is at least 2.
/// The caller must call `close` to free the memory associated with the returned database handle.
///
#[unsafe(no_mangle)]
pub unsafe extern "C" fn fwd_open_db(args: CreateOrOpenArgs) -> DatabaseCreationResult {
    unsafe { open_db(&args) }.into()
}

/// Internal call for `fwd_open_db` to remove error handling from the C API
#[doc(hidden)]
unsafe fn open_db(args: &CreateOrOpenArgs) -> Result<Db, String> {
    let cfg = DbConfig::builder()
        .truncate(args.truncate)
        .manager(manager_config(
            args.cache_size,
            args.free_list_cache_size,
            args.revisions,
            args.strategy,
        )?)
        .build();

    if args.path.is_empty() {
        return Err("path should not be empty".to_string());
    }
    let path = args
        .path
        .as_str()
        .map_err(|e| format!("Invalid database path: {e}"))?;
    Db::new(path, cfg).map_err(|e| e.to_string())
}

/// Arguments for logging
///
/// * `path` - The file path where logs for this process are stored. By
///   default, this is set to /tmp/firewood-log.txt
/// * `filter_level` - The filter level for logs. By default, this is set to info.
#[repr(C)]
pub struct LogArgs<'a> {
    path: BorrowedBytes<'a>,
    filter_level: BorrowedBytes<'a>,
}

/// Start logs for this process.
///
/// # Arguments
///
/// See `LogArgs`.
///
/// # Returns
///
/// A `Value` containing {0, null} if the global logger was initialized.
/// A `Value` containing {0, "error message"} if an error occurs.
#[unsafe(no_mangle)]
pub extern "C" fn fwd_start_logs(args: LogArgs<'_>) -> Value {
    start_logs(&args).map_or_else(Into::into, Into::into)
}

#[cfg(feature = "logger")]
#[doc(hidden)]
fn start_logs(log_args: &LogArgs) -> Result<(), String> {
    use env_logger::Target::Pipe;
    use std::fs::OpenOptions;
    use std::path::Path;

    let log_path = log_args
        .path
        .as_str()
        .map_err(|e| format!("Invalid log path: {e}"))?;
    let log_path = if log_path.is_empty() {
        std::borrow::Cow::Owned(std::env::temp_dir().join("firewood-log.txt"))
    } else {
        std::borrow::Cow::Borrowed(std::path::Path::new(log_path))
    };

    let log_dir = log_path.parent().unwrap_or_else(|| Path::new("."));
    std::fs::create_dir_all(log_dir).map_err(|e| e.to_string())?;

    let level = if log_args.filter_level.is_empty() {
        "info"
    } else {
        log_args
            .filter_level
            .as_str()
            .map_err(|e| format!("Invalid log level: {e}"))?
    }
    .parse::<log::LevelFilter>()
    .map_err(|e| format!("failed to parse log level: {e}"))?;

    let file = OpenOptions::new()
        .create(true)
        .write(true)
        .truncate(false)
        .open(log_path)
        .map_err(|e| e.to_string())?;

    env_logger::Builder::new()
        .filter_level(level)
        .target(Pipe(Box::new(file)))
        .try_init()
        .map_err(|e| e.to_string())?;

    Ok(())
}

#[cfg(not(feature = "logger"))]
#[doc(hidden)]
fn start_logs(_log_args: &LogArgs) -> Result<(), String> {
    Err(String::from("logger feature is disabled"))
}

#[doc(hidden)]
fn manager_config(
    cache_size: usize,
    free_list_cache_size: usize,
    revisions: usize,
    strategy: u8,
) -> Result<RevisionManagerConfig, String> {
    let cache_read_strategy = match strategy {
        0 => CacheReadStrategy::WritesOnly,
        1 => CacheReadStrategy::BranchReads,
        2 => CacheReadStrategy::All,
        _ => return Err("invalid cache strategy".to_string()),
    };
    let config = RevisionManagerConfig::builder()
        .node_cache_size(
            cache_size
                .try_into()
                .map_err(|_| "cache size should be non-zero")?,
        )
        .max_revisions(revisions)
        .cache_read_strategy(cache_read_strategy)
        .free_list_cache_size(
            free_list_cache_size
                .try_into()
                .map_err(|_| "free list cache size should be non-zero")?,
        )
        .build();
    Ok(config)
}

/// Close and free the memory for a database handle
///
/// # Safety
///
/// This function uses raw pointers so it is unsafe.
/// It is the caller's responsibility to ensure that the database handle is valid.
/// Using the db after calling this function is undefined behavior
///
/// # Arguments
///
/// * `db` - The database handle to close, previously returned from a call to `open_db()`
///
/// # Panics
///
/// This function panics if:
/// * `db` is `None` (null pointer)
/// * A lock is poisoned
#[unsafe(no_mangle)]
pub unsafe extern "C" fn fwd_close_db(db: Option<&mut DatabaseHandle>) {
    let db_handle = db.expect("db should be non-null");

    // Explicitly clear the downstream items. Drop will do these in order, so this
    // code is defensive in case someone reorders the struct memebers of DatabaseHandle.
    db_handle
        .proposals
        .write()
        .expect("proposals lock is poisoned")
        .clear();
    db_handle.clear_cached_view();

    // The database handle will be dropped automatically when db_handle goes out of scope
}

#[cfg(test)]
mod tests {
    #![expect(clippy::unwrap_used)]

    use super::*;

    #[test]
    fn test_invalid_value_display() {
        let value = Value::default();
        assert_eq!(format!("{value}"), "[not found]");
    }

    #[test]
    fn test_value_display_with_error_string() {
        let cstr = CString::new("test").unwrap();
        let value = Value {
            len: 0,
            data: std::ptr::NonNull::new(cstr.as_ptr().cast::<u8>().cast_mut()),
        };
        assert_eq!(format!("{value}"), "[error] test");
    }

    #[test]
    fn test_value_display_with_data() {
        let value = Value {
            len: 4,
            data: std::ptr::NonNull::new(
                Box::leak(b"test".to_vec().into_boxed_slice()).as_mut_ptr(),
            ),
        };
        assert_eq!(format!("{value}"), "[data] [116, 101, 115, 116]");
    }

    #[test]
    fn test_value_display_with_id() {
        let value = Value { len: 4, data: None };
        assert_eq!(format!("{value}"), "[id] 4");
    }
}<|MERGE_RESOLUTION|>--- conflicted
+++ resolved
@@ -44,13 +44,7 @@
 use firewood::stream::MerkleKeyValueStream;
 use firewood::v2::api;
 use firewood::v2::api::{HashKey, KeyValuePairIter};
-<<<<<<< HEAD
-use firewood_storage::{
-    Committed, FileBacked, ImmutableProposal, NodeStore, Parentable, ReadableStorage,
-};
-=======
 use firewood_storage::TrieReader;
->>>>>>> c1452a33
 use metrics::counter;
 
 #[cfg(unix)]
@@ -93,12 +87,7 @@
     /// List of iterators, by ID
     // Order of fields are important, streams must be dropped before proposals, and proposals
     // should be dropped before database handle to ensure lifetime orders
-<<<<<<< HEAD
-    streams: RwLock<HashMap<IteratorId, MerkleIterator<'p>>>,
-    raw_iterators: RwLock<HashMap<IteratorId, Box<dyn DebuggableIterator>>>,
-=======
     streams: RwLock<HashMap<IteratorId, Box<dyn DbIterator>>>,
->>>>>>> c1452a33
     /// Maps proposal IDs to the iterators that depend on them
     proposal_iterators: RwLock<HashMap<ProposalId, Vec<IteratorId>>>,
     /// List of outstanding proposals, by ID
@@ -109,11 +98,7 @@
     db: Db,
 }
 
-<<<<<<< HEAD
-
-=======
 // TODO: This wrapper type should be removed all together when async-removal is complete
->>>>>>> c1452a33
 #[derive(Debug)]
 struct MerkleKeyValueIterator<'v, T>(MerkleKeyValueStream<'v, T>);
 
@@ -131,7 +116,6 @@
             db,
             proposals: RwLock::new(HashMap::new()),
             streams: RwLock::new(HashMap::new()),
-            raw_iterators: RwLock::new(HashMap::new()),
             proposal_iterators: RwLock::new(HashMap::new()),
             cached_view: Mutex::new(None),
         }
