--- conflicted
+++ resolved
@@ -667,7 +667,6 @@
 ///
 /// This function panics if `value` is `null`.
 #[unsafe(no_mangle)]
-<<<<<<< HEAD
 pub unsafe extern "C" fn fwd_free_value(value: &mut Value) {
     if let Some(data) = value.data {
         let data_ptr = data.as_ptr();
@@ -681,29 +680,6 @@
             let cstr = unsafe { CString::from_raw(raw_str) };
             drop(cstr);
         }
-=======
-pub unsafe extern "C" fn fwd_free_value(value: *mut Value) {
-    // Check value is valid.
-    let value = unsafe { value.as_ref() }.expect("value should be non-null");
-
-    if value.data.is_null() {
-        return; // nothing to free, but valid behavior.
-    }
-
-    // We assume that if the length is 0, then the data is a null-terminated string.
-    if value.len > 0 {
-        let recreated_box = unsafe {
-            Box::from_raw(std::slice::from_raw_parts_mut(
-                value.data.cast_mut(),
-                value.len,
-            ))
-        };
-        drop(recreated_box);
-    } else {
-        let raw_str = value.data.cast_mut().cast::<c_char>();
-        let cstr = unsafe { CString::from_raw(raw_str) };
-        drop(cstr);
->>>>>>> 1f87222c
     }
 }
 
