// Copyright (C) 2025, Ava Labs, Inc. All rights reserved.
// See the file LICENSE.md for licensing terms.

// HINT WHEN REFERENCING TYPES OUTSIDE THIS LIBRARY:
// - Anything that is outside the crate must be included as a `type` alias (not just
//   a `use`) in order for cbindgen to generate an opaque forward declaration. The type
//   alias can have a doc comment which will be included in the generated header file.
// - The value must be boxed, or otherwise used via a pointer. This is because only
//   a forward declaration is generated and callers will be unable to instantiate the
//   type without a complete definition.

#![doc = include_str!("../README.md")]
#![expect(
    unsafe_code,
    reason = "This is an FFI library, so unsafe code is expected."
)]
#![expect(
    clippy::undocumented_unsafe_blocks,
    reason = "https://github.com/ava-labs/firewood/pull/1158 will remove"
)]
#![cfg_attr(
    not(target_pointer_width = "64"),
    forbid(
        clippy::cast_possible_truncation,
        reason = "non-64 bit target likely to cause issues during u64 to usize conversions"
    )
)]

mod arc_cache;
mod handle;
mod logging;
mod metrics_setup;
mod value;

use std::collections::HashMap;
use std::ffi::{CStr, CString, c_char};
use std::fmt::{self, Debug, Display, Formatter};
use std::ops::Deref;
use std::sync::RwLock;
use std::sync::atomic::{AtomicU32, Ordering};

<<<<<<< HEAD
use firewood::db::{Db, DbConfig, Proposal};
use firewood::manager::{CacheReadStrategy, RevisionManagerConfig};

use firewood::v2::api::{ArcDynDbView, Db as _, DbView, HashKey, KeyValuePairIter, OwnedIterView, Proposal as _};
use firewood::merkle;
use firewood::v2::api;
use metrics::counter;
=======
use firewood::db::{Db, Proposal};
use firewood::v2::api::{self, Db as _, DbView, KeyValuePairIter, Proposal as _};

use crate::arc_cache::ArcCache;
pub use crate::handle::*;
pub use crate::logging::*;
>>>>>>> 2d319bc2
pub use crate::value::*;

#[cfg(unix)]
#[global_allocator]
#[doc(hidden)]
static GLOBAL: tikv_jemallocator::Jemalloc = tikv_jemallocator::Jemalloc;

type ProposalId = u32;
type IteratorId = u32;

#[doc(hidden)]
static ID_COUNTER: AtomicU32 = AtomicU32::new(1);
#[doc(hidden)]
static ITERATOR_ID_COUNTER: AtomicU32 = AtomicU32::new(1);

/// Atomically retrieves the next proposal ID.
#[doc(hidden)]
fn next_id() -> ProposalId {
    ID_COUNTER.fetch_add(1, Ordering::Relaxed)
}

<<<<<<< HEAD
/// Atomically retrieves the next iterator ID.
#[doc(hidden)]
fn next_iterator_id() -> IteratorId {
    ITERATOR_ID_COUNTER.fetch_add(1, Ordering::Relaxed)
}

type KeyValueItem = Result<(merkle::Key, merkle::Value), api::Error>;

/// A handle to the database, returned by `fwd_create_db` and `fwd_open_db`.
=======
/// Invokes a closure and returns the result as a [`CResult`].
///
/// If the closure panics, it will return [`CResult::from_panic`] with the panic
/// information.
#[inline]
fn invoke<T: CResult, V: Into<T>>(once: impl FnOnce() -> V) -> T {
    match std::panic::catch_unwind(std::panic::AssertUnwindSafe(once)) {
        Ok(result) => result.into(),
        Err(panic) => T::from_panic(panic),
    }
}

/// Invokes a closure that requires a handle and returns the result as a [`NullHandleResult`].
///
/// If the provided handle is [`None`], the function will return early with the
/// [`NullHandleResult::null_handle_pointer_error`] result.
///
/// Otherwise, the closure is invoked with the handle. If the closure panics,
/// it will be caught and returned as a [`CResult::from_panic`].
#[inline]
fn invoke_with_handle<H, T: NullHandleResult, V: Into<T>>(
    handle: Option<H>,
    once: impl FnOnce(H) -> V,
) -> T {
    match handle {
        Some(handle) => invoke(move || once(handle)),
        None => T::null_handle_pointer_error(),
    }
}

/// A handle to the database, returned by `fwd_open_db`.
>>>>>>> 2d319bc2
///
/// These handles are passed to the other FFI functions.
///
pub struct DatabaseHandle<'p> {
    /// List of iterators, by ID
    // Order of fields are important, streams must be dropped before proposals, and proposals
    // should be dropped before database handle to ensure lifetime orders
    streams: RwLock<HashMap<IteratorId, Box<dyn Iterator<Item = KeyValueItem> + 'p>>>,
    /// Maps proposal IDs to the iterators that depend on them
    proposal_iterators: RwLock<HashMap<ProposalId, Vec<IteratorId>>>,
    /// List of outstanding proposals, by ID
    proposals: RwLock<HashMap<ProposalId, Proposal<'p>>>,

    /// A single cached view to improve performance of reads while committing
<<<<<<< HEAD
    cached_view: Mutex<Option<(HashKey, ArcDynDbView)>>,
=======
    cached_view: ArcCache<api::HashKey, dyn api::DynDbView>,
>>>>>>> 2d319bc2

    /// The database
    db: Db,
}

impl Debug for DatabaseHandle<'_> {
    fn fmt(&self, f: &mut Formatter<'_>) -> fmt::Result {
        f.debug_struct("DatabaseHandle")
        .field("proposal_iterators", &self.proposal_iterators)
        .field("proposals", &self.proposals)
        .field("cached_view", &self.cached_view)
        .field("db", &self.db)
        .finish()
    }
}

impl From<Db> for DatabaseHandle<'_> {
    fn from(db: Db) -> Self {
        Self {
            db,
            proposals: RwLock::new(HashMap::new()),
<<<<<<< HEAD
            streams: RwLock::new(HashMap::new()),
            proposal_iterators: RwLock::new(HashMap::new()),
            cached_view: Mutex::new(None),
=======
            cached_view: ArcCache::new(),
>>>>>>> 2d319bc2
        }
    }
}

impl Deref for DatabaseHandle<'_> {
    type Target = Db;

    fn deref(&self) -> &Self::Target {
        &self.db
    }
}

/// Gets the value associated with the given key from the database for the
/// latest revision.
///
/// # Arguments
///
/// * `db` - The database handle returned by [`fwd_open_db`]
/// * `key` - The key to look up as a [`BorrowedBytes`]
///
/// # Returns
///
/// - [`ValueResult::NullHandlePointer`] if the provided database handle is null.
/// - [`ValueResult::RevisionNotFound`] if no revision was found for the root
///   (i.e., there is no current root).
/// - [`ValueResult::None`] if the key was not found.
/// - [`ValueResult::Some`] if the key was found with the associated value.
/// - [`ValueResult::Err`] if an error occurred while retrieving the value.
///
/// # Safety
///
/// The caller must:
/// * ensure that `db` is a valid pointer to a [`DatabaseHandle`].
/// * ensure that `key` is valid for [`BorrowedBytes`]
/// * call [`fwd_free_owned_bytes`] to free the memory associated with the
///   returned error or value.
///
/// [`BorrowedBytes`]: crate::value::BorrowedBytes
#[unsafe(no_mangle)]
pub unsafe extern "C" fn fwd_get_latest(
<<<<<<< HEAD
    db: Option<&DatabaseHandle<'_>>,
    key: BorrowedBytes<'_>,
) -> Value {
    get_latest(db, &key).unwrap_or_else(Into::into)
}

/// This function is not exposed to the C API.
/// Internal call for `fwd_get_latest` to remove error handling from the C API
#[doc(hidden)]
fn get_latest(db: Option<&DatabaseHandle<'_>>, key: &[u8]) -> Result<Value, String> {
    let db = db.ok_or("db should be non-null")?;
    // Find root hash.
    // Matches `hash` function but we use the TrieHash type here
    let Some(root) = db.root_hash().map_err(|e| e.to_string())? else {
        return Ok(Value::default());
    };

    // Find revision assoicated with root.
    let rev = db.revision(root).map_err(|e| e.to_string())?;

    // Get value associated with key.
    let value = rev.val(key).map_err(|e| e.to_string())?.ok_or("")?;
    Ok(value.into())
=======
    db: Option<&DatabaseHandle>,
    key: BorrowedBytes,
) -> ValueResult {
    invoke_with_handle(db, move |db| db.get_latest(key))
>>>>>>> 2d319bc2
}

/// Return an iterator optionally starting from a key in database
///
/// # Arguments
///
/// * `db` - The database handle returned by `open_db`
/// * `root` - The root to iterate on, in `BorrowedBytes` form. Latest revision if not provided/empty.
/// * `key` - The key to start from, in `BorrowedBytes` form
///
/// # Returns
///
/// An iterator id/handle, or an error
///
/// # Safety
///
/// The caller must:
///  * ensure that `db` is a valid pointer returned by `open_db`
///  * ensure that `key` is a valid pointer to a `Value` struct
///
#[unsafe(no_mangle)]
pub unsafe extern "C" fn fwd_iter_on_root(
    db: Option<&DatabaseHandle<'_>>,
    root: BorrowedBytes<'_>,
    key: BorrowedBytes<'_>,
) -> Value {
    iter_on_root(db, &root, &key).unwrap_or_else(Into::into)
}

/// Internal call for `fwd_iter_on_root` to remove error handling from the C API
#[doc(hidden)]
fn iter_on_root(db: Option<&DatabaseHandle<'_>>, root: &[u8], key: &[u8]) -> Result<Value, String> {
    let db = db.ok_or("db should be non-null")?;

    let root = if root.is_empty() {
        db.root_hash().map_err(|e| e.to_string())?
    } else {
        Some(HashKey::try_from(root).map_err(|e| e.to_string())?)
    };
    let Some(root) = root else {
        return Ok(Value::default());
    };

    // Find revision associated with root.
    let rev = db.revision(root).map_err(|e| e.to_string())?;
    let it = rev.iter_owned(Some(key)).map_err(|e| e.to_string())?;

    // // Store the iterator in the map.
    let new_id = next_iterator_id(); // Guaranteed to be non-zero
    db.streams
        .write()
        .map_err(|_| "stream lock is poisoned")?
        .insert(new_id, Box::new(it));

    Ok(new_id.into())
}

/// Return an iterator on proposal optionally starting from a key
///
/// # Arguments
///
/// * `db` - The database handle returned by `open_db`
/// * `proposal_id` - The proposal id to iterate on
/// * `key` - The key to start from, in `BorrowedBytes` form
///
/// # Returns
///
/// An iterator id/handle, or an error
///
/// # Safety
///
/// The caller must:
///  * ensure that `db` is a valid pointer returned by `open_db`
///  * ensure that `proposal_id` is a valid proposal id that is neither commited nor dropped
///  * ensure that `key` is a valid pointer to a `Value` struct
///
#[unsafe(no_mangle)]
pub unsafe extern "C" fn fwd_iter_on_proposal(
    db: Option<&DatabaseHandle<'_>>,
    proposal_id: ProposalId,
    key: BorrowedBytes<'_>,
) -> Value {
    iter_on_proposal(db, proposal_id, &key).unwrap_or_else(Into::into)
}

/// Internal call for `fwd_iter_on_proposal` to remove error handling from the C API
#[doc(hidden)]
fn iter_on_proposal(
    db: Option<&DatabaseHandle<'_>>,
    proposal_id: ProposalId,
    key: &[u8],
) -> Result<Value, String> {
    let db = db.ok_or("db should be non-null")?;

    // Get proposal from ID.
    let proposals = db
        .proposals
        .read()
        .map_err(|_| "proposal lock is poisoned")?;
    let proposal = proposals.get(&proposal_id).ok_or("proposal not found")?;
    let it = proposal.iter_owned(Some(key)).map_err(|e| e.to_string())?;

    // Store the iterator in the map. We need the write lock.
    let iterator_id = next_iterator_id(); // Guaranteed to be non-zero
    db.streams
        .write()
        .map_err(|_| "stream lock is poisoned")?
        .insert(iterator_id, it);

    db.proposal_iterators
        .write()
        .map_err(|_| "proposal iterator lock is poisoned")?
        .entry(proposal_id)
        .or_insert_with(Vec::new)
        .push(iterator_id);

    Ok(iterator_id.into())
}

/// Retrieves the next item from the iterator
///
/// # Arguments
///
/// * `db` - The database handle returned by `open_db`
/// * `it` - The database handle returned by `fwd_iter_*`
///
/// # Returns
///
/// A `KeyValue` containing the next pair of (key, value) on the iterator.
/// A `KeyValue` containing with key {0, ""}, and value with an error message if failed.
///
/// # Safety
///
/// The caller must:
///  * ensure that `db` is a valid pointer returned by `open_db`
///  * ensure that `it` is a valid pointer returned by `fwd_iter_*`
///  * call `free_key_value` to free the memory associated with the returned `KeyValue`
///
#[unsafe(no_mangle)]
pub unsafe extern "C" fn fwd_iter_next(db: Option<&DatabaseHandle<'_>>, it: IteratorId) -> Value {
    iter_next(db, it).unwrap_or_else(Into::into)
}

/// Internal call for `fwd_iter_next` to remove error handling from the C API
#[doc(hidden)]
fn iter_next(db: Option<&DatabaseHandle<'_>>, iterator_id: IteratorId) -> Result<Value, String> {
    let db = db.ok_or("db should be non-null")?;

    let next = {
        // get a write guard and drop as soon as we get the next item
        let mut guard = db.streams.write().map_err(|_| "stream lock is poisoned")?;
        let it = guard.get_mut(&iterator_id).ok_or("iterator not found")?;
        it.next()
    };

    match next {
        Some(kv) => kv.map(Into::into).map_err(|e| e.to_string()),
        None => Ok(Value::default()),
    }
}

/// Gets the value associated with the given key from the proposal provided.
///
/// # Arguments
///
/// * `db` - The database handle returned by `open_db`
/// * `id` - The ID of the proposal to get the value from
/// * `key` - The key to look up, in `BorrowedBytes` form
///
/// # Returns
///
/// A `Value` containing the requested value.
/// A `Value` containing {0, "error message"} if the get failed.
///
/// # Safety
///
/// The caller must:
///  * ensure that `db` is a valid pointer returned by `open_db`
///  * ensure that `key` is a valid pointer to a `Value` struct
///  * call `free_value` to free the memory associated with the returned `Value`
///
#[unsafe(no_mangle)]
pub unsafe extern "C" fn fwd_get_from_proposal(
    db: Option<&DatabaseHandle<'_>>,
    id: ProposalId,
    key: BorrowedBytes<'_>,
<<<<<<< HEAD
) -> Value {
    get_from_proposal(db, id, &key).unwrap_or_else(Into::into)
}

/// This function is not exposed to the C API.
/// Internal call for `fwd_get_from_proposal` to remove error handling from the C API
#[doc(hidden)]
fn get_from_proposal(
    db: Option<&DatabaseHandle<'_>>,
    id: ProposalId,
    key: &[u8],
) -> Result<Value, String> {
    let db = db.ok_or("db should be non-null")?;
    // Get proposal from ID.
    let proposals = db
        .proposals
        .read()
        .map_err(|_| "proposal lock is poisoned")?;
    let proposal = proposals.get(&id).ok_or("proposal not found")?;

    // Get value associated with key.
    let value = proposal.val(key).map_err(|e| e.to_string())?.ok_or("")?;
    Ok(value.into())
=======
) -> ValueResult {
    invoke_with_handle(db, move |db| db.get_from_proposal(id, key))
>>>>>>> 2d319bc2
}

/// Gets a value assoicated with the given root hash and key.
///
/// The hash may refer to a historical revision or an existing proposal.
///
/// # Arguments
///
/// * `db` - The database handle returned by [`fwd_open_db`]
/// * `root` - The root hash to look up as a [`BorrowedBytes`]
/// * `key` - The key to look up as a [`BorrowedBytes`]
///
/// # Returns
///
/// - [`ValueResult::NullHandlePointer`] if the provided database handle is null.
/// - [`ValueResult::RevisionNotFound`] if no revision was found for the specified root.
/// - [`ValueResult::None`] if the key was not found.
/// - [`ValueResult::Some`] if the key was found with the associated value.
/// - [`ValueResult::Err`] if an error occurred while retrieving the value.
///
/// # Safety
///
/// The caller must:
/// * ensure that `db` is a valid pointer to a [`DatabaseHandle`]
/// * ensure that `root` is a valid for [`BorrowedBytes`]
/// * ensure that `key` is a valid for [`BorrowedBytes`]
/// * call [`fwd_free_owned_bytes`] to free the memory associated [`OwnedBytes`]
///   returned in the result.
#[unsafe(no_mangle)]
pub unsafe extern "C" fn fwd_get_from_root(
<<<<<<< HEAD
    db: Option<&DatabaseHandle<'_>>,
    root: BorrowedBytes<'_>,
    key: BorrowedBytes<'_>,
) -> Value {
    get_from_root(db, &root, &key).unwrap_or_else(Into::into)
}

/// Internal call for `fwd_get_from_root` to remove error handling from the C API
#[doc(hidden)]
fn get_from_root(
    db: Option<&DatabaseHandle<'_>>,
    root: &[u8],
    key: &[u8],
) -> Result<Value, String> {
    let db = db.ok_or("db should be non-null")?;
    let requested_root = HashKey::try_from(root).map_err(|e| e.to_string())?;
    let mut cached_view = db.cached_view.lock().expect("cached_view lock is poisoned");
    let value = match cached_view.as_ref() {
        // found the cached view, use it
        Some((root_hash, view)) if root_hash == &requested_root => {
            counter!("firewood.ffi.cached_view.hit").increment(1);
            view.val(key)
        }
        // If what was there didn't match the requested root, we need a new view, so we
        // update the cache
        _ => {
            counter!("firewood.ffi.cached_view.miss").increment(1);
            let rev = view_sync_from_root(db, root)?;
            let result = rev.val(key);
            *cached_view = Some((requested_root.clone(), rev));
            result
        }
    }
    .map_err(|e| e.to_string())?
    .ok_or("")?;

    Ok(value.into())
}
fn view_sync_from_root(db: &DatabaseHandle<'_>, root: &[u8]) -> Result<ArcDynDbView, String> {
    let rev = db
        .view(HashKey::try_from(root).map_err(|e| e.to_string())?)
        .map_err(|e| e.to_string())?;
    Ok(rev)
=======
    db: Option<&DatabaseHandle>,
    root: BorrowedBytes,
    key: BorrowedBytes,
) -> ValueResult {
    invoke_with_handle(db, move |db| {
        db.get_from_root(root.as_ref().try_into()?, key)
    })
>>>>>>> 2d319bc2
}

/// Puts the given key-value pairs into the database.
///
/// # Arguments
///
/// * `db` - The database handle returned by [`fwd_open_db`]
/// * `values` - A [`BorrowedKeyValuePairs`] containing the key-value pairs to put.
///
/// # Returns
///
/// - [`HashResult::NullHandlePointer`] if the provided database handle is null.
/// - [`HashResult::None`] if the commit resulted in an empty database.
/// - [`HashResult::Some`] if the commit was successful, containing the new root hash.
/// - [`HashResult::Err`] if an error occurred while committing the batch.
///
/// # Safety
///
/// The caller must:
/// * ensure that `db` is a valid pointer to a [`DatabaseHandle`]
/// * ensure that `values` is valid for [`BorrowedKeyValuePairs`]
/// * call [`fwd_free_owned_bytes`] to free the memory associated with the
///   returned error ([`HashKey`] does not need to be freed as it is returned by
///   value).
#[unsafe(no_mangle)]
pub unsafe extern "C" fn fwd_batch(
<<<<<<< HEAD
    db: Option<&DatabaseHandle<'_>>,
    values: BorrowedKeyValuePairs,
) -> Value {
    batch(db, &values).unwrap_or_else(Into::into)
}

/// Internal call for `fwd_batch` to remove error handling from the C API
#[doc(hidden)]
fn batch(db: Option<&DatabaseHandle<'_>>, values: &[KeyValuePair<'_>]) -> Result<Value, String> {
    let db = db.ok_or("db should be non-null")?;
    let start = coarsetime::Instant::now();

    // Create a batch of operations to perform.
    let batch = values.iter().map_into_batch();

    // Propose the batch of operations.
    let proposal = db.propose(batch).map_err(|e| e.to_string())?;
    let propose_time = start.elapsed().as_millis();
    counter!("firewood.ffi.propose_ms").increment(propose_time);

    let hash_val = proposal
        .root_hash()
        .map_err(|e| e.to_string())?
        .ok_or("Proposed revision is empty")?
        .as_slice()
        .into();

    // Commit the proposal.
    proposal.commit().map_err(|e| e.to_string())?;

    // Get the root hash of the database post-commit.
    let propose_plus_commit_time = start.elapsed().as_millis();
    counter!("firewood.ffi.batch_ms").increment(propose_plus_commit_time);
    counter!("firewood.ffi.commit_ms")
        .increment(propose_plus_commit_time.saturating_sub(propose_time));
    counter!("firewood.ffi.batch").increment(1);
    Ok(hash_val)
=======
    db: Option<&DatabaseHandle>,
    values: BorrowedKeyValuePairs<'_>,
) -> HashResult {
    invoke_with_handle(db, move |db| db.create_batch(values))
>>>>>>> 2d319bc2
}

/// Proposes a batch of operations to the database.
///
/// # Arguments
///
/// * `db` - The database handle returned by `open_db`
/// * `values` - A `BorrowedKeyValuePairs` struct containing the key-value pairs to put.
///
/// # Returns
///
/// On success, a `Value` containing {len=id, data=hash}. In this case, the
/// hash will always be 32 bytes, and the id will be non-zero.
/// On failure, a `Value` containing {0, "error message"}.
///
/// # Safety
///
/// This function is unsafe because it dereferences raw pointers.
/// The caller must:
///  * ensure that `db` is a valid pointer returned by `open_db`
///  * ensure that `values` is a valid pointer and that it points to an array of `KeyValue` structs of length `nkeys`.
///  * ensure that the `Value` fields of the `KeyValue` structs are valid pointers.
///
#[unsafe(no_mangle)]
pub unsafe extern "C" fn fwd_propose_on_db<'p>(
    db: Option<&'p DatabaseHandle<'p>>,
    values: BorrowedKeyValuePairs<'_>,
) -> Value {
    // Note: the id is guaranteed to be non-zero
    // because we use an atomic counter that starts at 1.
    propose_on_db(db, &values).unwrap_or_else(Into::into)
}

/// Internal call for `fwd_propose_on_db` to remove error handling from the C API
#[doc(hidden)]
fn propose_on_db<'p>(
    db: Option<&'p DatabaseHandle<'p>>,
    values: &[KeyValuePair<'_>],
) -> Result<Value, String> {
    let db = db.ok_or("db should be non-null")?;
    // Create a batch of operations to perform.
    let batch = values.iter().map_into_batch();

    // Propose the batch of operations.
    let proposal = db.propose(batch).map_err(|e| e.to_string())?;

    // Get the root hash of the new proposal.
    let mut root_hash: Value = match proposal.root_hash().map_err(|e| e.to_string())? {
        Some(root) => Value::from(root.as_slice()),
        None => String::new().into(),
    };

    // Store the proposal in the map. We need the write lock instead.
    let new_id = next_id(); // Guaranteed to be non-zero
    db.proposals
        .write()
        .map_err(|_| "proposal lock is poisoned")?
        .insert(new_id, proposal);
    root_hash.len = new_id as usize; // Set the length to the proposal ID
    Ok(root_hash)
}

/// Proposes a batch of operations to the database on top of an existing proposal.
///
/// # Arguments
///
/// * `db` - The database handle returned by `open_db`
/// * `proposal_id` - The ID of the proposal to propose on
/// * `values` - A `BorrowedKeyValuePairs` struct containing the key-value pairs to put.
///
/// # Returns
///
/// On success, a `Value` containing {len=id, data=hash}. In this case, the
/// hash will always be 32 bytes, and the id will be non-zero.
/// On failure, a `Value` containing {0, "error message"}.
///
/// # Safety
///
/// This function is unsafe because it dereferences raw pointers.
/// The caller must:
///  * ensure that `db` is a valid pointer returned by `open_db`
///  * ensure that `values` is a valid pointer and that it points to an array of `KeyValue` structs of length `nkeys`.
///  * ensure that the `Value` fields of the `KeyValue` structs are valid pointers.
///
#[unsafe(no_mangle)]
pub unsafe extern "C" fn fwd_propose_on_proposal(
    db: Option<&DatabaseHandle<'_>>,
    proposal_id: ProposalId,
    values: BorrowedKeyValuePairs<'_>,
) -> Value {
    // Note: the id is guaranteed to be non-zero
    // because we use an atomic counter that starts at 1.
    propose_on_proposal(db, proposal_id, &values).unwrap_or_else(Into::into)
}

/// Internal call for `fwd_propose_on_proposal` to remove error handling from the C API
#[doc(hidden)]
fn propose_on_proposal(
    db: Option<&DatabaseHandle<'_>>,
    proposal_id: ProposalId,
    values: &[KeyValuePair<'_>],
) -> Result<Value, String> {
    let db = db.ok_or("db should be non-null")?;
    // Create a batch of operations to perform.
    let batch = values.iter().map_into_batch();

    // Get proposal from ID.
    // We need write access to add the proposal after we create it.
    let guard = db
        .proposals
        .write()
        .expect("failed to acquire write lock on proposals");
    let proposal = guard.get(&proposal_id).ok_or("proposal not found")?;
    let new_proposal = proposal.propose(batch).map_err(|e| e.to_string())?;
    drop(guard); // Drop the read lock before we get the write lock.

    // Get the root hash of the new proposal.
    let mut root_hash: Value = match new_proposal.root_hash().map_err(|e| e.to_string())? {
        Some(root) => Value::from(root.as_slice()),
        None => String::new().into(),
    };

    // Store the proposal in the map. We need the write lock instead.
    let new_id = next_id(); // Guaranteed to be non-zero
    db.proposals
        .write()
        .map_err(|_| "proposal lock is poisoned")?
        .insert(new_id, new_proposal);
    root_hash.len = new_id as usize; // Set the length to the proposal ID
    Ok(root_hash)
}

/// Commits a proposal to the database.
///
/// # Arguments
///
/// * `db` - The database handle returned by `open_db`
/// * `proposal_id` - The ID of the proposal to commit
///
/// # Returns
///
/// A `Value` containing {0, null} if the commit was successful.
/// A `Value` containing {0, "error message"} if the commit failed.
///
/// # Safety
///
/// This function is unsafe because it dereferences raw pointers.
/// The caller must ensure that `db` is a valid pointer returned by `open_db`
///
#[unsafe(no_mangle)]
<<<<<<< HEAD
pub unsafe extern "C" fn fwd_commit(db: Option<&DatabaseHandle<'_>>, proposal_id: u32) -> Value {
    commit(db, proposal_id).map_or_else(Into::into, Into::into)
}

/// Internal call for `fwd_commit` to remove error handling from the C API
#[doc(hidden)]
fn commit(db: Option<&DatabaseHandle<'_>>, proposal_id: u32) -> Result<(), String> {
    let db = db.ok_or("db should be non-null")?;
    let proposal = db
        .proposals
        .write()
        .map_err(|_| "proposal lock is poisoned")?
        .remove(&proposal_id)
        .ok_or("proposal not found")?;

    // Get the proposal hash and cache the view. We never cache an empty proposal.
    let proposal_hash = proposal.root_hash();

    if let Ok(Some(proposal_hash)) = proposal_hash {
        let mut guard = db.cached_view.lock().expect("cached_view lock is poisoned");
        match db.view(proposal_hash.clone()) {
            Ok(view) => *guard = Some((proposal_hash, view)),
            Err(_) => *guard = None, // Clear cache on error
        }
        drop(guard);
    }

    // Commit the proposal
    let result = proposal.commit().map_err(|e| e.to_string());

    // TODO: Handle iterators. Options:
    // (1) creating a new iterator from revision, preserving state
    // (2) dropping
    // (3) holding on to the previous nodestore reference (current/inefficient)

    // Clear the cache, which will force readers after this point to find the committed root hash
    db.clear_cached_view();

    result
=======
pub unsafe extern "C" fn fwd_commit(
    db: Option<&DatabaseHandle<'_>>,
    proposal_id: u32,
) -> HashResult {
    invoke_with_handle(db, move |db| db.commit_proposal(proposal_id))
>>>>>>> 2d319bc2
}

/// Drops a proposal from the database.
/// The propopsal's data is now inaccessible, and can be freed by the `RevisionManager`.
///
/// # Arguments
///
/// * `db` - The database handle returned by `open_db`
/// * `proposal_id` - The ID of the proposal to drop
///
/// # Safety
///
/// This function is unsafe because it dereferences raw pointers.
/// The caller must ensure that `db` is a valid pointer returned by `open_db`
///
#[unsafe(no_mangle)]
pub unsafe extern "C" fn fwd_drop_proposal(
    db: Option<&DatabaseHandle<'_>>,
    proposal_id: u32,
) -> Value {
    drop_proposal(db, proposal_id).map_or_else(Into::into, Into::into)
}

/// Internal call for `fwd_drop_proposal` to remove error handling from the C API
#[doc(hidden)]
fn drop_proposal(db: Option<&DatabaseHandle<'_>>, proposal_id: u32) -> Result<(), String> {
    let db = db.ok_or("db should be non-null")?;

    // mark all dependent iterators as dropped and release the references to node stores
    let iterators = {
        let guard = db
            .proposal_iterators
            .read()
            .map_err(|_| "proposal iterators lock is poisoned")?;
        guard.get(&proposal_id).cloned().unwrap_or_else(Vec::new)
    };

    db.streams
        .write()
        .map_err(|_| "streams lock is poisoned")?
        .retain(|x, _| !iterators.contains(x));

    let mut proposals = db
        .proposals
        .write()
        .map_err(|_| "proposal lock is poisoned")?;
    proposals.remove(&proposal_id).ok_or("proposal not found")?;
    Ok(())
}

/// Get the root hash of the latest version of the database
///
/// # Argument
///
/// * `db` - The database handle returned by [`fwd_open_db`]
///
/// # Returns
///
/// - [`HashResult::NullHandlePointer`] if the provided database handle is null.
/// - [`HashResult::None`] if the database is empty.
/// - [`HashResult::Some`] with the root hash of the database.
/// - [`HashResult::Err`] if an error occurred while looking up the root hash.
///
/// # Safety
///
/// * ensure that `db` is a valid pointer to a [`DatabaseHandle`]
/// * call [`fwd_free_owned_bytes`] to free the memory associated with the
///   returned error ([`HashKey`] does not need to be freed as it is returned
///   by value).
#[unsafe(no_mangle)]
pub unsafe extern "C" fn fwd_root_hash(db: Option<&DatabaseHandle>) -> HashResult {
    invoke_with_handle(db, DatabaseHandle::current_root_hash)
}

/// A value returned by the FFI.
///
/// This is used in several different ways, including:
/// * An C-style string.
/// * An ID for a proposal.
/// * A byte slice containing data.
///
/// For more details on how the data may be stored, refer to the function signature
/// that returned it or the `From` implementations.
///
/// The data stored in this struct (if `data` is not null) must be manually freed
/// by the caller using `fwd_free_value`.
///
#[derive(Debug, Default)]
#[repr(C)]
pub struct Value {
    pub len: usize,
    pub data: Option<std::ptr::NonNull<u8>>,
}

impl Display for Value {
    fn fmt(&self, f: &mut Formatter) -> fmt::Result {
        match (self.len, self.data) {
            (0, None) => write!(f, "[not found]"),
            (0, Some(data)) => write!(f, "[error] {}", unsafe {
                CStr::from_ptr(data.as_ptr() as *const c_char).to_string_lossy()
            }),
            (len, None) => write!(f, "[id] {len}"),
            (_, Some(_)) => write!(f, "[data] {:?}", self.as_slice()),
        }
    }
}

impl Value {
    #[must_use]
    pub const fn as_slice(&self) -> &[u8] {
        if let Some(data) = self.data {
            // SAFETY: We must assume that if non-null, the C caller provided valid pointer
            // and length, otherwise caller assumes responsibility for undefined behavior.
            unsafe { std::slice::from_raw_parts(data.as_ptr(), self.len) }
        } else {
            &[]
        }
    }
}

impl From<&[u8]> for Value {
    fn from(data: &[u8]) -> Self {
        let boxed: Box<[u8]> = data.into();
        boxed.into()
    }
}

impl From<Box<[u8]>> for Value {
    fn from(data: Box<[u8]>) -> Self {
        let len = data.len();
        let leaked_ptr = Box::leak(data).as_mut_ptr();
        let data = std::ptr::NonNull::new(leaked_ptr);
        Value { len, data }
    }
}

// TODO: this packing is inefficient, but is temporary. more robust key-value pair
// will be used when the batching is implemented and this will go away
impl From<(Box<[u8]>, Box<[u8]>)> for Value {
    fn from(data: (Box<[u8]>, Box<[u8]>)) -> Self {
        let (key, value) = data;
        let (key_len, val_len) = (key.len(), value.len());

        // packed format [key_len: 8 bytes][key_data][value_data]
        let total_len = key_len.saturating_add(val_len).saturating_add(8);
        let mut packed = Vec::with_capacity(total_len);

        packed.extend_from_slice(&key_len.to_le_bytes());
        packed.extend_from_slice(&key);
        packed.extend_from_slice(&value);

        packed.into_boxed_slice().into()
    }
}

impl From<String> for Value {
    fn from(s: String) -> Self {
        if s.is_empty() {
            Self::default()
        } else {
            let cstr = CString::new(s).unwrap_or_default().into_raw();
            Value {
                len: 0,
                data: std::ptr::NonNull::new(cstr.cast::<u8>()),
            }
        }
    }
}

impl From<u32> for Value {
    fn from(v: u32) -> Self {
        // WARNING: This should only be called with values >= 1.
        // In much of the Go code, v.len == 0 is used to indicate a null-terminated string.
        // This may cause a panic or memory corruption if used incorrectly.
        assert_ne!(v, 0);
        Self {
            len: v as usize,
            data: None,
        }
    }
}

impl From<()> for Value {
    fn from((): ()) -> Self {
        Self::default()
    }
}

/// Frees the memory associated with a `Value`.
///
/// # Arguments
///
/// * `value` - The `Value` to free, previously returned from any Rust function.
///
/// # Safety
///
/// This function is unsafe because it dereferences raw pointers.
/// The caller must ensure that `value` is a valid pointer.
///
/// # Panics
///
/// This function panics if `value` is `null`.
///
#[unsafe(no_mangle)]
pub unsafe extern "C" fn fwd_free_value(value: Option<&mut Value>) -> VoidResult {
    invoke_with_handle(value, |value| {
        if let Some(data) = value.data {
            let data_ptr = data.as_ptr();
            // We assume that if the length is 0, then the data is a null-terminated string.
            if value.len > 0 {
                let recreated_box =
                    unsafe { Box::from_raw(std::slice::from_raw_parts_mut(data_ptr, value.len)) };
                drop(recreated_box);
            } else {
                let raw_str = data_ptr.cast::<c_char>();
                let cstr = unsafe { CString::from_raw(raw_str) };
                drop(cstr);
            }
        }
    })
}

/// Start metrics recorder for this process.
///
/// # Returns
///
/// - [`VoidResult::Ok`] if the recorder was initialized.
/// - [`VoidResult::Err`] if an error occurs during initialization.
#[unsafe(no_mangle)]
pub extern "C" fn fwd_start_metrics() -> VoidResult {
    invoke(metrics_setup::setup_metrics)
}

/// Start metrics recorder and exporter for this process.
///
/// # Arguments
///
/// * `metrics_port` - the port where metrics will be exposed at
///
/// # Returns
///
/// - [`VoidResult::Ok`] if the recorder was initialized.
/// - [`VoidResult::Err`] if an error occurs during initialization.
///
/// # Safety
///
/// The caller must:
/// * call [`fwd_free_owned_bytes`] to free the memory associated with the
///   returned error (if any).
#[unsafe(no_mangle)]
pub extern "C" fn fwd_start_metrics_with_exporter(metrics_port: u16) -> VoidResult {
    invoke(move || metrics_setup::setup_metrics_with_exporter(metrics_port))
}

/// Gather latest metrics for this process.
///
/// # Returns
///
/// - [`ValueResult::None`] if the gathered metrics resulted in an empty string.
/// - [`ValueResult::Some`] the gathered metrics as an [`OwnedBytes`] (with
///   guaranteed to be utf-8 data, not null terminated).
/// - [`ValueResult::Err`] if an error occurred while retrieving the value.
///
/// # Safety
///
/// The caller must:
/// * call [`fwd_free_owned_bytes`] to free the memory associated with the
///   returned error or value.
#[unsafe(no_mangle)]
pub extern "C" fn fwd_gather() -> ValueResult {
    invoke(metrics_setup::gather_metrics)
}

/// Open a database with the given arguments.
///
/// # Arguments
///
/// See [`DatabaseHandleArgs`].
///
/// # Returns
///
/// - [`HandleResult::Ok`] with the database handle if successful.
/// - [`HandleResult::Err`] if an error occurs while opening the database.
///
/// # Safety
///
/// The caller must:
/// - ensure that the database is freed with [`fwd_close_db`] when no longer needed.
/// - ensure that the database handle is freed only after freeing or committing
///   all proposals created on it.
#[unsafe(no_mangle)]
pub unsafe extern "C" fn fwd_open_db(args: DatabaseHandleArgs) -> HandleResult {
    invoke(move || DatabaseHandle::new(args))
}

/// Start logs for this process.
///
/// # Arguments
///
/// See [`LogArgs`].
///
/// # Returns
///
/// - [`VoidResult::Ok`] if the recorder was initialized.
/// - [`VoidResult::Err`] if an error occurs during initialization.
///
/// # Safety
///
/// The caller must:
/// * call [`fwd_free_owned_bytes`] to free the memory associated with the
///   returned error (if any).
#[unsafe(no_mangle)]
pub extern "C" fn fwd_start_logs(args: LogArgs) -> VoidResult {
    invoke(move || args.start_logging())
}

/// Close and free the memory for a database handle
///
/// # Arguments
///
/// * `db` - The database handle to close, previously returned from a call to [`fwd_open_db`].
///
/// # Returns
///
/// - [`VoidResult::NullHandlePointer`] if the provided database handle is null.
/// - [`VoidResult::Ok`] if the database handle was successfully closed and freed.
/// - [`VoidResult::Err`] if the process panics while closing the database handle.
///
/// # Safety
///
/// Callers must ensure that:
///
/// - `db` is a valid pointer to a [`DatabaseHandle`] returned by [`fwd_open_db`].
/// - The database handle is not used after this function is called.
#[expect(clippy::missing_panics_doc, reason = "panics are captured")]
#[unsafe(no_mangle)]
pub unsafe extern "C" fn fwd_close_db(db: Option<Box<DatabaseHandle<'_>>>) -> VoidResult {
    invoke_with_handle(db, |db| {
        db.proposals
            .write()
            .expect("proposals lock is poisoned")
            .clear();
        db.clear_cached_view();
    })
}

/// Consumes the [`OwnedBytes`] and frees the memory associated with it.
///
/// # Arguments
///
/// * `bytes` - The [`OwnedBytes`] struct to free, previously returned from any
///   function from this library.
///
/// # Returns
///
/// - [`VoidResult::Ok`] if the memory was successfully freed.
/// - [`VoidResult::Err`] if the process panics while freeing the memory.
///
/// # Safety
///
/// The caller must ensure that the `bytes` struct is valid and that the memory
/// it points to is uniquely owned by this object. However, if `bytes.ptr` is null,
/// this function does nothing.
#[unsafe(no_mangle)]
pub unsafe extern "C" fn fwd_free_owned_bytes(bytes: OwnedBytes) -> VoidResult {
    invoke(move || drop(bytes))
}

#[cfg(test)]
mod tests {
    #![expect(clippy::unwrap_used)]

    use super::*;

    #[test]
    fn test_invalid_value_display() {
        let value = Value::default();
        assert_eq!(format!("{value}"), "[not found]");
    }

    #[test]
    fn test_value_display_with_error_string() {
        let cstr = CString::new("test").unwrap();
        let value = Value {
            len: 0,
            data: std::ptr::NonNull::new(cstr.as_ptr().cast::<u8>().cast_mut()),
        };
        assert_eq!(format!("{value}"), "[error] test");
    }

    #[test]
    fn test_value_display_with_data() {
        let value = Value {
            len: 4,
            data: std::ptr::NonNull::new(
                Box::leak(b"test".to_vec().into_boxed_slice()).as_mut_ptr(),
            ),
        };
        assert_eq!(format!("{value}"), "[data] [116, 101, 115, 116]");
    }

    #[test]
    fn test_value_display_with_id() {
        let value = Value { len: 4, data: None };
        assert_eq!(format!("{value}"), "[id] 4");
    }
}<|MERGE_RESOLUTION|>--- conflicted
+++ resolved
@@ -39,22 +39,12 @@
 use std::sync::RwLock;
 use std::sync::atomic::{AtomicU32, Ordering};
 
-<<<<<<< HEAD
-use firewood::db::{Db, DbConfig, Proposal};
-use firewood::manager::{CacheReadStrategy, RevisionManagerConfig};
-
-use firewood::v2::api::{ArcDynDbView, Db as _, DbView, HashKey, KeyValuePairIter, OwnedIterView, Proposal as _};
-use firewood::merkle;
-use firewood::v2::api;
-use metrics::counter;
-=======
 use firewood::db::{Db, Proposal};
-use firewood::v2::api::{self, Db as _, DbView, KeyValuePairIter, Proposal as _};
+use firewood::v2::api::{self, Db as _, DbView, KeyValuePairIter, OwnedIterView, Proposal as _};
 
 use crate::arc_cache::ArcCache;
 pub use crate::handle::*;
 pub use crate::logging::*;
->>>>>>> 2d319bc2
 pub use crate::value::*;
 
 #[cfg(unix)]
@@ -76,7 +66,6 @@
     ID_COUNTER.fetch_add(1, Ordering::Relaxed)
 }
 
-<<<<<<< HEAD
 /// Atomically retrieves the next iterator ID.
 #[doc(hidden)]
 fn next_iterator_id() -> IteratorId {
@@ -85,8 +74,6 @@
 
 type KeyValueItem = Result<(merkle::Key, merkle::Value), api::Error>;
 
-/// A handle to the database, returned by `fwd_create_db` and `fwd_open_db`.
-=======
 /// Invokes a closure and returns the result as a [`CResult`].
 ///
 /// If the closure panics, it will return [`CResult::from_panic`] with the panic
@@ -118,7 +105,6 @@
 }
 
 /// A handle to the database, returned by `fwd_open_db`.
->>>>>>> 2d319bc2
 ///
 /// These handles are passed to the other FFI functions.
 ///
@@ -133,11 +119,7 @@
     proposals: RwLock<HashMap<ProposalId, Proposal<'p>>>,
 
     /// A single cached view to improve performance of reads while committing
-<<<<<<< HEAD
-    cached_view: Mutex<Option<(HashKey, ArcDynDbView)>>,
-=======
     cached_view: ArcCache<api::HashKey, dyn api::DynDbView>,
->>>>>>> 2d319bc2
 
     /// The database
     db: Db,
@@ -159,13 +141,9 @@
         Self {
             db,
             proposals: RwLock::new(HashMap::new()),
-<<<<<<< HEAD
             streams: RwLock::new(HashMap::new()),
             proposal_iterators: RwLock::new(HashMap::new()),
-            cached_view: Mutex::new(None),
-=======
             cached_view: ArcCache::new(),
->>>>>>> 2d319bc2
         }
     }
 }
@@ -206,36 +184,10 @@
 /// [`BorrowedBytes`]: crate::value::BorrowedBytes
 #[unsafe(no_mangle)]
 pub unsafe extern "C" fn fwd_get_latest(
-<<<<<<< HEAD
-    db: Option<&DatabaseHandle<'_>>,
-    key: BorrowedBytes<'_>,
-) -> Value {
-    get_latest(db, &key).unwrap_or_else(Into::into)
-}
-
-/// This function is not exposed to the C API.
-/// Internal call for `fwd_get_latest` to remove error handling from the C API
-#[doc(hidden)]
-fn get_latest(db: Option<&DatabaseHandle<'_>>, key: &[u8]) -> Result<Value, String> {
-    let db = db.ok_or("db should be non-null")?;
-    // Find root hash.
-    // Matches `hash` function but we use the TrieHash type here
-    let Some(root) = db.root_hash().map_err(|e| e.to_string())? else {
-        return Ok(Value::default());
-    };
-
-    // Find revision assoicated with root.
-    let rev = db.revision(root).map_err(|e| e.to_string())?;
-
-    // Get value associated with key.
-    let value = rev.val(key).map_err(|e| e.to_string())?.ok_or("")?;
-    Ok(value.into())
-=======
     db: Option<&DatabaseHandle>,
     key: BorrowedBytes,
 ) -> ValueResult {
     invoke_with_handle(db, move |db| db.get_latest(key))
->>>>>>> 2d319bc2
 }
 
 /// Return an iterator optionally starting from a key in database
@@ -422,34 +374,8 @@
     db: Option<&DatabaseHandle<'_>>,
     id: ProposalId,
     key: BorrowedBytes<'_>,
-<<<<<<< HEAD
-) -> Value {
-    get_from_proposal(db, id, &key).unwrap_or_else(Into::into)
-}
-
-/// This function is not exposed to the C API.
-/// Internal call for `fwd_get_from_proposal` to remove error handling from the C API
-#[doc(hidden)]
-fn get_from_proposal(
-    db: Option<&DatabaseHandle<'_>>,
-    id: ProposalId,
-    key: &[u8],
-) -> Result<Value, String> {
-    let db = db.ok_or("db should be non-null")?;
-    // Get proposal from ID.
-    let proposals = db
-        .proposals
-        .read()
-        .map_err(|_| "proposal lock is poisoned")?;
-    let proposal = proposals.get(&id).ok_or("proposal not found")?;
-
-    // Get value associated with key.
-    let value = proposal.val(key).map_err(|e| e.to_string())?.ok_or("")?;
-    Ok(value.into())
-=======
 ) -> ValueResult {
     invoke_with_handle(db, move |db| db.get_from_proposal(id, key))
->>>>>>> 2d319bc2
 }
 
 /// Gets a value assoicated with the given root hash and key.
@@ -480,51 +406,6 @@
 ///   returned in the result.
 #[unsafe(no_mangle)]
 pub unsafe extern "C" fn fwd_get_from_root(
-<<<<<<< HEAD
-    db: Option<&DatabaseHandle<'_>>,
-    root: BorrowedBytes<'_>,
-    key: BorrowedBytes<'_>,
-) -> Value {
-    get_from_root(db, &root, &key).unwrap_or_else(Into::into)
-}
-
-/// Internal call for `fwd_get_from_root` to remove error handling from the C API
-#[doc(hidden)]
-fn get_from_root(
-    db: Option<&DatabaseHandle<'_>>,
-    root: &[u8],
-    key: &[u8],
-) -> Result<Value, String> {
-    let db = db.ok_or("db should be non-null")?;
-    let requested_root = HashKey::try_from(root).map_err(|e| e.to_string())?;
-    let mut cached_view = db.cached_view.lock().expect("cached_view lock is poisoned");
-    let value = match cached_view.as_ref() {
-        // found the cached view, use it
-        Some((root_hash, view)) if root_hash == &requested_root => {
-            counter!("firewood.ffi.cached_view.hit").increment(1);
-            view.val(key)
-        }
-        // If what was there didn't match the requested root, we need a new view, so we
-        // update the cache
-        _ => {
-            counter!("firewood.ffi.cached_view.miss").increment(1);
-            let rev = view_sync_from_root(db, root)?;
-            let result = rev.val(key);
-            *cached_view = Some((requested_root.clone(), rev));
-            result
-        }
-    }
-    .map_err(|e| e.to_string())?
-    .ok_or("")?;
-
-    Ok(value.into())
-}
-fn view_sync_from_root(db: &DatabaseHandle<'_>, root: &[u8]) -> Result<ArcDynDbView, String> {
-    let rev = db
-        .view(HashKey::try_from(root).map_err(|e| e.to_string())?)
-        .map_err(|e| e.to_string())?;
-    Ok(rev)
-=======
     db: Option<&DatabaseHandle>,
     root: BorrowedBytes,
     key: BorrowedBytes,
@@ -532,7 +413,6 @@
     invoke_with_handle(db, move |db| {
         db.get_from_root(root.as_ref().try_into()?, key)
     })
->>>>>>> 2d319bc2
 }
 
 /// Puts the given key-value pairs into the database.
@@ -559,50 +439,10 @@
 ///   value).
 #[unsafe(no_mangle)]
 pub unsafe extern "C" fn fwd_batch(
-<<<<<<< HEAD
-    db: Option<&DatabaseHandle<'_>>,
-    values: BorrowedKeyValuePairs,
-) -> Value {
-    batch(db, &values).unwrap_or_else(Into::into)
-}
-
-/// Internal call for `fwd_batch` to remove error handling from the C API
-#[doc(hidden)]
-fn batch(db: Option<&DatabaseHandle<'_>>, values: &[KeyValuePair<'_>]) -> Result<Value, String> {
-    let db = db.ok_or("db should be non-null")?;
-    let start = coarsetime::Instant::now();
-
-    // Create a batch of operations to perform.
-    let batch = values.iter().map_into_batch();
-
-    // Propose the batch of operations.
-    let proposal = db.propose(batch).map_err(|e| e.to_string())?;
-    let propose_time = start.elapsed().as_millis();
-    counter!("firewood.ffi.propose_ms").increment(propose_time);
-
-    let hash_val = proposal
-        .root_hash()
-        .map_err(|e| e.to_string())?
-        .ok_or("Proposed revision is empty")?
-        .as_slice()
-        .into();
-
-    // Commit the proposal.
-    proposal.commit().map_err(|e| e.to_string())?;
-
-    // Get the root hash of the database post-commit.
-    let propose_plus_commit_time = start.elapsed().as_millis();
-    counter!("firewood.ffi.batch_ms").increment(propose_plus_commit_time);
-    counter!("firewood.ffi.commit_ms")
-        .increment(propose_plus_commit_time.saturating_sub(propose_time));
-    counter!("firewood.ffi.batch").increment(1);
-    Ok(hash_val)
-=======
     db: Option<&DatabaseHandle>,
     values: BorrowedKeyValuePairs<'_>,
 ) -> HashResult {
     invoke_with_handle(db, move |db| db.create_batch(values))
->>>>>>> 2d319bc2
 }
 
 /// Proposes a batch of operations to the database.
@@ -753,53 +593,11 @@
 /// The caller must ensure that `db` is a valid pointer returned by `open_db`
 ///
 #[unsafe(no_mangle)]
-<<<<<<< HEAD
-pub unsafe extern "C" fn fwd_commit(db: Option<&DatabaseHandle<'_>>, proposal_id: u32) -> Value {
-    commit(db, proposal_id).map_or_else(Into::into, Into::into)
-}
-
-/// Internal call for `fwd_commit` to remove error handling from the C API
-#[doc(hidden)]
-fn commit(db: Option<&DatabaseHandle<'_>>, proposal_id: u32) -> Result<(), String> {
-    let db = db.ok_or("db should be non-null")?;
-    let proposal = db
-        .proposals
-        .write()
-        .map_err(|_| "proposal lock is poisoned")?
-        .remove(&proposal_id)
-        .ok_or("proposal not found")?;
-
-    // Get the proposal hash and cache the view. We never cache an empty proposal.
-    let proposal_hash = proposal.root_hash();
-
-    if let Ok(Some(proposal_hash)) = proposal_hash {
-        let mut guard = db.cached_view.lock().expect("cached_view lock is poisoned");
-        match db.view(proposal_hash.clone()) {
-            Ok(view) => *guard = Some((proposal_hash, view)),
-            Err(_) => *guard = None, // Clear cache on error
-        }
-        drop(guard);
-    }
-
-    // Commit the proposal
-    let result = proposal.commit().map_err(|e| e.to_string());
-
-    // TODO: Handle iterators. Options:
-    // (1) creating a new iterator from revision, preserving state
-    // (2) dropping
-    // (3) holding on to the previous nodestore reference (current/inefficient)
-
-    // Clear the cache, which will force readers after this point to find the committed root hash
-    db.clear_cached_view();
-
-    result
-=======
 pub unsafe extern "C" fn fwd_commit(
     db: Option<&DatabaseHandle<'_>>,
     proposal_id: u32,
 ) -> HashResult {
     invoke_with_handle(db, move |db| db.commit_proposal(proposal_id))
->>>>>>> 2d319bc2
 }
 
 /// Drops a proposal from the database.
