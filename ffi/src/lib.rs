// Copyright (C) 2025, Ava Labs, Inc. All rights reserved.
// See the file LICENSE.md for licensing terms.

// HINT WHEN REFERENCING TYPES OUTSIDE THIS LIBRARY:
// - Anything that is outside the crate must be included as a `type` alias (not just
//   a `use`) in order for cbindgen to generate an opaque forward declaration. The type
//   alias can have a doc comment which will be included in the generated header file.
// - The value must be boxed, or otherwise used via a pointer. This is because only
//   a forward declaration is generated and callers will be unable to instantiate the
//   type without a complete definition.

#![doc = include_str!("../README.md")]
#![expect(
    unsafe_code,
    reason = "This is an FFI library, so unsafe code is expected."
)]
#![cfg_attr(
    not(target_pointer_width = "64"),
    forbid(
        clippy::cast_possible_truncation,
        reason = "non-64 bit target likely to cause issues during u64 to usize conversions"
    )
)]

mod arc_cache;
mod handle;
mod logging;
mod metrics_setup;
<<<<<<< HEAD
mod proposal;
=======
mod proofs;
>>>>>>> 0098d123
mod value;

use firewood::v2::api::DbView;

pub use crate::handle::*;
pub use crate::logging::*;
<<<<<<< HEAD
pub use crate::proposal::*;
=======
pub use crate::proofs::*;
>>>>>>> 0098d123
pub use crate::value::*;

#[cfg(unix)]
#[global_allocator]
#[doc(hidden)]
static GLOBAL: tikv_jemallocator::Jemalloc = tikv_jemallocator::Jemalloc;

/// Invokes a closure and returns the result as a [`CResult`].
///
/// If the closure panics, it will return [`CResult::from_panic`] with the panic
/// information.
#[inline]
fn invoke<T: CResult, V: Into<T>>(once: impl FnOnce() -> V) -> T {
    match std::panic::catch_unwind(std::panic::AssertUnwindSafe(once)) {
        Ok(result) => result.into(),
        Err(panic) => T::from_panic(panic),
    }
}

/// Invokes a closure that requires a handle and returns the result as a [`NullHandleResult`].
///
/// If the provided handle is [`None`], the function will return early with the
/// [`NullHandleResult::null_handle_pointer_error`] result.
///
/// Otherwise, the closure is invoked with the handle. If the closure panics,
/// it will be caught and returned as a [`CResult::from_panic`].
#[inline]
fn invoke_with_handle<H, T: NullHandleResult, V: Into<T>>(
    handle: Option<H>,
    once: impl FnOnce(H) -> V,
) -> T {
    match handle {
        Some(handle) => invoke(move || once(handle)),
        None => T::null_handle_pointer_error(),
    }
}

/// Gets the value associated with the given key from the database for the
/// latest revision.
///
/// # Arguments
///
/// * `db` - The database handle returned by [`fwd_open_db`]
/// * `key` - The key to look up as a [`BorrowedBytes`]
///
/// # Returns
///
/// - [`ValueResult::NullHandlePointer`] if the provided database handle is null.
/// - [`ValueResult::RevisionNotFound`] if no revision was found for the root
///   (i.e., there is no current root).
/// - [`ValueResult::None`] if the key was not found.
/// - [`ValueResult::Some`] if the key was found with the associated value.
/// - [`ValueResult::Err`] if an error occurred while retrieving the value.
///
/// # Safety
///
/// The caller must:
/// * ensure that `db` is a valid pointer to a [`DatabaseHandle`].
/// * ensure that `key` is valid for [`BorrowedBytes`]
/// * call [`fwd_free_owned_bytes`] to free the memory associated with the
///   returned error or value.
///
/// [`BorrowedBytes`]: crate::value::BorrowedBytes
#[unsafe(no_mangle)]
pub unsafe extern "C" fn fwd_get_latest(
    db: Option<&DatabaseHandle>,
    key: BorrowedBytes,
) -> ValueResult {
    invoke_with_handle(db, move |db| db.get_latest(key))
}

/// Gets the value associated with the given key from the proposal provided.
///
/// # Arguments
///
/// * `handle` - The proposal handle returned by [`fwd_propose_on_db`] or
///   [`fwd_propose_on_proposal`].
/// * `key` - The key to look up, as a [`BorrowedBytes`].
///
/// # Returns
///
/// - [`ValueResult::NullHandlePointer`] if the provided database handle is null.
/// - [`ValueResult::None`] if the key was not found.
/// - [`ValueResult::Some`] if the key was found with the associated value.
/// - [`ValueResult::Err`] if an error occurred while retrieving the value.
///
/// # Safety
///
/// The caller must:
/// * ensure that `handle` is a valid pointer to a [`ProposalHandle`]
/// * ensure that `key` is valid for [`BorrowedBytes`]
/// * call [`fwd_free_owned_bytes`] to free the memory associated [`OwnedBytes`]
///   returned in the result.
#[unsafe(no_mangle)]
pub unsafe extern "C" fn fwd_get_from_proposal(
    handle: Option<&ProposalHandle<'_>>,
    key: BorrowedBytes,
) -> ValueResult {
    invoke_with_handle(handle, move |handle| handle.val(key))
}

/// Gets a value assoicated with the given root hash and key.
///
/// The hash may refer to a historical revision or an existing proposal.
///
/// # Arguments
///
/// * `db` - The database handle returned by [`fwd_open_db`]
/// * `root` - The root hash to look up as a [`BorrowedBytes`]
/// * `key` - The key to look up as a [`BorrowedBytes`]
///
/// # Returns
///
/// - [`ValueResult::NullHandlePointer`] if the provided database handle is null.
/// - [`ValueResult::RevisionNotFound`] if no revision was found for the specified root.
/// - [`ValueResult::None`] if the key was not found.
/// - [`ValueResult::Some`] if the key was found with the associated value.
/// - [`ValueResult::Err`] if an error occurred while retrieving the value.
///
/// # Safety
///
/// The caller must:
/// * ensure that `db` is a valid pointer to a [`DatabaseHandle`]
/// * ensure that `root` is a valid for [`BorrowedBytes`]
/// * ensure that `key` is a valid for [`BorrowedBytes`]
/// * call [`fwd_free_owned_bytes`] to free the memory associated [`OwnedBytes`]
///   returned in the result.
#[unsafe(no_mangle)]
pub unsafe extern "C" fn fwd_get_from_root(
    db: Option<&DatabaseHandle>,
    root: BorrowedBytes,
    key: BorrowedBytes,
) -> ValueResult {
    invoke_with_handle(db, move |db| {
        db.get_from_root(root.as_ref().try_into()?, key)
    })
}

/// Puts the given key-value pairs into the database.
///
/// # Arguments
///
/// * `db` - The database handle returned by [`fwd_open_db`]
/// * `values` - A [`BorrowedKeyValuePairs`] containing the key-value pairs to put.
///
/// # Returns
///
/// - [`HashResult::NullHandlePointer`] if the provided database handle is null.
/// - [`HashResult::None`] if the commit resulted in an empty database.
/// - [`HashResult::Some`] if the commit was successful, containing the new root hash.
/// - [`HashResult::Err`] if an error occurred while committing the batch.
///
/// # Safety
///
/// The caller must:
/// * ensure that `db` is a valid pointer to a [`DatabaseHandle`]
/// * ensure that `values` is valid for [`BorrowedKeyValuePairs`]
/// * call [`fwd_free_owned_bytes`] to free the memory associated with the
///   returned error ([`HashKey`] does not need to be freed as it is returned by
///   value).
#[unsafe(no_mangle)]
pub unsafe extern "C" fn fwd_batch(
    db: Option<&DatabaseHandle>,
    values: BorrowedKeyValuePairs<'_>,
) -> HashResult {
    invoke_with_handle(db, move |db| db.create_batch(values))
}

/// Proposes a batch of operations to the database.
///
/// # Arguments
///
/// * `db` - The database handle returned by [`fwd_open_db`]
/// * `values` - A [`BorrowedKeyValuePairs`] containing the key-value pairs to put.
///
/// # Returns
///
/// - [`ProposalResult::NullHandlePointer`] if the provided database handle is null.
/// - [`ProposalResult::Ok`] if the proposal was created, with the proposal handle
///   and calculated root hash.
/// - [`ProposalResult::Err`] if an error occurred while creating the proposal.
///
/// # Safety
///
/// The caller must:
/// * ensure that `db` is a valid pointer to a [`DatabaseHandle`]
/// * ensure that `values` is valid for [`BorrowedKeyValuePairs`]
/// * call [`fwd_commit_proposal`] or [`fwd_free_proposal`] to free the memory
///   associated with the proposal. And, the caller must ensure this is done
///   before calling [`fwd_close_db`] to avoid memory leaks or undefined behavior.
#[unsafe(no_mangle)]
pub unsafe extern "C" fn fwd_propose_on_db<'db>(
    db: Option<&'db DatabaseHandle>,
    values: BorrowedKeyValuePairs<'_>,
) -> ProposalResult<'db> {
    invoke_with_handle(db, move |db| db.create_proposal_handle(values))
}

/// Proposes a batch of operations to the database on top of an existing proposal.
///
/// # Arguments
///
/// * `handle` - The proposal handle returned by [`fwd_propose_on_db`] or
///   [`fwd_propose_on_proposal`].
/// * `values` - A [`BorrowedKeyValuePairs`] containing the key-value pairs to put.
///
/// # Returns
///
/// - [`ProposalResult::NullHandlePointer`] if the provided database handle is null.
/// - [`ProposalResult::Ok`] if the proposal was created, with the proposal handle
///   and calculated root hash.
/// - [`ProposalResult::Err`] if an error occurred while creating the proposal.
///
/// # Safety
///
/// The caller must:
/// * ensure that `handle` is a valid pointer to a [`ProposalHandle`]
/// * ensure that `values` is valid for [`BorrowedKeyValuePairs`]
/// * call [`fwd_commit_proposal`] or [`fwd_free_proposal`] to free the memory
///   associated with the proposal. And, the caller must ensure this is done
///   before calling [`fwd_close_db`] to avoid memory leaks or undefined behavior.
#[unsafe(no_mangle)]
pub unsafe extern "C" fn fwd_propose_on_proposal<'db>(
    handle: Option<&ProposalHandle<'db>>,
    values: BorrowedKeyValuePairs<'_>,
) -> ProposalResult<'db> {
    invoke_with_handle(handle, move |p| p.create_proposal_handle(values))
}

/// Commits a proposal to the database.
///
/// This function will consume the proposal regardless of whether the commit
/// is successful.
///
/// # Arguments
///
/// * `handle` - The proposal handle returned by [`fwd_propose_on_db`] or
///   [`fwd_propose_on_proposal`].
///
/// # Returns
///
/// # Returns
///
/// - [`HashResult::NullHandlePointer`] if the provided database handle is null.
/// - [`HashResult::None`] if the commit resulted in an empty database.
/// - [`HashResult::Some`] if the commit was successful, containing the new root hash.
/// - [`HashResult::Err`] if an error occurred while committing the batch.
///
/// # Safety
///
/// The caller must:
/// * ensure that `handle` is a valid pointer to a [`ProposalHandle`]
/// * ensure that `handle` is not used again after this function is called.
/// * call [`fwd_free_owned_bytes`] to free the memory associated with the
///   returned error ([`HashKey`] does not need to be freed as it is returned
///   by value).
#[unsafe(no_mangle)]
pub unsafe extern "C" fn fwd_commit_proposal(
    proposal: Option<Box<ProposalHandle<'_>>>,
) -> HashResult {
    invoke_with_handle(proposal, move |proposal| {
        proposal.commit_proposal(|commit_time| {
            metrics::counter!("firewood.ffi.commit_ms").increment(commit_time.as_millis());
            metrics::counter!("firewood.ffi.commit").increment(1);
        })
    })
}

/// Consumes the [`ProposalHandle`], cancels the proposal, and frees the memory.
///
/// # Arguments
///
/// * `proposal` - A pointer to a [`ProposalHandle`] previously returned from a
///   function from this library.
///
/// # Returns
///
/// - [`VoidResult::NullHandlePointer`] if the provided proposal handle is null.
/// - [`VoidResult::Ok`] if the proposal was successfully cancelled and freed.
/// - [`VoidResult::Err`] if the process panics while freeing the memory.
///
/// # Safety
///
/// The caller must ensure that the `proposal` is not null and that it points to
/// a valid [`ProposalHandle`] previously returned by a function from this library.
///
/// The caller must ensure that the proposal was not committed. [`fwd_commit_proposal`]
/// will consume the proposal automatically.
#[unsafe(no_mangle)]
pub unsafe extern "C" fn fwd_free_proposal(
    proposal: Option<Box<ProposalHandle<'_>>>,
) -> VoidResult {
    invoke_with_handle(proposal, drop)
}

/// Get the root hash of the latest version of the database
///
/// # Argument
///
/// * `db` - The database handle returned by [`fwd_open_db`]
///
/// # Returns
///
/// - [`HashResult::NullHandlePointer`] if the provided database handle is null.
/// - [`HashResult::None`] if the database is empty.
/// - [`HashResult::Some`] with the root hash of the database.
/// - [`HashResult::Err`] if an error occurred while looking up the root hash.
///
/// # Safety
///
/// * ensure that `db` is a valid pointer to a [`DatabaseHandle`]
/// * call [`fwd_free_owned_bytes`] to free the memory associated with the
///   returned error ([`HashKey`] does not need to be freed as it is returned
///   by value).
#[unsafe(no_mangle)]
pub unsafe extern "C" fn fwd_root_hash(db: Option<&DatabaseHandle>) -> HashResult {
    invoke_with_handle(db, DatabaseHandle::current_root_hash)
}

/// Start metrics recorder for this process.
///
/// # Returns
///
/// - [`VoidResult::Ok`] if the recorder was initialized.
/// - [`VoidResult::Err`] if an error occurs during initialization.
#[unsafe(no_mangle)]
pub extern "C" fn fwd_start_metrics() -> VoidResult {
    invoke(metrics_setup::setup_metrics)
}

/// Start metrics recorder and exporter for this process.
///
/// # Arguments
///
/// * `metrics_port` - the port where metrics will be exposed at
///
/// # Returns
///
/// - [`VoidResult::Ok`] if the recorder was initialized.
/// - [`VoidResult::Err`] if an error occurs during initialization.
///
/// # Safety
///
/// The caller must:
/// * call [`fwd_free_owned_bytes`] to free the memory associated with the
///   returned error (if any).
#[unsafe(no_mangle)]
pub extern "C" fn fwd_start_metrics_with_exporter(metrics_port: u16) -> VoidResult {
    invoke(move || metrics_setup::setup_metrics_with_exporter(metrics_port))
}

/// Gather latest metrics for this process.
///
/// # Returns
///
/// - [`ValueResult::None`] if the gathered metrics resulted in an empty string.
/// - [`ValueResult::Some`] the gathered metrics as an [`OwnedBytes`] (with
///   guaranteed to be utf-8 data, not null terminated).
/// - [`ValueResult::Err`] if an error occurred while retrieving the value.
///
/// # Safety
///
/// The caller must:
/// * call [`fwd_free_owned_bytes`] to free the memory associated with the
///   returned error or value.
#[unsafe(no_mangle)]
pub extern "C" fn fwd_gather() -> ValueResult {
    invoke(metrics_setup::gather_metrics)
}

/// Open a database with the given arguments.
///
/// # Arguments
///
/// See [`DatabaseHandleArgs`].
///
/// # Returns
///
/// - [`HandleResult::Ok`] with the database handle if successful.
/// - [`HandleResult::Err`] if an error occurs while opening the database.
///
/// # Safety
///
/// The caller must:
/// - ensure that the database is freed with [`fwd_close_db`] when no longer needed.
/// - ensure that the database handle is freed only after freeing or committing
///   all proposals created on it.
#[unsafe(no_mangle)]
pub unsafe extern "C" fn fwd_open_db(args: DatabaseHandleArgs) -> HandleResult {
    invoke(move || DatabaseHandle::new(args))
}

/// Start logs for this process.
///
/// # Arguments
///
/// See [`LogArgs`].
///
/// # Returns
///
/// - [`VoidResult::Ok`] if the recorder was initialized.
/// - [`VoidResult::Err`] if an error occurs during initialization.
///
/// # Safety
///
/// The caller must:
/// * call [`fwd_free_owned_bytes`] to free the memory associated with the
///   returned error (if any).
#[unsafe(no_mangle)]
pub extern "C" fn fwd_start_logs(args: LogArgs) -> VoidResult {
    invoke(move || args.start_logging())
}

/// Close and free the memory for a database handle
///
/// # Arguments
///
/// * `db` - The database handle to close, previously returned from a call to [`fwd_open_db`].
///
/// # Returns
///
/// - [`VoidResult::NullHandlePointer`] if the provided database handle is null.
/// - [`VoidResult::Ok`] if the database handle was successfully closed and freed.
/// - [`VoidResult::Err`] if the process panics while closing the database handle.
///
/// # Safety
///
/// Callers must ensure that:
///
/// - `db` is a valid pointer to a [`DatabaseHandle`] returned by [`fwd_open_db`].
/// - There are no handles to any open proposals. If so, they must be freed first
///   using [`fwd_free_proposal`].
/// - The database handle is not used after this function is called.
#[unsafe(no_mangle)]
pub unsafe extern "C" fn fwd_close_db(db: Option<Box<DatabaseHandle>>) -> VoidResult {
    invoke_with_handle(db, drop)
}

/// Consumes the [`OwnedBytes`] and frees the memory associated with it.
///
/// # Arguments
///
/// * `bytes` - The [`OwnedBytes`] struct to free, previously returned from any
///   function from this library.
///
/// # Returns
///
/// - [`VoidResult::Ok`] if the memory was successfully freed.
/// - [`VoidResult::Err`] if the process panics while freeing the memory.
///
/// # Safety
///
/// The caller must ensure that the `bytes` struct is valid and that the memory
/// it points to is uniquely owned by this object. However, if `bytes.ptr` is null,
/// this function does nothing.
#[unsafe(no_mangle)]
pub unsafe extern "C" fn fwd_free_owned_bytes(bytes: OwnedBytes) -> VoidResult {
    invoke(move || drop(bytes))
}<|MERGE_RESOLUTION|>--- conflicted
+++ resolved
@@ -26,22 +26,16 @@
 mod handle;
 mod logging;
 mod metrics_setup;
-<<<<<<< HEAD
+mod proofs;
 mod proposal;
-=======
-mod proofs;
->>>>>>> 0098d123
 mod value;
 
 use firewood::v2::api::DbView;
 
 pub use crate::handle::*;
 pub use crate::logging::*;
-<<<<<<< HEAD
+pub use crate::proofs::*;
 pub use crate::proposal::*;
-=======
-pub use crate::proofs::*;
->>>>>>> 0098d123
 pub use crate::value::*;
 
 #[cfg(unix)]
