--- conflicted
+++ resolved
@@ -168,11 +168,7 @@
     invoke_with_handle(handle, move |p| p.iter_from(Some(key.as_slice())))
 }
 
-<<<<<<< HEAD
 /// Retrieves the next item from the iterator.
-=======
-/// Retrieves the next item from the iterator
->>>>>>> 9dd02f14
 ///
 /// # Arguments
 ///
@@ -182,38 +178,25 @@
 /// # Returns
 ///
 /// - [`KeyValueResult::NullHandlePointer`] if the provided iterator handle is null.
-<<<<<<< HEAD
 /// - [`KeyValueResult::None`] if the iterator is exhausted (no remaining values). Once returned,
 ///   subsequent calls will continue returning [`KeyValueResult::None`]. You may still call this
 ///   safely, but freeing the iterator with [`fwd_free_iterator`] is recommended.
 /// - [`KeyValueResult::Some`] if the next item on iterator was retrieved, with the associated
 ///   key value pair.
 /// - [`KeyValueResult::Err`] if an I/O error occurred while retrieving the next item
-=======
-/// - [`KeyValueResult::None`] if the iterator doesn't have any remaining values/exhausted.
-/// - [`KeyValueResult::Some`] if the next item on iterator was retrieved, with the associated
-///   key value pair.
-/// - [`KeyValueResult::Err`] if an error occurred while retrieving the next item on iterator.
->>>>>>> 9dd02f14
 ///
 /// # Safety
 ///
 /// The caller must:
 /// * ensure that `handle` is a valid pointer to a [`IteratorHandle`].
-<<<<<<< HEAD
 /// * call [`fwd_free_owned_kv_pair`] on returned [`OwnedKeyValuePair`]
 ///   to free the memory associated with the returned value.
-=======
-/// * call [`fwd_free_owned_bytes`] on [`OwnedKeyValuePair::key`] and [`OwnedKeyValuePair::value`]
-///   to free the memory associated with the returned error or value.
->>>>>>> 9dd02f14
 ///
 #[unsafe(no_mangle)]
 pub unsafe extern "C" fn fwd_iter_next(handle: Option<&mut IteratorHandle<'_>>) -> KeyValueResult {
     invoke_with_handle(handle, Iterator::next)
 }
 
-<<<<<<< HEAD
 /// Retrieves the next batch of items from the iterator.
 ///
 /// # Arguments
@@ -246,8 +229,6 @@
     invoke_with_handle(handle, |it| it.iter_next_n(n))
 }
 
-=======
->>>>>>> 9dd02f14
 /// Consumes the [`IteratorHandle`], destroys the iterator, and frees the memory.
 ///
 /// # Arguments
@@ -329,11 +310,7 @@
     revision: Option<&RevisionHandle>,
     key: BorrowedBytes,
 ) -> ValueResult {
-<<<<<<< HEAD
-    invoke_with_handle(revision, move |db| db.val(key))
-=======
     invoke_with_handle(revision, move |rev| rev.val(key))
->>>>>>> 9dd02f14
 }
 
 /// Consumes the [`RevisionHandle`] and frees the memory associated with it.
@@ -750,7 +727,6 @@
     invoke(move || drop(bytes))
 }
 
-<<<<<<< HEAD
 /// Consumes the [`OwnedKeyValueBatch`] and frees the memory associated with it.
 ///
 /// # Arguments
@@ -773,8 +749,6 @@
     invoke(move || drop(batch))
 }
 
-=======
->>>>>>> 9dd02f14
 /// Consumes the [`OwnedKeyValuePair`] and frees the memory associated with it.
 ///
 /// # Arguments
