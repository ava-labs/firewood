--- conflicted
+++ resolved
@@ -6,30 +6,15 @@
 use derive_where::derive_where;
 use firewood::v2::api::BoxKeyValueIter;
 
-<<<<<<< HEAD
-/// An opaque wrapper around an Iterator.
+/// An opaque wrapper around a [`BoxKeyValueIter`].
 #[derive(Default)]
 #[derive_where(Debug)]
-#[derive_where(skip_inner(Debug))]
-pub struct IteratorHandle<'view> {
-    iterator: Option<BoxKeyValueIter<'view>>,
-}
+#[derive_where(skip_inner)]
+pub struct IteratorHandle<'view>(Option<BoxKeyValueIter<'view>>);
 
 impl<'view> From<BoxKeyValueIter<'view>> for IteratorHandle<'view> {
     fn from(value: BoxKeyValueIter<'view>) -> Self {
-        IteratorHandle {
-            iterator: Some(value),
-        }
-=======
-/// An opaque wrapper around a [`BoxKeyValueIter`].
-#[derive_where(Debug)]
-#[derive_where(skip_inner)]
-pub struct IteratorHandle<'view>(BoxKeyValueIter<'view>);
-
-impl<'view> From<BoxKeyValueIter<'view>> for IteratorHandle<'view> {
-    fn from(value: BoxKeyValueIter<'view>) -> Self {
-        IteratorHandle(value)
->>>>>>> bda609d9
+        IteratorHandle(Some(value))
     }
 }
 
@@ -41,28 +26,24 @@
     }
 }
 
-<<<<<<< HEAD
+impl DerefMut for IteratorHandle<'_> {
+    fn deref_mut(&mut self) -> &mut Self::Target {
+        &mut self.0
+    }
+}
+
+impl Iterator for IteratorHandle<'_> {
+    type Item = Result<(merkle::Key, merkle::Value), api::Error>;
+
     fn next(&mut self) -> Option<Self::Item> {
         let out = self.iterator.as_mut()?.next();
         if out.is_none() {
             // iterator exhausted; drop it so the NodeStore can be released
-            self.iterator.take();
+            self.iterator = None;
         }
         out
     }
 }
 
 #[derive(Debug, Default)]
-pub struct CreateIteratorResult<'db> {
-    pub handle: IteratorHandle<'db>,
-}
-=======
-impl DerefMut for IteratorHandle<'_> {
-    fn deref_mut(&mut self) -> &mut Self::Target {
-        &mut self.0
-    }
-}
-
-#[derive(Debug)]
-pub struct CreateIteratorResult<'db>(pub IteratorHandle<'db>);
->>>>>>> bda609d9
+pub struct CreateIteratorResult<'db>(pub IteratorHandle<'db>);