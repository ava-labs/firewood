--- conflicted
+++ resolved
@@ -10,27 +10,16 @@
 /// An opaque wrapper around an Iterator.
 #[derive(Default)]
 #[derive_where(Debug)]
-<<<<<<< HEAD
 #[derive_where(skip_inner(Debug))]
-pub struct IteratorHandle<'db> {
-    iterator: Option<Box<dyn Iterator<Item = KeyValueItem> + 'db>>,
-}
-
-impl From<Box<dyn Iterator<Item = KeyValueItem>>> for IteratorHandle<'_> {
-    fn from(value: Box<dyn Iterator<Item = KeyValueItem>>) -> Self {
-        IteratorHandle {
-            iterator: Some(value),
-        }
-=======
-#[derive_where(skip_inner)]
 pub struct IteratorHandle<'view> {
-    iterator: BoxKeyValueIter<'view>,
+    iterator: Option<BoxKeyValueIter<'view>>,
 }
 
 impl<'view> From<BoxKeyValueIter<'view>> for IteratorHandle<'view> {
     fn from(value: BoxKeyValueIter<'view>) -> Self {
-        IteratorHandle { iterator: value }
->>>>>>> 42ef4143
+        IteratorHandle {
+            iterator: Some(value),
+        }
     }
 }
 
@@ -47,11 +36,7 @@
     }
 }
 
-<<<<<<< HEAD
-#[derive(Default)]
-=======
-#[derive(Debug)]
->>>>>>> 42ef4143
+#[derive(Debug, Default)]
 pub struct CreateIteratorResult<'db> {
     pub handle: IteratorHandle<'db>,
 }