--- conflicted
+++ resolved
@@ -3,11 +3,7 @@
 
 use derive_where::derive_where;
 use firewood::merkle;
-<<<<<<< HEAD
-use firewood::v2::api;
-=======
 use firewood::v2::api::{self, BoxKeyValueIter};
->>>>>>> b37adaf5
 
 type KeyValueItem = (merkle::Key, merkle::Value);
 
@@ -15,21 +11,12 @@
 #[derive(Default)]
 #[derive_where(Debug)]
 #[derive_where(skip_inner(Debug))]
-<<<<<<< HEAD
-pub struct IteratorHandle<'db> {
-    iterator: Option<Box<dyn Iterator<Item = Result<KeyValueItem, api::Error>> + 'db>>,
-}
-
-impl From<Box<dyn Iterator<Item = Result<KeyValueItem, api::Error>>>> for IteratorHandle<'_> {
-    fn from(value: Box<dyn Iterator<Item = Result<KeyValueItem, api::Error>>>) -> Self {
-=======
 pub struct IteratorHandle<'view> {
     iterator: Option<BoxKeyValueIter<'view>>,
 }
 
 impl<'view> From<BoxKeyValueIter<'view>> for IteratorHandle<'view> {
     fn from(value: BoxKeyValueIter<'view>) -> Self {
->>>>>>> b37adaf5
         IteratorHandle {
             iterator: Some(value),
         }
@@ -49,7 +36,6 @@
     }
 }
 
-<<<<<<< HEAD
 #[expect(clippy::missing_errors_doc)]
 impl IteratorHandle<'_> {
     pub fn iter_next_n(&mut self, n: usize) -> Result<Vec<KeyValueItem>, api::Error> {
@@ -66,10 +52,7 @@
     }
 }
 
-#[derive(Default)]
-=======
 #[derive(Debug, Default)]
->>>>>>> b37adaf5
 pub struct CreateIteratorResult<'db> {
     pub handle: IteratorHandle<'db>,
 }