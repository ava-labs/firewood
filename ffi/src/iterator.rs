--- conflicted
+++ resolved
@@ -3,19 +3,12 @@
 
 use derive_where::derive_where;
 use firewood::merkle;
-<<<<<<< HEAD
 use firewood::v2::api::{self, BoxKeyValueIter};
 use std::iter::FusedIterator;
 
 type KeyValueItem = (merkle::Key, merkle::Value);
 
-/// An opaque wrapper around an Iterator.
-=======
-use firewood::v2::api;
-use firewood::v2::api::BoxKeyValueIter;
-
 /// An opaque wrapper around a [`BoxKeyValueIter`].
->>>>>>> 4ec6ad77
 #[derive(Default)]
 #[derive_where(Debug)]
 #[derive_where(skip_inner)]
@@ -28,11 +21,7 @@
 }
 
 impl Iterator for IteratorHandle<'_> {
-<<<<<<< HEAD
     type Item = Result<KeyValueItem, api::Error>;
-=======
-    type Item = Result<(merkle::Key, merkle::Value), api::Error>;
->>>>>>> 4ec6ad77
 
     fn next(&mut self) -> Option<Self::Item> {
         let out = self.0.as_mut()?.next();
