--- conflicted
+++ resolved
@@ -8,27 +8,25 @@
 type KeyValueItem = Result<(merkle::Key, merkle::Value), api::Error>;
 
 /// An opaque wrapper around an Iterator.
-<<<<<<< HEAD
 #[derive(Default)]
+#[derive_where(Debug)]
+#[derive_where(skip_inner(Debug))]
 pub struct IteratorHandle<'db> {
-    pub iterator: Option<Box<dyn Iterator<Item = KeyValueItem> + 'db>>,
-=======
-#[derive_where(Debug)]
-#[derive_where(skip_inner)]
-pub struct IteratorHandle<'db> {
-    iterator: Box<dyn Iterator<Item = KeyValueItem> + 'db>,
->>>>>>> fcac3a89
+    iterator: Option<Box<dyn Iterator<Item = KeyValueItem> + 'db>>,
 }
 
 impl From<Box<dyn Iterator<Item = KeyValueItem>>> for IteratorHandle<'_> {
     fn from(value: Box<dyn Iterator<Item = KeyValueItem>>) -> Self {
-        IteratorHandle { iterator: value }
+        IteratorHandle {
+            iterator: Some(value),
+        }
     }
 }
 
-<<<<<<< HEAD
-impl IteratorHandle<'_> {
-    pub fn iter_next(&mut self) -> Option<KeyValueItem> {
+impl Iterator for IteratorHandle<'_> {
+    type Item = KeyValueItem;
+
+    fn next(&mut self) -> Option<Self::Item> {
         if let Some(iterator) = self.iterator.as_mut() {
             iterator.next()
         } else {
@@ -37,17 +35,7 @@
     }
 }
 
-#[derive(Debug, Default)]
-=======
-impl Iterator for IteratorHandle<'_> {
-    type Item = KeyValueItem;
-
-    fn next(&mut self) -> Option<Self::Item> {
-        self.iterator.next()
-    }
-}
-
->>>>>>> fcac3a89
+#[derive(Default)]
 pub struct CreateIteratorResult<'db> {
     pub handle: IteratorHandle<'db>,
 }