// Copyright (C) 2025, Ava Labs, Inc. All rights reserved.
// See the file LICENSE.md for licensing terms.

mod borrowed;
mod display_hex;
mod hash_key;
mod kvp;
mod owned;
mod results;

pub use self::borrowed::{BorrowedBytes, BorrowedKeyValuePairs, BorrowedSlice};
use self::display_hex::DisplayHex;
pub use self::hash_key::HashKey;
pub use self::kvp::{KeyValuePair, OwnedKeyValuePair};
pub use self::owned::{OwnedBytes, OwnedSlice};
pub(crate) use self::results::{CResult, NullHandleResult};
pub use self::results::{
<<<<<<< HEAD
    ChangeProofResult, HandleResult, HashResult, IteratorResult, KeyValueResult,
    NextKeyRangeResult, ProposalResult, RangeProofResult, ValueResult, VoidResult,
=======
    ChangeProofResult, HandleResult, HashResult, NextKeyRangeResult, ProposalResult,
    RangeProofResult, RevisionResult, ValueResult, VoidResult,
>>>>>>> 0a57f71b
};

/// Maybe is a C-compatible optional type using a tagged union pattern.
///
/// FFI methods and types can use this to represent optional values where `Optional<T>`
/// does not work due to it not having a C-compatible layout.
#[derive(Debug, Clone, Copy, PartialEq, Eq, PartialOrd, Ord, Hash)]
#[repr(C)]
pub enum Maybe<T> {
    /// No value present.
    None,
    /// A value is present.
    Some(T),
}

impl<T> Maybe<T> {
    /// Returns true if the `Maybe` contains a value.
    pub const fn is_some(&self) -> bool {
        matches!(self, Maybe::Some(_))
    }

    /// Returns true if the `Maybe` does not contain a value.
    pub const fn is_none(&self) -> bool {
        matches!(self, Maybe::None)
    }

    /// Converts from `&Maybe<T>` to `Maybe<&T>`.
    pub const fn as_ref(&self) -> Maybe<&T> {
        match self {
            Maybe::None => Maybe::None,
            Maybe::Some(v) => Maybe::Some(v),
        }
    }

    /// Converts from `&mut Maybe<T>` to `Maybe<&mut T>`.
    pub const fn as_mut(&mut self) -> Maybe<&mut T> {
        match self {
            Maybe::None => Maybe::None,
            Maybe::Some(v) => Maybe::Some(v),
        }
    }

    /// Maps a `Maybe<T>` to `Maybe<U>` by applying a function to a contained value.
    pub fn map<U, F: FnOnce(T) -> U>(self, f: F) -> Maybe<U> {
        match self {
            Maybe::None => Maybe::None,
            Maybe::Some(v) => Maybe::Some(f(v)),
        }
    }

    /// Converts from `Maybe<T>` to `Option<T>`.
    pub fn into_option(self) -> Option<T> {
        match self {
            Maybe::None => None,
            Maybe::Some(v) => Some(v),
        }
    }
}

impl<T> From<Option<T>> for Maybe<T> {
    fn from(opt: Option<T>) -> Self {
        match opt {
            None => Maybe::None,
            Some(v) => Maybe::Some(v),
        }
    }
}<|MERGE_RESOLUTION|>--- conflicted
+++ resolved
@@ -15,13 +15,8 @@
 pub use self::owned::{OwnedBytes, OwnedSlice};
 pub(crate) use self::results::{CResult, NullHandleResult};
 pub use self::results::{
-<<<<<<< HEAD
-    ChangeProofResult, HandleResult, HashResult, IteratorResult, KeyValueResult,
-    NextKeyRangeResult, ProposalResult, RangeProofResult, ValueResult, VoidResult,
-=======
     ChangeProofResult, HandleResult, HashResult, NextKeyRangeResult, ProposalResult,
-    RangeProofResult, RevisionResult, ValueResult, VoidResult,
->>>>>>> 0a57f71b
+    RangeProofResult, RevisionResult, ValueResult, VoidResult, IteratorResult, KeyValueResult
 };
 
 /// Maybe is a C-compatible optional type using a tagged union pattern.
