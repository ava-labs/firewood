--- conflicted
+++ resolved
@@ -15,13 +15,8 @@
 pub use self::owned::{OwnedBytes, OwnedSlice};
 pub(crate) use self::results::{CResult, NullHandleResult};
 pub use self::results::{
-<<<<<<< HEAD
-    HandleResult, HashResult, IteratorResult, KeyValueBatchResult, KeyValueResult, ProposalResult,
-    ValueResult, VoidResult,
-};
-=======
-    ChangeProofResult, HandleResult, HashResult, IteratorResult, KeyValueResult,
-    NextKeyRangeResult, ProposalResult, RangeProofResult, ValueResult, VoidResult,
+    ChangeProofResult, HandleResult, HashResult, IteratorResult, KeyValueBatchResult,
+    KeyValueResult, NextKeyRangeResult, ProposalResult, RangeProofResult, ValueResult, VoidResult,
 };
 
 /// Maybe is a C-compatible optional type using a tagged union pattern.
@@ -35,5 +30,4 @@
     None,
     /// A value is present.
     Some(T),
-}
->>>>>>> b3f8654e
+}