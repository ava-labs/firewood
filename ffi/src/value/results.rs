--- conflicted
+++ resolved
@@ -309,13 +309,9 @@
 pub enum KeyValueResult {
     /// The caller provided a null pointer to an iterator handle.
     NullHandlePointer,
-<<<<<<< HEAD
     /// The provided root was not found in the database.
     RevisionNotFound(HashKey),
-    /// The iterator returned empty result, the iterator is exhausted
-=======
     /// The iterator is exhausted
->>>>>>> fcac3a89
     None,
     /// The next item is returned.
     ///
