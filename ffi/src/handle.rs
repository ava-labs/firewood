// Copyright (C) 2025, Ava Labs, Inc. All rights reserved.
// See the file LICENSE.md for licensing terms.

use firewood::{
    db::{Db, DbConfig},
    manager::RevisionManagerConfig,
    v2::api::{self, ArcDynDbView, Db as _, DbView, HashKey, HashKeyExt, KeyType},
};

use crate::{BorrowedBytes, CView, CreateProposalResult, KeyValuePair, arc_cache::ArcCache};

<<<<<<< HEAD
use crate::iterator::CreateIteratorResult;
use firewood::v2::api::OwnedIterView;
=======
use crate::revision::{GetRevisionResult, RevisionHandle};
>>>>>>> 0a57f71b
use metrics::counter;

/// Arguments for creating or opening a database. These are passed to [`fwd_open_db`]
///
/// [`fwd_open_db`]: crate::fwd_open_db
#[repr(C)]
#[derive(Debug)]
pub struct DatabaseHandleArgs<'a> {
    /// The path to the database file.
    ///
    /// This must be a valid UTF-8 string, even on Windows.
    ///
    /// If this is empty, an error will be returned.
    pub path: BorrowedBytes<'a>,

    /// The size of the node cache.
    ///
    /// Opening returns an error if this is zero.
    pub cache_size: usize,

    /// The size of the free list cache.
    ///
    /// Opening returns an error if this is zero.
    pub free_list_cache_size: usize,

    /// The maximum number of revisions to keep.
    pub revisions: usize,

    /// The cache read strategy to use.
    ///
    /// This must be one of the following:
    ///
    /// - `0`: No cache.
    /// - `1`: Cache only branch reads.
    /// - `2`: Cache all reads.
    ///
    /// Opening returns an error if this is not one of the above values.
    pub strategy: u8,

    /// Whether to truncate the database file if it exists.
    pub truncate: bool,
}

impl DatabaseHandleArgs<'_> {
    fn as_rev_manager_config(&self) -> Result<RevisionManagerConfig, api::Error> {
        let cache_read_strategy = match self.strategy {
            0 => firewood::manager::CacheReadStrategy::WritesOnly,
            1 => firewood::manager::CacheReadStrategy::BranchReads,
            2 => firewood::manager::CacheReadStrategy::All,
            _ => return Err(invalid_data("invalid cache strategy")),
        };
        let config = RevisionManagerConfig::builder()
            .node_cache_size(
                self.cache_size
                    .try_into()
                    .map_err(|_| invalid_data("cache size should be non-zero"))?,
            )
            .max_revisions(self.revisions)
            .cache_read_strategy(cache_read_strategy)
            .free_list_cache_size(
                self.free_list_cache_size
                    .try_into()
                    .map_err(|_| invalid_data("free list cache size should be non-zero"))?,
            )
            .build();
        Ok(config)
    }
}

/// A handle to the database, returned by `fwd_open_db`.
///
/// These handles are passed to the other FFI functions.
///
#[derive(Debug)]
#[repr(C)]
pub struct DatabaseHandle {
    /// A single cached view to improve performance of reads while committing
    cached_view: ArcCache<HashKey, dyn api::DynDbView>,

    /// The database
    db: Db,
}

impl DatabaseHandle {
    /// Creates a new database handle from the given arguments.
    ///
    /// # Errors
    ///
    /// If the path is empty, or if the configuration is invalid, this will return an error.
    pub fn new(args: DatabaseHandleArgs<'_>) -> Result<Self, api::Error> {
        let cfg = DbConfig::builder()
            .truncate(args.truncate)
            .manager(args.as_rev_manager_config()?)
            .build();

        let path = args
            .path
            .as_str()
            .map_err(|err| invalid_data(format!("database path contains invalid utf-8: {err}")))?;

        if path.is_empty() {
            return Err(invalid_data("database path cannot be empty"));
        }

        Db::new(path, cfg).map(Self::from)
    }

    /// Returns the current root hash of the database.
    ///
    /// # Errors
    ///
    /// An error is returned if there was an i/o error while reading the root hash.
    pub fn current_root_hash(&self) -> Result<Option<HashKey>, api::Error> {
        self.db.root_hash()
    }

    /// Returns a value from the database for the given key from the latest root hash.
    ///
    /// # Errors
    ///
    /// An error is returned if there was an i/o error while reading the value.
    pub fn get_latest(&self, key: impl KeyType) -> Result<Option<Box<[u8]>>, api::Error> {
        let Some(root) = self.current_root_hash()? else {
            return Err(api::Error::RevisionNotFound {
                provided: HashKey::default_root_hash(),
            });
        };

        self.db.revision(root)?.val(key)
    }

    /// Returns a value from the database for the given key from the specified root hash.
    ///
    /// # Errors
    ///
    /// An error is returned if the root hash is invalid or if there was an i/o error
    /// while reading the value.
    pub fn get_from_root(
        &self,
        root: HashKey,
        key: impl KeyType,
    ) -> Result<Option<Box<[u8]>>, api::Error> {
        self.get_root(root)?.val(key.as_ref())
    }

    /// Creates a proposal with the given values and returns the proposal and the start time.
    ///
    /// # Errors
    ///
    /// An error is returned if the proposal could not be created.
    pub fn create_batch<'kvp>(
        &self,
        values: impl AsRef<[KeyValuePair<'kvp>]> + 'kvp,
    ) -> Result<Option<HashKey>, api::Error> {
        let CreateProposalResult { handle, start_time } =
            self.create_proposal_handle(values.as_ref())?;

        let root_hash = handle.commit_proposal(|commit_time| {
            counter!("firewood.ffi.commit_ms").increment(commit_time.as_millis());
        })?;

        counter!("firewood.ffi.batch_ms").increment(start_time.elapsed().as_millis());
        counter!("firewood.ffi.batch").increment(1);

        Ok(root_hash)
    }

<<<<<<< HEAD
    /// Creates an iterator on the revision with specified root starting from the given key.
    ///
    /// # Errors
    ///
    /// An error is returned if the requested revision doesn't exist.
    pub fn iter_on_root(
        &self,
        root: HashKey,
        first_key: Option<&[u8]>,
    ) -> Result<CreateIteratorResult<'_>, api::Error> {
        let view = self.db.iter_view(root)?;
        let it = view.iter_owned(first_key);

        Ok(CreateIteratorResult { handle: it.into() })
=======
    /// Returns an owned handle to the revision corresponding to the provided root hash.
    ///
    /// # Errors
    ///
    /// Returns an error if could not get the view from underlying database for the specified
    /// root hash, for example when the revision does not exist or an I/O error occurs while
    /// accessing the database.
    pub fn get_revision(&self, root: HashKey) -> Result<GetRevisionResult, api::Error> {
        let view = self.db.view(root.clone())?;
        Ok(GetRevisionResult {
            handle: RevisionHandle::new(view),
        })
>>>>>>> 0a57f71b
    }

    pub(crate) fn get_root(&self, root: HashKey) -> Result<ArcDynDbView, api::Error> {
        let mut cache_miss = false;
        let view = self.cached_view.get_or_try_insert_with(root, |key| {
            cache_miss = true;
            self.db.view(HashKey::clone(key))
        })?;

        if cache_miss {
            counter!("firewood.ffi.cached_view.miss").increment(1);
        } else {
            counter!("firewood.ffi.cached_view.hit").increment(1);
        }

        Ok(view)
    }

    pub(crate) fn clear_cached_view(&self) {
        self.cached_view.clear();
    }
}

impl From<Db> for DatabaseHandle {
    fn from(db: Db) -> Self {
        Self {
            db,
            cached_view: ArcCache::new(),
        }
    }
}

impl<'db> CView<'db> for &'db crate::DatabaseHandle {
    fn handle(&self) -> &'db crate::DatabaseHandle {
        self
    }

    fn create_proposal<'kvp>(
        self,
        values: impl AsRef<[KeyValuePair<'kvp>]> + 'kvp,
    ) -> Result<firewood::db::Proposal<'db>, api::Error> {
        self.db.propose(values.as_ref().iter())
    }
}

fn invalid_data(error: impl Into<Box<dyn std::error::Error + Send + Sync>>) -> api::Error {
    api::Error::IO(std::io::Error::new(std::io::ErrorKind::InvalidData, error))
}<|MERGE_RESOLUTION|>--- conflicted
+++ resolved
@@ -9,12 +9,9 @@
 
 use crate::{BorrowedBytes, CView, CreateProposalResult, KeyValuePair, arc_cache::ArcCache};
 
-<<<<<<< HEAD
 use crate::iterator::CreateIteratorResult;
 use firewood::v2::api::OwnedIterView;
-=======
 use crate::revision::{GetRevisionResult, RevisionHandle};
->>>>>>> 0a57f71b
 use metrics::counter;
 
 /// Arguments for creating or opening a database. These are passed to [`fwd_open_db`]
@@ -182,7 +179,6 @@
         Ok(root_hash)
     }
 
-<<<<<<< HEAD
     /// Creates an iterator on the revision with specified root starting from the given key.
     ///
     /// # Errors
@@ -197,7 +193,8 @@
         let it = view.iter_owned(first_key);
 
         Ok(CreateIteratorResult { handle: it.into() })
-=======
+    }
+    
     /// Returns an owned handle to the revision corresponding to the provided root hash.
     ///
     /// # Errors
@@ -210,7 +207,6 @@
         Ok(GetRevisionResult {
             handle: RevisionHandle::new(view),
         })
->>>>>>> 0a57f71b
     }
 
     pub(crate) fn get_root(&self, root: HashKey) -> Result<ArcDynDbView, api::Error> {
