--- conflicted
+++ resolved
@@ -188,22 +188,13 @@
         root: Option<HashKey>,
         first_key: Option<&[u8]>,
     ) -> Result<CreateIteratorResult<'_>, api::Error> {
-<<<<<<< HEAD
         let Some(root) = root.or(self.current_root_hash()?) else {
             return Ok(CreateIteratorResult::default());
         };
-        let rev = self.db.revision(root)?;
-        let it = rev.iter_owned(first_key)?;
-
-        Ok(CreateIteratorResult {
-            handle: IteratorHandle { iterator: Some(it) },
-        })
-=======
         let view = self.db.iter_view(root)?;
         let it = view.iter_owned(first_key);
 
         Ok(CreateIteratorResult { handle: it.into() })
->>>>>>> fcac3a89
     }
 
     pub(crate) fn get_root(&self, root: HashKey) -> Result<ArcDynDbView, api::Error> {
