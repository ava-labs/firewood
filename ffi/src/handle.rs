--- conflicted
+++ resolved
@@ -181,21 +181,6 @@
     ///
     /// # Errors
     ///
-<<<<<<< HEAD
-    /// An error is returned if the requested revision doesn't exist.
-    pub fn iter_on_root(
-        &self,
-        root: Option<HashKey>,
-        first_key: Option<&[u8]>,
-    ) -> Result<CreateIteratorResult<'_>, api::Error> {
-        let Some(root) = root.or(self.current_root_hash()?) else {
-            return Ok(CreateIteratorResult::default());
-        };
-        let view = self.db.iter_view(root)?;
-        let it = view.iter_owned(first_key);
-
-        Ok(CreateIteratorResult { handle: it.into() })
-=======
     /// Returns an error if could not get the view from underlying database for the specified
     /// root hash, for example when the revision does not exist or an I/O error occurs while
     /// accessing the database.
@@ -204,7 +189,6 @@
         Ok(GetRevisionResult {
             handle: RevisionHandle::new(view),
         })
->>>>>>> 42ef4143
     }
 
     pub(crate) fn get_root(&self, root: HashKey) -> Result<ArcDynDbView, api::Error> {
