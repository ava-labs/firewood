// Copyright (C) 2025, Ava Labs, Inc. All rights reserved.
// See the file LICENSE.md for licensing terms.

// Package ffi provides a Go wrapper around the [Firewood] database.
//
// [Firewood]: https://github.com/ava-labs/firewood
package ffi

//go:generate go run generate_cgo.go

// // Note that -lm is required on Linux but not on Mac.
// // FIREWOOD_CGO_BEGIN_STATIC_LIBS
// // #cgo linux,amd64 LDFLAGS: -L${SRCDIR}/libs/x86_64-unknown-linux-gnu
// // #cgo linux,arm64 LDFLAGS: -L${SRCDIR}/libs/aarch64-unknown-linux-gnu
// // #cgo darwin,amd64 LDFLAGS: -L${SRCDIR}/libs/x86_64-apple-darwin
// // #cgo darwin,arm64 LDFLAGS: -L${SRCDIR}/libs/aarch64-apple-darwin
// // FIREWOOD_CGO_END_STATIC_LIBS
// // FIREWOOD_CGO_BEGIN_LOCAL_LIBS
// #cgo LDFLAGS: -L${SRCDIR}/../target/debug
// #cgo LDFLAGS: -L${SRCDIR}/../target/release
// #cgo LDFLAGS: -L${SRCDIR}/../target/maxperf
// // FIREWOOD_CGO_END_LOCAL_LIBS
// #cgo LDFLAGS: -lfirewood_ffi -lm
// #include <stdlib.h>
// #include "firewood.h"
import "C"

import (
	"context"
	"errors"
	"fmt"
	"runtime"
	"sync"
)

// RootLength is the hash length for all Firewood hashes.
const RootLength = C.sizeof_HashKey

// Hash is the type used for all Firewood hashes.
type Hash [RootLength]byte

var (
	// EmptyRoot is the zero value for [Hash]
	EmptyRoot Hash
	// ErrActiveKeepAliveHandles is returned when attempting to close a database with unfreed memory.
	ErrActiveKeepAliveHandles = errors.New("cannot close database with active keep-alive handles")

	errDBClosed = errors.New("firewood database already closed")
)

// Database is an FFI wrapper for the Rust Firewood database.
// All functions rely on CGO to call into the underlying Rust implementation.
// Instances are created via [New] and must be closed with [Database.Close]
// when no longer needed.
//
// A Database can have outstanding [Revision] and [Proposal], which
// access the database's memory. These must be released before closing the
// database. See [Database.Close] for more details.
//
// Database supports two hashing modes: Firewood hashing and Ethereum-compatible
// hashing. Ethereum-compatible hashing is distributed, but you can use the more efficient
// Firewood hashing by compiling from source. See the Firewood repository for more details.
//
// For concurrent use cases, see each type and method's documentation for thread-safety.
type Database struct {
	// handle is returned and accepted by cgo functions. It MUST be treated as
	// an opaque value without special meaning.
	// https://en.wikipedia.org/wiki/Blinkenlights
	handle             *C.DatabaseHandle
	outstandingHandles sync.WaitGroup
}

// Config sets the configuration parameters used when opening a [Database].
type Config struct {
	// Truncate indicates whether to clear the database file if it already exists.
	Truncate bool
	// NodeCacheEntries is the number of entries in the cache.
	// Must be non-zero.
	NodeCacheEntries uint
	// FreeListCacheEntries is the number of entries in the freelist cache.
	// Must be non-zero.
	FreeListCacheEntries uint
<<<<<<< HEAD
	// Revisions is the maximum number of historical revisions to keep on disk.
	// Must be at least 2.
	Revisions uint
	// ReadCacheStrategy is the caching strategy used for the node cache.
	ReadCacheStrategy CacheStrategy
=======
	Revisions            uint
	ReadCacheStrategy    CacheStrategy
	RootStoreDir         string
>>>>>>> c1b1d7ce
}

// DefaultConfig returns a [*Config] with sensible defaults:
//   - NodeCacheEntries:     1_000_000
//   - FreeListCacheEntries: 40_000
//   - Revisions:            100
//   - ReadCacheStrategy:    OnlyCacheWrites
func DefaultConfig() *Config {
	return &Config{
		NodeCacheEntries:     1_000_000,
		FreeListCacheEntries: 40_000,
		Revisions:            100,
		ReadCacheStrategy:    OnlyCacheWrites,
	}
}

// A CacheStrategy represents the caching strategy used by a [Database].
type CacheStrategy uint8

const (
	// OnlyCacheWrites caches only writes.
	OnlyCacheWrites CacheStrategy = iota
	// CacheBranchReads caches intermediate reads and writes.
	CacheBranchReads
	// CacheAllReads caches all reads and writes.
	CacheAllReads

	// invalidCacheStrategy MUST be the final value in the iota block to make it
	// the smallest value greater than all valid values.
	invalidCacheStrategy
)

// New opens or creates a new Firewood database with the given configuration. If
// a nil config is provided, [DefaultConfig] will be used instead.
// The database file will be created at the provided file path if it does not
// already exist.
//
// It is the caller's responsibility to call [Database.Close] when the database
// is no longer needed. No other [Database] in this process should be opened with
// the same file path until the database is closed.
func New(filePath string, conf *Config) (*Database, error) {
	if conf == nil {
		conf = DefaultConfig()
	}
	if conf.ReadCacheStrategy >= invalidCacheStrategy {
		return nil, fmt.Errorf("invalid %T (%[1]d)", conf.ReadCacheStrategy)
	}
	if conf.Revisions < 2 {
		return nil, fmt.Errorf("%T.Revisions must be >= 2", conf)
	}
	if conf.NodeCacheEntries < 1 {
		return nil, fmt.Errorf("%T.NodeCacheEntries must be >= 1", conf)
	}
	if conf.FreeListCacheEntries < 1 {
		return nil, fmt.Errorf("%T.FreeListCacheEntries must be >= 1", conf)
	}

	var pinner runtime.Pinner
	defer pinner.Unpin()

	args := C.struct_DatabaseHandleArgs{
		path:                 newBorrowedBytes([]byte(filePath), &pinner),
		cache_size:           C.size_t(conf.NodeCacheEntries),
		free_list_cache_size: C.size_t(conf.FreeListCacheEntries),
		revisions:            C.size_t(conf.Revisions),
		strategy:             C.uint8_t(conf.ReadCacheStrategy),
		truncate:             C.bool(conf.Truncate),
		root_store_path:      newBorrowedBytes([]byte(conf.RootStoreDir), &pinner),
	}

	return getDatabaseFromHandleResult(C.fwd_open_db(args))
}

// Update applies a batch of updates to the database, returning the hash of the
// root node after the batch is applied. This is equilalent to creating a proposal
// with [Database.Propose], then committing it with [Proposal.Commit].
//
// Value Semantics:
//   - nil value (vals[i] == nil): Performs a DeleteRange operation using the key as a prefix
//   - empty slice (vals[i] != nil && len(vals[i]) == 0): Inserts/updates the key with an empty value
//   - non-empty value: Inserts/updates the key with the provided value
//
// WARNING: Calling Update with an empty key and nil value will delete the entire database
// due to prefix deletion semantics.
//
// This function is not thread-safe with respect to other calls that reference the latest
// state of the database, nor any calls that mutate the state of the database.
func (db *Database) Update(keys, vals [][]byte) (Hash, error) {
	if db.handle == nil {
		return EmptyRoot, errDBClosed
	}

	var pinner runtime.Pinner
	defer pinner.Unpin()

	kvp, err := newKeyValuePairs(keys, vals, &pinner)
	if err != nil {
		return EmptyRoot, err
	}

	return getHashKeyFromHashResult(C.fwd_batch(db.handle, kvp))
}

// Propose creates a new proposal with the given keys and values. The proposal
// is not committed until [Proposal.Commit] is called. See [Database.Close] regarding
// freeing proposals. All proposals must be freed before closing the database.
//
// Value Semantics:
//   - nil value (vals[i] == nil): Performs a DeleteRange operation using the key as a prefix
//   - empty slice (vals[i] != nil && len(vals[i]) == 0): Inserts/updates the key with an empty value
//   - non-empty value: Inserts/updates the key with the provided value
//
// This function is not thread-safe with respect to other calls that reference the latest
// state of the database, nor any calls that mutate the latest state of the database.
func (db *Database) Propose(keys, vals [][]byte) (*Proposal, error) {
	if db.handle == nil {
		return nil, errDBClosed
	}

	var pinner runtime.Pinner
	defer pinner.Unpin()

	kvp, err := newKeyValuePairs(keys, vals, &pinner)
	if err != nil {
		return nil, err
	}
	return getProposalFromProposalResult(C.fwd_propose_on_db(db.handle, kvp), &db.outstandingHandles)
}

// Get retrieves the value for the given key from the most recent revision.
// If the key is not found, the return value will be nil.
//
// This function is thread-safe with all other read operations, but is not thread-safe
// with respect to other calls that mutate the latest state of the database.
func (db *Database) Get(key []byte) ([]byte, error) {
	if db.handle == nil {
		return nil, errDBClosed
	}

	var pinner runtime.Pinner
	defer pinner.Unpin()

	val, err := getValueFromValueResult(C.fwd_get_latest(db.handle, newBorrowedBytes(key, &pinner)))
	// The revision won't be found if the database is empty.
	// This is valid, but should be treated as a non-existent key
	if errors.Is(err, errRevisionNotFound) {
		return nil, nil
	}

	return val, err
}

// GetFromRoot retrieves the value for the given key from a specific root hash.
// If the root is not found, it returns an error.
// If key is not found, it returns nil.
//
// GetFromRoot caches a handle to the revision associated with the provided root hash, allowing
// subsequent calls with the same root to be more efficient.
//
// This function is thread-safe with all other operations.
func (db *Database) GetFromRoot(root Hash, key []byte) ([]byte, error) {
	if db.handle == nil {
		return nil, errDBClosed
	}

	// If the root is empty, the database is empty.
	if root == EmptyRoot {
		return nil, nil
	}

	var pinner runtime.Pinner
	defer pinner.Unpin()

	return getValueFromValueResult(C.fwd_get_from_root(
		db.handle,
		newCHashKey(root),
		newBorrowedBytes(key, &pinner),
	))
}

// Root returns the current root hash of the trie.
// With Firewood hashing, the empty trie must return [EmptyRoot].
//
// This function is thread-safe with all other operations, except those that mutate
// the latest state of the database.
func (db *Database) Root() (Hash, error) {
	if db.handle == nil {
		return EmptyRoot, errDBClosed
	}

	return getHashKeyFromHashResult(C.fwd_root_hash(db.handle))
}

// LatestRevision returns a [Revision] representing the latest state of the database.
// If the latest revision has root [EmptyRoot], it returns an error. The [Revision] must
// be dropped prior to closing the database.
//
// This function is thread-safe with all other operations, except those that mutate
// the latest state of the database.
func (db *Database) LatestRevision() (*Revision, error) {
	root, err := db.Root()
	if err != nil {
		return nil, err
	}
	if root == EmptyRoot {
		return nil, errRevisionNotFound
	}
	return db.Revision(root)
}

// Revision returns a historical revision of the database.
// If the provided root does not exist (or is the [EmptyRoot]), it returns an error.
// The [Revision] must be dropped prior to closing the database.
//
// This function is thread-safe with all other operations.
func (db *Database) Revision(root Hash) (*Revision, error) {
	rev, err := getRevisionFromResult(C.fwd_get_revision(
		db.handle,
		newCHashKey(root),
	), &db.outstandingHandles)
	if err != nil {
		return nil, err
	}

	return rev, nil
}

// Close releases the memory associated with the Database.
//
// This blocks until all outstanding keep-alive handles are disowned or the
// [context.Context] is cancelled. That is, until all Revisions and Proposals
// created from this Database are either unreachable or one of
// [Proposal.Commit], [Proposal.Drop], or [Revision.Drop] has been called on
// them. Unreachable objects will be automatically dropped before Close returns,
// unless an alternate GC finalizer is set on them.
//
// This is safe to call multiple times; subsequent calls after the first will do
// nothing. However, it is not safe to call this method concurrently from multiple
// goroutines.
func (db *Database) Close(ctx context.Context) error {
	if db.handle == nil {
		return nil
	}

	go runtime.GC()

	done := make(chan struct{})
	go func() {
		db.outstandingHandles.Wait()
		close(done)
	}()

	select {
	case <-done:
	case <-ctx.Done():
		return fmt.Errorf("%w: %w", ctx.Err(), ErrActiveKeepAliveHandles)
	}

	if err := getErrorFromVoidResult(C.fwd_close_db(db.handle)); err != nil {
		return fmt.Errorf("unexpected error when closing database: %w", err)
	}

	db.handle = nil // Prevent double free

	return nil
}<|MERGE_RESOLUTION|>--- conflicted
+++ resolved
@@ -36,7 +36,7 @@
 // RootLength is the hash length for all Firewood hashes.
 const RootLength = C.sizeof_HashKey
 
-// Hash is the type used for all Firewood hashes.
+// Hash is the type used for all firewood hashes.
 type Hash [RootLength]byte
 
 var (
@@ -70,7 +70,7 @@
 	outstandingHandles sync.WaitGroup
 }
 
-// Config sets the configuration parameters used when opening a [Database].
+// Config defines the configuration parameters used when opening a [Database].
 type Config struct {
 	// Truncate indicates whether to clear the database file if it already exists.
 	Truncate bool
@@ -80,17 +80,15 @@
 	// FreeListCacheEntries is the number of entries in the freelist cache.
 	// Must be non-zero.
 	FreeListCacheEntries uint
-<<<<<<< HEAD
 	// Revisions is the maximum number of historical revisions to keep on disk.
-	// Must be at least 2.
+	// This value is ignored if RootStoreDir is set.
+	// Otherwise, must be >= 2.
 	Revisions uint
 	// ReadCacheStrategy is the caching strategy used for the node cache.
 	ReadCacheStrategy CacheStrategy
-=======
-	Revisions            uint
-	ReadCacheStrategy    CacheStrategy
-	RootStoreDir         string
->>>>>>> c1b1d7ce
+	// RootStoreDir defines a path to store all historical roots.
+	// If set, Revisions is ignored and all historical roots are stored.
+	RootStoreDir string
 }
 
 // DefaultConfig returns a [*Config] with sensible defaults:
@@ -138,7 +136,7 @@
 	if conf.ReadCacheStrategy >= invalidCacheStrategy {
 		return nil, fmt.Errorf("invalid %T (%[1]d)", conf.ReadCacheStrategy)
 	}
-	if conf.Revisions < 2 {
+	if conf.Revisions < 2 && len(conf.RootStoreDir) == 0 {
 		return nil, fmt.Errorf("%T.Revisions must be >= 2", conf)
 	}
 	if conf.NodeCacheEntries < 1 {
@@ -196,7 +194,7 @@
 
 // Propose creates a new proposal with the given keys and values. The proposal
 // is not committed until [Proposal.Commit] is called. See [Database.Close] regarding
-// freeing proposals. All proposals must be freed before closing the database.
+// freeing proposals. All proposals should be freed before closing the database.
 //
 // Value Semantics:
 //   - nil value (vals[i] == nil): Performs a DeleteRange operation using the key as a prefix
