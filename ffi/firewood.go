--- conflicted
+++ resolved
@@ -35,12 +35,7 @@
 // These constants are used to identify errors returned by the Firewood Rust FFI.
 // These must be changed if the Rust FFI changes - should be reported by tests.
 const (
-<<<<<<< HEAD
-	RootLength = 32
-=======
-	RootLength       = C.sizeof_HashKey
-	rootHashNotFound = "IO error: Root hash not found"
->>>>>>> 314fce04
+	RootLength = C.sizeof_HashKey
 )
 
 var (
