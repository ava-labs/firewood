// Copyright (C) 2025, Ava Labs, Inc. All rights reserved.
// See the file LICENSE.md for licensing terms.

// Package ffi provides a Go wrapper around the [Firewood] database.
//
// [Firewood]: https://github.com/ava-labs/firewood
package ffi

//go:generate go run generate_cgo.go

// // Note that -lm is required on Linux but not on Mac.
// // FIREWOOD_CGO_BEGIN_STATIC_LIBS
// // #cgo linux,amd64 LDFLAGS: -L${SRCDIR}/libs/x86_64-unknown-linux-gnu
// // #cgo linux,arm64 LDFLAGS: -L${SRCDIR}/libs/aarch64-unknown-linux-gnu
// // #cgo darwin,amd64 LDFLAGS: -L${SRCDIR}/libs/x86_64-apple-darwin
// // #cgo darwin,arm64 LDFLAGS: -L${SRCDIR}/libs/aarch64-apple-darwin
// // FIREWOOD_CGO_END_STATIC_LIBS
// // FIREWOOD_CGO_BEGIN_LOCAL_LIBS
// #cgo LDFLAGS: -L${SRCDIR}/../target/debug
// #cgo LDFLAGS: -L${SRCDIR}/../target/release
// #cgo LDFLAGS: -L${SRCDIR}/../target/maxperf
// // FIREWOOD_CGO_END_LOCAL_LIBS
// #cgo LDFLAGS: -lfirewood_ffi -lm
// #include <stdlib.h>
// #include "firewood.h"
import "C"

import (
	"context"
	"errors"
	"fmt"
	"runtime"
	"sync"
)

// RootLength is the hash length for all Firewood hashes.
const RootLength = C.sizeof_HashKey

// Hash is the type used for all firewood hashes.
type Hash [RootLength]byte

var (
	// EmptyRoot is the zero value for [Hash]
	EmptyRoot Hash
	// ErrActiveKeepAliveHandles is returned when attempting to close a database with unfreed memory.
	ErrActiveKeepAliveHandles = errors.New("cannot close database with active keep-alive handles")

	errDBClosed = errors.New("firewood database already closed")
)

// Database is an FFI wrapper for the Rust Firewood database.
// All functions rely on CGO to call into the underlying Rust implementation.
// Instances are created via [New] and must be closed with [Database.Close]
// when no longer needed.
//
// A Database can have outstanding [Revision] and [Proposal], which
// access the database's memory. These must be released before closing the
// database. See [Database.Close] for more details.
//
// Database supports two hashing modes: Firewood hashing and Ethereum-compatible
// hashing. Ethereum-compatible hashing is distributed, but you can use the more efficient
// Firewood hashing by compiling from source. See the Firewood repository for more details.
//
// For concurrent use cases, see each type and method's documentation for thread-safety.
type Database struct {
	// handle is returned and accepted by cgo functions. It MUST be treated as
	// an opaque value without special meaning.
	// https://en.wikipedia.org/wiki/Blinkenlights
	handle             *C.DatabaseHandle
	handleLock         sync.RWMutex
	outstandingHandles sync.WaitGroup

	// commitLock is used to ensure that methods accessing or modifying the latest
	// revision do not conflict.
	commitLock sync.Mutex
}

// config defines the internal configuration parameters used when opening a [Database].
type config struct {
	// truncate indicates whether to clear the database file if it already exists.
	truncate bool
	// nodeCacheEntries is the number of entries in the cache.
	// Must be non-zero.
	nodeCacheEntries uint
	// freeListCacheEntries is the number of entries in the freelist cache.
	// Must be non-zero.
	freeListCacheEntries uint
	// revisions is the maximum number of historical revisions to keep in memory.
	// If rootStoreDir is set, then any revisions removed from memory will still be kept on disk.
	// Otherwise, any revisions removed from memory will no longer be kept on disk.
	// Must be >= 2.
<<<<<<< HEAD
	Revisions uint
	// ReadCacheStrategy is the caching strategy used for the node cache.
	ReadCacheStrategy CacheStrategy
	// XXX: should we change this?
	// RootStore defines whether to enable storing all historical roots on disk.
	RootStore bool
=======
	revisions uint
	// readCacheStrategy is the caching strategy used for the node cache.
	readCacheStrategy CacheStrategy
	// rootStoreDir defines a path to store all historical roots on disk.
	rootStoreDir string
>>>>>>> 1020a1c4
}

func defaultConfig() *config {
	return &config{
		nodeCacheEntries:     1_000_000,
		freeListCacheEntries: 40_000,
		revisions:            100,
		readCacheStrategy:    OnlyCacheWrites,
	}
}

// Option is a function that configures a [Database].
type Option func(*config)

// WithTruncate sets whether to clear the database file if it already exists.
// Default: false
func WithTruncate(truncate bool) Option {
	return func(c *config) {
		c.truncate = truncate
	}
}

// WithNodeCacheEntries sets the number of entries in the node cache.
// The node cache stores frequently accessed trie nodes to improve read performance.
// Must be non-zero.
// Default: 1,000,000
func WithNodeCacheEntries(entries uint) Option {
	return func(c *config) {
		c.nodeCacheEntries = entries
	}
}

// WithFreeListCacheEntries sets the number of entries in the freelist cache.
// The freelist cache manages available disk space for reuse.
// Must be non-zero.
// Default: 40,000
func WithFreeListCacheEntries(entries uint) Option {
	return func(c *config) {
		c.freeListCacheEntries = entries
	}
}

// WithRevisions sets the maximum number of historical revisions to keep in memory.
// If RootStoreDir is set, then any revisions removed from memory will still be kept on disk.
// Otherwise, any revisions removed from memory will no longer be kept on disk.
// Must be >= 2.
// Default: 100
func WithRevisions(revisions uint) Option {
	return func(c *config) {
		c.revisions = revisions
	}
}

// WithReadCacheStrategy sets the caching strategy used for the node cache.
// Default: OnlyCacheWrites
func WithReadCacheStrategy(strategy CacheStrategy) Option {
	return func(c *config) {
		c.readCacheStrategy = strategy
	}
}

// WithRootStoreDir sets a path to store all historical roots on disk.
// When set, historical revisions will be persisted to disk even after being
// removed from memory (based on the Revisions limit).
// Default: empty string (no disk persistence)
func WithRootStoreDir(dir string) Option {
	return func(c *config) {
		c.rootStoreDir = dir
	}
}

// A CacheStrategy represents the caching strategy used by a [Database].
type CacheStrategy uint8

const (
	// OnlyCacheWrites caches only writes.
	OnlyCacheWrites CacheStrategy = iota
	// CacheBranchReads caches intermediate reads and writes.
	CacheBranchReads
	// CacheAllReads caches all reads and writes.
	CacheAllReads

	// invalidCacheStrategy MUST be the final value in the iota block to make it
	// the smallest value greater than all valid values.
	invalidCacheStrategy
)

// New opens or creates a new Firewood database with the given options.
// The database file will be created at the provided file path if it does not
// already exist.
//
// If no [Option] is provided, sensible defaults will be used.
// See the With* functions for details about each configuration parameter and its default value.
//
// It is the caller's responsibility to call [Database.Close] when the database
// is no longer needed. No other [Database] in this process should be opened with
// the same file path until the database is closed.
<<<<<<< HEAD
func New(dbDir string, conf *Config) (*Database, error) {
	if conf == nil {
		conf = DefaultConfig()
=======
func New(filePath string, opts ...Option) (*Database, error) {
	conf := defaultConfig()
	for _, opt := range opts {
		opt(conf)
>>>>>>> 1020a1c4
	}

	if conf.readCacheStrategy >= invalidCacheStrategy {
		return nil, fmt.Errorf("invalid cache strategy (%d)", conf.readCacheStrategy)
	}
	if conf.revisions < 2 {
		return nil, fmt.Errorf("revisions must be >= 2, got %d", conf.revisions)
	}
	if conf.nodeCacheEntries < 1 {
		return nil, fmt.Errorf("node cache entries must be >= 1, got %d", conf.nodeCacheEntries)
	}
	if conf.freeListCacheEntries < 1 {
		return nil, fmt.Errorf("free list cache entries must be >= 1, got %d", conf.freeListCacheEntries)
	}

	var pinner runtime.Pinner
	defer pinner.Unpin()

	args := C.struct_DatabaseHandleArgs{
<<<<<<< HEAD
		dir:                  newBorrowedBytes([]byte(dbDir), &pinner),
		cache_size:           C.size_t(conf.NodeCacheEntries),
		free_list_cache_size: C.size_t(conf.FreeListCacheEntries),
		revisions:            C.size_t(conf.Revisions),
		strategy:             C.uint8_t(conf.ReadCacheStrategy),
		truncate:             C.bool(conf.Truncate),
		root_store:           C.bool(conf.RootStore),
=======
		path:                 newBorrowedBytes([]byte(filePath), &pinner),
		cache_size:           C.size_t(conf.nodeCacheEntries),
		free_list_cache_size: C.size_t(conf.freeListCacheEntries),
		revisions:            C.size_t(conf.revisions),
		strategy:             C.uint8_t(conf.readCacheStrategy),
		truncate:             C.bool(conf.truncate),
		root_store_path:      newBorrowedBytes([]byte(conf.rootStoreDir), &pinner),
>>>>>>> 1020a1c4
	}

	return getDatabaseFromHandleResult(C.fwd_open_db(args))
}

// Update applies a batch of updates to the database, returning the hash of the
// root node after the batch is applied. This is equilalent to creating a proposal
// with [Database.Propose], then committing it with [Proposal.Commit].
//
// Value Semantics:
//   - nil value (vals[i] == nil): Performs a DeleteRange operation using the key as a prefix
//   - empty slice (vals[i] != nil && len(vals[i]) == 0): Inserts/updates the key with an empty value
//   - non-empty value: Inserts/updates the key with the provided value
//
// WARNING: Calling Update with an empty key and nil value will delete the entire database
// due to prefix deletion semantics.
//
// This function conflicts with all other calls that access the latest state of the database,
// and will lock for the duration of this function.
func (db *Database) Update(keys, vals [][]byte) (Hash, error) {
	db.handleLock.RLock()
	defer db.handleLock.RUnlock()
	if db.handle == nil {
		return EmptyRoot, errDBClosed
	}

	db.commitLock.Lock()
	defer db.commitLock.Unlock()

	var pinner runtime.Pinner
	defer pinner.Unpin()

	kvp, err := newKeyValuePairs(keys, vals, &pinner)
	if err != nil {
		return EmptyRoot, err
	}

	return getHashKeyFromHashResult(C.fwd_batch(db.handle, kvp))
}

// Propose creates a new proposal with the given keys and values. The proposal
// is not committed until [Proposal.Commit] is called. See [Database.Close] regarding
// freeing proposals. All proposals should be freed before closing the database.
//
// Value Semantics:
//   - nil value (vals[i] == nil): Performs a DeleteRange operation using the key as a prefix
//   - empty slice (vals[i] != nil && len(vals[i]) == 0): Inserts/updates the key with an empty value
//   - non-empty value: Inserts/updates the key with the provided value
//
// This function conflicts with all other calls that access the latest state of the database,
// and will lock for the duration of this function.
func (db *Database) Propose(keys, vals [][]byte) (*Proposal, error) {
	db.handleLock.RLock()
	defer db.handleLock.RUnlock()
	if db.handle == nil {
		return nil, errDBClosed
	}

	db.commitLock.Lock()
	defer db.commitLock.Unlock()

	var pinner runtime.Pinner
	defer pinner.Unpin()

	kvp, err := newKeyValuePairs(keys, vals, &pinner)
	if err != nil {
		return nil, err
	}
	return getProposalFromProposalResult(C.fwd_propose_on_db(db.handle, kvp), &db.outstandingHandles, &db.commitLock)
}

// Get retrieves the value for the given key from the most recent revision.
// If the key is not found, the return value will be nil.
//
// This function conflicts with all other calls that access the latest state of the database,
// and will lock for the duration of this function. If you need to perform concurrent reads,
// consider using [Database.Revision] or [Database.LatestRevision] to get a [Revision] and
// calling [Revision.Get] on it.
func (db *Database) Get(key []byte) ([]byte, error) {
	db.handleLock.RLock()
	defer db.handleLock.RUnlock()
	if db.handle == nil {
		return nil, errDBClosed
	}

	db.commitLock.Lock()
	defer db.commitLock.Unlock()

	var pinner runtime.Pinner
	defer pinner.Unpin()

	val, err := getValueFromValueResult(C.fwd_get_latest(db.handle, newBorrowedBytes(key, &pinner)))
	// The revision won't be found if the database is empty.
	// This is valid, but should be treated as a non-existent key
	if errors.Is(err, errRevisionNotFound) {
		return nil, nil
	}

	return val, err
}

// GetFromRoot retrieves the value for the given key from a specific root hash.
// If the root is not found, it returns an error.
// If key is not found, it returns nil.
//
// GetFromRoot caches a handle to the revision associated with the provided root hash, allowing
// subsequent calls with the same root to be more efficient.
//
// This function is thread-safe with all other operations.
func (db *Database) GetFromRoot(root Hash, key []byte) ([]byte, error) {
	db.handleLock.RLock()
	defer db.handleLock.RUnlock()
	if db.handle == nil {
		return nil, errDBClosed
	}

	// If the root is empty, the database is empty.
	if root == EmptyRoot {
		return nil, nil
	}

	var pinner runtime.Pinner
	defer pinner.Unpin()

	return getValueFromValueResult(C.fwd_get_from_root(
		db.handle,
		newCHashKey(root),
		newBorrowedBytes(key, &pinner),
	))
}

// Root returns the current root hash of the trie.
// With Firewood hashing, the empty trie must return [EmptyRoot].
//
// This function conflicts with all other calls that access the latest state of the database,
// and will lock for the duration of this function.
func (db *Database) Root() (Hash, error) {
	db.handleLock.RLock()
	defer db.handleLock.RUnlock()
	if db.handle == nil {
		return EmptyRoot, errDBClosed
	}

	db.commitLock.Lock()
	defer db.commitLock.Unlock()
	return db.root()
}

// root assumes db.stateLock is held and the database is open.
func (db *Database) root() (Hash, error) {
	return getHashKeyFromHashResult(C.fwd_root_hash(db.handle))
}

// LatestRevision returns a [Revision] representing the latest state of the database.
// If the latest revision has root [EmptyRoot], it returns an error. The [Revision] must
// be dropped prior to closing the database.
//
// This function conflicts with all other calls that access the latest state of the database,
// and will lock for the duration of this function.
func (db *Database) LatestRevision() (*Revision, error) {
	db.handleLock.RLock()
	defer db.handleLock.RUnlock()
	if db.handle == nil {
		return nil, errDBClosed
	}

	db.commitLock.Lock()
	defer db.commitLock.Unlock()
	root, err := db.root()
	if err != nil {
		return nil, err
	}
	if root == EmptyRoot {
		return nil, errRevisionNotFound
	}
	return db.Revision(root)
}

// Revision returns a historical revision of the database.
// If the provided root does not exist (or is the [EmptyRoot]), it returns an error.
// The [Revision] must be dropped prior to closing the database.
//
// This function is thread-safe with all other operations.
func (db *Database) Revision(root Hash) (*Revision, error) {
	db.handleLock.RLock()
	defer db.handleLock.RUnlock()
	if db.handle == nil {
		return nil, errDBClosed
	}

	rev, err := getRevisionFromResult(C.fwd_get_revision(
		db.handle,
		newCHashKey(root),
	), &db.outstandingHandles)
	if err != nil {
		return nil, err
	}

	return rev, nil
}

// Close releases the memory associated with the Database.
//
// This blocks until all outstanding keep-alive handles are disowned or the
// [context.Context] is cancelled. That is, until all Revisions and Proposals
// created from this Database are either unreachable or one of
// [Proposal.Commit], [Proposal.Drop], or [Revision.Drop] has been called on
// them. Unreachable objects will be automatically dropped before Close returns,
// unless an alternate GC finalizer is set on them.
//
// This is safe to call multiple times; subsequent calls after the first will do
// nothing.
func (db *Database) Close(ctx context.Context) error {
	db.handleLock.Lock()
	defer db.handleLock.Unlock()
	if db.handle == nil {
		return nil
	}

	go runtime.GC()

	done := make(chan struct{})
	go func() {
		db.outstandingHandles.Wait()
		close(done)
	}()

	select {
	case <-done:
	case <-ctx.Done():
		return fmt.Errorf("%w: %w", ctx.Err(), ErrActiveKeepAliveHandles)
	}

	db.commitLock.Lock()
	defer db.commitLock.Unlock()
	if err := getErrorFromVoidResult(C.fwd_close_db(db.handle)); err != nil {
		return fmt.Errorf("unexpected error when closing database: %w", err)
	}

	db.handle = nil // Prevent double free

	return nil
}

// Dump returns a DOT (Graphviz) format representation of the trie structure
// of the latest revision for debugging purposes.
//
// Returns an error if the database is closed or if there was an error
// dumping the trie.
func (db *Database) Dump() (string, error) {
	db.handleLock.RLock()
	defer db.handleLock.RUnlock()
	if db.handle == nil {
		return "", errDBClosed
	}

	bytes, err := getValueFromValueResult(C.fwd_db_dump(db.handle))
	if err != nil {
		return "", err
	}

	return string(bytes), nil
}<|MERGE_RESOLUTION|>--- conflicted
+++ resolved
@@ -89,20 +89,12 @@
 	// If rootStoreDir is set, then any revisions removed from memory will still be kept on disk.
 	// Otherwise, any revisions removed from memory will no longer be kept on disk.
 	// Must be >= 2.
-<<<<<<< HEAD
-	Revisions uint
-	// ReadCacheStrategy is the caching strategy used for the node cache.
-	ReadCacheStrategy CacheStrategy
-	// XXX: should we change this?
-	// RootStore defines whether to enable storing all historical roots on disk.
-	RootStore bool
-=======
 	revisions uint
 	// readCacheStrategy is the caching strategy used for the node cache.
 	readCacheStrategy CacheStrategy
-	// rootStoreDir defines a path to store all historical roots on disk.
-	rootStoreDir string
->>>>>>> 1020a1c4
+	// XXX: should we change this?
+	// rootStore defines whether to enable storing all historical roots on disk.
+	rootStore bool
 }
 
 func defaultConfig() *config {
@@ -164,13 +156,13 @@
 	}
 }
 
-// WithRootStoreDir sets a path to store all historical roots on disk.
+// WithRootStore defines whether to enable storing all historical roots on disk.
 // When set, historical revisions will be persisted to disk even after being
 // removed from memory (based on the Revisions limit).
-// Default: empty string (no disk persistence)
-func WithRootStoreDir(dir string) Option {
-	return func(c *config) {
-		c.rootStoreDir = dir
+// Default: false (no disk persistence)
+func WithRootStore() Option {
+	return func(c *config) {
+		c.rootStore = true
 	}
 }
 
@@ -200,16 +192,10 @@
 // It is the caller's responsibility to call [Database.Close] when the database
 // is no longer needed. No other [Database] in this process should be opened with
 // the same file path until the database is closed.
-<<<<<<< HEAD
-func New(dbDir string, conf *Config) (*Database, error) {
-	if conf == nil {
-		conf = DefaultConfig()
-=======
-func New(filePath string, opts ...Option) (*Database, error) {
+func New(dbDir string, opts ...Option) (*Database, error) {
 	conf := defaultConfig()
 	for _, opt := range opts {
 		opt(conf)
->>>>>>> 1020a1c4
 	}
 
 	if conf.readCacheStrategy >= invalidCacheStrategy {
@@ -229,23 +215,13 @@
 	defer pinner.Unpin()
 
 	args := C.struct_DatabaseHandleArgs{
-<<<<<<< HEAD
 		dir:                  newBorrowedBytes([]byte(dbDir), &pinner),
-		cache_size:           C.size_t(conf.NodeCacheEntries),
-		free_list_cache_size: C.size_t(conf.FreeListCacheEntries),
-		revisions:            C.size_t(conf.Revisions),
-		strategy:             C.uint8_t(conf.ReadCacheStrategy),
-		truncate:             C.bool(conf.Truncate),
-		root_store:           C.bool(conf.RootStore),
-=======
-		path:                 newBorrowedBytes([]byte(filePath), &pinner),
 		cache_size:           C.size_t(conf.nodeCacheEntries),
 		free_list_cache_size: C.size_t(conf.freeListCacheEntries),
 		revisions:            C.size_t(conf.revisions),
 		strategy:             C.uint8_t(conf.readCacheStrategy),
 		truncate:             C.bool(conf.truncate),
-		root_store_path:      newBorrowedBytes([]byte(conf.rootStoreDir), &pinner),
->>>>>>> 1020a1c4
+		root_store:           C.bool(conf.rootStore),
 	}
 
 	return getDatabaseFromHandleResult(C.fwd_open_db(args))
