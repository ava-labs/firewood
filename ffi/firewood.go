--- conflicted
+++ resolved
@@ -92,24 +92,14 @@
 	revisions uint
 	// readCacheStrategy is the caching strategy used for the node cache.
 	readCacheStrategy CacheStrategy
-<<<<<<< HEAD
-<<<<<<< HEAD
-	// rootStoreDir defines a path to store all historical roots on disk.
-	rootStoreDir string
-	// logPath is the file path where logs will be written.
-	// If empty, logging is disabled.
-	logPath string
-	// logFilter is the RUST_LOG format filter string for logging.
-	// If empty and logPath is set, env_logger defaults will be used.
-	logFilter string
-=======
-	// rootStore defines whether to enable storing all historical revisions on disk.
-	rootStore bool
->>>>>>> origin/main
-=======
-	// rootStore defines whether to enable storing all historical revisions on disk.
-	rootStore bool
->>>>>>> d1464060
+        // rootStore defines whether to enable storing all historical revisions on disk.
+        rootStore bool
+        // logPath is the file path where logs will be written.
+        // If empty, logging is disabled.
+        logPath string
+        // logFilter is the RUST_LOG format filter string for logging.
+        // If empty and logPath is set, env_logger defaults will be used.
+        logFilter string
 }
 
 func defaultConfig() *config {
@@ -176,14 +166,6 @@
 // removed from memory (based on the Revisions limit).
 // Default: false
 func WithRootStore() Option {
-<<<<<<< HEAD
-	return func(c *config) {
-		c.rootStore = true
-	}
-}
-
-// WithLogPath sets the file path where logs will be written.
-// Logging is global per-process and can only be initialized once. If logging
 // is already initialized (e.g., by a previous call to New with WithLogPath),
 // subsequent calls will fail with an error.
 //
@@ -208,10 +190,6 @@
 func WithLogFilter(filter string) Option {
 	return func(c *config) {
 		c.logFilter = filter
-=======
-	return func(c *config) {
-		c.rootStore = true
->>>>>>> d1464060
 	}
 }
 
