// (c) 2019-2020, Ava Labs, Inc. All rights reserved.
// See the file LICENSE for licensing terms.

package network

import (
	"context"
	"crypto"
	"errors"
	"fmt"
	"math/rand"
	"net"
	"sync"
	"sync/atomic"
	"time"

	cryptorand "crypto/rand"

	"github.com/prometheus/client_golang/prometheus"

	"github.com/ava-labs/avalanchego/health"
	"github.com/ava-labs/avalanchego/ids"
	"github.com/ava-labs/avalanchego/snow"
	"github.com/ava-labs/avalanchego/snow/networking/benchlist"
	"github.com/ava-labs/avalanchego/snow/networking/router"
	"github.com/ava-labs/avalanchego/snow/networking/sender"
	"github.com/ava-labs/avalanchego/snow/triggers"
	"github.com/ava-labs/avalanchego/snow/validators"
	"github.com/ava-labs/avalanchego/utils"
	"github.com/ava-labs/avalanchego/utils/constants"
	"github.com/ava-labs/avalanchego/utils/formatting"
	"github.com/ava-labs/avalanchego/utils/logging"
	"github.com/ava-labs/avalanchego/utils/math"
	"github.com/ava-labs/avalanchego/utils/sampler"
	"github.com/ava-labs/avalanchego/utils/timer"
	"github.com/ava-labs/avalanchego/version"
)

// reasonable default values
const (
	defaultInitialReconnectDelay                     = time.Second
	defaultMaxReconnectDelay                         = time.Hour
	DefaultMaxMessageSize                     uint32 = 2 * 1024 * 1024   // 2 MB
	defaultMaxNetworkPendingSendBytes                = 512 * 1024 * 1024 // 512 MB
	defaultNetworkPendingSendBytesToRateLimit        = defaultMaxNetworkPendingSendBytes / 4
	defaultMaxClockDifference                        = time.Minute
	defaultPeerListStakerGossipFraction              = 2
	defaultGetVersionTimeout                         = 10 * time.Second
	defaultAllowPrivateIPs                           = true
	defaultPingPongTimeout                           = 30 * time.Second
	defaultPingFrequency                             = 3 * defaultPingPongTimeout / 4
	defaultReadBufferSize                            = 16 * 1024 // 16 KB
	defaultReadHandshakeTimeout                      = 15 * time.Second
	defaultConnMeterCacheSize                        = 1024
	defaultByteSliceCap                              = 128
)

var (
	errNetworkClosed         = errors.New("network closed")
	errPeerIsMyself          = errors.New("peer is myself")
	errNetworkLayerUnhealthy = errors.New("network layer is unhealthy")
)

var _ Network = &network{}

func init() { rand.Seed(time.Now().UnixNano()) }

// Network defines the functionality of the networking library.
type Network interface {
	// All consensus messages can be sent through this interface. Thread safety
	// must be managed internally in the network.
	sender.ExternalSender

	// The network must be able to broadcast accepted decisions to random peers.
	// Thread safety must be managed internally in the network.
	triggers.Acceptor

	// Should only be called once, will run until either a fatal error occurs,
	// or the network is closed. Returns a non-nil error.
	Dispatch() error

	// Attempt to connect to this IP. Thread safety must be managed internally
	// to the network. The network will never stop attempting to connect to this
	// IP.
	TrackIP(ip utils.IPDesc)

	// Attempt to connect to this node ID at IP. Thread safety must be managed
	// internally to the network.
	Track(ip utils.IPDesc, nodeID ids.ShortID)

	// Returns the description of the specified [nodeIDs] this network is currently
	// connected to externally or all nodes this network is connected to if [nodeIDs]
	// is empty. Thread safety must be managed internally to the network.
	Peers(nodeIDs []ids.ShortID) []PeerID

	// Close this network and all existing connections it has. Thread safety
	// must be managed internally to the network. Calling close multiple times
	// will return a nil error.
	Close() error

	// Return the IP of the node
	IP() utils.IPDesc

	// Has a health check
	health.Checkable
}

type network struct {
	// The metrics that this network tracks
	metrics
	// Define the parameters used to determine whether
	// the networking layer is healthy
	healthConfig HealthConfig
	// Unix time at which last message of any type received over network
	// Must only be accessed atomically
	lastMsgReceivedTime int64
	// Unix time at which last message of any type sent over network
	// Must only be accessed atomically
	lastMsgSentTime int64
	// Keeps track of the percentage of sends that fail
	sendFailRateCalculator             math.Averager
	log                                logging.Logger
	id                                 ids.ShortID
	ip                                 utils.DynamicIPDesc
	networkID                          uint32
	versionCompatibility               version.Compatibility
	parser                             version.ApplicationParser
	listener                           net.Listener
	dialer                             Dialer
	serverUpgrader                     Upgrader
	clientUpgrader                     Upgrader
	vdrs                               validators.Set // set of current validators in the Avalanche network
	beacons                            validators.Set // set of beacons in the Avalanche network
	router                             router.Router  // router must be thread safe
	nodeID                             uint32
	clock                              timer.Clock
	initialReconnectDelay              time.Duration
	maxReconnectDelay                  time.Duration
	maxMessageSize                     int64
	sendQueueSize                      uint32
	maxNetworkPendingSendBytes         int64
	networkPendingSendBytesToRateLimit int64
	maxClockDifference                 time.Duration
	// Size of a peer list sent to peers
	peerListSize int
	// Gossip a peer list to peers with this frequency
	peerListGossipFreq time.Duration
	// Gossip a peer list to this many peers when gossiping
	peerListGossipSize           int
	peerListStakerGossipFraction int
	dialerConfig                 DialerConfig
	getVersionTimeout            time.Duration
	allowPrivateIPs              bool
	gossipAcceptedFrontierSize   uint
	gossipOnAcceptSize           uint
	pingPongTimeout              time.Duration
	pingFrequency                time.Duration
	readBufferSize               uint32
	readHandshakeTimeout         time.Duration
	connMeter                    ConnMeter
	b                            Builder
	isFetchOnly                  bool

	// stateLock should never be held when grabbing a peer senderLock
	stateLock    sync.RWMutex
	pendingBytes int64
	closed       utils.AtomicBool

	// May contain peers that we have not finished the handshake with.
	peers peersData

	// disconnectedIPs, connectedIPs, peerAliasIPs, and myIPs
	// are maps with ip.String() keys that are used to determine if
	// we should attempt to dial an IP. [stateLock] should be held
	// whenever accessing one of these maps.
	disconnectedIPs map[string]struct{} // set of IPs we are attempting to connect to
	connectedIPs    map[string]struct{} // set of IPs we have open connections with
	peerAliasIPs    map[string]struct{} // set of alternate IPs we've reached existing peers at
	// TODO: bound the size of [myIPs] to avoid DoS. LRU caching would be ideal
	myIPs map[string]struct{} // set of IPs that resulted in my ID.

	// retryDelay is a map with ip.String() keys that is used to track
	// the backoff delay we should wait before attempting to dial an IP address
	// again.
	retryDelay map[string]time.Duration

	// peerAliasTimeout is the age a peer alias must
	// be before we attempt to release it (so that we
	// attempt to dial the IP again if gossiped to us).
	peerAliasTimeout time.Duration

	// ensures the close of the network only happens once.
	closeOnce sync.Once

	hasMasked        bool
	maskedValidators ids.ShortSet

	benchlistManager benchlist.Manager

	// this node's TLS key
	tlsKey crypto.Signer

	// [lastTimestampLock] should be held when touching  [lastVersionIP],
	// [lastVersionTimestamp], and [lastVersionSignature]
	timeForIPLock sync.Mutex
	// The IP for ourself that we included in the most recent Version message we
	// sent.
	lastVersionIP utils.IPDesc
	// The timestamp we included in the most recent Version message we sent.
	lastVersionTimestamp uint64
	// The signature we included in the most recent Version message we sent.
	lastVersionSignature []byte

	// Node ID --> Latest IP/timestamp of this node from a Version or PeerList message
	// The values in this map all have [signature] == nil
	// A peer is removed from this map when [connected] is called with the peer as the argument
	// TODO also remove from this map when the peer leaves the validator set
	latestPeerIP map[ids.ShortID]signedPeerIP

	// Node ID --> Function to execute to stop trying to dial the node.
	// A node is present in this map if and only if we are actively
	// trying to dial the node.
	connAttempts sync.Map

	// Contains []byte. Used as an optimization.
	// Can be accessed by multiple goroutines concurrently.
	byteSlicePool sync.Pool
}

// NewDefaultNetwork returns a new Network implementation with the provided
// parameters and some reasonable default values.
func NewDefaultNetwork(
	registerer prometheus.Registerer,
	log logging.Logger,
	id ids.ShortID,
	ip utils.DynamicIPDesc,
	networkID uint32,
	versionCompatibility version.Compatibility,
	parser version.ApplicationParser,
	listener net.Listener,
	dialer Dialer,
	serverUpgrader,
	clientUpgrader Upgrader,
	vdrs validators.Set,
	beacons validators.Set,
	router router.Router,
	connMeterResetDuration time.Duration,
	connMeterMaxConns int,
	sendQueueSize uint32,
	healthConfig HealthConfig,
	benchlistManager benchlist.Manager,
	peerAliasTimeout time.Duration,
	tlsKey crypto.Signer,
	peerListSize int,
	peerListGossipSize int,
	peerListGossipFreq time.Duration,
	dialerConfig DialerConfig,
	isFetchOnly bool,
	gossipAcceptedFrontierSize uint,
	gossipOnAcceptSize uint,
) Network {
	return NewNetwork(
		registerer,
		log,
		id,
		ip,
		networkID,
		versionCompatibility,
		parser,
		listener,
		dialer,
		serverUpgrader,
		clientUpgrader,
		vdrs,
		beacons,
		router,
		defaultInitialReconnectDelay,
		defaultMaxReconnectDelay,
		DefaultMaxMessageSize,
		sendQueueSize,
		defaultMaxNetworkPendingSendBytes,
		defaultNetworkPendingSendBytesToRateLimit,
		defaultMaxClockDifference,
		peerListSize,
		peerListGossipFreq,
		peerListGossipSize,
		defaultPeerListStakerGossipFraction,
		defaultGetVersionTimeout,
		defaultAllowPrivateIPs,
		gossipAcceptedFrontierSize,
		gossipOnAcceptSize,
		defaultPingPongTimeout,
		defaultPingFrequency,
		defaultReadBufferSize,
		defaultReadHandshakeTimeout,
		connMeterResetDuration,
		defaultConnMeterCacheSize,
		connMeterMaxConns,
		healthConfig,
		benchlistManager,
		peerAliasTimeout,
		dialerConfig,
		tlsKey,
		isFetchOnly,
	)
}

// NewNetwork returns a new Network implementation with the provided parameters.
func NewNetwork(
	registerer prometheus.Registerer,
	log logging.Logger,
	id ids.ShortID,
	ip utils.DynamicIPDesc,
	networkID uint32,
	versionCompatibility version.Compatibility,
	parser version.ApplicationParser,
	listener net.Listener,
	dialer Dialer,
	serverUpgrader,
	clientUpgrader Upgrader,
	vdrs validators.Set,
	beacons validators.Set,
	router router.Router,
	initialReconnectDelay,
	maxReconnectDelay time.Duration,
	maxMessageSize uint32,
	sendQueueSize uint32,
	maxNetworkPendingSendBytes int,
	networkPendingSendBytesToRateLimit int,
	maxClockDifference time.Duration,
	peerListSize int,
	peerListGossipFreq time.Duration,
	peerListGossipSize int,
	peerListStakerGossipFraction int,
	getVersionTimeout time.Duration,
	allowPrivateIPs bool,
	gossipAcceptedFrontierSize uint,
	gossipOnAcceptSize uint,
	pingPongTimeout time.Duration,
	pingFrequency time.Duration,
	readBufferSize uint32,
	readHandshakeTimeout time.Duration,
	connMeterResetDuration time.Duration,
	connMeterCacheSize int,
	connMeterMaxConns int,
	healthConfig HealthConfig,
	benchlistManager benchlist.Manager,
	peerAliasTimeout time.Duration,
	dialerConfig DialerConfig,
	tlsKey crypto.Signer,
	isFetchOnly bool,
) Network {
	// #nosec G404
	netw := &network{
		log:                  log,
		id:                   id,
		ip:                   ip,
		networkID:            networkID,
		versionCompatibility: versionCompatibility,
		parser:               parser,
		listener:             listener,
		dialer:               dialer,
		serverUpgrader:       serverUpgrader,
		clientUpgrader:       clientUpgrader,
		vdrs:                 vdrs,
		beacons:              beacons,
		router:               router,
		// This field just makes sure we don't connect to ourselves when TLS is
		// disabled. So, cryptographically secure random number generation isn't
		// used here.
		nodeID:                             rand.Uint32(),
		initialReconnectDelay:              initialReconnectDelay,
		maxReconnectDelay:                  maxReconnectDelay,
		maxMessageSize:                     int64(maxMessageSize),
		sendQueueSize:                      sendQueueSize,
		maxNetworkPendingSendBytes:         int64(maxNetworkPendingSendBytes),
		networkPendingSendBytesToRateLimit: int64(networkPendingSendBytesToRateLimit),
		maxClockDifference:                 maxClockDifference,
		peerListSize:                       peerListSize,
		peerListGossipFreq:                 peerListGossipFreq,
		peerListGossipSize:                 peerListGossipSize,
		peerListStakerGossipFraction:       peerListStakerGossipFraction,
		dialerConfig:                       dialerConfig,
		getVersionTimeout:                  getVersionTimeout,
		allowPrivateIPs:                    allowPrivateIPs,
		gossipAcceptedFrontierSize:         gossipAcceptedFrontierSize,
		gossipOnAcceptSize:                 gossipOnAcceptSize,
		pingPongTimeout:                    pingPongTimeout,
		pingFrequency:                      pingFrequency,
		disconnectedIPs:                    make(map[string]struct{}),
		connectedIPs:                       make(map[string]struct{}),
		peerAliasIPs:                       make(map[string]struct{}),
		peerAliasTimeout:                   peerAliasTimeout,
		retryDelay:                         make(map[string]time.Duration),
		myIPs:                              map[string]struct{}{ip.IP().String(): {}},
		readBufferSize:                     readBufferSize,
		readHandshakeTimeout:               readHandshakeTimeout,
		connMeter:                          NewConnMeter(connMeterResetDuration, connMeterCacheSize, connMeterMaxConns),
		healthConfig:                       healthConfig,
		benchlistManager:                   benchlistManager,
		tlsKey:                             tlsKey,
		latestPeerIP:                       make(map[ids.ShortID]signedPeerIP),
		isFetchOnly:                        isFetchOnly,
		byteSlicePool: sync.Pool{
			New: func() interface{} {
				return make([]byte, 0, defaultByteSliceCap)
			},
		},
	}
	netw.b = Builder{
		getByteSlice: func() []byte {
			return netw.byteSlicePool.Get().([]byte)
		},
	}
	netw.peers.initialize()
	netw.sendFailRateCalculator = math.NewSyncAverager(math.NewAverager(0, healthConfig.MaxSendFailRateHalflife, netw.clock.Time()))

	if err := netw.initialize(registerer); err != nil {
		log.Warn("initializing network metrics failed with: %s", err)
	}
	return netw
}

// GetAcceptedFrontier implements the Sender interface.
// Assumes [n.stateLock] is not held.
func (n *network) GetAcceptedFrontier(validatorIDs ids.ShortSet, chainID ids.ID, requestID uint32, deadline time.Duration) []ids.ShortID {
	msg, err := n.b.GetAcceptedFrontier(chainID, requestID, uint64(deadline))
	n.log.AssertNoError(err)

	sentTo := make([]ids.ShortID, 0, validatorIDs.Len())
	now := n.clock.Time()
	for _, peerElement := range n.getPeers(validatorIDs) {
		peer := peerElement.peer
		vID := peerElement.id
		lenMsg := len(msg.Bytes())
		if peer == nil || !peer.finishedHandshake.GetValue() || !peer.Send(msg, false) {
			n.log.Debug("failed to send GetAcceptedFrontier(%s, %s, %d)",
				vID,
				chainID,
				requestID)
			n.getAcceptedFrontier.numFailed.Inc()
			n.sendFailRateCalculator.Observe(1, now)
		} else {
			sentTo = append(sentTo, vID)
			n.getAcceptedFrontier.numSent.Inc()
			n.sendFailRateCalculator.Observe(0, now)
			n.getAcceptedFrontier.sentBytes.Add(float64(lenMsg))
		}
	}
	return sentTo
}

// AcceptedFrontier implements the Sender interface.
// Assumes [n.stateLock] is not held.
func (n *network) AcceptedFrontier(nodeID ids.ShortID, chainID ids.ID, requestID uint32, containerIDs []ids.ID) {
	now := n.clock.Time()

	msg, err := n.b.AcceptedFrontier(chainID, requestID, containerIDs)
	if err != nil {
		n.log.Error("failed to build AcceptedFrontier(%s, %d, %s): %s",
			chainID,
			requestID,
			containerIDs,
			err)
		n.sendFailRateCalculator.Observe(1, now)
		return // Packing message failed
	}

	peer := n.getPeer(nodeID)
	lenMsg := len(msg.Bytes())
	if peer == nil || !peer.finishedHandshake.GetValue() || !peer.Send(msg, true) {
		n.log.Debug("failed to send AcceptedFrontier(%s, %s, %d, %s)",
			nodeID,
			chainID,
			requestID,
			containerIDs)
		n.acceptedFrontier.numFailed.Inc()
		n.sendFailRateCalculator.Observe(1, now)
	} else {
		n.acceptedFrontier.numSent.Inc()
		n.sendFailRateCalculator.Observe(0, now)
		n.acceptedFrontier.sentBytes.Add(float64(lenMsg))
	}
}

// GetAccepted implements the Sender interface.
// Assumes [n.stateLock] is not held.
func (n *network) GetAccepted(validatorIDs ids.ShortSet, chainID ids.ID, requestID uint32, deadline time.Duration, containerIDs []ids.ID) []ids.ShortID {
	now := n.clock.Time()

	msg, err := n.b.GetAccepted(chainID, requestID, uint64(deadline), containerIDs)
	if err != nil {
		n.log.Error("failed to build GetAccepted(%s, %d, %s): %s",
			chainID,
			requestID,
			containerIDs,
			err)
		n.sendFailRateCalculator.Observe(1, now)
		return nil
	}

	sentTo := make([]ids.ShortID, 0, validatorIDs.Len())
	for _, peerElement := range n.getPeers(validatorIDs) {
		peer := peerElement.peer
		vID := peerElement.id
		lenMsg := len(msg.Bytes())
		if peer == nil || !peer.finishedHandshake.GetValue() || !peer.Send(msg, false) {
			n.log.Debug("failed to send GetAccepted(%s, %s, %d, %s)",
				vID,
				chainID,
				requestID,
				containerIDs)
			n.getAccepted.numFailed.Inc()
			n.sendFailRateCalculator.Observe(1, now)
		} else {
			n.getAccepted.numSent.Inc()
			n.sendFailRateCalculator.Observe(0, now)
			n.getAccepted.sentBytes.Add(float64(lenMsg))
			sentTo = append(sentTo, vID)
		}
	}
	return sentTo
}

// Accepted implements the Sender interface.
// Assumes [n.stateLock] is not held.
func (n *network) Accepted(nodeID ids.ShortID, chainID ids.ID, requestID uint32, containerIDs []ids.ID) {
	now := n.clock.Time()

	msg, err := n.b.Accepted(chainID, requestID, containerIDs)
	if err != nil {
		n.log.Error("failed to build Accepted(%s, %d, %s): %s",
			chainID,
			requestID,
			containerIDs,
			err)
		n.sendFailRateCalculator.Observe(1, now)
		return // Packing message failed
	}

	peer := n.getPeer(nodeID)
	lenMsg := len(msg.Bytes())
	if peer == nil || !peer.finishedHandshake.GetValue() || !peer.Send(msg, true) {
		n.log.Debug("failed to send Accepted(%s, %s, %d, %s)",
			nodeID,
			chainID,
			requestID,
			containerIDs)
		n.accepted.numFailed.Inc()
		n.sendFailRateCalculator.Observe(1, now)
	} else {
		n.sendFailRateCalculator.Observe(0, now)
		n.accepted.numSent.Inc()
		n.accepted.sentBytes.Add(float64(lenMsg))
	}
}

// GetAncestors implements the Sender interface.
// Assumes [n.stateLock] is not held.
func (n *network) GetAncestors(validatorID ids.ShortID, chainID ids.ID, requestID uint32, deadline time.Duration, containerID ids.ID) bool {
	now := n.clock.Time()

	msg, err := n.b.GetAncestors(chainID, requestID, uint64(deadline), containerID)
	if err != nil {
		n.log.Error("failed to build GetAncestors message: %s", err)
		n.sendFailRateCalculator.Observe(1, now)
		return false
	}

	peer := n.getPeer(validatorID)
	lenMsg := len(msg.Bytes())
	if peer == nil || !peer.finishedHandshake.GetValue() || !peer.Send(msg, true) {
		n.log.Debug("failed to send GetAncestors(%s, %s, %d, %s)",
			validatorID,
			chainID,
			requestID,
			containerID)
		n.getAncestors.numFailed.Inc()
		n.sendFailRateCalculator.Observe(1, now)
		return false
	}
	n.getAncestors.numSent.Inc()
	n.sendFailRateCalculator.Observe(0, now)
	n.getAncestors.sentBytes.Add(float64(lenMsg))
	return true
}

// MultiPut implements the Sender interface.
// Assumes [n.stateLock] is not held.
func (n *network) MultiPut(nodeID ids.ShortID, chainID ids.ID, requestID uint32, containers [][]byte) {
	now := n.clock.Time()

	msg, err := n.b.MultiPut(chainID, requestID, containers)
	if err != nil {
		n.log.Error("failed to build MultiPut message because of container of size %d", len(containers))
		n.sendFailRateCalculator.Observe(1, now)
		return
	}

	peer := n.getPeer(nodeID)
	lenMsg := len(msg.Bytes())
	if peer == nil || !peer.finishedHandshake.GetValue() || !peer.Send(msg, true) {
		n.log.Debug("failed to send MultiPut(%s, %s, %d, %d)",
			nodeID,
			chainID,
			requestID,
			len(containers))
		n.multiPut.numFailed.Inc()
		n.sendFailRateCalculator.Observe(1, now)
	} else {
		n.multiPut.numSent.Inc()
		n.sendFailRateCalculator.Observe(0, now)
		n.multiPut.sentBytes.Add(float64(lenMsg))
	}
}

// Get implements the Sender interface.
// Assumes [n.stateLock] is not held.
func (n *network) Get(nodeID ids.ShortID, chainID ids.ID, requestID uint32, deadline time.Duration, containerID ids.ID) bool {
	now := n.clock.Time()

	msg, err := n.b.Get(chainID, requestID, uint64(deadline), containerID)
	n.log.AssertNoError(err)

	peer := n.getPeer(nodeID)
	lenMsg := len(msg.Bytes())
	if peer == nil || !peer.finishedHandshake.GetValue() || !peer.Send(msg, true) {
		n.log.Debug("failed to send Get(%s, %s, %d, %s)",
			nodeID,
			chainID,
			requestID,
			containerID)
		n.get.numFailed.Inc()
		n.sendFailRateCalculator.Observe(1, now)
		return false
	}
	n.get.numSent.Inc()
	n.sendFailRateCalculator.Observe(0, now)
	n.get.sentBytes.Add(float64(lenMsg))
	return true
}

// Put implements the Sender interface.
// Assumes [n.stateLock] is not held.
func (n *network) Put(nodeID ids.ShortID, chainID ids.ID, requestID uint32, containerID ids.ID, container []byte) {
	now := n.clock.Time()

	msg, err := n.b.Put(chainID, requestID, containerID, container)
	if err != nil {
		n.log.Error("failed to build Put(%s, %d, %s): %s. len(container) : %d",
			chainID,
			requestID,
			containerID,
			err,
			len(container))
		n.sendFailRateCalculator.Observe(1, now)
		return
	}

	peer := n.getPeer(nodeID)
	lenMsg := len(msg.Bytes())
	if peer == nil || !peer.finishedHandshake.GetValue() || !peer.Send(msg, true) {
		n.log.Debug("failed to send Put(%s, %s, %d, %s)",
			nodeID,
			chainID,
			requestID,
			containerID)
		n.log.Verbo("container: %s", formatting.DumpBytes{Bytes: container})
		n.put.numFailed.Inc()
		n.sendFailRateCalculator.Observe(1, now)
	} else {
		n.put.numSent.Inc()
		n.sendFailRateCalculator.Observe(0, now)
		n.put.sentBytes.Add(float64(lenMsg))
	}
}

// PushQuery implements the Sender interface.
// Assumes [n.stateLock] is not held.
func (n *network) PushQuery(validatorIDs ids.ShortSet, chainID ids.ID, requestID uint32, deadline time.Duration, containerID ids.ID, container []byte) []ids.ShortID {
	now := n.clock.Time()

	msg, err := n.b.PushQuery(chainID, requestID, uint64(deadline), containerID, container)
	if err != nil {
		n.log.Error("failed to build PushQuery(%s, %d, %s): %s. len(container): %d",
			chainID,
			requestID,
			containerID,
			err,
			len(container))
		n.log.Verbo("container: %s", formatting.DumpBytes{Bytes: container})
		n.sendFailRateCalculator.Observe(1, now)
		return nil // Packing message failed
	}

	sentTo := make([]ids.ShortID, 0, validatorIDs.Len())
	for _, peerElement := range n.getPeers(validatorIDs) {
		peer := peerElement.peer
		vID := peerElement.id
		lenMsg := len(msg.Bytes())
		if peer == nil || !peer.finishedHandshake.GetValue() || !peer.Send(msg, false) {
			n.log.Debug("failed to send PushQuery(%s, %s, %d, %s)",
				vID,
				chainID,
				requestID,
				containerID)
			n.log.Verbo("container: %s", formatting.DumpBytes{Bytes: container})
			n.pushQuery.numFailed.Inc()
			n.sendFailRateCalculator.Observe(1, now)
		} else {
			n.pushQuery.numSent.Inc()
			sentTo = append(sentTo, vID)
			n.sendFailRateCalculator.Observe(0, now)
			n.pushQuery.sentBytes.Add(float64(lenMsg))
		}
	}
	return sentTo
}

// PullQuery implements the Sender interface.
// Assumes [n.stateLock] is not held.
func (n *network) PullQuery(validatorIDs ids.ShortSet, chainID ids.ID, requestID uint32, deadline time.Duration, containerID ids.ID) []ids.ShortID {
	now := n.clock.Time()

	msg, err := n.b.PullQuery(chainID, requestID, uint64(deadline), containerID)
	n.log.AssertNoError(err)

	sentTo := make([]ids.ShortID, 0, validatorIDs.Len())
	for _, peerElement := range n.getPeers(validatorIDs) {
		peer := peerElement.peer
		vID := peerElement.id
		lenMsg := len(msg.Bytes())
		if peer == nil || !peer.finishedHandshake.GetValue() || !peer.Send(msg, false) {
			n.log.Debug("failed to send PullQuery(%s, %s, %d, %s)",
				vID,
				chainID,
				requestID,
				containerID)
			n.pullQuery.numFailed.Inc()
			n.sendFailRateCalculator.Observe(1, now)
		} else {
			n.pullQuery.numSent.Inc()
			n.sendFailRateCalculator.Observe(0, now)
			sentTo = append(sentTo, vID)
			n.pullQuery.sentBytes.Add(float64(lenMsg))
		}
	}
	return sentTo
}

// Chits implements the Sender interface.
// Assumes [n.stateLock] is not held.
func (n *network) Chits(nodeID ids.ShortID, chainID ids.ID, requestID uint32, votes []ids.ID) {
	now := n.clock.Time()

	msg, err := n.b.Chits(chainID, requestID, votes)
	if err != nil {
		n.log.Error("failed to build Chits(%s, %d, %s): %s",
			chainID,
			requestID,
			votes,
			err)
		n.sendFailRateCalculator.Observe(1, now)
		return
	}

	peer := n.getPeer(nodeID)
	lenMsg := len(msg.Bytes())
	if peer == nil || !peer.finishedHandshake.GetValue() || !peer.Send(msg, true) {
		n.log.Debug("failed to send Chits(%s, %s, %d, %s)",
			nodeID,
			chainID,
			requestID,
			votes)
		n.chits.numFailed.Inc()
		n.sendFailRateCalculator.Observe(1, now)
	} else {
		n.sendFailRateCalculator.Observe(0, now)
		n.chits.numSent.Inc()
		n.chits.sentBytes.Add(float64(lenMsg))
	}
}

// Gossip attempts to gossip the container to the network
// Assumes [n.stateLock] is not held.
func (n *network) Gossip(chainID, containerID ids.ID, container []byte) {
	if err := n.gossipContainer(chainID, containerID, container, n.gossipAcceptedFrontierSize); err != nil {
		n.log.Debug("failed to Gossip(%s, %s): %s", chainID, containerID, err)
		n.log.Verbo("container:\n%s", formatting.DumpBytes{Bytes: container})
	}
}

// Accept is called after every consensus decision
// Assumes [n.stateLock] is not held.
func (n *network) Accept(ctx *snow.Context, containerID ids.ID, container []byte) error {
	if !ctx.IsBootstrapped() {
		// don't gossip during bootstrapping
		return nil
	}
	return n.gossipContainer(ctx.ChainID, containerID, container, n.gossipOnAcceptSize)
}

// shouldUpgradeIncoming returns whether we should
// upgrade an incoming connection from a peer
// at the IP whose string repr. is [ipStr].
// Assumes stateLock is not held.
func (n *network) shouldUpgradeIncoming(ipStr string) bool {
	n.stateLock.RLock()
	defer n.stateLock.RUnlock()

	if _, ok := n.connectedIPs[ipStr]; ok {
		n.log.Debug("not upgrading connection to %s because it's connected", ipStr)
		return false
	}
	if _, ok := n.myIPs[ipStr]; ok {
		n.log.Debug("not upgrading connection to %s because it's myself", ipStr)
		return false
	}
	if _, ok := n.peerAliasIPs[ipStr]; ok {
		n.log.Debug("not upgrading connection to %s because it's an alias", ipStr)
		return false
	}
	if !n.connMeter.Allow(ipStr) {
		n.log.Debug("not upgrading connection to %s due to rate-limiting", ipStr)
		return false
	}

	// Note that we attempt to upgrade remote addresses in
	// [n.disconnectedIPs] because that could allow us to initialize
	// a connection with a peer we've been attempting to dial.
	return true
}

// Dispatch starts accepting connections from other nodes attempting to connect
// to this node.
// Assumes [n.stateLock] is not held.
func (n *network) Dispatch() error {
	go n.gossipPeerList() // Periodically gossip peers
	go func() {
		duration := time.Until(n.versionCompatibility.MaskTime())
		time.Sleep(duration)

		n.stateLock.Lock()
		defer n.stateLock.Unlock()

		n.hasMasked = true
		for _, vdrID := range n.maskedValidators.List() {
			if err := n.vdrs.MaskValidator(vdrID); err != nil {
				n.log.Error("failed to mask validator %s due to %s", vdrID, err)
			}
		}
		n.maskedValidators.Clear()
		n.log.Verbo("The new staking set is:\n%s", n.vdrs)
	}()
	for { // Continuously accept new connections
		conn, err := n.listener.Accept() // Returns error when n.Close() is called
		if err != nil {
			if netErr, ok := err.(net.Error); ok && netErr.Temporary() {
				// Sleep for a small amount of time to try to wait for the
				// temporary error to go away.
				time.Sleep(time.Millisecond)
				continue
			}

			// When [n].Close() is called, [n.listener].Close() is called.
			// This causes [n.listener].Accept() to return an error.
			// If that happened, don't log/return an error here.
			if n.closed.GetValue() {
				return errNetworkClosed
			}
			n.log.Debug("error during server accept: %s", err)
			return err
		}

		// We pessimistically drop an incoming connection if the remote
		// address is found in connectedIPs, myIPs, or peerAliasIPs.
		// This protects our node from spending CPU cycles on TLS
		// handshakes to upgrade connections from existing peers.
		// Specifically, this can occur when one of our existing
		// peers attempts to connect to one our IP aliases (that they
		// aren't yet aware is an alias).
		remoteAddr := conn.RemoteAddr().String()
		ip, err := utils.ToIPDesc(remoteAddr)
		if err != nil {
			return fmt.Errorf("unable to convert remote address %s to IPDesc: %w", remoteAddr, err)
		}
		ipStr := ip.IP.String()
		upgrade := n.shouldUpgradeIncoming(ipStr)
		if !upgrade {
			_ = conn.Close()
			continue
		}

		if conn, ok := conn.(*net.TCPConn); ok {
			if err := conn.SetLinger(0); err != nil {
				n.log.Warn("failed to set no linger due to: %s", err)
			}
			if err := conn.SetNoDelay(true); err != nil {
				n.log.Warn("failed to set socket nodelay due to: %s", err)
			}
		}

		go func() {
			if err := n.upgrade(newPeer(n, conn, utils.IPDesc{}), n.serverUpgrader); err != nil {
				n.log.Verbo("failed to upgrade connection: %s", err)
			}
		}()
	}
}

// Returns information about peers.
// If [nodeIDs] is empty, returns info about all peers that have finished
// the handshake. Otherwise, returns info about the peers in [nodeIDs]
// that have finished the handshake.
// Assumes [n.stateLock] is not held.
func (n *network) Peers(nodeIDs []ids.ShortID) []PeerID {
	n.stateLock.RLock()
	defer n.stateLock.RUnlock()

	if len(nodeIDs) == 0 { // Return info about all peers
		peers := make([]PeerID, 0, n.peers.size())
		for _, peer := range n.peers.peersList {
			if peer.finishedHandshake.GetValue() {
				peers = append(peers, PeerID{
					IP:           peer.conn.RemoteAddr().String(),
					PublicIP:     peer.getIP().String(),
					ID:           peer.nodeID.PrefixedString(constants.NodeIDPrefix),
					Version:      peer.versionStr.GetValue().(string),
					LastSent:     time.Unix(atomic.LoadInt64(&peer.lastSent), 0),
					LastReceived: time.Unix(atomic.LoadInt64(&peer.lastReceived), 0),
					Benched:      n.benchlistManager.GetBenched(peer.nodeID),
				})
			}
		}
		return peers
	}

	peers := make([]PeerID, 0, len(nodeIDs))
	for _, nodeID := range nodeIDs { // Return info about given peers
		if peer, ok := n.peers.getByID(nodeID); ok && peer.finishedHandshake.GetValue() {
			peers = append(peers, PeerID{
				IP:           peer.conn.RemoteAddr().String(),
				PublicIP:     peer.getIP().String(),
				ID:           peer.nodeID.PrefixedString(constants.NodeIDPrefix),
				Version:      peer.versionStr.GetValue().(string),
				LastSent:     time.Unix(atomic.LoadInt64(&peer.lastSent), 0),
				LastReceived: time.Unix(atomic.LoadInt64(&peer.lastReceived), 0),
				Benched:      n.benchlistManager.GetBenched(peer.nodeID),
			})
		}
	}
	return peers
}

// Close implements the Network interface
// Assumes [n.stateLock] is not held.
func (n *network) Close() error {
	n.closeOnce.Do(n.close)
	return nil
}

func (n *network) close() {
	n.log.Info("shutting down network")

	if err := n.listener.Close(); err != nil {
		n.log.Debug("closing network listener failed with: %s", err)
	}

	if n.closed.GetValue() {
		return
	}

	n.stateLock.Lock()
	if n.closed.GetValue() {
		n.stateLock.Unlock()
		return
	}
	n.closed.SetValue(true)

	peersToClose := make([]*peer, n.peers.size())
	copy(peersToClose, n.peers.peersList)
	n.peers.reset()
	n.stateLock.Unlock()

	for _, peer := range peersToClose {
		peer.Close() // Grabs the stateLock
	}
}

// TrackIP implements the Network interface
// Assumes [n.stateLock] is not held.
func (n *network) TrackIP(ip utils.IPDesc) {
	n.Track(ip, ids.ShortEmpty)
}

// Track implements the Network interface
// Assumes [n.stateLock] is not held.
func (n *network) Track(ip utils.IPDesc, nodeID ids.ShortID) {
	n.stateLock.Lock()
	defer n.stateLock.Unlock()

	n.track(ip, nodeID)
}

func (n *network) IP() utils.IPDesc {
	return n.ip.IP()
}

// Assumes [n.stateLock] is not held.
func (n *network) gossipContainer(chainID, containerID ids.ID, container []byte, numToGossip uint) error {
	now := n.clock.Time()

	msg, err := n.b.Put(chainID, constants.GossipMsgRequestID, containerID, container)
	if err != nil {
		n.sendFailRateCalculator.Observe(1, now)
		return fmt.Errorf("attempted to pack too large of a Put message.\nContainer length: %d", len(container))
	}

	allPeers := n.getAllPeers()

	if int(numToGossip) > len(allPeers) {
		numToGossip = uint(len(allPeers))
	}

	s := sampler.NewUniform()
	if err := s.Initialize(uint64(len(allPeers))); err != nil {
		return err
	}
	indices, err := s.Sample(int(numToGossip))
	if err != nil {
		return err
	}
	for _, index := range indices {
		if allPeers[int(index)].Send(msg, false) {
			n.put.numSent.Inc()
			n.sendFailRateCalculator.Observe(0, now)
		} else {
			n.sendFailRateCalculator.Observe(1, now)
			n.put.numFailed.Inc()
		}
	}
	return nil
}

// assumes the stateLock is held.
// Try to connect to [nodeID] at [ip].
func (n *network) track(ip utils.IPDesc, nodeID ids.ShortID) {
	if n.closed.GetValue() {
		return
	}

	str := ip.String()
	if _, ok := n.disconnectedIPs[str]; ok {
		return
	}
	if _, ok := n.connectedIPs[str]; ok {
		return
	}
	if _, ok := n.peerAliasIPs[str]; ok {
		return
	}
	if _, ok := n.myIPs[str]; ok {
		return
	}
	// If we saw an IP gossiped for this node ID
	// with a later timestamp, don't track this old IP
	if latestIP, ok := n.latestPeerIP[nodeID]; ok {
		if !latestIP.ip.Equal(ip) {
			return
		}
	}
	n.disconnectedIPs[str] = struct{}{}

	go n.connectTo(ip, nodeID)
}

// Assumes [n.stateLock] is not held. Only returns after the network is closed.
func (n *network) gossipPeerList() {
	t := time.NewTicker(n.peerListGossipFreq)
	defer t.Stop()

	for range t.C {
		if n.closed.GetValue() {
			return
		}

		allPeers := n.getAllPeers()
		if len(allPeers) == 0 {
			continue
		}

		stakers := make([]*peer, 0, len(allPeers))
		nonStakers := make([]*peer, 0, len(allPeers))
		for _, peer := range allPeers {
			if n.vdrs.Contains(peer.nodeID) {
				stakers = append(stakers, peer)
			} else {
				nonStakers = append(nonStakers, peer)
			}
		}

		numStakersToSend := (n.peerListGossipSize + n.peerListStakerGossipFraction - 1) / n.peerListStakerGossipFraction
		if len(stakers) < numStakersToSend {
			numStakersToSend = len(stakers)
		}
		numNonStakersToSend := n.peerListGossipSize - numStakersToSend
		if len(nonStakers) < numNonStakersToSend {
			numNonStakersToSend = len(nonStakers)
		}

		s := sampler.NewUniform()
		if err := s.Initialize(uint64(len(stakers))); err != nil {
			n.log.Error("failed to select stakers to sample: %s. len(stakers): %d",
				err,
				len(stakers))
			continue
		}
		stakerIndices, err := s.Sample(numStakersToSend)
		if err != nil {
			n.log.Error("failed to select stakers to sample: %s. len(stakers): %d",
				err,
				len(stakers))
			continue
		}

		if err := s.Initialize(uint64(len(nonStakers))); err != nil {
			n.log.Error("failed to select non-stakers to sample: %s. len(nonStakers): %d",
				err,
				len(nonStakers))
			continue
		}
		nonStakerIndices, err := s.Sample(numNonStakersToSend)
		if err != nil {
			n.log.Error("failed to select non-stakers to sample: %s. len(nonStakers): %d",
				err,
				len(nonStakers))
			continue
		}

		ipCerts, err := n.validatorIPs()
		if err != nil {
			n.log.Error("failed to fetch validator IPs: %s", err)
			continue
		}

		if len(ipCerts) == 0 {
			n.log.Debug("skipping validator IP gossiping as no IPs are connected")
			continue
		}

		msg, err := n.b.PeerList(ipCerts)
		if err != nil {
			n.log.Error("failed to build signed peerlist to gossip: %s. len(ips): %d",
				err,
				len(ipCerts))
			continue
		}

		for _, index := range stakerIndices {
			stakers[int(index)].Send(msg, false)
		}
		for _, index := range nonStakerIndices {
			nonStakers[int(index)].Send(msg, false)
		}
	}
}

<<<<<<< HEAD
// Assumes [n.stateLock] is not held. Only returns if the ip is connected to or
// the network is closed
=======
// Returns when:
// * We connected to [ip]
// * The network is closed
// * We gave up connecting to [ip] because the IP is stale
// If [nodeID] == ids.ShortEmpty, won't cancel an existing
// attempt to connect to the peer with that IP.
// We do this so we don't cancel attempted to connect to bootstrap beacons.
// See method TrackIP.
// Assumes [n.stateLock] isn't held when this method is called.
>>>>>>> faefafd7
func (n *network) connectTo(ip utils.IPDesc, nodeID ids.ShortID) {
	str := ip.String()
	n.stateLock.RLock()
	delay := n.retryDelay[str]
	n.stateLock.RUnlock()

	for {
		time.Sleep(delay)

		if delay == 0 {
			delay = n.initialReconnectDelay
		}

		// Randomization is only performed here to distribute reconnection
		// attempts to a node that previously shut down. This doesn't require
		// cryptographically secure random number generation.
		delay = time.Duration(float64(delay) * (1 + rand.Float64())) // #nosec G404
		if delay > n.maxReconnectDelay {
			// set the timeout to [.75, 1) * maxReconnectDelay
			delay = time.Duration(float64(n.maxReconnectDelay) * (3 + rand.Float64()) / 4) // #nosec G404
		}

		n.stateLock.Lock()
		_, isDisconnected := n.disconnectedIPs[str]
		_, isConnected := n.connectedIPs[str]
		_, isMyself := n.myIPs[str]
		// If we saw an IP gossiped for this node ID
		// with a later timestamp, don't track this old IP
		isLatestIP := true
		if latestIP, ok := n.latestPeerIP[nodeID]; ok {
			isLatestIP = latestIP.ip.Equal(ip)
		}
		closed := n.closed

		if !isDisconnected || !isLatestIP || isConnected || isMyself || closed.GetValue() {
			// If the IP was discovered by the peer connecting to us, we don't
			// need to attempt to connect anymore

			// If we've seen an IP gossiped for this peer with a later timestamp,
			// don't try to connect to the old IP anymore

			// If the IP was discovered to be our IP address, we don't need to
			// attempt to connect anymore

			// If the network was closed, we should stop attempting to connect
			// to the peer

			n.stateLock.Unlock()
			return
		}
		n.retryDelay[str] = delay
		n.stateLock.Unlock()

		// If we are already trying to connect to this node ID,
		// cancel the existing attempt.
		// If [nodeID] is the empty ID, [ip] is a bootstrap beacon.
		// In that case, don't cancel existing connection attempt.
		if nodeID != ids.ShortEmpty {
			if cancel, exists := n.connAttempts.Load(nodeID); exists {
				n.log.Verbo("canceling attempt to connect to stale IP of %s%s", constants.NodeIDPrefix, nodeID)
				cancel.(context.CancelFunc)()
			}
		}

		// When [cancel] is called, we give up on this attempt to connect
		// (if we have not yet connected.)
		// This occurs at the sooner of:
		// * [connectTo] is called again with the same node ID
		// * The call to [attemptConnect] below returns
		ctx, cancel := context.WithCancel(context.Background())
		n.connAttempts.Store(nodeID, cancel)

		// Attempt to connect
		err := n.attemptConnect(ctx, ip)
		cancel() // to avoid goroutine leak

		n.connAttempts.Delete(nodeID)

		if err == nil {
			return
		}
		n.log.Verbo("error attempting to connect to %s: %s. Reattempting in %s",
			ip, err, delay)
	}
}

<<<<<<< HEAD
// Assumes [n.stateLock] is not held. Returns nil if a connection was able to be
// established, or the network is closed.
func (n *network) attemptConnect(ip utils.IPDesc) error {
=======
// Attempt to connect to the peer at [ip].
// If [ctx] is canceled, stops trying to connect.
// Returns nil if:
// * A connection was established
// * The network is closed.
// * [ctx] is canceled.
// Assumes [n.stateLock] is not held when this method is called.
func (n *network) attemptConnect(ctx context.Context, ip utils.IPDesc) error {
>>>>>>> faefafd7
	n.log.Verbo("attempting to connect to %s", ip)
	conn, err := n.dialer.Dial(ctx, ip)
	if err != nil {
		// If [ctx] was canceled, return nil so we don't try to connect again
		if ctx.Err() == context.Canceled {
			return nil
		}
		// Error wasn't because connection attempt was canceled
		return err
	}

	if conn, ok := conn.(*net.TCPConn); ok {
		if err := conn.SetLinger(0); err != nil {
			n.log.Warn("failed to set no linger due to: %s", err)
		}
		if err := conn.SetNoDelay(true); err != nil {
			n.log.Warn("failed to set socket nodelay due to: %s", err)
		}
	}
	return n.upgrade(newPeer(n, conn, ip), n.clientUpgrader)
}

// Assumes [n.stateLock] is not held. Returns an error if the peer's connection
// wasn't able to be upgraded.
func (n *network) upgrade(p *peer, upgrader Upgrader) error {
	if err := p.conn.SetReadDeadline(time.Now().Add(n.readHandshakeTimeout)); err != nil {
		_ = p.conn.Close()
		n.log.Verbo("failed to set the read deadline with %s", err)
		return err
	}

	nodeID, conn, cert, err := upgrader.Upgrade(p.conn)
	if err != nil {
		_ = p.conn.Close()
		n.log.Verbo("failed to upgrade connection with %s", err)
		return err
	}

	if err := conn.SetReadDeadline(time.Time{}); err != nil {
		_ = p.conn.Close()
		n.log.Verbo("failed to clear the read deadline with %s", err)
		return err
	}

	p.cert = cert
	p.sender = make(chan []byte, n.sendQueueSize)
	p.nodeID = nodeID
	p.conn = conn

	if err := n.tryAddPeer(p); err != nil {
		_ = p.conn.Close()
		n.log.Debug("dropping peer connection due to: %s", err)
	}
	return nil
}

// Returns an error if the peer couldn't be added.
// Assumes [n.stateLock] is not held.
func (n *network) tryAddPeer(p *peer) error {
	n.stateLock.Lock()
	defer n.stateLock.Unlock()

	if n.closed.GetValue() {
		// the network is closing, so make sure that no further reconnect
		// attempts are made.
		return errNetworkClosed
	}

	ip := p.getIP()

	// if this connection is myself, then I should delete the connection and
	// mark the IP as one of mine.
	if p.nodeID == n.id {
		if !ip.IsZero() {
			// if n.ip is less useful than p.ip set it to this IP
			if n.ip.IP().IsZero() {
				n.log.Info("setting my ip to %s because I was able to connect to myself through this channel",
					p.ip)
				n.ip.Update(p.ip)
			}
			str := ip.String()
			delete(n.disconnectedIPs, str)
			delete(n.retryDelay, str)
			n.myIPs[str] = struct{}{}
		}
		return errPeerIsMyself
	}

	// If I am already connected to this peer, then I should close this new
	// connection and add an alias record.
	if peer, ok := n.peers.getByID(p.nodeID); ok {
		if !ip.IsZero() {
			str := ip.String()
			delete(n.disconnectedIPs, str)
			delete(n.retryDelay, str)
			peer.addAlias(ip)
		}
		return fmt.Errorf("duplicated connection from %s at %s", p.nodeID.PrefixedString(constants.NodeIDPrefix), ip)
	}

	n.peers.add(p)
	n.numPeers.Set(float64(n.peers.size()))
	p.Start()
	return nil
}

// Returns the IPs, certs and signatures of validators we're connected
// to that have finished the handshake.
// Assumes [n.stateLock] is not held.
func (n *network) validatorIPs() ([]utils.IPCertDesc, error) {
	n.stateLock.RLock()
	defer n.stateLock.RUnlock()

	totalNumPeers := n.peers.size()

	numToSend := n.peerListSize
	if totalNumPeers < numToSend {
		numToSend = totalNumPeers
	}

	if numToSend == 0 {
		return nil, nil
	}
	res := make([]utils.IPCertDesc, 0, numToSend)

	s := sampler.NewUniform()
	if err := s.Initialize(uint64(totalNumPeers)); err != nil {
		return nil, err
	}

	for len(res) != numToSend {
		sampledIdx, err := s.Next() // lazy-sampling
		if err != nil {
			// all peers have been sampled and not enough valid ones found.
			// return what we have
			return res, nil
		}

		// TODO: consider possibility of grouping peers in different buckets
		// (e.g. validators/non-validators, connected/disconnected)
		peer, found := n.peers.getByIdx(int(sampledIdx))
		if !found {
			return res, fmt.Errorf("no peer at index %v", sampledIdx)
		}

		peerIP := peer.getIP()
		switch {
		case !peer.finishedHandshake.GetValue():
			continue
		case peerIP.IsZero():
			continue
		case !n.vdrs.Contains(peer.nodeID):
			continue
		}

		peerVersion := peer.versionStruct.GetValue().(version.Application)
		if n.versionCompatibility.Unmaskable(peerVersion) != nil {
			continue
		}

		signedIP, ok := peer.sigAndTime.GetValue().(signedPeerIP)
		if !ok || !signedIP.ip.Equal(peerIP) {
			continue
		}

		res = append(res, utils.IPCertDesc{
			IPDesc:    peerIP,
			Signature: signedIP.signature,
			Cert:      peer.cert,
			Time:      signedIP.time,
		})
	}

	return res, nil
}

// Should only be called after the peer finishes the handshake.
// Should not be called after [disconnected] is called with this peer.
// Assumes [n.stateLock] is not held.
func (n *network) connected(p *peer) {
	p.net.stateLock.Lock()
	defer p.net.stateLock.Unlock()

	p.finishedHandshake.SetValue(true)

	peerVersion := p.versionStruct.GetValue().(version.Application)

	if n.hasMasked {
		if n.versionCompatibility.Unmaskable(peerVersion) != nil {
			if err := n.vdrs.MaskValidator(p.nodeID); err != nil {
				n.log.Error("failed to mask validator %s due to %s", p.nodeID, err)
			}
		} else {
			if err := n.vdrs.RevealValidator(p.nodeID); err != nil {
				n.log.Error("failed to reveal validator %s due to %s", p.nodeID, err)
			}
		}
		n.log.Verbo("The new staking set is:\n%s", n.vdrs)
	} else {
		if n.versionCompatibility.WontMask(peerVersion) != nil {
			n.maskedValidators.Add(p.nodeID)
		} else {
			n.maskedValidators.Remove(p.nodeID)
		}
	}

	// TODO also delete an entry from this map when they leave the validator set
	delete(n.latestPeerIP, p.nodeID)

	ip := p.getIP()
	n.log.Debug("connected to %s at %s", p.nodeID, ip)

	if !ip.IsZero() {
		str := ip.String()

		delete(n.disconnectedIPs, str)
		delete(n.retryDelay, str)
		n.connectedIPs[str] = struct{}{}
	}

	n.router.Connected(p.nodeID)
}

// should only be called after the peer is marked as connected.
// Assumes [n.stateLock] is not held.
func (n *network) disconnected(p *peer) {
	p.net.stateLock.Lock()
	defer p.net.stateLock.Unlock()

	ip := p.getIP()

	n.log.Debug("disconnected from %s at %s", p.nodeID, ip)

	n.peers.remove(p)
	n.numPeers.Set(float64(n.peers.size()))

	p.releaseAllAliases()

	if !ip.IsZero() {
		str := ip.String()

		delete(n.disconnectedIPs, str)
		delete(n.connectedIPs, str)

		if n.vdrs.Contains(p.nodeID) {
			n.track(ip, p.nodeID)
		}
	}

	// Only send Disconnected to router if Connected was sent
	if p.finishedHandshake.GetValue() {
		n.router.Disconnected(p.nodeID)
	}
}

// holds onto the peer object as a result of helper functions
type PeerElement struct {
	// the peer, if it wasn't a peer when we cloned the list this value will be
	// nil
	peer *peer
	// this is the validator id for the peer, we pass back to the caller for
	// logging purposes
	id ids.ShortID
}

// Safe copy the peers dressed as a PeerElement
// Assumes [n.stateLock] is not held.
func (n *network) getPeers(nodeIDs ids.ShortSet) []*PeerElement {
	n.stateLock.RLock()
	defer n.stateLock.RUnlock()

	if n.closed.GetValue() {
		return nil
	}

	peers := make([]*PeerElement, nodeIDs.Len())
	i := 0
	for nodeID := range nodeIDs {
		nodeID := nodeID                   // Prevent overwrite in next loop iteration
		peer, _ := n.peers.getByID(nodeID) // note: peer may be nil
		peers[i] = &PeerElement{
			peer: peer,
			id:   nodeID,
		}
		i++
	}

	return peers
}

// Returns a copy of the peer set.
// Only includes peers that have finished the handshake.
// Assumes [n.stateLock] is not held.
func (n *network) getAllPeers() []*peer {
	n.stateLock.RLock()
	defer n.stateLock.RUnlock()

	if n.closed.GetValue() {
		return nil
	}

	peers := make([]*peer, 0, n.peers.size())
	for _, peer := range n.peers.peersList {
		if peer.finishedHandshake.GetValue() {
			peers = append(peers, peer)
		}
	}
	return peers
}

// Safe find a single peer
// Assumes [n.stateLock] is not held.
func (n *network) getPeer(nodeID ids.ShortID) *peer {
	n.stateLock.RLock()
	defer n.stateLock.RUnlock()

	if n.closed.GetValue() {
		return nil
	}

	res, _ := n.peers.getByID(nodeID) // note: peer may be nil
	return res
}

// HealthCheck returns information about several network layer health checks.
// 1) Information about health check results
// 2) An error if the health check reports unhealthy
// Assumes [n.stateLock] is not held
func (n *network) HealthCheck() (interface{}, error) {
	// Get some data with the state lock held
	connectedTo := 0
	n.stateLock.RLock()
	for _, peer := range n.peers.peersList {
		if peer != nil && peer.finishedHandshake.GetValue() {
			connectedTo++
		}
	}
	pendingSendBytes := atomic.LoadInt64(&n.pendingBytes)
	sendFailRate := n.sendFailRateCalculator.Read()
	n.stateLock.RUnlock()

	// Make sure we're connected to at least the minimum number of peers
	healthy := connectedTo >= int(n.healthConfig.MinConnectedPeers)
	details := map[string]interface{}{
		"connectedPeers": connectedTo,
	}

	// Make sure we've received an incoming message within the threshold
	now := n.clock.Time()

	lastMsgReceivedAt := time.Unix(atomic.LoadInt64(&n.lastMsgReceivedTime), 0)
	timeSinceLastMsgReceived := now.Sub(lastMsgReceivedAt)
	healthy = healthy && timeSinceLastMsgReceived <= n.healthConfig.MaxTimeSinceMsgReceived
	details["timeSinceLastMsgReceived"] = timeSinceLastMsgReceived.String()
	n.metrics.timeSinceLastMsgReceived.Set(float64(timeSinceLastMsgReceived.Milliseconds()))

	// Make sure we've sent an outgoing message within the threshold
	lastMsgSentAt := time.Unix(atomic.LoadInt64(&n.lastMsgSentTime), 0)
	timeSinceLastMsgSent := now.Sub(lastMsgSentAt)
	healthy = healthy && timeSinceLastMsgSent <= n.healthConfig.MaxTimeSinceMsgSent
	details["timeSinceLastMsgSent"] = timeSinceLastMsgSent.String()
	n.metrics.timeSinceLastMsgSent.Set(float64(timeSinceLastMsgSent.Milliseconds()))

	// Make sure the send queue isn't too full
	portionFull := float64(pendingSendBytes) / float64(n.maxNetworkPendingSendBytes) // In [0,1]
	healthy = healthy && portionFull <= n.healthConfig.MaxPortionSendQueueBytesFull
	details["sendQueuePortionFull"] = portionFull
	n.metrics.sendQueuePortionFull.Set(portionFull)

	// Make sure the message send failed rate isn't too high
	healthy = healthy && sendFailRate <= n.healthConfig.MaxSendFailRate
	details["sendFailRate"] = sendFailRate
	n.metrics.sendFailRate.Set(sendFailRate)

	// Network layer is unhealthy
	if !healthy {
		return details, errNetworkLayerUnhealthy
	}
	return details, nil
}

// assume [n.stateLock] is held. Returns the timestamp and signature that should
// be sent in a Version message. We only update these values when our IP has
// changed.
func (n *network) getVersion(ip utils.IPDesc) (uint64, []byte, error) {
	n.timeForIPLock.Lock()
	defer n.timeForIPLock.Unlock()

	if !ip.Equal(n.lastVersionIP) {
		newTimestamp := n.clock.Unix()
		msgHash := ipAndTimeHash(ip, newTimestamp)
		sig, err := n.tlsKey.Sign(cryptorand.Reader, msgHash, crypto.SHA256)
		if err != nil {
			return 0, nil, err
		}

		n.lastVersionIP = ip
		n.lastVersionTimestamp = newTimestamp
		n.lastVersionSignature = sig
	}

	return n.lastVersionTimestamp, n.lastVersionSignature, nil
}<|MERGE_RESOLUTION|>--- conflicted
+++ resolved
@@ -1165,10 +1165,6 @@
 	}
 }
 
-<<<<<<< HEAD
-// Assumes [n.stateLock] is not held. Only returns if the ip is connected to or
-// the network is closed
-=======
 // Returns when:
 // * We connected to [ip]
 // * The network is closed
@@ -1178,7 +1174,6 @@
 // We do this so we don't cancel attempted to connect to bootstrap beacons.
 // See method TrackIP.
 // Assumes [n.stateLock] isn't held when this method is called.
->>>>>>> faefafd7
 func (n *network) connectTo(ip utils.IPDesc, nodeID ids.ShortID) {
 	str := ip.String()
 	n.stateLock.RLock()
@@ -1265,11 +1260,6 @@
 	}
 }
 
-<<<<<<< HEAD
-// Assumes [n.stateLock] is not held. Returns nil if a connection was able to be
-// established, or the network is closed.
-func (n *network) attemptConnect(ip utils.IPDesc) error {
-=======
 // Attempt to connect to the peer at [ip].
 // If [ctx] is canceled, stops trying to connect.
 // Returns nil if:
@@ -1278,7 +1268,6 @@
 // * [ctx] is canceled.
 // Assumes [n.stateLock] is not held when this method is called.
 func (n *network) attemptConnect(ctx context.Context, ip utils.IPDesc) error {
->>>>>>> faefafd7
 	n.log.Verbo("attempting to connect to %s", ip)
 	conn, err := n.dialer.Dial(ctx, ip)
 	if err != nil {
