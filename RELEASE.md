# Releasing firewood

Releasing firewood is straightforward and can be done entirely in CI.

Firewood is made up of several sub-projects in a workspace. Each project is in
its own crate and has an independent version.
<<<<<<< HEAD

* firewood
* storage
* fwdctl
* grpc-testtool
=======
>>>>>>> 60291dbd

The first step in drafting a release is ensuring all crates within the firewood
project are using the version of the new release.  There is a utility to ensure
all versions are updated simultaneously in `cargo-workspace-version`. To use it
to update to 0.0.5, for example:

<<<<<<< HEAD
```sh
   cargo install cargo-workspace-version
   cargo workspace-version update v0.0.5
```
=======
    \$ cargo install cargo-workspace-version $ cargo workspace-version update
v0.0.5
>>>>>>> 60291dbd

See the [source code](https://github.com/ava-labs/cargo-workspace-version) for
more information on the tool.

> ❗ Be sure to update the versions of all sub-projects before creating a new
> release. Open a PR with the updated versions and merge it before continuing to
> the next step.

To trigger a release, simply push a semver-compatible tag to the main branch,
for example `v0.0.5`. The CI will automatically publish a draft release which
consists of release notes and changes.<|MERGE_RESOLUTION|>--- conflicted
+++ resolved
@@ -4,29 +4,16 @@
 
 Firewood is made up of several sub-projects in a workspace. Each project is in
 its own crate and has an independent version.
-<<<<<<< HEAD
-
-* firewood
-* storage
-* fwdctl
-* grpc-testtool
-=======
->>>>>>> 60291dbd
 
 The first step in drafting a release is ensuring all crates within the firewood
 project are using the version of the new release.  There is a utility to ensure
 all versions are updated simultaneously in `cargo-workspace-version`. To use it
 to update to 0.0.5, for example:
 
-<<<<<<< HEAD
 ```sh
    cargo install cargo-workspace-version
    cargo workspace-version update v0.0.5
 ```
-=======
-    \$ cargo install cargo-workspace-version $ cargo workspace-version update
-v0.0.5
->>>>>>> 60291dbd
 
 See the [source code](https://github.com/ava-labs/cargo-workspace-version) for
 more information on the tool.
