// (c) 2019-2020, Ava Labs, Inc. All rights reserved.
// See the file LICENSE for licensing terms.

package node

import (
	"crypto/tls"
	"time"

	"github.com/ava-labs/avalanchego/chains"
	"github.com/ava-labs/avalanchego/genesis"
	"github.com/ava-labs/avalanchego/ids"
	"github.com/ava-labs/avalanchego/nat"
	"github.com/ava-labs/avalanchego/network"
	"github.com/ava-labs/avalanchego/snow/consensus/avalanche"
	"github.com/ava-labs/avalanchego/snow/networking/benchlist"
	"github.com/ava-labs/avalanchego/snow/networking/router"
	"github.com/ava-labs/avalanchego/utils"
	"github.com/ava-labs/avalanchego/utils/dynamicip"
	"github.com/ava-labs/avalanchego/utils/logging"
	"github.com/ava-labs/avalanchego/utils/profiler"
)

<<<<<<< HEAD
type IPCConfig struct {
	IPCAPIEnabled      bool     `json:"ipcAPIEnabled"`
	IPCPath            string   `json:"ipcPath"`
	IPCDefaultChainIDs []string `json:"ipcDefaultChainIDs"`
}

type APIAuthConfig struct {
	APIRequireAuthToken bool   `json:"apiRequireAuthToken"`
	APIAuthPassword     string `json:"-"`
}

type APIIndexerConfig struct {
	IndexAPIEnabled      bool `json:"indexAPIEnabled"`
	IndexAllowIncomplete bool `json:"indexAllowIncomplete"`
}

type APIConfig struct {
	APIAuthConfig    `json:"apiAuthConfig"`
	APIIndexerConfig `json:"apiIndexerConfig"`

	HTTPHost string `json:"httpHost"`
	HTTPPort uint16 `json:"httpPort"`

	HTTPSEnabled  bool   `json:"httpsEnabled"`
	HTTPSKeyFile  string `json:"httpsKeyFile"`
	HTTPSCertFile string `json:"httpsCertFileAuthConfig"`

	APIAllowedOrigins []string `json:"apiAllowedOrigins"`

	// Enable/Disable APIs
	AdminAPIEnabled    bool `json:"adminAPIEnabled"`
	InfoAPIEnabled     bool `json:"infoAPIEnabled"`
	KeystoreAPIEnabled bool `json:"keystoreAPIEnabled"`
	MetricsAPIEnabled  bool `json:"metricsAPIEnabled"`
	HealthAPIEnabled   bool `json:"healthAPIEnabled"`
}

type PeerListGossipConfig struct {
	PeerListSize       uint32        `json:"peerListSize"`
	PeerListGossipSize uint32        `json:"peerListGossipSize"`
	PeerListGossipFreq time.Duration `json:"peerListGossipFreq"`
}

type ConsensusGossipConfig struct {
	// Gossip a container in the accepted frontier every [ConsensusGossipFrequency]
	ConsensusGossipFrequency time.Duration `json:"consensusGossipFreq"`
	// Number of peers to gossip to when gossiping accepted frontier
	ConsensusGossipAcceptedFrontierSize uint `json:"consensusGossipAcceptedFrontierSize"`
	// Number of peers to gossip each accepted container to
	ConsensusGossipOnAcceptSize uint `json:"consensusGossipOnAcceptSize"`
}

type GossipConfig struct {
	PeerListGossipConfig
	ConsensusGossipConfig
}

// TODO do we need all these fields?
type IPConfig struct {
	IP utils.DynamicIPDesc `json:"ip"`
	// True if we attempted NAT Traversal
	AttemptedNATTraversal bool `json:"attemptedNATTraversal"`
	// Tries to perform network address translation
	Nat nat.Router `json:"-"`
	// Dynamic Update duration for IP or NAT traversal
	DynamicUpdateDuration time.Duration `json:"dynamicUpdateDuration"`
	// Tries to resolve our IP from an external source
	DynamicPublicIPResolver dynamicip.Resolver `json:"-"`
}

type StakingConfig struct {
	genesis.StakingConfig
	EnableStaking         bool            `json:"enableStaking"`
	StakingTLSCert        tls.Certificate `json:"-"`
	DisabledStakingWeight uint64          `json:"disabledStakingWeight"`
	StakingKeyPath        string          `json:"stakingKeyPath"`
	StakingCertPath       string          `json:"stakingCertPath"`
}

type BootstrapConfig struct {
	// Should Bootstrap be retried
	RetryBootstrap bool `json:"retryBootstrap"`

	// Max number of times to retry bootstrap
	RetryBootstrapMaxAttempts int `json:"retryBootstrapMaxAttempts"`

	// Timeout when connecting to bootstrapping beacons
	BootstrapBeaconConnectionTimeout time.Duration `json:"bootstrapBeaconConnectionTimeout"`

	// Max number of containers in a multiput message sent by this node.
	BootstrapMultiputMaxContainersSent int `json:"bootstrapMultiputMaxContainersSent"`

	// This node will only consider the first [MultiputMaxContainersReceived]
	// containers in a multiput it receives.
	BootstrapMultiputMaxContainersReceived int `json:"bootstrapMultiputMaxContainersReceived"`

	// Max time to spend fetching a container and its
	// ancestors while responding to a GetAncestors message
	BootstrapMaxTimeGetAncestors time.Duration `json:"bootstrapMaxTimeGetAncestors"`

	BootstrapIDs []ids.ShortID  `json:"bootstrapIDs"`
	BootstrapIPs []utils.IPDesc `json:"bootstrapIPs"`
}

type DatabaseConfig struct {
	// Path to database
	Path string `json:"path"`

	// Name of the database type to use
	Name string `json:"name"`
}

type VMAliases map[ids.ID][]string

func (v *VMAliases) MarshalJSON() ([]byte, error) {
	// Sort so we have deterministic ordering
	vmIDs := make([]ids.ID, len(*v))
	i := 0
	for vmID := range *v {
		vmIDs[i] = vmID
		i++
	}
	ids.SortIDs(vmIDs)

	b := strings.Builder{}
	b.WriteString("{")
	for i, vmID := range vmIDs {
		b.WriteString(fmt.Sprintf("\"%s\": [", vmID))
		aliases := (*v)[vmID]
		for i, alias := range aliases {
			b.WriteString(fmt.Sprintf("\"%s\"", alias))
			if i != len(aliases)-1 {
				b.WriteString(",")
			}
		}
		b.WriteString("]")
		if i != len(vmIDs)-1 {
			b.WriteString(",")
		}
	}
	b.WriteString("}")
	return []byte(b.String()), nil
}

=======
>>>>>>> 4106190d
// Config contains all of the configurations of an Avalanche node.
type Config struct {
	APIConfig           `json:"apiConfig"`
	IPCConfig           `json:"ipcConfig"`
	GossipConfig        `json:"gossipConfig"`
	IPConfig            `json:"ipConfig"`
	StakingConfig       `json:"stakingConfig"`
	genesis.TxFeeConfig `json:"txFeeConfig"`
	genesis.EpochConfig `json:"epochConfig"`
	BootstrapConfig     `json:"bootstrapConfig"`
	DatabaseConfig      `json:"databaseConfig"`

	// Genesis information
	GenesisBytes []byte `json:"-"`
	AvaxAssetID  ids.ID `json:"avaxAssetID"`

	// ID of the network this node should connect to
	NetworkID uint32 `json:"networkID"`

	// Assertions configuration
	EnableAssertions bool `json:"enableAssertions"`

	// Crypto configuration
	EnableCrypto bool `json:"enableCrypto"`

	// Health
	HealthCheckFreq time.Duration `json:"healthCheckFreq"`

	// Network configuration
	NetworkConfig network.Config `json:"networkConfig"`

	// Benchlist Configuration
	BenchlistConfig benchlist.Config `json:"benchlistConfig"`

	// Profiling configurations
	ProfilerConfig profiler.Config `json:"profilerConfig"`

	// Logging configuration
	LoggingConfig logging.Config `json:"loggingConfig"`

	// Plugin directory
	PluginDir string `json:"pluginDir"`

	// Consensus configuration
	ConsensusParams avalanche.Parameters `json:"consensusParams"`

	// Metrics
	MeterVMEnabled bool `json:"meterVMEnabled"`

	// Router that is used to handle incoming consensus messages
	ConsensusRouter          router.Router       `json:"-"`
	RouterHealthConfig       router.HealthConfig `json:"routerHealthConfig"`
	ConsensusShutdownTimeout time.Duration       `json:"consensusShutdownTimeout"`

	// Subnet Whitelist
	WhitelistedSubnets ids.Set `json:"whitelistedSubnets"`

	// ChainConfigs
	ChainConfigs map[string]chains.ChainConfig `json:"-"`

	// VM Aliases
	VMAliases map[ids.ID][]string `json:"vmAliases"`
}<|MERGE_RESOLUTION|>--- conflicted
+++ resolved
@@ -5,6 +5,8 @@
 
 import (
 	"crypto/tls"
+	"fmt"
+	"strings"
 	"time"
 
 	"github.com/ava-labs/avalanchego/chains"
@@ -21,7 +23,6 @@
 	"github.com/ava-labs/avalanchego/utils/profiler"
 )
 
-<<<<<<< HEAD
 type IPCConfig struct {
 	IPCAPIEnabled      bool     `json:"ipcAPIEnabled"`
 	IPCPath            string   `json:"ipcPath"`
@@ -166,8 +167,6 @@
 	return []byte(b.String()), nil
 }
 
-=======
->>>>>>> 4106190d
 // Config contains all of the configurations of an Avalanche node.
 type Config struct {
 	APIConfig           `json:"apiConfig"`
