--- conflicted
+++ resolved
@@ -19,15 +19,9 @@
 env_logger = "0.11.5"
 log = "0.4.20"
 fastrace = { version = "0.7.4", features = ["enable"] }
-<<<<<<< HEAD
-fastrace-opentelemetry = { version = "0.9.0" }
+fastrace-opentelemetry = { version = "0.10.0" }
 opentelemetry-otlp = { version = "0.29.0", features = ["grpc-tonic"] }
 opentelemetry = "0.29.0"
-=======
-fastrace-opentelemetry = { version = "0.10.0" }
-opentelemetry-otlp = { version = "0.28.0", features = ["grpc-tonic"] }
-opentelemetry = "0.28.0"
->>>>>>> 40be3d54
 opentelemetry_sdk = "0.28.0"
 strum = "0.27.0"
 
