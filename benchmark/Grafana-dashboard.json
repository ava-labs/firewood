{
  "annotations": {
    "list": [
      {
        "builtIn": 1,
        "datasource": {
          "type": "grafana",
          "uid": "-- Grafana --"
        },
        "enable": true,
        "hide": true,
        "iconColor": "rgba(0, 211, 255, 1)",
        "name": "Annotations & Alerts",
        "type": "dashboard"
      }
    ]
  },
  "editable": true,
  "fiscalYearStartMonth": 0,
  "graphTooltip": 0,
  "id": null,
  "links": [],
  "panels": [
    {
      "collapsed": false,
      "gridPos": {
        "h": 1,
        "w": 24,
        "x": 0,
        "y": 0
      },
      "id": 10,
      "panels": [],
      "title": "Cache",
      "type": "row"
    },
    {
      "datasource": {
        "type": "prometheus",
        "uid": "${datasource}"
      },
      "fieldConfig": {
        "defaults": {
          "color": {
            "mode": "palette-classic"
          },
          "custom": {
            "axisBorderShow": false,
            "axisCenteredZero": false,
            "axisColorMode": "text",
            "axisLabel": "",
            "axisPlacement": "auto",
            "barAlignment": 0,
            "barWidthFactor": 0.6,
            "drawStyle": "line",
            "fillOpacity": 0,
            "gradientMode": "none",
            "hideFrom": {
              "legend": false,
              "tooltip": false,
              "viz": false
            },
            "insertNulls": false,
            "lineInterpolation": "linear",
            "lineWidth": 1,
            "pointSize": 5,
            "scaleDistribution": {
              "type": "linear"
            },
            "showPoints": "auto",
            "spanNulls": false,
            "stacking": {
              "group": "A",
              "mode": "none"
            },
            "thresholdsStyle": {
              "mode": "off"
            }
          },
          "mappings": [],
          "thresholds": {
            "mode": "absolute",
            "steps": [
              {
                "color": "green",
                "value": null
              },
              {
                "color": "red",
                "value": 80
              }
            ]
          }
        },
        "overrides": []
      },
      "gridPos": {
        "h": 8,
        "w": 12,
        "x": 0,
        "y": 1
      },
      "id": 5,
      "options": {
        "legend": {
          "calcs": [
            "min",
            "max",
            "mean"
          ],
          "displayMode": "table",
          "placement": "bottom",
          "showLegend": true
        },
        "tooltip": {
          "hideZeros": false,
          "mode": "single",
          "sort": "none"
        }
      },
      "pluginVersion": "11.5.1",
      "targets": [
        {
          "datasource": {
            "type": "prometheus",
            "uid": "${datasource}"
          },
          "disableTextWrap": false,
          "editorMode": "builder",
          "expr": "rate(firewood_cache_node{type=\"miss\", mode!=\"open\"}[$__rate_interval])",
          "fullMetaSearch": false,
          "includeNullMetadata": false,
          "instant": false,
          "legendFormat": "{{mode}}",
          "range": true,
          "refId": "A",
          "useBackend": false
        }
      ],
      "title": "Node cache misses (read+deserialize)",
      "type": "timeseries"
    },
    {
      "datasource": {
        "type": "prometheus",
        "uid": "${datasource}"
      },
      "fieldConfig": {
        "defaults": {
          "color": {
            "mode": "palette-classic"
          },
          "custom": {
            "axisBorderShow": false,
            "axisCenteredZero": false,
            "axisColorMode": "text",
            "axisLabel": "",
            "axisPlacement": "auto",
            "barAlignment": 0,
            "barWidthFactor": 0.6,
            "drawStyle": "line",
            "fillOpacity": 0,
            "gradientMode": "none",
            "hideFrom": {
              "legend": false,
              "tooltip": false,
              "viz": false
            },
            "insertNulls": false,
            "lineInterpolation": "linear",
            "lineWidth": 1,
            "pointSize": 5,
            "scaleDistribution": {
              "type": "linear"
            },
            "showPoints": "auto",
            "spanNulls": false,
            "stacking": {
              "group": "A",
              "mode": "none"
            },
            "thresholdsStyle": {
              "mode": "off"
            }
          },
          "mappings": [],
          "max": 100,
          "thresholds": {
            "mode": "absolute",
            "steps": [
              {
                "color": "green",
                "value": null
              },
              {
                "color": "red",
                "value": 80
              }
            ]
          }
        },
        "overrides": []
      },
      "gridPos": {
        "h": 8,
        "w": 12,
        "x": 12,
        "y": 1
      },
      "id": 4,
      "options": {
        "legend": {
          "calcs": [
            "min",
            "mean",
            "max"
          ],
          "displayMode": "table",
          "placement": "bottom",
          "showLegend": true
        },
        "tooltip": {
          "hideZeros": false,
          "mode": "single",
          "sort": "none"
        }
      },
      "pluginVersion": "11.5.1",
      "targets": [
        {
          "datasource": {
            "type": "prometheus",
            "uid": "${datasource}"
          },
          "disableTextWrap": false,
          "editorMode": "code",
          "expr": "100 * sum(increase(firewood_cache_node{type=\"hit\"}[$__rate_interval])) by (name) / sum(increase(firewood_cache_node[$__rate_interval])) by (name)",
          "fullMetaSearch": false,
          "includeNullMetadata": true,
          "instant": false,
          "legendFormat": "node",
          "range": true,
          "refId": "A",
          "useBackend": false
        },
        {
          "datasource": {
            "type": "prometheus",
            "uid": "${datasource}"
          },
          "editorMode": "code",
          "expr": "100 * sum(increase(firewood_cache_freelist{type=\"hit\"}[$__rate_interval])) by (name) / sum(increase(firewood_cache_freelist[$__rate_interval])) by (name)",
          "hide": false,
          "instant": false,
          "legendFormat": "freelist",
          "range": true,
          "refId": "B"
        }
      ],
      "title": "Cache hit rate",
      "type": "timeseries"
    },
    {
      "collapsed": false,
      "gridPos": {
        "h": 1,
        "w": 24,
        "x": 0,
        "y": 9
      },
      "id": 9,
      "panels": [],
      "title": "Throughput",
      "type": "row"
    },
    {
      "datasource": {
        "type": "prometheus",
        "uid": "${datasource}"
      },
      "fieldConfig": {
        "defaults": {
          "color": {
            "mode": "palette-classic"
          },
          "custom": {
            "axisBorderShow": false,
            "axisCenteredZero": false,
            "axisColorMode": "text",
            "axisLabel": "",
            "axisPlacement": "auto",
            "barAlignment": 0,
            "barWidthFactor": 0.6,
            "drawStyle": "line",
            "fillOpacity": 0,
            "gradientMode": "none",
            "hideFrom": {
              "legend": false,
              "tooltip": false,
              "viz": false
            },
            "insertNulls": false,
            "lineInterpolation": "linear",
            "lineWidth": 1,
            "pointSize": 5,
            "scaleDistribution": {
              "type": "linear"
            },
            "showPoints": "auto",
            "spanNulls": false,
            "stacking": {
              "group": "A",
              "mode": "none"
            },
            "thresholdsStyle": {
              "mode": "off"
            }
          },
          "mappings": [],
          "thresholds": {
            "mode": "absolute",
            "steps": [
              {
                "color": "green",
                "value": null
              },
              {
                "color": "red",
                "value": 80
              }
            ]
          }
        },
        "overrides": []
      },
      "gridPos": {
        "h": 12,
        "w": 11,
        "x": 0,
        "y": 10
      },
      "id": 8,
      "options": {
        "legend": {
          "calcs": [],
          "displayMode": "list",
          "placement": "bottom",
          "showLegend": true
        },
        "tooltip": {
          "hideZeros": false,
          "mode": "single",
          "sort": "none"
        }
      },
      "pluginVersion": "11.5.1",
      "targets": [
        {
          "editorMode": "code",
          "expr": "firewood_proposals",
          "legendFormat": "__auto",
          "range": true,
          "refId": "A",
          "datasource": {
            "type": "prometheus",
            "uid": "${datasource}"
          }
        }
      ],
      "title": "Proposals Submitted (Blocks Processed)",
      "type": "timeseries"
    },
    {
      "datasource": {
        "type": "prometheus",
        "uid": "${datasource}"
      },
      "fieldConfig": {
        "defaults": {
          "color": {
            "mode": "palette-classic"
          },
          "custom": {
            "axisBorderShow": false,
            "axisCenteredZero": false,
            "axisColorMode": "text",
            "axisLabel": "",
            "axisPlacement": "auto",
            "barAlignment": 0,
            "barWidthFactor": 0.6,
            "drawStyle": "line",
            "fillOpacity": 25,
            "gradientMode": "none",
            "hideFrom": {
              "legend": false,
              "tooltip": false,
              "viz": false
            },
            "insertNulls": false,
            "lineInterpolation": "linear",
            "lineWidth": 1,
            "pointSize": 5,
            "scaleDistribution": {
              "type": "linear"
            },
            "showPoints": "auto",
            "spanNulls": false,
            "stacking": {
              "group": "A",
              "mode": "normal"
            },
            "thresholdsStyle": {
              "mode": "off"
            }
          },
          "mappings": [],
          "thresholds": {
            "mode": "absolute",
            "steps": [
              {
                "color": "green",
                "value": null
              },
              {
                "color": "red",
                "value": 80
              }
            ]
          }
        },
        "overrides": []
      },
      "gridPos": {
        "h": 12,
        "w": 13,
        "x": 11,
        "y": 10
      },
      "id": 1,
      "options": {
        "legend": {
          "calcs": [
            "min",
            "max",
            "mean",
            "last"
          ],
          "displayMode": "table",
          "placement": "bottom",
          "showLegend": true
        },
        "tooltip": {
          "hideZeros": false,
          "mode": "single",
          "sort": "none"
        }
      },
      "pluginVersion": "11.5.1",
      "targets": [
        {
          "datasource": {
            "type": "prometheus",
            "uid": "${datasource}"
          },
          "editorMode": "code",
          "expr": "irate(firewood_remove[$__rate_interval])",
          "hide": false,
          "instant": false,
          "legendFormat": "Remove {prefix=\"{{prefix}}\"}",
          "range": true,
          "refId": "C"
        },
        {
          "datasource": {
            "type": "prometheus",
            "uid": "${datasource}"
          },
          "editorMode": "code",
          "expr": "sum(irate(firewood_insert{merkle!=\"update\"}[$__rate_interval]))",
          "hide": false,
          "instant": false,
          "legendFormat": "Insert",
          "range": true,
          "refId": "B"
        },
        {
          "datasource": {
            "type": "prometheus",
            "uid": "${datasource}"
          },
          "editorMode": "code",
          "expr": "irate(firewood_insert{merkle=\"update\"}[$__rate_interval])",
          "hide": false,
          "instant": false,
          "legendFormat": "Update",
          "range": true,
          "refId": "A"
        }
      ],
      "title": "Operation Rate",
      "type": "timeseries"
    },
    {
      "collapsed": false,
      "gridPos": {
        "h": 1,
        "w": 24,
        "x": 0,
        "y": 22
      },
      "id": 11,
      "panels": [],
      "title": "Internals",
      "type": "row"
    },
    {
      "datasource": {
        "type": "prometheus",
        "uid": "${datasource}"
      },
      "fieldConfig": {
        "defaults": {
          "color": {
            "mode": "palette-classic"
          },
          "custom": {
            "axisBorderShow": false,
            "axisCenteredZero": false,
            "axisColorMode": "text",
            "axisLabel": "",
            "axisPlacement": "auto",
            "barAlignment": 0,
            "barWidthFactor": 0.6,
            "drawStyle": "line",
            "fillOpacity": 0,
            "gradientMode": "none",
            "hideFrom": {
              "legend": false,
              "tooltip": false,
              "viz": false
            },
            "insertNulls": false,
            "lineInterpolation": "linear",
            "lineWidth": 1,
            "pointSize": 5,
            "scaleDistribution": {
              "type": "linear"
            },
            "showPoints": "auto",
            "spanNulls": false,
            "stacking": {
              "group": "A",
              "mode": "none"
            },
            "thresholdsStyle": {
              "mode": "off"
            }
          },
          "mappings": [],
          "thresholds": {
            "mode": "absolute",
            "steps": [
              {
                "color": "green",
                "value": null
              },
              {
                "color": "red",
                "value": 80
              }
            ]
          }
        },
        "overrides": []
      },
      "gridPos": {
        "h": 8,
        "w": 12,
        "x": 0,
        "y": 23
      },
      "id": 6,
      "options": {
        "legend": {
          "calcs": [],
          "displayMode": "list",
          "placement": "bottom",
          "showLegend": true
        },
        "tooltip": {
          "hideZeros": false,
          "mode": "single",
          "sort": "none"
        }
      },
      "pluginVersion": "11.5.1",
      "targets": [
        {
          "datasource": {
            "type": "prometheus",
            "uid": "${datasource}"
          },
          "disableTextWrap": false,
          "editorMode": "code",
          "expr": "sum(firewood_cache_node) / sum(firewood_insert)",
          "fullMetaSearch": false,
          "includeNullMetadata": true,
          "instant": false,
          "legendFormat": "__auto",
          "range": true,
          "refId": "A",
          "useBackend": false
        }
      ],
      "title": "Reads per insert",
      "type": "timeseries"
    },
    {
      "datasource": {
        "type": "prometheus",
        "uid": "${datasource}"
      },
      "fieldConfig": {
        "defaults": {
          "color": {
            "mode": "palette-classic"
          },
          "custom": {
            "axisBorderShow": false,
            "axisCenteredZero": false,
            "axisColorMode": "text",
            "axisLabel": "",
            "axisPlacement": "auto",
            "barAlignment": 0,
            "barWidthFactor": 0.6,
            "drawStyle": "line",
            "fillOpacity": 0,
            "gradientMode": "none",
            "hideFrom": {
              "legend": false,
              "tooltip": false,
              "viz": false
            },
            "insertNulls": false,
            "lineInterpolation": "linear",
            "lineWidth": 1,
            "pointSize": 5,
            "scaleDistribution": {
              "type": "linear"
            },
            "showPoints": "auto",
            "spanNulls": false,
            "stacking": {
              "group": "A",
              "mode": "none"
            },
            "thresholdsStyle": {
              "mode": "off"
            }
          },
          "mappings": [],
          "thresholds": {
            "mode": "absolute",
            "steps": [
              {
                "color": "green",
                "value": null
              },
              {
                "color": "red",
                "value": 80
              }
            ]
          },
          "unit": "bytes"
        },
        "overrides": []
      },
      "gridPos": {
        "h": 8,
        "w": 11,
        "x": 12,
        "y": 23
      },
      "id": 7,
      "options": {
        "legend": {
          "calcs": [],
          "displayMode": "list",
          "placement": "bottom",
          "showLegend": true
        },
        "tooltip": {
          "hideZeros": false,
          "mode": "single",
          "sort": "none"
        }
      },
      "pluginVersion": "11.5.1",
      "targets": [
        {
          "datasource": {
            "type": "prometheus",
            "uid": "${datasource}"
          },
          "editorMode": "code",
          "expr": "node_memory_Dirty_bytes",
          "instant": false,
          "legendFormat": "__auto",
          "range": true,
          "refId": "A"
        }
      ],
      "title": "Dirty bytes (OS pending write to disk)",
      "type": "timeseries"
    },
    {
      "datasource": {
        "type": "prometheus",
        "uid": "${datasource}"
      },
      "fieldConfig": {
        "defaults": {
          "color": {
            "mode": "palette-classic"
          },
          "custom": {
            "axisBorderShow": false,
            "axisCenteredZero": false,
            "axisColorMode": "text",
            "axisLabel": "",
            "axisPlacement": "auto",
            "barAlignment": 0,
            "barWidthFactor": 0.6,
            "drawStyle": "line",
            "fillOpacity": 0,
            "gradientMode": "none",
            "hideFrom": {
              "legend": false,
              "tooltip": false,
              "viz": false
            },
            "insertNulls": false,
            "lineInterpolation": "linear",
            "lineWidth": 1,
            "pointSize": 5,
            "scaleDistribution": {
              "type": "linear"
            },
            "showPoints": "auto",
            "spanNulls": false,
            "stacking": {
              "group": "A",
              "mode": "none"
            },
            "thresholdsStyle": {
              "mode": "off"
            }
          },
          "mappings": [],
          "thresholds": {
            "mode": "absolute",
            "steps": [
              {
                "color": "green",
                "value": null
              },
              {
                "color": "red",
                "value": 80
              }
            ]
          }
        },
        "overrides": []
      },
      "gridPos": {
        "h": 8,
        "w": 12,
        "x": 0,
        "y": 31
      },
      "id": 12,
      "options": {
        "legend": {
          "calcs": [
            "min",
            "mean",
            "max"
          ],
          "displayMode": "table",
          "placement": "bottom",
          "showLegend": true
        },
        "tooltip": {
          "hideZeros": false,
          "mode": "single",
          "sort": "none"
        }
      },
      "pluginVersion": "11.5.1",
      "targets": [
        {
          "editorMode": "code",
          "expr": "irate(firewood_insert[$__rate_interval])",
          "legendFormat": "merkle=\"{{merkle}}\"",
          "range": true,
          "refId": "A",
          "datasource": {
            "type": "prometheus",
            "uid": "${datasource}"
          }
        }
      ],
      "title": "Insert Merkle Ops by Type",
      "type": "timeseries"
<<<<<<< HEAD
    },
    {
      "datasource": {
        "type": "prometheus",
        "uid": "${datasource}"
      },
      "fieldConfig": {
        "defaults": {
          "color": {
            "mode": "palette-classic"
          },
          "custom": {
            "axisBorderShow": false,
            "axisCenteredZero": false,
            "axisColorMode": "text",
            "axisLabel": "",
            "axisPlacement": "auto",
            "barAlignment": 0,
            "barWidthFactor": 0.6,
            "drawStyle": "line",
            "fillOpacity": 0,
            "gradientMode": "none",
            "hideFrom": {
              "legend": false,
              "tooltip": false,
              "viz": false
            },
            "insertNulls": false,
            "lineInterpolation": "linear",
            "lineWidth": 1,
            "pointSize": 5,
            "scaleDistribution": {
              "type": "linear"
            },
            "showPoints": "auto",
            "spanNulls": false,
            "stacking": {
              "group": "A",
              "mode": "none"
            },
            "thresholdsStyle": {
              "mode": "off"
            }
          },
          "mappings": [],
          "thresholds": {
            "mode": "absolute",
            "steps": [
              {
                "color": "green",
                "value": null
              },
              {
                "color": "yellow",
                "value": 1000
              },
              {
                "color": "red",
                "value": 5000
              }
            ]
          },
          "unit": "short"
        },
        "overrides": []
      },
      "gridPos": {
        "h": 8,
        "w": 12,
        "x": 12,
        "y": 31
      },
      "id": 13,
      "options": {
        "legend": {
          "calcs": [
            "min",
            "mean",
            "max",
            "last"
          ],
          "displayMode": "table",
          "placement": "bottom",
          "showLegend": true
        },
        "tooltip": {
          "hideZeros": false,
          "mode": "single",
          "sort": "none"
        }
      },
      "pluginVersion": "11.5.1",
      "targets": [
        {
          "editorMode": "code",
          "expr": "firewood_nodes_unwritten",
          "legendFormat": "Unwritten Nodes",
          "range": true,
          "refId": "A",
          "datasource": {
            "type": "prometheus",
            "uid": "${datasource}"
          }
        }
      ],
      "title": "Unwritten Nodes (In Memory)",
      "type": "timeseries"
=======
>>>>>>> 18a95bdf
    }
  ],
  "refresh": "10s",
  "schemaVersion": 40,
  "tags": [],
  "templating": {
    "list": [
      {
        "current": {
          "selected": false,
          "text": "Prometheus",
          "value": "prometheus"
        },
        "includeAll": false,
        "label": "Data Source",
        "name": "datasource",
        "options": [],
        "query": "prometheus",
        "refresh": 1,
        "regex": "",
        "type": "datasource"
      }
    ]
  },
  "time": {
    "from": "now-1h",
    "to": "now"
  },
  "timepicker": {},
  "timezone": "browser",
  "title": "Firewood Dashboard",
  "uid": "adxfhfmwx5ypsc",
  "version": 12,
  "weekStart": ""
}<|MERGE_RESOLUTION|>--- conflicted
+++ resolved
@@ -814,116 +814,6 @@
       ],
       "title": "Insert Merkle Ops by Type",
       "type": "timeseries"
-<<<<<<< HEAD
-    },
-    {
-      "datasource": {
-        "type": "prometheus",
-        "uid": "${datasource}"
-      },
-      "fieldConfig": {
-        "defaults": {
-          "color": {
-            "mode": "palette-classic"
-          },
-          "custom": {
-            "axisBorderShow": false,
-            "axisCenteredZero": false,
-            "axisColorMode": "text",
-            "axisLabel": "",
-            "axisPlacement": "auto",
-            "barAlignment": 0,
-            "barWidthFactor": 0.6,
-            "drawStyle": "line",
-            "fillOpacity": 0,
-            "gradientMode": "none",
-            "hideFrom": {
-              "legend": false,
-              "tooltip": false,
-              "viz": false
-            },
-            "insertNulls": false,
-            "lineInterpolation": "linear",
-            "lineWidth": 1,
-            "pointSize": 5,
-            "scaleDistribution": {
-              "type": "linear"
-            },
-            "showPoints": "auto",
-            "spanNulls": false,
-            "stacking": {
-              "group": "A",
-              "mode": "none"
-            },
-            "thresholdsStyle": {
-              "mode": "off"
-            }
-          },
-          "mappings": [],
-          "thresholds": {
-            "mode": "absolute",
-            "steps": [
-              {
-                "color": "green",
-                "value": null
-              },
-              {
-                "color": "yellow",
-                "value": 1000
-              },
-              {
-                "color": "red",
-                "value": 5000
-              }
-            ]
-          },
-          "unit": "short"
-        },
-        "overrides": []
-      },
-      "gridPos": {
-        "h": 8,
-        "w": 12,
-        "x": 12,
-        "y": 31
-      },
-      "id": 13,
-      "options": {
-        "legend": {
-          "calcs": [
-            "min",
-            "mean",
-            "max",
-            "last"
-          ],
-          "displayMode": "table",
-          "placement": "bottom",
-          "showLegend": true
-        },
-        "tooltip": {
-          "hideZeros": false,
-          "mode": "single",
-          "sort": "none"
-        }
-      },
-      "pluginVersion": "11.5.1",
-      "targets": [
-        {
-          "editorMode": "code",
-          "expr": "firewood_nodes_unwritten",
-          "legendFormat": "Unwritten Nodes",
-          "range": true,
-          "refId": "A",
-          "datasource": {
-            "type": "prometheus",
-            "uid": "${datasource}"
-          }
-        }
-      ],
-      "title": "Unwritten Nodes (In Memory)",
-      "type": "timeseries"
-=======
->>>>>>> 18a95bdf
     }
   ],
   "refresh": "10s",
