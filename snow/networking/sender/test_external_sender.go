// (c) 2019-2020, Ava Labs, Inc. All rights reserved.
// See the file LICENSE for licensing terms.

package sender

import (
	"testing"
	"time"

	"github.com/ava-labs/avalanchego/ids"
)

// ExternalSenderTest is a test sender
type ExternalSenderTest struct {
	T *testing.T
	B *testing.B

	CantSendGetAcceptedFrontier, CantSendAcceptedFrontier,
	CantSendGetAccepted, CantSendAccepted,
	CantSendGetAncestors, CantSendMultiPut,
	CantSendGet, CantSendPut,
	CantSendPullQuery, CantSendPushQuery, CantSendChits,
	CantSendGossip,
	CantSendAppRequest, CantSendAppResponse, CantSendAppGossip bool

	SendGetAcceptedFrontierF func(nodeIDs ids.ShortSet, chainID ids.ID, requestID uint32, deadline time.Duration) []ids.ShortID
	SendAcceptedFrontierF    func(nodeID ids.ShortID, chainID ids.ID, requestID uint32, containerIDs []ids.ID)

	SendGetAcceptedF func(nodeIDs ids.ShortSet, chainID ids.ID, requestID uint32, deadline time.Duration, containerIDs []ids.ID) []ids.ShortID
	SendAcceptedF    func(nodeID ids.ShortID, chainID ids.ID, requestID uint32, containerIDs []ids.ID)

	SendGetAncestorsF func(nodeID ids.ShortID, chainID ids.ID, requestID uint32, deadline time.Duration, containerID ids.ID) bool
	SendMultiPutF     func(nodeID ids.ShortID, chainID ids.ID, requestID uint32, containers [][]byte)

	SendGetF func(nodeID ids.ShortID, chainID ids.ID, requestID uint32, deadline time.Duration, containerID ids.ID) bool
	SendPutF func(nodeID ids.ShortID, chainID ids.ID, requestID uint32, containerID ids.ID, container []byte)

	SendPushQueryF func(nodeIDs ids.ShortSet, chainID ids.ID, requestID uint32, deadline time.Duration, containerID ids.ID, container []byte) []ids.ShortID
	SendPullQueryF func(nodeIDs ids.ShortSet, chainID ids.ID, requestID uint32, deadline time.Duration, containerID ids.ID) []ids.ShortID
	SendChitsF     func(nodeID ids.ShortID, chainID ids.ID, requestID uint32, votes []ids.ID)

<<<<<<< HEAD
	SendAppRequestF  func(nodeIDs ids.ShortSet, chainID ids.ID, requestID uint32, deadline time.Duration, appRequestBytes []byte) []ids.ShortID
	SendAppResponseF func(nodeIDs ids.ShortID, chainID ids.ID, requestID uint32, appResponseBytyes []byte)
	SendAppGossipF   func(chainID ids.ID, appGossipBytyes []byte)

	SendGossipF func(chainID ids.ID, containerID ids.ID, container []byte)
=======
	GossipF func(subnetID, chainID, containerID ids.ID, container []byte)
>>>>>>> ab34cfa4
}

// Default set the default callable value to [cant]
func (s *ExternalSenderTest) Default(cant bool) {
	s.CantSendGetAcceptedFrontier = cant
	s.CantSendAcceptedFrontier = cant

	s.CantSendGetAccepted = cant
	s.CantSendAccepted = cant

	s.CantSendGetAncestors = cant
	s.CantSendMultiPut = cant

	s.CantSendGet = cant
	s.CantSendPut = cant

	s.CantSendPullQuery = cant
	s.CantSendPushQuery = cant
	s.CantSendChits = cant
	s.CantSendAppRequest = cant
	s.CantSendAppResponse = cant
	s.CantSendAppGossip = cant
	s.CantSendGossip = cant
}

// SendGetAcceptedFrontier calls SendGetAcceptedFrontierF if it was initialized. If it
// wasn't initialized and this function shouldn't be called and testing was
// initialized, then testing will fail.
func (s *ExternalSenderTest) SendGetAcceptedFrontier(nodeIDs ids.ShortSet, chainID ids.ID, requestID uint32, deadline time.Duration) []ids.ShortID {
	switch {
	case s.SendGetAcceptedFrontierF != nil:
		return s.SendGetAcceptedFrontierF(nodeIDs, chainID, requestID, deadline)
	case s.CantSendGetAcceptedFrontier && s.T != nil:
		s.T.Fatalf("Unexpectedly called GetAcceptedFrontier")
	case s.CantSendGetAcceptedFrontier && s.B != nil:
		s.B.Fatalf("Unexpectedly called GetAcceptedFrontier")
	}
	return nil
}

// SendAcceptedFrontier calls SendAcceptedFrontierF if it was initialized. If it wasn't
// initialized and this function shouldn't be called and testing was
// initialized, then testing will fail.
func (s *ExternalSenderTest) SendAcceptedFrontier(nodeID ids.ShortID, chainID ids.ID, requestID uint32, containerIDs []ids.ID) {
	switch {
	case s.SendAcceptedFrontierF != nil:
		s.SendAcceptedFrontierF(nodeID, chainID, requestID, containerIDs)
	case s.CantSendAcceptedFrontier && s.T != nil:
		s.T.Fatalf("Unexpectedly called SendAcceptedFrontier")
	case s.CantSendAcceptedFrontier && s.B != nil:
		s.B.Fatalf("Unexpectedly called SendAcceptedFrontier")
	}
}

// SendGetAccepted calls SendGetAcceptedF if it was initialized. If it wasn't
// initialized and this function shouldn't be called and testing was
// initialized, then testing will fail.
func (s *ExternalSenderTest) SendGetAccepted(nodeIDs ids.ShortSet, chainID ids.ID, requestID uint32, deadline time.Duration, containerIDs []ids.ID) []ids.ShortID {
	switch {
	case s.SendGetAcceptedF != nil:
		return s.SendGetAcceptedF(nodeIDs, chainID, requestID, deadline, containerIDs)
	case s.CantSendGetAccepted && s.T != nil:
		s.T.Fatalf("Unexpectedly called SendGetAccepted")
	case s.CantSendGetAccepted && s.B != nil:
		s.B.Fatalf("Unexpectedly called SendGetAccepted")
	}
	return nil
}

// SendAccepted calls SendAcceptedF if it was initialized. If it wasn't initialized and
// this function shouldn't be called and testing was initialized, then testing
// will fail.
func (s *ExternalSenderTest) SendAccepted(nodeID ids.ShortID, chainID ids.ID, requestID uint32, containerIDs []ids.ID) {
	switch {
	case s.SendAcceptedF != nil:
		s.SendAcceptedF(nodeID, chainID, requestID, containerIDs)
	case s.CantSendAccepted && s.T != nil:
		s.T.Fatalf("Unexpectedly called Accepted")
	case s.CantSendAccepted && s.B != nil:
		s.B.Fatalf("Unexpectedly called Accepted")
	}
}

// SendGetAncestors calls SendGetAncestorsF if it was initialized. If it wasn't initialized and this
// function shouldn't be called and testing was initialized, then testing will
// fail.
func (s *ExternalSenderTest) SendGetAncestors(vdr ids.ShortID, chainID ids.ID, requestID uint32, deadline time.Duration, vtxID ids.ID) bool {
	switch {
	case s.SendGetAncestorsF != nil:
		return s.SendGetAncestorsF(vdr, chainID, requestID, deadline, vtxID)
	case s.CantSendGetAncestors && s.T != nil:
		s.T.Fatalf("Unexpectedly called SendGetAncestors")
	case s.CantSendGetAncestors && s.B != nil:
		s.B.Fatalf("Unexpectedly called SendGetAncestors")
	}
	return false
}

// SendMultiPut calls SendMultiPutF if it was initialized. If it wasn't initialized and this
// function shouldn't be called and testing was initialized, then testing will
// fail.
func (s *ExternalSenderTest) SendMultiPut(vdr ids.ShortID, chainID ids.ID, requestID uint32, vtxs [][]byte) {
	switch {
	case s.SendMultiPutF != nil:
		s.SendMultiPutF(vdr, chainID, requestID, vtxs)
	case s.CantSendMultiPut && s.T != nil:
		s.T.Fatalf("Unexpectedly called SendMultiPut")
	case s.CantSendMultiPut && s.B != nil:
		s.B.Fatalf("Unexpectedly called SendMultiPut")
	}
}

// SendGet calls SendGetF if it was initialized. If it wasn't initialized and this
// function shouldn't be called and testing was initialized, then testing will
// fail.
func (s *ExternalSenderTest) SendGet(vdr ids.ShortID, chainID ids.ID, requestID uint32, deadline time.Duration, vtxID ids.ID) bool {
	switch {
	case s.SendGetF != nil:
		return s.SendGetF(vdr, chainID, requestID, deadline, vtxID)
	case s.CantSendGet && s.T != nil:
		s.T.Fatalf("Unexpectedly called SendGet")
	case s.CantSendGet && s.B != nil:
		s.B.Fatalf("Unexpectedly called SendGet")
	}
	return false
}

// SendPut calls SendPutF if it was initialized. If it wasn't initialized and this
// function shouldn't be called and testing was initialized, then testing will
// fail.
func (s *ExternalSenderTest) SendPut(vdr ids.ShortID, chainID ids.ID, requestID uint32, vtxID ids.ID, vtx []byte) {
	switch {
	case s.SendPutF != nil:
		s.SendPutF(vdr, chainID, requestID, vtxID, vtx)
	case s.CantSendPut && s.T != nil:
		s.T.Fatalf("Unexpectedly called SendPut")
	case s.CantSendPut && s.B != nil:
		s.B.Fatalf("Unexpectedly called SendPut")
	}
}

// SendPushQuery calls SendPushQueryF if it was initialized. If it wasn't initialized
// and this function shouldn't be called and testing was initialized, then
// testing will fail.
func (s *ExternalSenderTest) SendPushQuery(vdrs ids.ShortSet, chainID ids.ID, requestID uint32, deadline time.Duration, vtxID ids.ID, vtx []byte) []ids.ShortID {
	switch {
	case s.SendPushQueryF != nil:
		return s.SendPushQueryF(vdrs, chainID, requestID, deadline, vtxID, vtx)
	case s.CantSendPushQuery && s.T != nil:
		s.T.Fatalf("Unexpectedly called SendPushQuery")
	case s.CantSendPushQuery && s.B != nil:
		s.B.Fatalf("Unexpectedly called SendPushQuery")
	}
	return nil
}

// SendPullQuery calls SendPullQueryF if it was initialized. If it wasn't initialized
// and this function shouldn't be called and testing was initialized, then
// testing will fail.
func (s *ExternalSenderTest) SendPullQuery(vdrs ids.ShortSet, chainID ids.ID, requestID uint32, deadline time.Duration, vtxID ids.ID) []ids.ShortID {
	switch {
	case s.SendPullQueryF != nil:
		return s.SendPullQueryF(vdrs, chainID, requestID, deadline, vtxID)
	case s.CantSendPullQuery && s.T != nil:
		s.T.Fatalf("Unexpectedly called SendPullQuery")
	case s.CantSendPullQuery && s.B != nil:
		s.B.Fatalf("Unexpectedly called SendPullQuery")
	}
	return nil
}

// SendChits calls SendChitsF if it was initialized. If it wasn't initialized and this
// function shouldn't be called and testing was initialized, then testing will
// fail.
func (s *ExternalSenderTest) SendChits(vdr ids.ShortID, chainID ids.ID, requestID uint32, votes []ids.ID) {
	switch {
	case s.SendChitsF != nil:
		s.SendChitsF(vdr, chainID, requestID, votes)
	case s.CantSendChits && s.T != nil:
		s.T.Fatalf("Unexpectedly called SendChits")
	case s.CantSendChits && s.B != nil:
		s.B.Fatalf("Unexpectedly called SendChits")
	}
}

// SendAppRequest calls SendAppRequestF if it was initialized. If it wasn't initialized and this
// function shouldn't be called and testing was initialized, then testing will
// fail.
func (s *ExternalSenderTest) SendAppRequest(nodeIDs ids.ShortSet, chainID ids.ID, requestID uint32, deadline time.Duration, appRequestBytes []byte) []ids.ShortID {
	switch {
	case s.SendAppRequestF != nil:
		return s.SendAppRequestF(nodeIDs, chainID, requestID, deadline, appRequestBytes)
	case s.CantSendAppRequest && s.T != nil:
		s.T.Fatalf("Unexpectedly called SendAppRequest")
	case s.CantSendAppRequest && s.B != nil:
		s.B.Fatalf("Unexpectedly called SendAppRequest")
	}
	return nil
}

// SendAppResponse calls SendAppResponseF if it was initialized. If it wasn't initialized and this
// function shouldn't be called and testing was initialized, then testing will
// fail.
func (s *ExternalSenderTest) SendAppResponse(nodeID ids.ShortID, chainID ids.ID, requestID uint32, appResponseBytes []byte) {
	switch {
	case s.SendAppResponseF != nil:
		s.SendAppResponseF(nodeID, chainID, requestID, appResponseBytes)
	case s.CantSendAppResponse && s.T != nil:
		s.T.Fatalf("Unexpectedly called SendAppResponse")
	case s.CantSendAppResponse && s.B != nil:
		s.B.Fatalf("Unexpectedly called SendAppResponse")
	}
}

// SendAppGossip calls SendAppGossipF if it was initialized. If it wasn't initialized and this
// function shouldn't be called and testing was initialized, then testing will
// fail.
func (s *ExternalSenderTest) SendAppGossip(chainID ids.ID, appGossipBytes []byte) {
	switch {
	case s.SendAppGossipF != nil:
		s.SendAppGossipF(chainID, appGossipBytes)
	case s.CantSendAppGossip && s.T != nil:
		s.T.Fatalf("Unexpectedly called SendAppGossip")
	case s.CantSendAppGossip && s.B != nil:
		s.B.Fatalf("Unexpectedly called SendAppGossip")
	}
}

// SendGossip calls SendGossipF if it was initialized. If it wasn't initialized and this
// function shouldn't be called and testing was initialized, then testing will
// fail.
<<<<<<< HEAD
func (s *ExternalSenderTest) SendGossip(chainID ids.ID, containerID ids.ID, container []byte) {
	switch {
	case s.SendGossipF != nil:
		s.SendGossipF(chainID, containerID, container)
	case s.CantSendGossip && s.T != nil:
		s.T.Fatalf("Unexpectedly called SendGossip")
	case s.CantSendGossip && s.B != nil:
		s.B.Fatalf("Unexpectedly called SendGossip")
=======
func (s *ExternalSenderTest) Gossip(subnetID, chainID ids.ID, containerID ids.ID, container []byte) {
	switch {
	case s.GossipF != nil:
		s.GossipF(subnetID, chainID, containerID, container)
	case s.CantGossip && s.T != nil:
		s.T.Fatalf("Unexpectedly called Gossip")
	case s.CantGossip && s.B != nil:
		s.B.Fatalf("Unexpectedly called Gossip")
>>>>>>> ab34cfa4
	}
}<|MERGE_RESOLUTION|>--- conflicted
+++ resolved
@@ -15,221 +15,219 @@
 	T *testing.T
 	B *testing.B
 
-	CantSendGetAcceptedFrontier, CantSendAcceptedFrontier,
-	CantSendGetAccepted, CantSendAccepted,
-	CantSendGetAncestors, CantSendMultiPut,
-	CantSendGet, CantSendPut,
-	CantSendPullQuery, CantSendPushQuery, CantSendChits,
-	CantSendGossip,
+	CantGetAcceptedFrontier, CantAcceptedFrontier,
+	CantGetAccepted, CantAccepted,
+	CantGetAncestors, CantMultiPut,
+	CantGet, CantPut,
+	CantPullQuery, CantPushQuery, CantChits,
+	CantGossip,
 	CantSendAppRequest, CantSendAppResponse, CantSendAppGossip bool
 
-	SendGetAcceptedFrontierF func(nodeIDs ids.ShortSet, chainID ids.ID, requestID uint32, deadline time.Duration) []ids.ShortID
-	SendAcceptedFrontierF    func(nodeID ids.ShortID, chainID ids.ID, requestID uint32, containerIDs []ids.ID)
-
-	SendGetAcceptedF func(nodeIDs ids.ShortSet, chainID ids.ID, requestID uint32, deadline time.Duration, containerIDs []ids.ID) []ids.ShortID
-	SendAcceptedF    func(nodeID ids.ShortID, chainID ids.ID, requestID uint32, containerIDs []ids.ID)
-
-	SendGetAncestorsF func(nodeID ids.ShortID, chainID ids.ID, requestID uint32, deadline time.Duration, containerID ids.ID) bool
-	SendMultiPutF     func(nodeID ids.ShortID, chainID ids.ID, requestID uint32, containers [][]byte)
-
-	SendGetF func(nodeID ids.ShortID, chainID ids.ID, requestID uint32, deadline time.Duration, containerID ids.ID) bool
-	SendPutF func(nodeID ids.ShortID, chainID ids.ID, requestID uint32, containerID ids.ID, container []byte)
-
-	SendPushQueryF func(nodeIDs ids.ShortSet, chainID ids.ID, requestID uint32, deadline time.Duration, containerID ids.ID, container []byte) []ids.ShortID
-	SendPullQueryF func(nodeIDs ids.ShortSet, chainID ids.ID, requestID uint32, deadline time.Duration, containerID ids.ID) []ids.ShortID
-	SendChitsF     func(nodeID ids.ShortID, chainID ids.ID, requestID uint32, votes []ids.ID)
-
-<<<<<<< HEAD
+	GetAcceptedFrontierF func(validatorIDs ids.ShortSet, chainID ids.ID, requestID uint32, deadline time.Duration) []ids.ShortID
+	AcceptedFrontierF    func(validatorID ids.ShortID, chainID ids.ID, requestID uint32, containerIDs []ids.ID)
+
+	GetAcceptedF func(validatorIDs ids.ShortSet, chainID ids.ID, requestID uint32, deadline time.Duration, containerIDs []ids.ID) []ids.ShortID
+	AcceptedF    func(validatorID ids.ShortID, chainID ids.ID, requestID uint32, containerIDs []ids.ID)
+
+	GetAncestorsF func(validatorID ids.ShortID, chainID ids.ID, requestID uint32, deadline time.Duration, containerID ids.ID) bool
+	MultiPutF     func(validatorID ids.ShortID, chainID ids.ID, requestID uint32, containers [][]byte)
+
+	GetF func(validatorID ids.ShortID, chainID ids.ID, requestID uint32, deadline time.Duration, containerID ids.ID) bool
+	PutF func(validatorID ids.ShortID, chainID ids.ID, requestID uint32, containerID ids.ID, container []byte)
+
+	PushQueryF func(validatorIDs ids.ShortSet, chainID ids.ID, requestID uint32, deadline time.Duration, containerID ids.ID, container []byte) []ids.ShortID
+	PullQueryF func(validatorIDs ids.ShortSet, chainID ids.ID, requestID uint32, deadline time.Duration, containerID ids.ID) []ids.ShortID
+	ChitsF     func(validatorID ids.ShortID, chainID ids.ID, requestID uint32, votes []ids.ID)
+
+	GossipF func(subnetID, chainID, containerID ids.ID, container []byte)
+
 	SendAppRequestF  func(nodeIDs ids.ShortSet, chainID ids.ID, requestID uint32, deadline time.Duration, appRequestBytes []byte) []ids.ShortID
 	SendAppResponseF func(nodeIDs ids.ShortID, chainID ids.ID, requestID uint32, appResponseBytyes []byte)
 	SendAppGossipF   func(chainID ids.ID, appGossipBytyes []byte)
-
-	SendGossipF func(chainID ids.ID, containerID ids.ID, container []byte)
-=======
-	GossipF func(subnetID, chainID, containerID ids.ID, container []byte)
->>>>>>> ab34cfa4
 }
 
 // Default set the default callable value to [cant]
 func (s *ExternalSenderTest) Default(cant bool) {
-	s.CantSendGetAcceptedFrontier = cant
-	s.CantSendAcceptedFrontier = cant
-
-	s.CantSendGetAccepted = cant
-	s.CantSendAccepted = cant
-
-	s.CantSendGetAncestors = cant
-	s.CantSendMultiPut = cant
-
-	s.CantSendGet = cant
-	s.CantSendPut = cant
-
-	s.CantSendPullQuery = cant
-	s.CantSendPushQuery = cant
-	s.CantSendChits = cant
+	s.CantGetAcceptedFrontier = cant
+	s.CantAcceptedFrontier = cant
+
+	s.CantGetAccepted = cant
+	s.CantAccepted = cant
+
+	s.CantGetAncestors = cant
+	s.CantMultiPut = cant
+
+	s.CantGet = cant
+	s.CantPut = cant
+
+	s.CantPullQuery = cant
+	s.CantPushQuery = cant
+	s.CantChits = cant
+
+	s.CantGossip = cant
+
 	s.CantSendAppRequest = cant
 	s.CantSendAppResponse = cant
 	s.CantSendAppGossip = cant
-	s.CantSendGossip = cant
-}
-
-// SendGetAcceptedFrontier calls SendGetAcceptedFrontierF if it was initialized. If it
+}
+
+// GetAcceptedFrontier calls GetAcceptedFrontierF if it was initialized. If it
 // wasn't initialized and this function shouldn't be called and testing was
 // initialized, then testing will fail.
-func (s *ExternalSenderTest) SendGetAcceptedFrontier(nodeIDs ids.ShortSet, chainID ids.ID, requestID uint32, deadline time.Duration) []ids.ShortID {
-	switch {
-	case s.SendGetAcceptedFrontierF != nil:
-		return s.SendGetAcceptedFrontierF(nodeIDs, chainID, requestID, deadline)
-	case s.CantSendGetAcceptedFrontier && s.T != nil:
+func (s *ExternalSenderTest) GetAcceptedFrontier(validatorIDs ids.ShortSet, chainID ids.ID, requestID uint32, deadline time.Duration) []ids.ShortID {
+	switch {
+	case s.GetAcceptedFrontierF != nil:
+		return s.GetAcceptedFrontierF(validatorIDs, chainID, requestID, deadline)
+	case s.CantGetAcceptedFrontier && s.T != nil:
 		s.T.Fatalf("Unexpectedly called GetAcceptedFrontier")
-	case s.CantSendGetAcceptedFrontier && s.B != nil:
+	case s.CantGetAcceptedFrontier && s.B != nil:
 		s.B.Fatalf("Unexpectedly called GetAcceptedFrontier")
 	}
 	return nil
 }
 
-// SendAcceptedFrontier calls SendAcceptedFrontierF if it was initialized. If it wasn't
+// AcceptedFrontier calls AcceptedFrontierF if it was initialized. If it wasn't
 // initialized and this function shouldn't be called and testing was
 // initialized, then testing will fail.
-func (s *ExternalSenderTest) SendAcceptedFrontier(nodeID ids.ShortID, chainID ids.ID, requestID uint32, containerIDs []ids.ID) {
-	switch {
-	case s.SendAcceptedFrontierF != nil:
-		s.SendAcceptedFrontierF(nodeID, chainID, requestID, containerIDs)
-	case s.CantSendAcceptedFrontier && s.T != nil:
-		s.T.Fatalf("Unexpectedly called SendAcceptedFrontier")
-	case s.CantSendAcceptedFrontier && s.B != nil:
-		s.B.Fatalf("Unexpectedly called SendAcceptedFrontier")
-	}
-}
-
-// SendGetAccepted calls SendGetAcceptedF if it was initialized. If it wasn't
+func (s *ExternalSenderTest) AcceptedFrontier(validatorID ids.ShortID, chainID ids.ID, requestID uint32, containerIDs []ids.ID) {
+	switch {
+	case s.AcceptedFrontierF != nil:
+		s.AcceptedFrontierF(validatorID, chainID, requestID, containerIDs)
+	case s.CantAcceptedFrontier && s.T != nil:
+		s.T.Fatalf("Unexpectedly called AcceptedFrontier")
+	case s.CantAcceptedFrontier && s.B != nil:
+		s.B.Fatalf("Unexpectedly called AcceptedFrontier")
+	}
+}
+
+// GetAccepted calls GetAcceptedF if it was initialized. If it wasn't
 // initialized and this function shouldn't be called and testing was
 // initialized, then testing will fail.
-func (s *ExternalSenderTest) SendGetAccepted(nodeIDs ids.ShortSet, chainID ids.ID, requestID uint32, deadline time.Duration, containerIDs []ids.ID) []ids.ShortID {
-	switch {
-	case s.SendGetAcceptedF != nil:
-		return s.SendGetAcceptedF(nodeIDs, chainID, requestID, deadline, containerIDs)
-	case s.CantSendGetAccepted && s.T != nil:
-		s.T.Fatalf("Unexpectedly called SendGetAccepted")
-	case s.CantSendGetAccepted && s.B != nil:
-		s.B.Fatalf("Unexpectedly called SendGetAccepted")
-	}
-	return nil
-}
-
-// SendAccepted calls SendAcceptedF if it was initialized. If it wasn't initialized and
+func (s *ExternalSenderTest) GetAccepted(validatorIDs ids.ShortSet, chainID ids.ID, requestID uint32, deadline time.Duration, containerIDs []ids.ID) []ids.ShortID {
+	switch {
+	case s.GetAcceptedF != nil:
+		return s.GetAcceptedF(validatorIDs, chainID, requestID, deadline, containerIDs)
+	case s.CantGetAccepted && s.T != nil:
+		s.T.Fatalf("Unexpectedly called GetAccepted")
+	case s.CantGetAccepted && s.B != nil:
+		s.B.Fatalf("Unexpectedly called GetAccepted")
+	}
+	return nil
+}
+
+// Accepted calls AcceptedF if it was initialized. If it wasn't initialized and
 // this function shouldn't be called and testing was initialized, then testing
 // will fail.
-func (s *ExternalSenderTest) SendAccepted(nodeID ids.ShortID, chainID ids.ID, requestID uint32, containerIDs []ids.ID) {
-	switch {
-	case s.SendAcceptedF != nil:
-		s.SendAcceptedF(nodeID, chainID, requestID, containerIDs)
-	case s.CantSendAccepted && s.T != nil:
+func (s *ExternalSenderTest) Accepted(validatorID ids.ShortID, chainID ids.ID, requestID uint32, containerIDs []ids.ID) {
+	switch {
+	case s.AcceptedF != nil:
+		s.AcceptedF(validatorID, chainID, requestID, containerIDs)
+	case s.CantAccepted && s.T != nil:
 		s.T.Fatalf("Unexpectedly called Accepted")
-	case s.CantSendAccepted && s.B != nil:
+	case s.CantAccepted && s.B != nil:
 		s.B.Fatalf("Unexpectedly called Accepted")
 	}
 }
 
-// SendGetAncestors calls SendGetAncestorsF if it was initialized. If it wasn't initialized and this
-// function shouldn't be called and testing was initialized, then testing will
-// fail.
-func (s *ExternalSenderTest) SendGetAncestors(vdr ids.ShortID, chainID ids.ID, requestID uint32, deadline time.Duration, vtxID ids.ID) bool {
-	switch {
-	case s.SendGetAncestorsF != nil:
-		return s.SendGetAncestorsF(vdr, chainID, requestID, deadline, vtxID)
-	case s.CantSendGetAncestors && s.T != nil:
-		s.T.Fatalf("Unexpectedly called SendGetAncestors")
-	case s.CantSendGetAncestors && s.B != nil:
-		s.B.Fatalf("Unexpectedly called SendGetAncestors")
+// GetAncestors calls GetAncestorsF if it was initialized. If it wasn't initialized and this
+// function shouldn't be called and testing was initialized, then testing will
+// fail.
+func (s *ExternalSenderTest) GetAncestors(vdr ids.ShortID, chainID ids.ID, requestID uint32, deadline time.Duration, vtxID ids.ID) bool {
+	switch {
+	case s.GetAncestorsF != nil:
+		return s.GetAncestorsF(vdr, chainID, requestID, deadline, vtxID)
+	case s.CantGetAncestors && s.T != nil:
+		s.T.Fatalf("Unexpectedly called GetAncestors")
+	case s.CantGetAncestors && s.B != nil:
+		s.B.Fatalf("Unexpectedly called GetAncestors")
 	}
 	return false
 }
 
-// SendMultiPut calls SendMultiPutF if it was initialized. If it wasn't initialized and this
-// function shouldn't be called and testing was initialized, then testing will
-// fail.
-func (s *ExternalSenderTest) SendMultiPut(vdr ids.ShortID, chainID ids.ID, requestID uint32, vtxs [][]byte) {
-	switch {
-	case s.SendMultiPutF != nil:
-		s.SendMultiPutF(vdr, chainID, requestID, vtxs)
-	case s.CantSendMultiPut && s.T != nil:
-		s.T.Fatalf("Unexpectedly called SendMultiPut")
-	case s.CantSendMultiPut && s.B != nil:
-		s.B.Fatalf("Unexpectedly called SendMultiPut")
-	}
-}
-
-// SendGet calls SendGetF if it was initialized. If it wasn't initialized and this
-// function shouldn't be called and testing was initialized, then testing will
-// fail.
-func (s *ExternalSenderTest) SendGet(vdr ids.ShortID, chainID ids.ID, requestID uint32, deadline time.Duration, vtxID ids.ID) bool {
-	switch {
-	case s.SendGetF != nil:
-		return s.SendGetF(vdr, chainID, requestID, deadline, vtxID)
-	case s.CantSendGet && s.T != nil:
-		s.T.Fatalf("Unexpectedly called SendGet")
-	case s.CantSendGet && s.B != nil:
-		s.B.Fatalf("Unexpectedly called SendGet")
+// MultiPut calls MultiPutF if it was initialized. If it wasn't initialized and this
+// function shouldn't be called and testing was initialized, then testing will
+// fail.
+func (s *ExternalSenderTest) MultiPut(vdr ids.ShortID, chainID ids.ID, requestID uint32, vtxs [][]byte) {
+	switch {
+	case s.MultiPutF != nil:
+		s.MultiPutF(vdr, chainID, requestID, vtxs)
+	case s.CantMultiPut && s.T != nil:
+		s.T.Fatalf("Unexpectedly called MultiPut")
+	case s.CantMultiPut && s.B != nil:
+		s.B.Fatalf("Unexpectedly called MultiPut")
+	}
+}
+
+// Get calls GetF if it was initialized. If it wasn't initialized and this
+// function shouldn't be called and testing was initialized, then testing will
+// fail.
+func (s *ExternalSenderTest) Get(vdr ids.ShortID, chainID ids.ID, requestID uint32, deadline time.Duration, vtxID ids.ID) bool {
+	switch {
+	case s.GetF != nil:
+		return s.GetF(vdr, chainID, requestID, deadline, vtxID)
+	case s.CantGet && s.T != nil:
+		s.T.Fatalf("Unexpectedly called Get")
+	case s.CantGet && s.B != nil:
+		s.B.Fatalf("Unexpectedly called Get")
 	}
 	return false
 }
 
-// SendPut calls SendPutF if it was initialized. If it wasn't initialized and this
-// function shouldn't be called and testing was initialized, then testing will
-// fail.
-func (s *ExternalSenderTest) SendPut(vdr ids.ShortID, chainID ids.ID, requestID uint32, vtxID ids.ID, vtx []byte) {
-	switch {
-	case s.SendPutF != nil:
-		s.SendPutF(vdr, chainID, requestID, vtxID, vtx)
-	case s.CantSendPut && s.T != nil:
-		s.T.Fatalf("Unexpectedly called SendPut")
-	case s.CantSendPut && s.B != nil:
-		s.B.Fatalf("Unexpectedly called SendPut")
-	}
-}
-
-// SendPushQuery calls SendPushQueryF if it was initialized. If it wasn't initialized
+// Put calls PutF if it was initialized. If it wasn't initialized and this
+// function shouldn't be called and testing was initialized, then testing will
+// fail.
+func (s *ExternalSenderTest) Put(vdr ids.ShortID, chainID ids.ID, requestID uint32, vtxID ids.ID, vtx []byte) {
+	switch {
+	case s.PutF != nil:
+		s.PutF(vdr, chainID, requestID, vtxID, vtx)
+	case s.CantPut && s.T != nil:
+		s.T.Fatalf("Unexpectedly called Put")
+	case s.CantPut && s.B != nil:
+		s.B.Fatalf("Unexpectedly called Put")
+	}
+}
+
+// PushQuery calls PushQueryF if it was initialized. If it wasn't initialized
 // and this function shouldn't be called and testing was initialized, then
 // testing will fail.
-func (s *ExternalSenderTest) SendPushQuery(vdrs ids.ShortSet, chainID ids.ID, requestID uint32, deadline time.Duration, vtxID ids.ID, vtx []byte) []ids.ShortID {
-	switch {
-	case s.SendPushQueryF != nil:
-		return s.SendPushQueryF(vdrs, chainID, requestID, deadline, vtxID, vtx)
-	case s.CantSendPushQuery && s.T != nil:
-		s.T.Fatalf("Unexpectedly called SendPushQuery")
-	case s.CantSendPushQuery && s.B != nil:
-		s.B.Fatalf("Unexpectedly called SendPushQuery")
-	}
-	return nil
-}
-
-// SendPullQuery calls SendPullQueryF if it was initialized. If it wasn't initialized
+func (s *ExternalSenderTest) PushQuery(vdrs ids.ShortSet, chainID ids.ID, requestID uint32, deadline time.Duration, vtxID ids.ID, vtx []byte) []ids.ShortID {
+	switch {
+	case s.PushQueryF != nil:
+		return s.PushQueryF(vdrs, chainID, requestID, deadline, vtxID, vtx)
+	case s.CantPushQuery && s.T != nil:
+		s.T.Fatalf("Unexpectedly called PushQuery")
+	case s.CantPushQuery && s.B != nil:
+		s.B.Fatalf("Unexpectedly called PushQuery")
+	}
+	return nil
+}
+
+// PullQuery calls PullQueryF if it was initialized. If it wasn't initialized
 // and this function shouldn't be called and testing was initialized, then
 // testing will fail.
-func (s *ExternalSenderTest) SendPullQuery(vdrs ids.ShortSet, chainID ids.ID, requestID uint32, deadline time.Duration, vtxID ids.ID) []ids.ShortID {
-	switch {
-	case s.SendPullQueryF != nil:
-		return s.SendPullQueryF(vdrs, chainID, requestID, deadline, vtxID)
-	case s.CantSendPullQuery && s.T != nil:
-		s.T.Fatalf("Unexpectedly called SendPullQuery")
-	case s.CantSendPullQuery && s.B != nil:
-		s.B.Fatalf("Unexpectedly called SendPullQuery")
-	}
-	return nil
-}
-
-// SendChits calls SendChitsF if it was initialized. If it wasn't initialized and this
-// function shouldn't be called and testing was initialized, then testing will
-// fail.
-func (s *ExternalSenderTest) SendChits(vdr ids.ShortID, chainID ids.ID, requestID uint32, votes []ids.ID) {
-	switch {
-	case s.SendChitsF != nil:
-		s.SendChitsF(vdr, chainID, requestID, votes)
-	case s.CantSendChits && s.T != nil:
-		s.T.Fatalf("Unexpectedly called SendChits")
-	case s.CantSendChits && s.B != nil:
-		s.B.Fatalf("Unexpectedly called SendChits")
+func (s *ExternalSenderTest) PullQuery(vdrs ids.ShortSet, chainID ids.ID, requestID uint32, deadline time.Duration, vtxID ids.ID) []ids.ShortID {
+	switch {
+	case s.PullQueryF != nil:
+		return s.PullQueryF(vdrs, chainID, requestID, deadline, vtxID)
+	case s.CantPullQuery && s.T != nil:
+		s.T.Fatalf("Unexpectedly called PullQuery")
+	case s.CantPullQuery && s.B != nil:
+		s.B.Fatalf("Unexpectedly called PullQuery")
+	}
+	return nil
+}
+
+// Chits calls ChitsF if it was initialized. If it wasn't initialized and this
+// function shouldn't be called and testing was initialized, then testing will
+// fail.
+func (s *ExternalSenderTest) Chits(vdr ids.ShortID, chainID ids.ID, requestID uint32, votes []ids.ID) {
+	switch {
+	case s.ChitsF != nil:
+		s.ChitsF(vdr, chainID, requestID, votes)
+	case s.CantChits && s.T != nil:
+		s.T.Fatalf("Unexpectedly called Chits")
+	case s.CantChits && s.B != nil:
+		s.B.Fatalf("Unexpectedly called Chits")
 	}
 }
 
@@ -276,19 +274,9 @@
 	}
 }
 
-// SendGossip calls SendGossipF if it was initialized. If it wasn't initialized and this
-// function shouldn't be called and testing was initialized, then testing will
-// fail.
-<<<<<<< HEAD
-func (s *ExternalSenderTest) SendGossip(chainID ids.ID, containerID ids.ID, container []byte) {
-	switch {
-	case s.SendGossipF != nil:
-		s.SendGossipF(chainID, containerID, container)
-	case s.CantSendGossip && s.T != nil:
-		s.T.Fatalf("Unexpectedly called SendGossip")
-	case s.CantSendGossip && s.B != nil:
-		s.B.Fatalf("Unexpectedly called SendGossip")
-=======
+// Gossip calls GossipF if it was initialized. If it wasn't initialized and this
+// function shouldn't be called and testing was initialized, then testing will
+// fail.
 func (s *ExternalSenderTest) Gossip(subnetID, chainID ids.ID, containerID ids.ID, container []byte) {
 	switch {
 	case s.GossipF != nil:
@@ -297,6 +285,5 @@
 		s.T.Fatalf("Unexpectedly called Gossip")
 	case s.CantGossip && s.B != nil:
 		s.B.Fatalf("Unexpectedly called Gossip")
->>>>>>> ab34cfa4
 	}
 }