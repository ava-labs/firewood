// (c) 2019-2020, Ava Labs, Inc. All rights reserved.
// See the file LICENSE for licensing terms.

package common

import (
	"fmt"
	"time"

	stdmath "math"

	"github.com/ava-labs/avalanchego/ids"
	"github.com/ava-labs/avalanchego/snow/validators"
	"github.com/ava-labs/avalanchego/utils/math"
)

const (
	// MaxContainersPerMultiPut is the maximum number of containers that can be
	// sent in a MultiPut message
	MaxContainersPerMultiPut = 2000

<<<<<<< HEAD
=======
	// StatusUpdateFrequency is how many containers should be processed between
	// logs
	StatusUpdateFrequency = 5000

>>>>>>> 7dff67af
	// MaxOutstandingRequests is the maximum number of GetAncestors sent but not
	// responded to/failed
	MaxOutstandingRequests = 10

	// MaxTimeFetchingAncestors is the maximum amount of time to spend fetching
	// vertices during a call to GetAncestors
	MaxTimeFetchingAncestors = 50 * time.Millisecond
)

// Bootstrapper implements the Engine interface.
type Bootstrapper struct {
	Config

	RequestID uint32

	// IDs of validators we have requested the accepted frontier from but haven't
	// received a reply from
	pendingAcceptedFrontier ids.ShortSet
	acceptedFrontier        ids.Set
	// True if RestartBootstrap has been called at least once
	Restarted bool

	// holds the beacons that were sampled for the accepted frontier
	sampledBeacons  validators.Set
	pendingAccepted ids.ShortSet
	acceptedVotes   map[ids.ID]uint64

	// current weight
	started bool
	weight  uint64

	// number of times the bootstrap was attempted
	bootstrapAttempts int

	// validators that failed to respond with their frontiers
	failedAcceptedFrontierVdrs ids.ShortSet

	// validators that failed to respond with their frontier votes
	failedAcceptedVdrs ids.ShortSet
}

// Initialize implements the Engine interface.
func (b *Bootstrapper) Initialize(config Config) error {
	b.Config = config
	b.Ctx.Log.Info("Starting bootstrap...")

	b.sampledBeacons = validators.NewSet()

	beacons, err := b.Beacons.Sample(config.SampleK)
	if err != nil {
		return err
	}

	err = b.sampledBeacons.Set(beacons)
	if err != nil {
		return err
	}

	for _, vdr := range beacons {
		vdrID := vdr.ID()
		b.pendingAcceptedFrontier.Add(vdrID)
	}

	for _, vdr := range b.Beacons.List() {
		vdrID := vdr.ID()
		b.pendingAccepted.Add(vdrID)
	}

	b.acceptedVotes = make(map[ids.ID]uint64)
	if b.Config.StartupAlpha > 0 {
		return nil
	}
	return b.Startup()
}

// Startup implements the Engine interface.
func (b *Bootstrapper) Startup() error {
	b.bootstrapAttempts++
	b.started = true
	if b.pendingAcceptedFrontier.Len() == 0 {
		b.Ctx.Log.Info("Bootstrapping skipped due to no provided bootstraps")
		return b.Bootstrapable.ForceAccepted(nil)
	}

	// Ask each of the bootstrap validators to send their accepted frontier
	vdrs := ids.ShortSet{}
	vdrs.Union(b.pendingAcceptedFrontier)

	b.RequestID++
	b.Sender.GetAcceptedFrontier(vdrs, b.RequestID)
	return nil
}

// GetAcceptedFrontier implements the Engine interface.
func (b *Bootstrapper) GetAcceptedFrontier(validatorID ids.ShortID, requestID uint32) error {
	acceptedFrontier, err := b.Bootstrapable.CurrentAcceptedFrontier()
	if err != nil {
		return err
	}
	b.Sender.AcceptedFrontier(validatorID, requestID, acceptedFrontier)
	return nil
}

// GetAcceptedFrontierFailed implements the Engine interface.
func (b *Bootstrapper) GetAcceptedFrontierFailed(validatorID ids.ShortID, requestID uint32) error {
	// ignores any late responses
	if requestID != b.RequestID {
		b.Ctx.Log.Debug("Received an Out-of-Sync GetAcceptedFrontierFailed - validator: %v - expectedRequestID: %v, requestID: %v",
			validatorID,
			b.RequestID,
			requestID)
		return nil
	}

	// If we can't get a response from [validatorID], act as though they said their accepted frontier is empty
	// and we add the validator to the failed list
	b.failedAcceptedFrontierVdrs.Add(validatorID)
	return b.AcceptedFrontier(validatorID, requestID, nil)
}

// AcceptedFrontier implements the Engine interface.
func (b *Bootstrapper) AcceptedFrontier(validatorID ids.ShortID, requestID uint32, containerIDs []ids.ID) error {
	// ignores any late responses
	if requestID != b.RequestID {
		b.Ctx.Log.Debug("Received an Out-of-Sync AcceptedFrontier - validator: %v - expectedRequestID: %v, requestID: %v",
			validatorID,
			b.RequestID,
			requestID)
		return nil
	}

	if !b.pendingAcceptedFrontier.Contains(validatorID) {
		b.Ctx.Log.Debug("Received an AcceptedFrontier message from %s unexpectedly", validatorID)
		return nil
	}

	// Mark that we received a response from [validatorID]
	b.pendingAcceptedFrontier.Remove(validatorID)

	// Union the reported accepted frontier from [validatorID] with the accepted frontier we got from others
	b.acceptedFrontier.Add(containerIDs...)

	// still waiting on requests
	if b.pendingAcceptedFrontier.Len() != 0 {
		return nil
	}

	// We've received the accepted frontier from every bootstrap validator
	// Ask each bootstrap validator to filter the list of containers that we were
	// told are on the accepted frontier such that the list only contains containers
	// they think are accepted
	var err error

	// Create a newAlpha taking using the sampled beacon
	// Keep the proportion of b.Alpha in the newAlpha
	// newAlpha := totalSampledWeight * b.Alpha / totalWeight

	newAlpha := float64(b.sampledBeacons.Weight()*b.Alpha) / float64(b.Beacons.Weight())

	failedBeaconWeight, err := b.Beacons.SubsetWeight(b.failedAcceptedFrontierVdrs)
	if err != nil {
		return err
	}

	// fail the bootstrap if the weight is not enough to bootstrap
	if float64(b.sampledBeacons.Weight())-newAlpha < float64(failedBeaconWeight) {
		if b.Config.RetryBootstrap {
			b.Ctx.Log.Debug("Not enough frontiers received, restarting bootstrap... - Beacons: %d - Failed Bootstrappers: %d "+
				"- bootstrap attempt: %d", b.Beacons.Len(), b.failedAcceptedFrontierVdrs.Len(), b.bootstrapAttempts)
			return b.RestartBootstrap(false)
		}

		b.Ctx.Log.Debug("Didn't receive enough frontiers - failed validators: %d, "+
			"bootstrap attempt: %d", b.failedAcceptedFrontierVdrs.Len(), b.bootstrapAttempts)
	}

	vdrs := ids.ShortSet{}
	vdrs.Union(b.pendingAccepted)

	b.RequestID++
	b.Sender.GetAccepted(vdrs, b.RequestID, b.acceptedFrontier.List())

	return nil
}

// GetAccepted implements the Engine interface.
func (b *Bootstrapper) GetAccepted(validatorID ids.ShortID, requestID uint32, containerIDs []ids.ID) error {
	b.Sender.Accepted(validatorID, requestID, b.Bootstrapable.FilterAccepted(containerIDs))
	return nil
}

// GetAcceptedFailed implements the Engine interface.
func (b *Bootstrapper) GetAcceptedFailed(validatorID ids.ShortID, requestID uint32) error {
	// ignores any late responses
	if requestID != b.RequestID {
		b.Ctx.Log.Debug("Received an Out-of-Sync GetAcceptedFailed - validator: %v - expectedRequestID: %v, requestID: %v",
			validatorID,
			b.RequestID,
			requestID)
		return nil
	}

	// If we can't get a response from [validatorID], act as though they said
	// that they think none of the containers we sent them in GetAccepted are accepted
	b.failedAcceptedVdrs.Add(validatorID)
	return b.Accepted(validatorID, requestID, nil)
}

// Accepted implements the Engine interface.
func (b *Bootstrapper) Accepted(validatorID ids.ShortID, requestID uint32, containerIDs []ids.ID) error {
	// ignores any late responses
	if requestID != b.RequestID {
		b.Ctx.Log.Debug("Received an Out-of-Sync Accepted - validator: %v - expectedRequestID: %v, requestID: %v",
			validatorID,
			b.RequestID,
			requestID)
		return nil
	}

	if !b.pendingAccepted.Contains(validatorID) {
		b.Ctx.Log.Debug("Received an Accepted message from %s unexpectedly", validatorID)
		return nil
	}
	// Mark that we received a response from [validatorID]
	b.pendingAccepted.Remove(validatorID)

	weight := uint64(0)
	if w, ok := b.Beacons.GetWeight(validatorID); ok {
		weight = w
	}

	for _, containerID := range containerIDs {
		previousWeight := b.acceptedVotes[containerID]
		newWeight, err := math.Add64(weight, previousWeight)
		if err != nil {
			b.Ctx.Log.Error("Error calculating the Accepted votes - weight: %v, previousWeight: %v", weight, previousWeight)
			newWeight = stdmath.MaxUint64
		}
		b.acceptedVotes[containerID] = newWeight
	}

	// wait on pending responses
	if b.pendingAccepted.Len() != 0 {
		return nil
	}

	// We've received the filtered accepted frontier from every bootstrap validator
	// Accept all containers that have a sufficient weight behind them
	accepted := make([]ids.ID, 0, len(b.acceptedVotes))
	for containerID, weight := range b.acceptedVotes {
		if weight >= b.Alpha {
			accepted = append(accepted, containerID)
		}
	}

	// if we don't have enough weight for the bootstrap to be accepted then retry or fail the bootstrap
	size := len(accepted)
	if size == 0 && b.Beacons.Len() > 0 {
		// retry the bootstrap if the weight is not enough to bootstrap
		failedBeaconWeight, err := b.Beacons.SubsetWeight(b.failedAcceptedVdrs)
		if err != nil {
			return err
		}

		// in a zero network there will be no accepted votes but the voting weight will be greater than the failed weight
		if b.Config.RetryBootstrap && b.Beacons.Weight()-b.Alpha < failedBeaconWeight {
			b.Ctx.Log.Debug("Not enough votes received, restarting bootstrap... - Beacons: %d - Failed Bootstrappers: %d "+
				"- bootstrap attempt: %d", b.Beacons.Len(), b.failedAcceptedVdrs.Len(), b.bootstrapAttempts)
			return b.RestartBootstrap(false)
		}
	}

	if !b.Restarted {
		b.Ctx.Log.Info("Bootstrapping started syncing with %d vertices in the accepted frontier", size)
	} else {
		b.Ctx.Log.Debug("Bootstrapping started syncing with %d vertices in the accepted frontier", size)
	}

	return b.Bootstrapable.ForceAccepted(accepted)
}

// Connected implements the Engine interface.
func (b *Bootstrapper) Connected(validatorID ids.ShortID) error {
	if b.started {
		return nil
	}
	weight, ok := b.Beacons.GetWeight(validatorID)
	if !ok {
		return nil
	}
	weight, err := math.Add64(weight, b.weight)
	if err != nil {
		return err
	}
	b.weight = weight
	if b.weight < b.StartupAlpha {
		return nil
	}
	return b.Startup()
}

// Disconnected implements the Engine interface.
func (b *Bootstrapper) Disconnected(validatorID ids.ShortID) error {
	if weight, ok := b.Beacons.GetWeight(validatorID); ok {
		// TODO: Account for weight changes in a more robust manner.

		// Sub64 should rarely error since only validators that have added their
		// weight can become disconnected. Because it is possible that there are
		// changes to the validators set, we utilize that Sub64 returns 0 on
		// error.
		b.weight, _ = math.Sub64(b.weight, weight)
	}
	return nil
}

func (b *Bootstrapper) RestartBootstrap(reset bool) error {
	b.Restarted = true

	// resets the attempts when we're pulling blocks/vertices
	// we don't want to fail the bootstrap at that stage
	if reset {
		b.Ctx.Log.Debug("Checking for new frontiers")
		b.bootstrapAttempts = 0
	}

	if b.bootstrapAttempts >= b.RetryBootstrapMaxAttempts {
		return fmt.Errorf("failed to boostrap the chain after %d attempts", b.bootstrapAttempts)
	}

	// reset the failed responses
	b.failedAcceptedFrontierVdrs = ids.ShortSet{}
	b.failedAcceptedVdrs = ids.ShortSet{}
	b.sampledBeacons = validators.NewSet()

	b.acceptedFrontier.Clear()

	beacons, err := b.Beacons.Sample(b.Config.SampleK)
	if err != nil {
		return err
	}

	err = b.sampledBeacons.Set(beacons)
	if err != nil {
		return err
	}

	for _, vdr := range beacons {
		vdrID := vdr.ID()
		b.pendingAcceptedFrontier.Add(vdrID) // necessarily emptied out
	}

	for _, vdr := range b.Beacons.List() {
		vdrID := vdr.ID()
		b.pendingAccepted.Add(vdrID)
	}

	b.acceptedVotes = make(map[ids.ID]uint64)
	return b.Startup()
}<|MERGE_RESOLUTION|>--- conflicted
+++ resolved
@@ -19,13 +19,10 @@
 	// sent in a MultiPut message
 	MaxContainersPerMultiPut = 2000
 
-<<<<<<< HEAD
-=======
 	// StatusUpdateFrequency is how many containers should be processed between
 	// logs
 	StatusUpdateFrequency = 5000
 
->>>>>>> 7dff67af
 	// MaxOutstandingRequests is the maximum number of GetAncestors sent but not
 	// responded to/failed
 	MaxOutstandingRequests = 10
