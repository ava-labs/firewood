// (c) 2019-2020, Ava Labs, Inc. All rights reserved.
// See the file LICENSE for licensing terms.

package common

import (
	"errors"
	"testing"

	"github.com/ava-labs/avalanchego/ids"
)

var (
	errSendAppRequest  = errors.New("unexpectedly called SendAppRequest")
	errSendAppResponse = errors.New("unexpectedly called SendAppResponse")
	errSendAppGossip   = errors.New("unexpectedly called SendAppGossip")
)

// SenderTest is a test sender
type SenderTest struct {
	T *testing.T

<<<<<<< HEAD
	CantGetAcceptedFrontier, CantAcceptedFrontier,
	CantGetAccepted, CantAccepted,
	CantGet, CantGetAncestors, CantPut, CantMultiPut,
	CantPullQuery, CantPushQuery, CantChits,
	CantGossip bool
	CantSendAppRequest, CantSendAppResponse, CantSendAppGossip bool

	GetAcceptedFrontierF func(ids.ShortSet, uint32)
	AcceptedFrontierF    func(ids.ShortID, uint32, []ids.ID)
	GetAcceptedF         func(ids.ShortSet, uint32, []ids.ID)
	AcceptedF            func(ids.ShortID, uint32, []ids.ID)
	GetF                 func(ids.ShortID, uint32, ids.ID)
	GetAncestorsF        func(ids.ShortID, uint32, ids.ID)
	PutF                 func(ids.ShortID, uint32, ids.ID, []byte)
	MultiPutF            func(ids.ShortID, uint32, [][]byte)
	PushQueryF           func(ids.ShortSet, uint32, ids.ID, []byte)
	PullQueryF           func(ids.ShortSet, uint32, ids.ID)
	ChitsF               func(ids.ShortID, uint32, []ids.ID)
	GossipF              func(ids.ID, []byte)
	SendAppRequestF      func(ids.ShortSet, uint32, []byte) error
	SendAppResponseF     func(ids.ShortID, uint32, []byte) error
	SendAppGossipF       func([]byte) error
=======
	CantSendGetAcceptedFrontier, CantSendAcceptedFrontier,
	CantSendGetAccepted, CantSendAccepted,
	CantSendGet, CantSendGetAncestors, CantSendPut, CantSendMultiPut,
	CantSendPullQuery, CantSendPushQuery, CantSendChits,
	CantSendGossip,
	CantSendAppRequest, CantSendAppResponse, CantSendAppGossip bool

	SendGetAcceptedFrontierF func(ids.ShortSet, uint32)
	SendAcceptedFrontierF    func(ids.ShortID, uint32, []ids.ID)
	SendGetAcceptedF         func(ids.ShortSet, uint32, []ids.ID)
	SendAcceptedF            func(ids.ShortID, uint32, []ids.ID)
	SendGetF                 func(ids.ShortID, uint32, ids.ID)
	SendGetAncestorsF        func(ids.ShortID, uint32, ids.ID)
	SendPutF                 func(ids.ShortID, uint32, ids.ID, []byte)
	SendMultiPutF            func(ids.ShortID, uint32, [][]byte)
	SendPushQueryF           func(ids.ShortSet, uint32, ids.ID, []byte)
	SendPullQueryF           func(ids.ShortSet, uint32, ids.ID)
	SendChitsF               func(ids.ShortID, uint32, []ids.ID)
	SendGossipF              func(ids.ID, []byte)
	SendAppRequestF          func(ids.ShortSet, uint32, []byte) error
	SendAppResponseF         func(ids.ShortID, uint32, []byte) error
	SendAppGossipF           func([]byte) error
>>>>>>> 61289854
}

// Default set the default callable value to [cant]
func (s *SenderTest) Default(cant bool) {
<<<<<<< HEAD
	s.CantGetAcceptedFrontier = cant
	s.CantAcceptedFrontier = cant
	s.CantGetAccepted = cant
	s.CantAccepted = cant
	s.CantGet = cant
	s.CantGetAccepted = cant
	s.CantPut = cant
	s.CantMultiPut = cant
	s.CantPullQuery = cant
	s.CantPushQuery = cant
	s.CantChits = cant
	s.CantGossip = cant
=======
	s.CantSendGetAcceptedFrontier = cant
	s.CantSendAcceptedFrontier = cant
	s.CantSendGetAccepted = cant
	s.CantSendAccepted = cant
	s.CantSendGet = cant
	s.CantSendGetAccepted = cant
	s.CantSendPut = cant
	s.CantSendMultiPut = cant
	s.CantSendPullQuery = cant
	s.CantSendPushQuery = cant
	s.CantSendChits = cant
	s.CantSendGossip = cant
>>>>>>> 61289854
	s.CantSendAppRequest = cant
	s.CantSendAppResponse = cant
	s.CantSendAppGossip = cant
}

<<<<<<< HEAD
// GetAcceptedFrontier calls GetAcceptedFrontierF if it was initialized. If it
=======
// SendGetAcceptedFrontier calls SendGetAcceptedFrontierF if it was initialized. If it
>>>>>>> 61289854
// wasn't initialized and this function shouldn't be called and testing was
// initialized, then testing will fail.
func (s *SenderTest) SendGetAcceptedFrontier(validatorIDs ids.ShortSet, requestID uint32) {
	if s.SendGetAcceptedFrontierF != nil {
		s.SendGetAcceptedFrontierF(validatorIDs, requestID)
	} else if s.CantSendGetAcceptedFrontier && s.T != nil {
		s.T.Fatalf("Unexpectedly called SendGetAcceptedFrontier")
	}
}

// SendAcceptedFrontier calls SendAcceptedFrontierF if it was initialized. If it wasn't
// initialized and this function shouldn't be called and testing was
// initialized, then testing will fail.
func (s *SenderTest) SendAcceptedFrontier(validatorID ids.ShortID, requestID uint32, containerIDs []ids.ID) {
	if s.SendAcceptedFrontierF != nil {
		s.SendAcceptedFrontierF(validatorID, requestID, containerIDs)
	} else if s.CantSendAcceptedFrontier && s.T != nil {
		s.T.Fatalf("Unexpectedly called SendAcceptedFrontier")
	}
}

// SendGetAccepted calls SendGetAcceptedF if it was initialized. If it wasn't
// initialized and this function shouldn't be called and testing was
// initialized, then testing will fail.
func (s *SenderTest) SendGetAccepted(nodeIDs ids.ShortSet, requestID uint32, containerIDs []ids.ID) {
	if s.SendGetAcceptedF != nil {
		s.SendGetAcceptedF(nodeIDs, requestID, containerIDs)
	} else if s.CantSendGetAccepted && s.T != nil {
		s.T.Fatalf("Unexpectedly called SendGetAccepted")
	}
}

// SendAccepted calls SendAcceptedF if it was initialized. If it wasn't initialized and
// this function shouldn't be called and testing was initialized, then testing
// will fail.
func (s *SenderTest) SendAccepted(validatorID ids.ShortID, requestID uint32, containerIDs []ids.ID) {
	if s.SendAcceptedF != nil {
		s.SendAcceptedF(validatorID, requestID, containerIDs)
	} else if s.CantSendAccepted && s.T != nil {
		s.T.Fatalf("Unexpectedly called SendAccepted")
	}
}

// SendGet calls SendGetF if it was initialized. If it wasn't initialized and this
// function shouldn't be called and testing was initialized, then testing will
// fail.
func (s *SenderTest) SendGet(vdr ids.ShortID, requestID uint32, vtxID ids.ID) {
	if s.SendGetF != nil {
		s.SendGetF(vdr, requestID, vtxID)
	} else if s.CantSendGet && s.T != nil {
		s.T.Fatalf("Unexpectedly called SendGet")
	}
}

// SendGetAncestors calls SendGetAncestorsF if it was initialized. If it
// wasn't initialized and this function shouldn't be called and testing was
// initialized, then testing will fail.
func (s *SenderTest) SendGetAncestors(validatorID ids.ShortID, requestID uint32, vtxID ids.ID) {
	if s.SendGetAncestorsF != nil {
		s.SendGetAncestorsF(validatorID, requestID, vtxID)
	} else if s.CantSendGetAncestors && s.T != nil {
		s.T.Fatalf("Unexpectedly called SendCantSendGetAncestors")
	}
}

// SendPut calls SendPutF if it was initialized. If it wasn't initialized and this
// function shouldn't be called and testing was initialized, then testing will
// fail.
func (s *SenderTest) SendPut(vdr ids.ShortID, requestID uint32, vtxID ids.ID, vtx []byte) {
	if s.SendPutF != nil {
		s.SendPutF(vdr, requestID, vtxID, vtx)
	} else if s.CantSendPut && s.T != nil {
		s.T.Fatalf("Unexpectedly called SendPut")
	}
}

// SendMultiPut calls SendMultiPutF if it was initialized. If it wasn't initialized and this
// function shouldn't be called and testing was initialized, then testing will
// fail.
func (s *SenderTest) SendMultiPut(vdr ids.ShortID, requestID uint32, vtxs [][]byte) {
	if s.SendMultiPutF != nil {
		s.SendMultiPutF(vdr, requestID, vtxs)
	} else if s.CantSendMultiPut && s.T != nil {
		s.T.Fatalf("Unexpectedly called SendMultiPut")
	}
}

// SendPushQuery calls SendPushQueryF if it was initialized. If it wasn't initialized
// and this function shouldn't be called and testing was initialized, then
// testing will fail.
func (s *SenderTest) SendPushQuery(vdrs ids.ShortSet, requestID uint32, vtxID ids.ID, vtx []byte) {
	if s.SendPushQueryF != nil {
		s.SendPushQueryF(vdrs, requestID, vtxID, vtx)
	} else if s.CantSendPushQuery && s.T != nil {
		s.T.Fatalf("Unexpectedly called SendPushQuery")
	}
}

// SendPullQuery calls SendPullQueryF if it was initialized. If it wasn't initialized
// and this function shouldn't be called and testing was initialized, then
// testing will fail.
func (s *SenderTest) SendPullQuery(vdrs ids.ShortSet, requestID uint32, vtxID ids.ID) {
	if s.SendPullQueryF != nil {
		s.SendPullQueryF(vdrs, requestID, vtxID)
	} else if s.CantSendPullQuery && s.T != nil {
		s.T.Fatalf("Unexpectedly called SendPullQuery")
	}
}

// SendChits calls SendChitsF if it was initialized. If it wasn't initialized and this
// function shouldn't be called and testing was initialized, then testing will
// fail.
func (s *SenderTest) SendChits(vdr ids.ShortID, requestID uint32, votes []ids.ID) {
	if s.SendChitsF != nil {
		s.SendChitsF(vdr, requestID, votes)
	} else if s.CantSendChits && s.T != nil {
		s.T.Fatalf("Unexpectedly called SendChits")
	}
}

// SendGossip calls SendGossipF if it was initialized. If it wasn't initialized and this
// function shouldn't be called and testing was initialized, then testing will
// fail.
func (s *SenderTest) SendGossip(containerID ids.ID, container []byte) {
	if s.SendGossipF != nil {
		s.SendGossipF(containerID, container)
	} else if s.CantSendGossip && s.T != nil {
		s.T.Fatalf("Unexpectedly called SendGossip")
	}
}

// SendAppRequest calls SendAppRequestF if it was initialized. If it wasn't initialized and this
// function shouldn't be called and testing was initialized, then testing will
// fail.
func (s *SenderTest) SendAppRequest(nodeIDs ids.ShortSet, requestID uint32, appRequestBytes []byte) error {
	switch {
	case s.SendAppRequestF != nil:
		return s.SendAppRequestF(nodeIDs, requestID, appRequestBytes)
	case s.CantSendAppRequest && s.T != nil:
		s.T.Fatal(errSendAppRequest)
	}
	return errSendAppRequest
}

// SendAppResponse calls SendAppResponseF if it was initialized. If it wasn't initialized and this
// function shouldn't be called and testing was initialized, then testing will
// fail.
func (s *SenderTest) SendAppResponse(nodeID ids.ShortID, requestID uint32, appResponseBytes []byte) error {
	switch {
	case s.SendAppResponseF != nil:
		return s.SendAppResponseF(nodeID, requestID, appResponseBytes)
	case s.CantSendAppResponse && s.T != nil:
		s.T.Fatal(errSendAppResponse)
	}
	return errSendAppResponse
}

// SendAppGossip calls SendAppGossipF if it was initialized. If it wasn't initialized and this
// function shouldn't be called and testing was initialized, then testing will
// fail.
func (s *SenderTest) SendAppGossip(appGossipBytes []byte) error {
	switch {
	case s.SendAppGossipF != nil:
		return s.SendAppGossipF(appGossipBytes)
	case s.CantSendAppGossip && s.T != nil:
		s.T.Fatal(errSendAppGossip)
	}
<<<<<<< HEAD
}

// SendAppRequest calls SendAppRequestF if it was initialized. If it wasn't initialized and this
// function shouldn't be called and testing was initialized, then testing will
// fail.
func (s *SenderTest) SendAppRequest(nodeIDs ids.ShortSet, requestID uint32, appRequestBytes []byte) error {
	switch {
	case s.SendAppRequestF != nil:
		return s.SendAppRequestF(nodeIDs, requestID, appRequestBytes)
	case s.CantSendAppRequest && s.T != nil:
		s.T.Fatalf("Unexpectedly called SendAppRequest")
	}
	return errors.New("unexpectedly called SendAppRequest")
}

// SendAppResponse calls SendAppResponseF if it was initialized. If it wasn't initialized and this
// function shouldn't be called and testing was initialized, then testing will
// fail.
func (s *SenderTest) SendAppResponse(nodeID ids.ShortID, requestID uint32, appResponseBytes []byte) error {
	switch {
	case s.SendAppResponseF != nil:
		return s.SendAppResponseF(nodeID, requestID, appResponseBytes)
	case s.CantSendAppResponse && s.T != nil:
		s.T.Fatalf("Unexpectedly called SendAppResponse")
	}
	return errors.New("unexpectedly called SendAppResponse")
}

// SendAppGossip calls SendAppGossipF if it was initialized. If it wasn't initialized and this
// function shouldn't be called and testing was initialized, then testing will
// fail.
func (s *SenderTest) SendAppGossip(appGossipBytes []byte) error {
	switch {
	case s.SendAppGossipF != nil:
		return s.SendAppGossipF(appGossipBytes)
	case s.CantSendAppGossip && s.T != nil:
		s.T.Fatalf("Unexpectedly called SendAppGossip")
	}
	return errors.New("unexpectedly called SendAppGossip")
=======
	return errSendAppGossip
>>>>>>> 61289854
}<|MERGE_RESOLUTION|>--- conflicted
+++ resolved
@@ -20,30 +20,6 @@
 type SenderTest struct {
 	T *testing.T
 
-<<<<<<< HEAD
-	CantGetAcceptedFrontier, CantAcceptedFrontier,
-	CantGetAccepted, CantAccepted,
-	CantGet, CantGetAncestors, CantPut, CantMultiPut,
-	CantPullQuery, CantPushQuery, CantChits,
-	CantGossip bool
-	CantSendAppRequest, CantSendAppResponse, CantSendAppGossip bool
-
-	GetAcceptedFrontierF func(ids.ShortSet, uint32)
-	AcceptedFrontierF    func(ids.ShortID, uint32, []ids.ID)
-	GetAcceptedF         func(ids.ShortSet, uint32, []ids.ID)
-	AcceptedF            func(ids.ShortID, uint32, []ids.ID)
-	GetF                 func(ids.ShortID, uint32, ids.ID)
-	GetAncestorsF        func(ids.ShortID, uint32, ids.ID)
-	PutF                 func(ids.ShortID, uint32, ids.ID, []byte)
-	MultiPutF            func(ids.ShortID, uint32, [][]byte)
-	PushQueryF           func(ids.ShortSet, uint32, ids.ID, []byte)
-	PullQueryF           func(ids.ShortSet, uint32, ids.ID)
-	ChitsF               func(ids.ShortID, uint32, []ids.ID)
-	GossipF              func(ids.ID, []byte)
-	SendAppRequestF      func(ids.ShortSet, uint32, []byte) error
-	SendAppResponseF     func(ids.ShortID, uint32, []byte) error
-	SendAppGossipF       func([]byte) error
-=======
 	CantSendGetAcceptedFrontier, CantSendAcceptedFrontier,
 	CantSendGetAccepted, CantSendAccepted,
 	CantSendGet, CantSendGetAncestors, CantSendPut, CantSendMultiPut,
@@ -66,25 +42,10 @@
 	SendAppRequestF          func(ids.ShortSet, uint32, []byte) error
 	SendAppResponseF         func(ids.ShortID, uint32, []byte) error
 	SendAppGossipF           func([]byte) error
->>>>>>> 61289854
 }
 
 // Default set the default callable value to [cant]
 func (s *SenderTest) Default(cant bool) {
-<<<<<<< HEAD
-	s.CantGetAcceptedFrontier = cant
-	s.CantAcceptedFrontier = cant
-	s.CantGetAccepted = cant
-	s.CantAccepted = cant
-	s.CantGet = cant
-	s.CantGetAccepted = cant
-	s.CantPut = cant
-	s.CantMultiPut = cant
-	s.CantPullQuery = cant
-	s.CantPushQuery = cant
-	s.CantChits = cant
-	s.CantGossip = cant
-=======
 	s.CantSendGetAcceptedFrontier = cant
 	s.CantSendAcceptedFrontier = cant
 	s.CantSendGetAccepted = cant
@@ -97,19 +58,14 @@
 	s.CantSendPushQuery = cant
 	s.CantSendChits = cant
 	s.CantSendGossip = cant
->>>>>>> 61289854
 	s.CantSendAppRequest = cant
 	s.CantSendAppResponse = cant
 	s.CantSendAppGossip = cant
 }
 
-<<<<<<< HEAD
-// GetAcceptedFrontier calls GetAcceptedFrontierF if it was initialized. If it
-=======
-// SendGetAcceptedFrontier calls SendGetAcceptedFrontierF if it was initialized. If it
->>>>>>> 61289854
-// wasn't initialized and this function shouldn't be called and testing was
-// initialized, then testing will fail.
+// SendGetAcceptedFrontier calls SendGetAcceptedFrontierF if it was initialized.
+// If it wasn't initialized and this function shouldn't be called and testing
+// was initialized, then testing will fail.
 func (s *SenderTest) SendGetAcceptedFrontier(validatorIDs ids.ShortSet, requestID uint32) {
 	if s.SendGetAcceptedFrontierF != nil {
 		s.SendGetAcceptedFrontierF(validatorIDs, requestID)
@@ -118,8 +74,8 @@
 	}
 }
 
-// SendAcceptedFrontier calls SendAcceptedFrontierF if it was initialized. If it wasn't
-// initialized and this function shouldn't be called and testing was
+// SendAcceptedFrontier calls SendAcceptedFrontierF if it was initialized. If it
+// wasn't initialized and this function shouldn't be called and testing was
 // initialized, then testing will fail.
 func (s *SenderTest) SendAcceptedFrontier(validatorID ids.ShortID, requestID uint32, containerIDs []ids.ID) {
 	if s.SendAcceptedFrontierF != nil {
@@ -140,9 +96,9 @@
 	}
 }
 
-// SendAccepted calls SendAcceptedF if it was initialized. If it wasn't initialized and
-// this function shouldn't be called and testing was initialized, then testing
-// will fail.
+// SendAccepted calls SendAcceptedF if it was initialized. If it wasn't
+// initialized and this function shouldn't be called and testing was
+// initialized, then testing will fail.
 func (s *SenderTest) SendAccepted(validatorID ids.ShortID, requestID uint32, containerIDs []ids.ID) {
 	if s.SendAcceptedF != nil {
 		s.SendAcceptedF(validatorID, requestID, containerIDs)
@@ -151,9 +107,9 @@
 	}
 }
 
-// SendGet calls SendGetF if it was initialized. If it wasn't initialized and this
-// function shouldn't be called and testing was initialized, then testing will
-// fail.
+// SendGet calls SendGetF if it was initialized. If it wasn't initialized and
+// this function shouldn't be called and testing was initialized, then testing
+// will fail.
 func (s *SenderTest) SendGet(vdr ids.ShortID, requestID uint32, vtxID ids.ID) {
 	if s.SendGetF != nil {
 		s.SendGetF(vdr, requestID, vtxID)
@@ -162,8 +118,8 @@
 	}
 }
 
-// SendGetAncestors calls SendGetAncestorsF if it was initialized. If it
-// wasn't initialized and this function shouldn't be called and testing was
+// SendGetAncestors calls SendGetAncestorsF if it was initialized. If it wasn't
+// initialized and this function shouldn't be called and testing was
 // initialized, then testing will fail.
 func (s *SenderTest) SendGetAncestors(validatorID ids.ShortID, requestID uint32, vtxID ids.ID) {
 	if s.SendGetAncestorsF != nil {
@@ -173,9 +129,9 @@
 	}
 }
 
-// SendPut calls SendPutF if it was initialized. If it wasn't initialized and this
-// function shouldn't be called and testing was initialized, then testing will
-// fail.
+// SendPut calls SendPutF if it was initialized. If it wasn't initialized and
+// this function shouldn't be called and testing was initialized, then testing
+// will fail.
 func (s *SenderTest) SendPut(vdr ids.ShortID, requestID uint32, vtxID ids.ID, vtx []byte) {
 	if s.SendPutF != nil {
 		s.SendPutF(vdr, requestID, vtxID, vtx)
@@ -184,9 +140,9 @@
 	}
 }
 
-// SendMultiPut calls SendMultiPutF if it was initialized. If it wasn't initialized and this
-// function shouldn't be called and testing was initialized, then testing will
-// fail.
+// SendMultiPut calls SendMultiPutF if it was initialized. If it wasn't
+// initialized and this function shouldn't be called and testing was
+// initialized, then testing will fail.
 func (s *SenderTest) SendMultiPut(vdr ids.ShortID, requestID uint32, vtxs [][]byte) {
 	if s.SendMultiPutF != nil {
 		s.SendMultiPutF(vdr, requestID, vtxs)
@@ -195,9 +151,9 @@
 	}
 }
 
-// SendPushQuery calls SendPushQueryF if it was initialized. If it wasn't initialized
-// and this function shouldn't be called and testing was initialized, then
-// testing will fail.
+// SendPushQuery calls SendPushQueryF if it was initialized. If it wasn't
+// initialized and this function shouldn't be called and testing was
+// initialized, then testing will fail.
 func (s *SenderTest) SendPushQuery(vdrs ids.ShortSet, requestID uint32, vtxID ids.ID, vtx []byte) {
 	if s.SendPushQueryF != nil {
 		s.SendPushQueryF(vdrs, requestID, vtxID, vtx)
@@ -206,9 +162,9 @@
 	}
 }
 
-// SendPullQuery calls SendPullQueryF if it was initialized. If it wasn't initialized
-// and this function shouldn't be called and testing was initialized, then
-// testing will fail.
+// SendPullQuery calls SendPullQueryF if it was initialized. If it wasn't
+// initialized and this function shouldn't be called and testing was
+// initialized, then testing will fail.
 func (s *SenderTest) SendPullQuery(vdrs ids.ShortSet, requestID uint32, vtxID ids.ID) {
 	if s.SendPullQueryF != nil {
 		s.SendPullQueryF(vdrs, requestID, vtxID)
@@ -217,9 +173,9 @@
 	}
 }
 
-// SendChits calls SendChitsF if it was initialized. If it wasn't initialized and this
-// function shouldn't be called and testing was initialized, then testing will
-// fail.
+// SendChits calls SendChitsF if it was initialized. If it wasn't initialized
+// and this function shouldn't be called and testing was initialized, then
+// testing will fail.
 func (s *SenderTest) SendChits(vdr ids.ShortID, requestID uint32, votes []ids.ID) {
 	if s.SendChitsF != nil {
 		s.SendChitsF(vdr, requestID, votes)
@@ -228,9 +184,9 @@
 	}
 }
 
-// SendGossip calls SendGossipF if it was initialized. If it wasn't initialized and this
-// function shouldn't be called and testing was initialized, then testing will
-// fail.
+// SendGossip calls SendGossipF if it was initialized. If it wasn't initialized
+// and this function shouldn't be called and testing was initialized, then
+// testing will fail.
 func (s *SenderTest) SendGossip(containerID ids.ID, container []byte) {
 	if s.SendGossipF != nil {
 		s.SendGossipF(containerID, container)
@@ -239,9 +195,9 @@
 	}
 }
 
-// SendAppRequest calls SendAppRequestF if it was initialized. If it wasn't initialized and this
-// function shouldn't be called and testing was initialized, then testing will
-// fail.
+// SendAppRequest calls SendAppRequestF if it was initialized. If it wasn't
+// initialized and this function shouldn't be called and testing was
+// initialized, then testing will fail.
 func (s *SenderTest) SendAppRequest(nodeIDs ids.ShortSet, requestID uint32, appRequestBytes []byte) error {
 	switch {
 	case s.SendAppRequestF != nil:
@@ -252,9 +208,9 @@
 	return errSendAppRequest
 }
 
-// SendAppResponse calls SendAppResponseF if it was initialized. If it wasn't initialized and this
-// function shouldn't be called and testing was initialized, then testing will
-// fail.
+// SendAppResponse calls SendAppResponseF if it was initialized. If it wasn't
+// initialized and this function shouldn't be called and testing was
+// initialized, then testing will fail.
 func (s *SenderTest) SendAppResponse(nodeID ids.ShortID, requestID uint32, appResponseBytes []byte) error {
 	switch {
 	case s.SendAppResponseF != nil:
@@ -265,9 +221,9 @@
 	return errSendAppResponse
 }
 
-// SendAppGossip calls SendAppGossipF if it was initialized. If it wasn't initialized and this
-// function shouldn't be called and testing was initialized, then testing will
-// fail.
+// SendAppGossip calls SendAppGossipF if it was initialized. If it wasn't
+// initialized and this function shouldn't be called and testing was
+// initialized, then testing will fail.
 func (s *SenderTest) SendAppGossip(appGossipBytes []byte) error {
 	switch {
 	case s.SendAppGossipF != nil:
@@ -275,47 +231,5 @@
 	case s.CantSendAppGossip && s.T != nil:
 		s.T.Fatal(errSendAppGossip)
 	}
-<<<<<<< HEAD
-}
-
-// SendAppRequest calls SendAppRequestF if it was initialized. If it wasn't initialized and this
-// function shouldn't be called and testing was initialized, then testing will
-// fail.
-func (s *SenderTest) SendAppRequest(nodeIDs ids.ShortSet, requestID uint32, appRequestBytes []byte) error {
-	switch {
-	case s.SendAppRequestF != nil:
-		return s.SendAppRequestF(nodeIDs, requestID, appRequestBytes)
-	case s.CantSendAppRequest && s.T != nil:
-		s.T.Fatalf("Unexpectedly called SendAppRequest")
-	}
-	return errors.New("unexpectedly called SendAppRequest")
-}
-
-// SendAppResponse calls SendAppResponseF if it was initialized. If it wasn't initialized and this
-// function shouldn't be called and testing was initialized, then testing will
-// fail.
-func (s *SenderTest) SendAppResponse(nodeID ids.ShortID, requestID uint32, appResponseBytes []byte) error {
-	switch {
-	case s.SendAppResponseF != nil:
-		return s.SendAppResponseF(nodeID, requestID, appResponseBytes)
-	case s.CantSendAppResponse && s.T != nil:
-		s.T.Fatalf("Unexpectedly called SendAppResponse")
-	}
-	return errors.New("unexpectedly called SendAppResponse")
-}
-
-// SendAppGossip calls SendAppGossipF if it was initialized. If it wasn't initialized and this
-// function shouldn't be called and testing was initialized, then testing will
-// fail.
-func (s *SenderTest) SendAppGossip(appGossipBytes []byte) error {
-	switch {
-	case s.SendAppGossipF != nil:
-		return s.SendAppGossipF(appGossipBytes)
-	case s.CantSendAppGossip && s.T != nil:
-		s.T.Fatalf("Unexpectedly called SendAppGossip")
-	}
-	return errors.New("unexpectedly called SendAppGossip")
-=======
 	return errSendAppGossip
->>>>>>> 61289854
 }